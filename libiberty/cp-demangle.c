--- conflicted
+++ resolved
@@ -1,9 +1,5 @@
 /* Demangler for g++ V3 ABI.
-<<<<<<< HEAD
-   Copyright (C) 2003, 2004, 2005, 2006, 2007, 2008, 2009, 2010
-=======
    Copyright (C) 2003, 2004, 2005, 2006, 2007, 2008, 2009, 2010, 2011
->>>>>>> 3082eeb7
    Free Software Foundation, Inc.
    Written by Ian Lance Taylor <ian@wasabisystems.com>.
 
@@ -739,11 +735,7 @@
   if (p == NULL
       || name == NULL
       || (int) kind < gnu_v3_complete_object_ctor
-<<<<<<< HEAD
       || (int) kind > gnu_v3_object_ctor_group)
-=======
-      || (int) kind > gnu_v3_complete_object_allocating_ctor)
->>>>>>> 3082eeb7
     return 0;
   p->type = DEMANGLE_COMPONENT_CTOR;
   p->u.s_ctor.kind = kind;
@@ -762,11 +754,7 @@
   if (p == NULL
       || name == NULL
       || (int) kind < gnu_v3_deleting_dtor
-<<<<<<< HEAD
       || (int) kind > gnu_v3_object_dtor_group)
-=======
-      || (int) kind > gnu_v3_base_object_dtor)
->>>>>>> 3082eeb7
     return 0;
   p->type = DEMANGLE_COMPONENT_DTOR;
   p->u.s_dtor.kind = kind;
@@ -1342,10 +1330,6 @@
       else if (IS_DIGIT (peek)
 	  || IS_LOWER (peek)
 	  || peek == 'C'
-<<<<<<< HEAD
-	  || peek == 'D'
-=======
->>>>>>> 3082eeb7
 	  || peek == 'U'
 	  || peek == 'L')
 	dc = d_unqualified_name (di);
@@ -2296,15 +2280,12 @@
 	  ret = d_vector_type (di);
 	  break;
 
-<<<<<<< HEAD
-=======
         case 'n':
           /* decltype(nullptr) */
 	  ret = d_make_builtin_type (di, &cplus_demangle_builtin_types[32]);
 	  di->expansion += ret->u.s_builtin.type->len;
 	  break;
 
->>>>>>> 3082eeb7
 	default:
 	  return NULL;
 	}
@@ -2451,7 +2432,6 @@
     {
       d_advance (di, 1);
       has_return_type = 1;
-<<<<<<< HEAD
     }
 
   if (has_return_type)
@@ -2459,24 +2439,10 @@
       return_type = cplus_demangle_type (di);
       if (return_type == NULL)
 	return NULL;
-=======
->>>>>>> 3082eeb7
     }
   else
     return_type = NULL;
 
-<<<<<<< HEAD
-=======
-  if (has_return_type)
-    {
-      return_type = cplus_demangle_type (di);
-      if (return_type == NULL)
-	return NULL;
-    }
-  else
-    return_type = NULL;
-
->>>>>>> 3082eeb7
   tl = d_parmlist (di);
   if (tl == NULL)
     return NULL;
@@ -2815,12 +2781,6 @@
       /* Function parameter used in a late-specified return type.  */
       int index;
       d_advance (di, 2);
-<<<<<<< HEAD
-      index = d_compact_number (di);
-      if (index < 0)
-	return NULL;
-
-=======
       if (d_peek_char (di) == 'T')
 	{
 	  /* 'this' parameter.  */
@@ -2833,7 +2793,6 @@
 	  if (index == 0)
 	    return NULL;
 	}
->>>>>>> 3082eeb7
       return d_make_function_param (di, index);
     }
   else if (IS_DIGIT (peek)
@@ -3938,12 +3897,12 @@
 
     case DEMANGLE_COMPONENT_TRANSACTION_CLONE:
       d_append_string (dpi, "transaction clone for ");
-      d_print_comp (dpi, d_left (dc));
+      d_print_comp (dpi, options, d_left (dc));
       return;
 
     case DEMANGLE_COMPONENT_NONTRANSACTION_CLONE:
       d_append_string (dpi, "non-transaction clone for ");
-      d_print_comp (dpi, d_left (dc));
+      d_print_comp (dpi, options, d_left (dc));
       return;
 
     case DEMANGLE_COMPONENT_SUB_STD:
@@ -4179,11 +4138,7 @@
 	/* If the modifier didn't get printed by the type, print it
 	   now.  */
 	if (! dpm.printed)
-<<<<<<< HEAD
-	  d_print_mod (dpi, dc);
-=======
 	  d_print_mod (dpi, options, dc);
->>>>>>> 3082eeb7
 
 	dpi->modifiers = dpm.next;
 
@@ -4197,11 +4152,7 @@
       if (dc->u.s_fixed.length->u.s_builtin.type
 	  != &cplus_demangle_builtin_types['i'-'a'])
 	{
-<<<<<<< HEAD
-	  d_print_comp (dpi, dc->u.s_fixed.length);
-=======
 	  d_print_comp (dpi, options, dc->u.s_fixed.length);
->>>>>>> 3082eeb7
 	  d_append_char (dpi, ' ');
 	}
       if (dc->u.s_fixed.accum)
@@ -4217,14 +4168,6 @@
       if (d_right (dc) != NULL)
 	{
 	  size_t len;
-<<<<<<< HEAD
-	  d_append_string (dpi, ", ");
-	  len = dpi->len;
-	  d_print_comp (dpi, d_right (dc));
-	  /* If that didn't print anything (which can happen with empty
-	     template argument packs), remove the comma and space.  */
-	  if (dpi->len == len)
-=======
 	  unsigned long int flush_count;
 	  /* Make sure ", " isn't flushed by d_append_string, otherwise
 	     dpi->len -= 2 wouldn't work.  */
@@ -4237,7 +4180,6 @@
 	  /* If that didn't print anything (which can happen with empty
 	     template argument packs), remove the comma and space.  */
 	  if (dpi->flush_count == flush_count && dpi->len == len)
->>>>>>> 3082eeb7
 	    dpi->len -= 2;
 	}
       return;
@@ -4313,11 +4255,7 @@
 	  d_print_cast (dpi, options, d_left (dc));
 	  d_append_char (dpi, ')');
 	}
-<<<<<<< HEAD
-      d_print_subexpr (dpi, d_right (dc));
-=======
       d_print_subexpr (dpi, options, d_right (dc));
->>>>>>> 3082eeb7
       return;
 
     case DEMANGLE_COMPONENT_BINARY:
@@ -4335,13 +4273,6 @@
 	  && d_left (dc)->u.s_operator.op->name[0] == '>')
 	d_append_char (dpi, '(');
 
-<<<<<<< HEAD
-      d_print_subexpr (dpi, d_left (d_right (dc)));
-      if (strcmp (d_left (dc)->u.s_operator.op->code, "ix") == 0)
-	{
-	  d_append_char (dpi, '[');
-	  d_print_comp (dpi, d_right (d_right (dc)));
-=======
       if (strcmp (d_left (dc)->u.s_operator.op->code, "cl") == 0
           && d_left (d_right (dc))->type == DEMANGLE_COMPONENT_TYPED_NAME)
 	{
@@ -4361,19 +4292,13 @@
 	{
 	  d_append_char (dpi, '[');
 	  d_print_comp (dpi, options, d_right (d_right (dc)));
->>>>>>> 3082eeb7
 	  d_append_char (dpi, ']');
 	}
       else
 	{
 	  if (strcmp (d_left (dc)->u.s_operator.op->code, "cl") != 0)
-<<<<<<< HEAD
-	    d_print_expr_op (dpi, d_left (dc));
-	  d_print_subexpr (dpi, d_right (d_right (dc)));
-=======
 	    d_print_expr_op (dpi, options, d_left (dc));
 	  d_print_subexpr (dpi, options, d_right (d_right (dc)));
->>>>>>> 3082eeb7
 	}
 
       if (d_left (dc)->type == DEMANGLE_COMPONENT_OPERATOR
@@ -4526,11 +4451,7 @@
 	    /* d_find_pack won't find anything if the only packs involved
 	       in this expansion are function parameter packs; in that
 	       case, just print the pattern and "...".  */
-<<<<<<< HEAD
-	    d_print_subexpr (dpi, d_left (dc));
-=======
 	    d_print_subexpr (dpi, options, d_left (dc));
->>>>>>> 3082eeb7
 	    d_append_string (dpi, "...");
 	    return;
 	  }
@@ -4548,11 +4469,6 @@
       return;
 
     case DEMANGLE_COMPONENT_FUNCTION_PARAM:
-<<<<<<< HEAD
-      d_append_string (dpi, "{parm#");
-      d_append_num (dpi, dc->u.s_number.number + 1);
-      d_append_char (dpi, '}');
-=======
       {
 	long num = dc->u.s_number.number;
 	if (num == 0)
@@ -4564,34 +4480,21 @@
 	    d_append_char (dpi, '}');
 	  }
       }
->>>>>>> 3082eeb7
       return;
 
     case DEMANGLE_COMPONENT_GLOBAL_CONSTRUCTORS:
       d_append_string (dpi, "global constructors keyed to ");
-<<<<<<< HEAD
-      d_print_comp (dpi, dc->u.s_binary.left);
-=======
       d_print_comp (dpi, options, dc->u.s_binary.left);
->>>>>>> 3082eeb7
       return;
 
     case DEMANGLE_COMPONENT_GLOBAL_DESTRUCTORS:
       d_append_string (dpi, "global destructors keyed to ");
-<<<<<<< HEAD
-      d_print_comp (dpi, dc->u.s_binary.left);
-=======
       d_print_comp (dpi, options, dc->u.s_binary.left);
->>>>>>> 3082eeb7
       return;
 
     case DEMANGLE_COMPONENT_LAMBDA:
       d_append_string (dpi, "{lambda(");
-<<<<<<< HEAD
-      d_print_comp (dpi, dc->u.s_unary_num.sub);
-=======
       d_print_comp (dpi, options, dc->u.s_unary_num.sub);
->>>>>>> 3082eeb7
       d_append_string (dpi, ")#");
       d_append_num (dpi, dc->u.s_unary_num.num + 1);
       d_append_char (dpi, '}');
@@ -4803,14 +4706,6 @@
       d_print_comp (dpi, options, d_left (mod));
       d_append_char (dpi, ')');
       return;
-<<<<<<< HEAD
-    case DEMANGLE_COMPONENT_VECTOR_TYPE:
-      d_append_string (dpi, " __vector(");
-      d_print_comp (dpi, d_left (mod));
-      d_append_char (dpi, ')');
-      return;
-=======
->>>>>>> 3082eeb7
 
     default:
       /* Otherwise, we have something that won't go back on the
@@ -5105,11 +5000,7 @@
 			  (type == DCT_GLOBAL_CTORS
 			   ? DEMANGLE_COMPONENT_GLOBAL_CONSTRUCTORS
 			   : DEMANGLE_COMPONENT_GLOBAL_DESTRUCTORS),
-<<<<<<< HEAD
-			  d_make_name (&di, d_str (&di), strlen (d_str (&di))),
-=======
 			  d_make_demangle_mangled_name (&di, d_str (&di)),
->>>>>>> 3082eeb7
 			  NULL);
 	d_advance (&di, strlen (d_str (&di)));
 	break;
