# Makefile for the libiberty library.
# Originally written by K. Richard Pixley <rich@cygnus.com>.
#
# Copyright (C) 1990, 1991, 1992, 1993, 1994, 1995, 1996, 1997, 1998,
# 1999, 2000, 2001, 2002, 2003, 2004, 2005, 2006, 2007, 2008, 2009, 2010
# Free Software Foundation
#
# This file is part of the libiberty library.
# Libiberty is free software; you can redistribute it and/or
# modify it under the terms of the GNU Library General Public
# License as published by the Free Software Foundation; either
# version 2 of the License, or (at your option) any later version.
#
# Libiberty is distributed in the hope that it will be useful,
# but WITHOUT ANY WARRANTY; without even the implied warranty of
# MERCHANTABILITY or FITNESS FOR A PARTICULAR PURPOSE.  See the GNU
# Library General Public License for more details.
#
# You should have received a copy of the GNU Library General Public
# License along with libiberty; see the file COPYING.LIB.  If not,
# write to the Free Software Foundation, Inc., 51 Franklin Street - Fifth Floor,
# Boston, MA 02110-1301, USA.

libiberty_topdir = @libiberty_topdir@
srcdir = @srcdir@

prefix = @prefix@

exec_prefix = @exec_prefix@
bindir = @bindir@
libdir = @libdir@
includedir = @includedir@
target_header_dir = @target_header_dir@
objext = @OBJEXT@

SHELL = @SHELL@

# Multilib support variables.
MULTISRCTOP =
MULTIBUILDTOP =
MULTIDIRS =
MULTISUBDIR =
MULTIDO = true
MULTICLEAN = true

INSTALL = @INSTALL@
INSTALL_PROGRAM = @INSTALL_PROGRAM@
INSTALL_DATA = @INSTALL_DATA@
mkinstalldirs = $(SHELL) $(libiberty_topdir)/mkinstalldirs

# Some compilers can't handle cc -c blah.c -o foo/blah.o.
OUTPUT_OPTION = @OUTPUT_OPTION@

AR = @AR@
AR_FLAGS = rc

CC = @CC@
CFLAGS = @CFLAGS@
CPPFLAGS = @CPPFLAGS@
RANLIB = @RANLIB@
MAKEINFO = @MAKEINFO@
PERL = @PERL@

PICFLAG = @PICFLAG@

MAKEOVERRIDES =

TARGETLIB = ./libiberty.a
TESTLIB = ./testlib.a

LIBOBJS = @LIBOBJS@

# A configuration can specify extra .o files that should be included,
# even if they are in libc. (Perhaps the libc version is buggy.)
EXTRA_OFILES = 

# Flags to pass to a recursive make.
FLAGS_TO_PASS = \
	"AR=$(AR)" \
	"AR_FLAGS=$(AR_FLAGS)" \
	"CC=$(CC)" \
	"CFLAGS=$(CFLAGS)" \
	"CPPFLAGS=$(CPPFLAGS)" \
	"DESTDIR=$(DESTDIR)" \
	"EXTRA_OFILES=$(EXTRA_OFILES)" \
	"HDEFINES=$(HDEFINES)" \
	"INSTALL=$(INSTALL)" \
	"INSTALL_DATA=$(INSTALL_DATA)" \
	"INSTALL_PROGRAM=$(INSTALL_PROGRAM)" \
	"LDFLAGS=$(LDFLAGS)" \
	"LOADLIBES=$(LOADLIBES)" \
	"RANLIB=$(RANLIB)" \
	"SHELL=$(SHELL)" \
	"prefix=$(prefix)" \
	"exec_prefix=$(exec_prefix)" \
	"libdir=$(libdir)" \
	"libsubdir=$(libsubdir)" \
	"tooldir=$(tooldir)"

# Subdirectories to recurse into. We need to override this during cleaning
SUBDIRS = testsuite

# FIXME: add @BUILD_INFO@ once we're sure it works for everyone.
all: stamp-picdir $(TARGETLIB) required-list all-subdir
	@: $(MAKE) ; $(MULTIDO) $(FLAGS_TO_PASS) multi-do DO=all

.PHONY: check installcheck
check: check-subdir
installcheck: installcheck-subdir

@host_makefile_frag@

INCDIR=$(srcdir)/$(MULTISRCTOP)../include

COMPILE.c = $(CC) -c @DEFS@ $(CFLAGS) $(CPPFLAGS) -I. -I$(INCDIR) $(HDEFINES) @ac_libiberty_warn_cflags@

# Just to make sure we don't use a built-in rule with VPATH
.c.$(objext):
	false

# NOTE: If you add new files to the library, add them to this list
# (alphabetical), and add them to REQUIRED_OFILES, or
# CONFIGURED_OFILES and funcs in configure.ac.  Also run "make maint-deps"
# to build the new rules.
CFILES = alloca.c argv.c asprintf.c atexit.c				\
	basename.c bcmp.c bcopy.c bsearch.c bzero.c			\
	calloc.c choose-temp.c clock.c concat.c cp-demangle.c		\
	 cp-demint.c cplus-dem.c crc32.c				\
	dyn-string.c							\
	fdmatch.c ffs.c fibheap.c filename_cmp.c floatformat.c		\
	fnmatch.c fopen_unlocked.c					\
	getcwd.c getopt.c getopt1.c getpagesize.c getpwd.c getruntime.c	\
         gettimeofday.c                                                 \
	hashtab.c hex.c							\
	index.c insque.c						\
	lbasename.c							\
	lrealpath.c							\
	make-relative-prefix.c						\
	make-temp-file.c md5.c memchr.c memcmp.c memcpy.c memmem.c	\
	 memmove.c mempcpy.c memset.c mkstemps.c			\
	objalloc.c obstack.c						\
	partition.c pexecute.c						\
	 pex-common.c pex-djgpp.c pex-msdos.c pex-one.c			\
	 pex-unix.c pex-win32.c						\
         physmem.c putenv.c						\
	random.c regex.c rename.c rindex.c				\
	safe-ctype.c setenv.c setproctitle.c sha1.c sigsetmask.c        \
	 simple-object.c simple-object-coff.c simple-object-elf.c	\
	 simple-object-mach-o.c						\
         snprintf.c sort.c						\
	 spaces.c splay-tree.c stpcpy.c stpncpy.c strcasecmp.c		\
	 strchr.c strdup.c strerror.c strncasecmp.c strncmp.c		\
	 strrchr.c strsignal.c strstr.c strtod.c strtol.c strtoul.c	\
	 strndup.c strverscmp.c						\
	tmpnam.c							\
	unlink-if-ordinary.c						\
	vasprintf.c vfork.c vfprintf.c vprintf.c vsnprintf.c vsprintf.c	\
	waitpid.c							\
	xatexit.c xexit.c xmalloc.c xmemdup.c xstrdup.c xstrerror.c	\
	 xstrndup.c

# These are always included in the library.  The first four are listed
# first and by compile time to optimize parallel builds.
REQUIRED_OFILES =							\
<<<<<<< HEAD
	./regex.o ./cplus-dem.o ./cp-demangle.o ./md5.o ./sha1.o	\
	./alloca.o ./argv.o						\
	./choose-temp.o ./concat.o ./cp-demint.o ./crc32.o		\
	./dyn-string.o							\
	./fdmatch.o ./fibheap.o ./filename_cmp.o ./floatformat.o	\
	./fnmatch.o ./fopen_unlocked.o					\
	./getopt.o ./getopt1.o ./getpwd.o ./getruntime.o		\
	./hashtab.o ./hex.o						\
	./lbasename.o ./lrealpath.o					\
	./make-relative-prefix.o ./make-temp-file.o			\
	./objalloc.o ./obstack.o					\
	./partition.o ./pexecute.o ./physmem.o				\
	./pex-common.o ./pex-one.o @pexecute@				\
	./safe-ctype.o ./sort.o ./spaces.o ./splay-tree.o ./strerror.o	\
	 ./strsignal.o							\
	./unlink-if-ordinary.o						\
	./xatexit.o ./xexit.o ./xmalloc.o ./xmemdup.o ./xstrdup.o	\
	 ./xstrerror.o ./xstrndup.o
=======
	./regex.$(objext) ./cplus-dem.$(objext) ./cp-demangle.$(objext) \
	./md5.$(objext) ./sha1.$(objext) ./alloca.$(objext)		\
	./argv.$(objext)						\
	./choose-temp.$(objext) ./concat.$(objext)			\
	./cp-demint.$(objext) ./crc32.$(objext) ./dyn-string.$(objext)	\
	./fdmatch.$(objext) ./fibheap.$(objext)				\
	./filename_cmp.$(objext) ./floatformat.$(objext)		\
	./fnmatch.$(objext) ./fopen_unlocked.$(objext)			\
	./getopt.$(objext) ./getopt1.$(objext) ./getpwd.$(objext)	\
	./getruntime.$(objext) ./hashtab.$(objext) ./hex.$(objext)	\
	./lbasename.$(objext) ./lrealpath.$(objext)			\
	./make-relative-prefix.$(objext) ./make-temp-file.$(objext)	\
	./objalloc.$(objext)						\
	./obstack.$(objext)						\
	./partition.$(objext) ./pexecute.$(objext) ./physmem.$(objext)	\
	./pex-common.$(objext) ./pex-one.$(objext)			\
	./@pexecute@.$(objext)						\
	./safe-ctype.$(objext)						\
	./simple-object.$(objext) ./simple-object-coff.$(objext)	\
	./simple-object-elf.$(objext) ./simple-object-mach-o.$(objext)	\
	./sort.$(objext) ./spaces.$(objext)				\
	./splay-tree.$(objext) ./strerror.$(objext)			\
	./strsignal.$(objext) ./unlink-if-ordinary.$(objext)		\
	./xatexit.$(objext) ./xexit.$(objext) ./xmalloc.$(objext)	\
	./xmemdup.$(objext) ./xstrdup.$(objext) ./xstrerror.$(objext)	\
	./xstrndup.$(objext)
>>>>>>> b56a5220

# These are all the objects that configure may add to the library via
# $funcs or EXTRA_OFILES.  This list exists here only for "make
# maint-missing" and "make check".
CONFIGURED_OFILES = ./asprintf.$(objext) ./atexit.$(objext)		\
	./basename.$(objext) ./bcmp.$(objext) ./bcopy.$(objext)		\
	./bsearch.$(objext) ./bzero.$(objext)				\
	./calloc.$(objext) ./clock.$(objext) ./copysign.$(objext)	\
	./_doprnt.$(objext)						\
	 ./ffs.$(objext)						\
	./getcwd.$(objext) ./getpagesize.$(objext)			\
	 ./gettimeofday.$(objext)					\
	./index.$(objext) ./insque.$(objext)				\
	./memchr.$(objext) ./memcmp.$(objext) ./memcpy.$(objext) 	\
	./memmem.$(objext) ./memmove.$(objext)				\
	 ./mempcpy.$(objext) ./memset.$(objext) ./mkstemps.$(objext)	\
	./pex-djgpp.$(objext) ./pex-msdos.$(objext)			\
	 ./pex-unix.$(objext) ./pex-win32.$(objext)			\
	 ./putenv.$(objext)						\
	./random.$(objext) ./rename.$(objext) ./rindex.$(objext)	\
	./setenv.$(objext) 						\
	 ./setproctitle.$(objext)					\
	 ./sigsetmask.$(objext) ./snprintf.$(objext)			\
	 ./stpcpy.$(objext) ./stpncpy.$(objext) ./strcasecmp.$(objext)	\
	 ./strchr.$(objext) ./strdup.$(objext) ./strncasecmp.$(objext)	\
	 ./strncmp.$(objext) ./strndup.$(objext) ./strrchr.$(objext)	\
	 ./strstr.$(objext) ./strtod.$(objext) ./strtol.$(objext)	\
	 ./strtoul.$(objext) ./strverscmp.$(objext)			\
	./tmpnam.$(objext)						\
	./vasprintf.$(objext) ./vfork.$(objext) ./vfprintf.$(objext)	\
	 ./vprintf.$(objext) ./vsnprintf.$(objext) ./vsprintf.$(objext)	\
	./waitpid.$(objext)

# These files are installed if the library has been configured to do so.
INSTALLED_HEADERS =                                                     \
	$(INCDIR)/ansidecl.h                                            \
	$(INCDIR)/demangle.h                                            \
	$(INCDIR)/dyn-string.h                                          \
	$(INCDIR)/fibheap.h                                             \
	$(INCDIR)/floatformat.h                                         \
	$(INCDIR)/hashtab.h                                             \
	$(INCDIR)/libiberty.h                                           \
	$(INCDIR)/objalloc.h                                            \
	$(INCDIR)/partition.h                                           \
	$(INCDIR)/safe-ctype.h                                          \
	$(INCDIR)/sort.h                                                \
	$(INCDIR)/splay-tree.h

$(TARGETLIB): $(REQUIRED_OFILES) $(EXTRA_OFILES) $(LIBOBJS)
	-rm -f $(TARGETLIB) pic/$(TARGETLIB)
	$(AR) $(AR_FLAGS) $(TARGETLIB) \
	  $(REQUIRED_OFILES) $(EXTRA_OFILES) $(LIBOBJS)
	$(RANLIB) $(TARGETLIB)
	if [ x"$(PICFLAG)" != x ]; then \
	  cd pic; \
	  $(AR) $(AR_FLAGS) $(TARGETLIB) \
	    $(REQUIRED_OFILES) $(EXTRA_OFILES) $(LIBOBJS); \
	  $(RANLIB) $(TARGETLIB); \
	  cd ..; \
	else true; fi

$(TESTLIB): $(REQUIRED_OFILES) $(CONFIGURED_OFILES)
	-rm -f $(TESTLIB)
	$(AR) $(AR_FLAGS) $(TESTLIB) \
	  $(REQUIRED_OFILES) $(CONFIGURED_OFILES)
	$(RANLIB) $(TESTLIB)

info: libiberty.info info-subdir
install-info: install-info-subdir
clean-info: clean-info-subdir
dvi: libiberty.dvi dvi-subdir

LIBIBERTY_PDFFILES = libiberty.pdf

pdf: $(LIBIBERTY_PDFFILES) pdf-subdir

.PHONY: install-pdf

pdf__strip_dir = `echo $$p | sed -e 's|^.*/||'`;

install-pdf: $(LIBIBERTY_PDFFILES)
	@$(NORMAL_INSTALL)
	test -z "$(pdfdir)" || $(mkinstalldirs) "$(DESTDIR)$(pdfdir)"
	@list='$(LIBIBERTY_PDFFILES)'; for p in $$list; do \
	  if test -f "$$p"; then d=; else d="$(srcdir)/"; fi; \
	  f=$(pdf__strip_dir) \
	  echo " $(INSTALL_DATA) '$$d$$p' '$(DESTDIR)$(pdfdir)/$$f'"; \
	  $(INSTALL_DATA) "$$d$$p" "$(DESTDIR)$(pdfdir)/$$f"; \
	done

# html, install-html targets
HTMLS = libiberty.html

html: $(HTMLS)

.PHONY: install-html install-html-am

NORMAL_INSTALL = :
mkdir_p = mkdir -p --

html__strip_dir = `echo $$p | sed -e 's|^.*/||'`;

install-html: install-html-am

install-html-am: $(HTMLS)
	@$(NORMAL_INSTALL)
	test -z "$(htmldir)" || $(mkdir_p) "$(DESTDIR)$(htmldir)"
	@list='$(HTMLS)'; for p in $$list; do \
	  if test -f "$$p" || test -d "$$p"; then d=""; else d="$(srcdir)/"; fi; \
	  f=$(html__strip_dir) \
	  if test -d "$$d$$p"; then \
	    echo " $(mkdir_p) '$(DESTDIR)$(htmldir)/$$f'"; \
	    $(mkdir_p) "$(DESTDIR)$(htmldir)/$$f" || exit 1; \
	    echo " $(INSTALL_DATA) '$$d$$p'/* '$(DESTDIR)$(htmldir)/$$f'"; \
	    $(INSTALL_DATA) "$$d$$p"/* "$(DESTDIR)$(htmldir)/$$f"; \
	  else \
	    echo " $(INSTALL_DATA) '$$d$$p' '$(DESTDIR)$(htmldir)/$$f'"; \
	    $(INSTALL_DATA) "$$d$$p" "$(DESTDIR)$(htmldir)/$$f"; \
	  fi; \
	done

TEXISRC = \
	$(srcdir)/libiberty.texi \
	$(srcdir)/copying-lib.texi \
	$(srcdir)/obstacks.texi \
	$(srcdir)/functions.texi

# Additional files that have texi snippets that need to be collected
# and sorted.  Some are here because the sources are imported from
# elsewhere.  Others represent headers in ../include.
TEXIFILES = fnmatch.txh pexecute.txh simple-object.txh

libiberty.info : $(srcdir)/libiberty.texi $(TEXISRC)
	$(MAKEINFO) -I$(srcdir) $(srcdir)/libiberty.texi

libiberty.dvi : $(srcdir)/libiberty.texi $(TEXISRC)
	texi2dvi $(srcdir)/libiberty.texi

libiberty.pdf : $(srcdir)/libiberty.texi $(TEXISRC)
	texi2pdf $(srcdir)/libiberty.texi

libiberty.html : $(srcdir)/libiberty.texi $(TEXISRC)
	$(MAKEINFO) --no-split --html -I$(srcdir) -o $@ $<

@MAINT@$(srcdir)/functions.texi : stamp-functions
@MAINT@	@true

@MAINT@stamp-functions : $(CFILES:%=$(srcdir)/%) $(TEXIFILES:%=$(srcdir)/%) $(srcdir)/gather-docs Makefile
@MAINT@@HAVE_PERL@	$(PERL) $(srcdir)/gather-docs $(srcdir) $(srcdir)/functions.texi $(CFILES) $(TEXIFILES)
@MAINT@	echo stamp > stamp-functions

INSTALL_DEST = @INSTALL_DEST@
install: install_to_$(INSTALL_DEST) install-subdir
install-strip: install

.PHONY: install install-strip

# This is tricky.  Even though CC in the Makefile contains
# multilib-specific flags, it's overridden by FLAGS_TO_PASS from the
# default multilib, so we have to take CFLAGS into account as well,
# since it will be passed the multilib flags.
MULTIOSDIR = `$(CC) $(CFLAGS) -print-multi-os-directory`
install_to_libdir: all
	${mkinstalldirs} $(DESTDIR)$(libdir)/$(MULTIOSDIR)
	$(INSTALL_DATA) $(TARGETLIB) $(DESTDIR)$(libdir)/$(MULTIOSDIR)/$(TARGETLIB)n
	( cd $(DESTDIR)$(libdir)/$(MULTIOSDIR) ; chmod 644 $(TARGETLIB)n ;$(RANLIB) $(TARGETLIB)n )
	mv -f $(DESTDIR)$(libdir)/$(MULTIOSDIR)/$(TARGETLIB)n $(DESTDIR)$(libdir)/$(MULTIOSDIR)/$(TARGETLIB)
	if test -n "${target_header_dir}"; then \
	  case "${target_header_dir}" in \
	    /*)    thd=${target_header_dir};; \
	    *)     thd=${includedir}/${target_header_dir};; \
	  esac; \
	  ${mkinstalldirs} $(DESTDIR)$${thd}; \
	  for h in ${INSTALLED_HEADERS}; do \
	    ${INSTALL_DATA} $$h $(DESTDIR)$${thd}; \
	  done; \
	fi
	@$(MULTIDO) $(FLAGS_TO_PASS) multi-do DO=install

install_to_tooldir: all
	${mkinstalldirs} $(DESTDIR)$(tooldir)/lib/$(MULTIOSDIR)
	$(INSTALL_DATA) $(TARGETLIB) $(DESTDIR)$(tooldir)/lib/$(MULTIOSDIR)/$(TARGETLIB)n
	( cd $(DESTDIR)$(tooldir)/lib/$(MULTIOSDIR) ; chmod 644 $(TARGETLIB)n; $(RANLIB) $(TARGETLIB)n )
	mv -f $(DESTDIR)$(tooldir)/lib/$(MULTIOSDIR)/$(TARGETLIB)n $(DESTDIR)$(tooldir)/lib/$(MULTIOSDIR)/$(TARGETLIB)
	@$(MULTIDO) $(FLAGS_TO_PASS) multi-do DO=install

# required-list was used when building a shared bfd/opcodes/libiberty
# library.  I don't know if it used by anything currently.
required-list: Makefile
	echo $(REQUIRED_OFILES) > required-list

stamp-picdir:
	if [ x"$(PICFLAG)" != x ] && [ ! -d pic ]; then \
	  mkdir pic; \
	else true; fi
	touch stamp-picdir

.PHONY: all etags tags ls clean stage1 stage2

etags tags: TAGS etags-subdir

TAGS: $(CFILES)
	etags `for i in $(CFILES); do echo $(srcdir)/$$i ; done`

# The standalone demangler (c++filt) has been moved to binutils.
# But make this target work anyway for demangler hacking.
demangle: $(ALL) $(srcdir)/cp-demangle.c
	@echo "The standalone demangler, now named c++filt, is now"
	@echo "a part of binutils."
	$(CC) @DEFS@ $(CFLAGS) $(CPPFLAGS) -I. -I$(INCDIR) $(HDEFINES) \
	  $(srcdir)/cp-demangle.c -DSTANDALONE_DEMANGLER $(TARGETLIB) -o $@

ls:
	@echo Makefile $(CFILES)

# Various targets for maintainers.

maint-missing :
	@$(PERL) $(srcdir)/maint-tool -s $(srcdir) missing $(CFILES) $(REQUIRED_OFILES) $(CONFIGURED_OFILES)

maint-buildall : $(REQUIRED_OFILES) $(CONFIGURED_OFILES)
	@true

maint-undoc : $(srcdir)/functions.texi
	@$(PERL) $(srcdir)/maint-tool -s $(srcdir) undoc

maint-deps :
	@$(PERL) $(srcdir)/maint-tool -s $(srcdir) deps $(INCDIR)

# Need to deal with profiled libraries, too.

# Cleaning has to be done carefully to ensure that we don't clean our SUBDIRS
# multiple times, hence our explicit recursion with an empty SUBDIRS.
mostlyclean: mostlyclean-subdir
<<<<<<< HEAD
	-rm -rf *.o pic core errs \#* *.E a.out
=======
	-rm -rf *.$(objext) pic core errs \#* *.E a.out
>>>>>>> b56a5220
	-rm -f errors dummy config.h stamp-*
	-rm -f $(CONFIG_H) stamp-picdir
	-rm -f libiberty.aux libiberty.cp libiberty.cps libiberty.fn libiberty.ky
	-rm -f libiberty.log libiberty.tmp libiberty.tps libiberty.pg
	-rm -f libiberty.pgs libiberty.toc libiberty.tp libiberty.tpl libiberty.vr
	-rm -f libtexi.stamp
	@$(MULTICLEAN) multi-clean DO=mostlyclean
clean: clean-subdir
	$(MAKE) SUBDIRS="" mostlyclean
	-rm -f *.a required-list tmpmulti.out
	-rm -f libiberty.dvi libiberty.pdf libiberty.info* libiberty.html
	@$(MULTICLEAN) multi-clean DO=clean
distclean: distclean-subdir
	$(MAKE) SUBDIRS="" clean
	@$(MULTICLEAN) multi-clean DO=distclean
	-rm -f *~ Makefile config.cache config.status xhost-mkfrag TAGS multilib.out
	-rm -f config.log
	-rmdir testsuite 2>/dev/null
maintainer-clean realclean: maintainer-clean-subdir
	$(MAKE) SUBDIRS="" distclean

force:

Makefile: $(srcdir)/Makefile.in config.status
	CONFIG_FILES=Makefile CONFIG_HEADERS= $(SHELL) ./config.status

# Depending on Makefile makes sure that config.status has been re-run
# if needed.  This prevents problems with parallel builds.
config.h: stamp-h ; @true
stamp-h: $(srcdir)/config.in config.status Makefile
	CONFIG_FILES= CONFIG_HEADERS=config.h:$(srcdir)/config.in $(SHELL) ./config.status

config.status: $(srcdir)/configure
	$(SHELL) ./config.status --recheck

AUTOCONF = autoconf
configure_deps = $(srcdir)/aclocal.m4 \
	$(srcdir)/../config/acx.m4 \
	$(srcdir)/../config/no-executables.m4 \
	$(srcdir)/../config/override.m4 \
	$(srcdir)/../config/warnings.m4 \

$(srcdir)/configure: @MAINT@ $(srcdir)/configure.ac $(configure_deps)
	cd $(srcdir) && $(AUTOCONF)

# Depending on config.h makes sure that config.status has been re-run
# if needed.  This prevents problems with parallel builds, in case
# subdirectories need to run config.status also.
all-subdir check-subdir installcheck-subdir info-subdir	\
install-info-subdir clean-info-subdir dvi-subdir pdf-subdir install-subdir	\
etags-subdir mostlyclean-subdir clean-subdir distclean-subdir \
maintainer-clean-subdir: config.h
	@subdirs='$(SUBDIRS)'; \
	target=`echo $@ | sed -e 's/-subdir//'`; \
	for dir in $$subdirs ; do \
	  cd $$dir && $(MAKE) $(FLAGS_TO_PASS) $$target; \
	done

$(REQUIRED_OFILES) $(EXTRA_OFILES) $(LIBOBJS): stamp-picdir
$(CONFIGURED_OFILES): stamp-picdir

# Don't export variables to the environment, in order to not confuse
# configure.
.NOEXPORT:

# The dependencies in the remainder of this file are automatically
# generated by "make maint-deps".  Manual edits will be lost.

./_doprnt.$(objext): $(srcdir)/_doprnt.c config.h $(INCDIR)/ansidecl.h \
	$(INCDIR)/safe-ctype.h
	if [ x"$(PICFLAG)" != x ]; then \
	  $(COMPILE.c) $(PICFLAG) $(srcdir)/_doprnt.c -o pic/$@; \
	else true; fi
	$(COMPILE.c) $(srcdir)/_doprnt.c $(OUTPUT_OPTION)

./alloca.$(objext): $(srcdir)/alloca.c config.h $(INCDIR)/ansidecl.h \
	$(INCDIR)/libiberty.h
	if [ x"$(PICFLAG)" != x ]; then \
	  $(COMPILE.c) $(PICFLAG) $(srcdir)/alloca.c -o pic/$@; \
	else true; fi
	$(COMPILE.c) $(srcdir)/alloca.c $(OUTPUT_OPTION)

./argv.$(objext): $(srcdir)/argv.c config.h $(INCDIR)/ansidecl.h \
	$(INCDIR)/libiberty.h $(INCDIR)/safe-ctype.h
	if [ x"$(PICFLAG)" != x ]; then \
	  $(COMPILE.c) $(PICFLAG) $(srcdir)/argv.c -o pic/$@; \
	else true; fi
	$(COMPILE.c) $(srcdir)/argv.c $(OUTPUT_OPTION)

./asprintf.$(objext): $(srcdir)/asprintf.c config.h $(INCDIR)/ansidecl.h \
	$(INCDIR)/libiberty.h
	if [ x"$(PICFLAG)" != x ]; then \
	  $(COMPILE.c) $(PICFLAG) $(srcdir)/asprintf.c -o pic/$@; \
	else true; fi
	$(COMPILE.c) $(srcdir)/asprintf.c $(OUTPUT_OPTION)

./atexit.$(objext): $(srcdir)/atexit.c config.h
	if [ x"$(PICFLAG)" != x ]; then \
	  $(COMPILE.c) $(PICFLAG) $(srcdir)/atexit.c -o pic/$@; \
	else true; fi
	$(COMPILE.c) $(srcdir)/atexit.c $(OUTPUT_OPTION)

./basename.$(objext): $(srcdir)/basename.c config.h $(INCDIR)/ansidecl.h \
	$(INCDIR)/libiberty.h $(INCDIR)/safe-ctype.h
	if [ x"$(PICFLAG)" != x ]; then \
	  $(COMPILE.c) $(PICFLAG) $(srcdir)/basename.c -o pic/$@; \
	else true; fi
	$(COMPILE.c) $(srcdir)/basename.c $(OUTPUT_OPTION)

./bcmp.$(objext): $(srcdir)/bcmp.c
	if [ x"$(PICFLAG)" != x ]; then \
	  $(COMPILE.c) $(PICFLAG) $(srcdir)/bcmp.c -o pic/$@; \
	else true; fi
	$(COMPILE.c) $(srcdir)/bcmp.c $(OUTPUT_OPTION)

./bcopy.$(objext): $(srcdir)/bcopy.c
	if [ x"$(PICFLAG)" != x ]; then \
	  $(COMPILE.c) $(PICFLAG) $(srcdir)/bcopy.c -o pic/$@; \
	else true; fi
	$(COMPILE.c) $(srcdir)/bcopy.c $(OUTPUT_OPTION)

./bsearch.$(objext): $(srcdir)/bsearch.c config.h $(INCDIR)/ansidecl.h
	if [ x"$(PICFLAG)" != x ]; then \
	  $(COMPILE.c) $(PICFLAG) $(srcdir)/bsearch.c -o pic/$@; \
	else true; fi
	$(COMPILE.c) $(srcdir)/bsearch.c $(OUTPUT_OPTION)

./bzero.$(objext): $(srcdir)/bzero.c
	if [ x"$(PICFLAG)" != x ]; then \
	  $(COMPILE.c) $(PICFLAG) $(srcdir)/bzero.c -o pic/$@; \
	else true; fi
	$(COMPILE.c) $(srcdir)/bzero.c $(OUTPUT_OPTION)

./calloc.$(objext): $(srcdir)/calloc.c $(INCDIR)/ansidecl.h
	if [ x"$(PICFLAG)" != x ]; then \
	  $(COMPILE.c) $(PICFLAG) $(srcdir)/calloc.c -o pic/$@; \
	else true; fi
	$(COMPILE.c) $(srcdir)/calloc.c $(OUTPUT_OPTION)

./choose-temp.$(objext): $(srcdir)/choose-temp.c config.h $(INCDIR)/ansidecl.h \
	$(INCDIR)/libiberty.h
	if [ x"$(PICFLAG)" != x ]; then \
	  $(COMPILE.c) $(PICFLAG) $(srcdir)/choose-temp.c -o pic/$@; \
	else true; fi
	$(COMPILE.c) $(srcdir)/choose-temp.c $(OUTPUT_OPTION)

./clock.$(objext): $(srcdir)/clock.c config.h
	if [ x"$(PICFLAG)" != x ]; then \
	  $(COMPILE.c) $(PICFLAG) $(srcdir)/clock.c -o pic/$@; \
	else true; fi
	$(COMPILE.c) $(srcdir)/clock.c $(OUTPUT_OPTION)

./concat.$(objext): $(srcdir)/concat.c config.h $(INCDIR)/ansidecl.h \
	$(INCDIR)/libiberty.h
	if [ x"$(PICFLAG)" != x ]; then \
	  $(COMPILE.c) $(PICFLAG) $(srcdir)/concat.c -o pic/$@; \
	else true; fi
	$(COMPILE.c) $(srcdir)/concat.c $(OUTPUT_OPTION)

./copysign.$(objext): $(srcdir)/copysign.c $(INCDIR)/ansidecl.h
	if [ x"$(PICFLAG)" != x ]; then \
	  $(COMPILE.c) $(PICFLAG) $(srcdir)/copysign.c -o pic/$@; \
	else true; fi
	$(COMPILE.c) $(srcdir)/copysign.c $(OUTPUT_OPTION)

./cp-demangle.$(objext): $(srcdir)/cp-demangle.c config.h $(INCDIR)/ansidecl.h \
	$(srcdir)/cp-demangle.h $(INCDIR)/demangle.h \
	$(INCDIR)/dyn-string.h $(INCDIR)/getopt.h $(INCDIR)/libiberty.h
	if [ x"$(PICFLAG)" != x ]; then \
	  $(COMPILE.c) $(PICFLAG) $(srcdir)/cp-demangle.c -o pic/$@; \
	else true; fi
	$(COMPILE.c) $(srcdir)/cp-demangle.c $(OUTPUT_OPTION)

./cp-demint.$(objext): $(srcdir)/cp-demint.c config.h $(INCDIR)/ansidecl.h \
	$(srcdir)/cp-demangle.h $(INCDIR)/demangle.h \
	$(INCDIR)/libiberty.h
	if [ x"$(PICFLAG)" != x ]; then \
	  $(COMPILE.c) $(PICFLAG) $(srcdir)/cp-demint.c -o pic/$@; \
	else true; fi
	$(COMPILE.c) $(srcdir)/cp-demint.c $(OUTPUT_OPTION)

./cplus-dem.$(objext): $(srcdir)/cplus-dem.c config.h $(INCDIR)/ansidecl.h \
	$(INCDIR)/demangle.h $(INCDIR)/libiberty.h \
	$(INCDIR)/safe-ctype.h
	if [ x"$(PICFLAG)" != x ]; then \
	  $(COMPILE.c) $(PICFLAG) $(srcdir)/cplus-dem.c -o pic/$@; \
	else true; fi
	$(COMPILE.c) $(srcdir)/cplus-dem.c $(OUTPUT_OPTION)

<<<<<<< HEAD
./crc32.o: $(srcdir)/crc32.c config.h $(INCDIR)/ansidecl.h $(INCDIR)/libiberty.h
=======
./crc32.$(objext): $(srcdir)/crc32.c config.h $(INCDIR)/ansidecl.h \
	$(INCDIR)/libiberty.h
>>>>>>> b56a5220
	if [ x"$(PICFLAG)" != x ]; then \
	  $(COMPILE.c) $(PICFLAG) $(srcdir)/crc32.c -o pic/$@; \
	else true; fi
	$(COMPILE.c) $(srcdir)/crc32.c $(OUTPUT_OPTION)

<<<<<<< HEAD
./dyn-string.o: $(srcdir)/dyn-string.c config.h $(INCDIR)/ansidecl.h \
=======
./dyn-string.$(objext): $(srcdir)/dyn-string.c config.h $(INCDIR)/ansidecl.h \
>>>>>>> b56a5220
	$(INCDIR)/dyn-string.h $(INCDIR)/libiberty.h
	if [ x"$(PICFLAG)" != x ]; then \
	  $(COMPILE.c) $(PICFLAG) $(srcdir)/dyn-string.c -o pic/$@; \
	else true; fi
	$(COMPILE.c) $(srcdir)/dyn-string.c $(OUTPUT_OPTION)

./fdmatch.$(objext): $(srcdir)/fdmatch.c config.h $(INCDIR)/ansidecl.h \
	$(INCDIR)/libiberty.h
	if [ x"$(PICFLAG)" != x ]; then \
	  $(COMPILE.c) $(PICFLAG) $(srcdir)/fdmatch.c -o pic/$@; \
	else true; fi
	$(COMPILE.c) $(srcdir)/fdmatch.c $(OUTPUT_OPTION)

./ffs.$(objext): $(srcdir)/ffs.c
	if [ x"$(PICFLAG)" != x ]; then \
	  $(COMPILE.c) $(PICFLAG) $(srcdir)/ffs.c -o pic/$@; \
	else true; fi
	$(COMPILE.c) $(srcdir)/ffs.c $(OUTPUT_OPTION)

./fibheap.$(objext): $(srcdir)/fibheap.c config.h $(INCDIR)/ansidecl.h \
	$(INCDIR)/fibheap.h $(INCDIR)/libiberty.h
	if [ x"$(PICFLAG)" != x ]; then \
	  $(COMPILE.c) $(PICFLAG) $(srcdir)/fibheap.c -o pic/$@; \
	else true; fi
	$(COMPILE.c) $(srcdir)/fibheap.c $(OUTPUT_OPTION)

./filename_cmp.$(objext): $(srcdir)/filename_cmp.c config.h $(INCDIR)/filenames.h \
	$(INCDIR)/safe-ctype.h
	if [ x"$(PICFLAG)" != x ]; then \
	  $(COMPILE.c) $(PICFLAG) $(srcdir)/filename_cmp.c -o pic/$@; \
	else true; fi
	$(COMPILE.c) $(srcdir)/filename_cmp.c $(OUTPUT_OPTION)

./floatformat.$(objext): $(srcdir)/floatformat.c config.h $(INCDIR)/ansidecl.h \
	$(INCDIR)/floatformat.h $(INCDIR)/libiberty.h
	if [ x"$(PICFLAG)" != x ]; then \
	  $(COMPILE.c) $(PICFLAG) $(srcdir)/floatformat.c -o pic/$@; \
	else true; fi
	$(COMPILE.c) $(srcdir)/floatformat.c $(OUTPUT_OPTION)

./fnmatch.$(objext): $(srcdir)/fnmatch.c config.h $(INCDIR)/fnmatch.h \
	$(INCDIR)/safe-ctype.h
	if [ x"$(PICFLAG)" != x ]; then \
	  $(COMPILE.c) $(PICFLAG) $(srcdir)/fnmatch.c -o pic/$@; \
	else true; fi
	$(COMPILE.c) $(srcdir)/fnmatch.c $(OUTPUT_OPTION)

./fopen_unlocked.$(objext): $(srcdir)/fopen_unlocked.c config.h \
	$(INCDIR)/ansidecl.h $(INCDIR)/libiberty.h
	if [ x"$(PICFLAG)" != x ]; then \
	  $(COMPILE.c) $(PICFLAG) $(srcdir)/fopen_unlocked.c -o pic/$@; \
	else true; fi
	$(COMPILE.c) $(srcdir)/fopen_unlocked.c $(OUTPUT_OPTION)

./getcwd.$(objext): $(srcdir)/getcwd.c config.h
	if [ x"$(PICFLAG)" != x ]; then \
	  $(COMPILE.c) $(PICFLAG) $(srcdir)/getcwd.c -o pic/$@; \
	else true; fi
	$(COMPILE.c) $(srcdir)/getcwd.c $(OUTPUT_OPTION)

./getopt.$(objext): $(srcdir)/getopt.c config.h $(INCDIR)/ansidecl.h \
	$(INCDIR)/getopt.h
	if [ x"$(PICFLAG)" != x ]; then \
	  $(COMPILE.c) $(PICFLAG) $(srcdir)/getopt.c -o pic/$@; \
	else true; fi
	$(COMPILE.c) $(srcdir)/getopt.c $(OUTPUT_OPTION)

./getopt1.$(objext): $(srcdir)/getopt1.c config.h $(INCDIR)/getopt.h
	if [ x"$(PICFLAG)" != x ]; then \
	  $(COMPILE.c) $(PICFLAG) $(srcdir)/getopt1.c -o pic/$@; \
	else true; fi
	$(COMPILE.c) $(srcdir)/getopt1.c $(OUTPUT_OPTION)

./getpagesize.$(objext): $(srcdir)/getpagesize.c config.h
	if [ x"$(PICFLAG)" != x ]; then \
	  $(COMPILE.c) $(PICFLAG) $(srcdir)/getpagesize.c -o pic/$@; \
	else true; fi
	$(COMPILE.c) $(srcdir)/getpagesize.c $(OUTPUT_OPTION)

./getpwd.$(objext): $(srcdir)/getpwd.c config.h $(INCDIR)/ansidecl.h \
	$(INCDIR)/libiberty.h
	if [ x"$(PICFLAG)" != x ]; then \
	  $(COMPILE.c) $(PICFLAG) $(srcdir)/getpwd.c -o pic/$@; \
	else true; fi
	$(COMPILE.c) $(srcdir)/getpwd.c $(OUTPUT_OPTION)

./getruntime.$(objext): $(srcdir)/getruntime.c config.h $(INCDIR)/ansidecl.h \
	$(INCDIR)/libiberty.h
	if [ x"$(PICFLAG)" != x ]; then \
	  $(COMPILE.c) $(PICFLAG) $(srcdir)/getruntime.c -o pic/$@; \
	else true; fi
	$(COMPILE.c) $(srcdir)/getruntime.c $(OUTPUT_OPTION)

./gettimeofday.$(objext): $(srcdir)/gettimeofday.c config.h $(INCDIR)/ansidecl.h \
	$(INCDIR)/libiberty.h
	if [ x"$(PICFLAG)" != x ]; then \
	  $(COMPILE.c) $(PICFLAG) $(srcdir)/gettimeofday.c -o pic/$@; \
	else true; fi
	$(COMPILE.c) $(srcdir)/gettimeofday.c $(OUTPUT_OPTION)

./hashtab.$(objext): $(srcdir)/hashtab.c config.h $(INCDIR)/ansidecl.h \
	$(INCDIR)/hashtab.h $(INCDIR)/libiberty.h
	if [ x"$(PICFLAG)" != x ]; then \
	  $(COMPILE.c) $(PICFLAG) $(srcdir)/hashtab.c -o pic/$@; \
	else true; fi
	$(COMPILE.c) $(srcdir)/hashtab.c $(OUTPUT_OPTION)

./hex.$(objext): $(srcdir)/hex.c config.h $(INCDIR)/ansidecl.h \
	$(INCDIR)/libiberty.h $(INCDIR)/safe-ctype.h
	if [ x"$(PICFLAG)" != x ]; then \
	  $(COMPILE.c) $(PICFLAG) $(srcdir)/hex.c -o pic/$@; \
	else true; fi
	$(COMPILE.c) $(srcdir)/hex.c $(OUTPUT_OPTION)

./index.$(objext): $(srcdir)/index.c
	if [ x"$(PICFLAG)" != x ]; then \
	  $(COMPILE.c) $(PICFLAG) $(srcdir)/index.c -o pic/$@; \
	else true; fi
	$(COMPILE.c) $(srcdir)/index.c $(OUTPUT_OPTION)

./insque.$(objext): $(srcdir)/insque.c
	if [ x"$(PICFLAG)" != x ]; then \
	  $(COMPILE.c) $(PICFLAG) $(srcdir)/insque.c -o pic/$@; \
	else true; fi
	$(COMPILE.c) $(srcdir)/insque.c $(OUTPUT_OPTION)

./lbasename.$(objext): $(srcdir)/lbasename.c config.h $(INCDIR)/ansidecl.h \
	$(INCDIR)/filenames.h $(INCDIR)/libiberty.h \
	$(INCDIR)/safe-ctype.h $(INCDIR)/filenames.h
	if [ x"$(PICFLAG)" != x ]; then \
	  $(COMPILE.c) $(PICFLAG) $(srcdir)/lbasename.c -o pic/$@; \
	else true; fi
	$(COMPILE.c) $(srcdir)/lbasename.c $(OUTPUT_OPTION)

./lrealpath.$(objext): $(srcdir)/lrealpath.c config.h $(INCDIR)/ansidecl.h \
	$(INCDIR)/libiberty.h
	if [ x"$(PICFLAG)" != x ]; then \
	  $(COMPILE.c) $(PICFLAG) $(srcdir)/lrealpath.c -o pic/$@; \
	else true; fi
	$(COMPILE.c) $(srcdir)/lrealpath.c $(OUTPUT_OPTION)

./make-relative-prefix.$(objext): $(srcdir)/make-relative-prefix.c config.h \
	$(INCDIR)/ansidecl.h $(INCDIR)/libiberty.h
	if [ x"$(PICFLAG)" != x ]; then \
	  $(COMPILE.c) $(PICFLAG) $(srcdir)/make-relative-prefix.c -o pic/$@; \
	else true; fi
	$(COMPILE.c) $(srcdir)/make-relative-prefix.c $(OUTPUT_OPTION)

./make-temp-file.$(objext): $(srcdir)/make-temp-file.c config.h \
	$(INCDIR)/ansidecl.h $(INCDIR)/libiberty.h
	if [ x"$(PICFLAG)" != x ]; then \
	  $(COMPILE.c) $(PICFLAG) $(srcdir)/make-temp-file.c -o pic/$@; \
	else true; fi
	$(COMPILE.c) $(srcdir)/make-temp-file.c $(OUTPUT_OPTION)

./md5.$(objext): $(srcdir)/md5.c config.h $(INCDIR)/ansidecl.h $(INCDIR)/md5.h
	if [ x"$(PICFLAG)" != x ]; then \
	  $(COMPILE.c) $(PICFLAG) $(srcdir)/md5.c -o pic/$@; \
	else true; fi
	$(COMPILE.c) $(srcdir)/md5.c $(OUTPUT_OPTION)

./memchr.$(objext): $(srcdir)/memchr.c $(INCDIR)/ansidecl.h
	if [ x"$(PICFLAG)" != x ]; then \
	  $(COMPILE.c) $(PICFLAG) $(srcdir)/memchr.c -o pic/$@; \
	else true; fi
	$(COMPILE.c) $(srcdir)/memchr.c $(OUTPUT_OPTION)

./memcmp.$(objext): $(srcdir)/memcmp.c $(INCDIR)/ansidecl.h
	if [ x"$(PICFLAG)" != x ]; then \
	  $(COMPILE.c) $(PICFLAG) $(srcdir)/memcmp.c -o pic/$@; \
	else true; fi
	$(COMPILE.c) $(srcdir)/memcmp.c $(OUTPUT_OPTION)

./memcpy.$(objext): $(srcdir)/memcpy.c $(INCDIR)/ansidecl.h
	if [ x"$(PICFLAG)" != x ]; then \
	  $(COMPILE.c) $(PICFLAG) $(srcdir)/memcpy.c -o pic/$@; \
	else true; fi
	$(COMPILE.c) $(srcdir)/memcpy.c $(OUTPUT_OPTION)

./memmem.$(objext): $(srcdir)/memmem.c config.h
	if [ x"$(PICFLAG)" != x ]; then \
	  $(COMPILE.c) $(PICFLAG) $(srcdir)/memmem.c -o pic/$@; \
	else true; fi
	$(COMPILE.c) $(srcdir)/memmem.c $(OUTPUT_OPTION)

./memmove.$(objext): $(srcdir)/memmove.c $(INCDIR)/ansidecl.h
	if [ x"$(PICFLAG)" != x ]; then \
	  $(COMPILE.c) $(PICFLAG) $(srcdir)/memmove.c -o pic/$@; \
	else true; fi
	$(COMPILE.c) $(srcdir)/memmove.c $(OUTPUT_OPTION)

./mempcpy.$(objext): $(srcdir)/mempcpy.c $(INCDIR)/ansidecl.h
	if [ x"$(PICFLAG)" != x ]; then \
	  $(COMPILE.c) $(PICFLAG) $(srcdir)/mempcpy.c -o pic/$@; \
	else true; fi
	$(COMPILE.c) $(srcdir)/mempcpy.c $(OUTPUT_OPTION)

./memset.$(objext): $(srcdir)/memset.c $(INCDIR)/ansidecl.h
	if [ x"$(PICFLAG)" != x ]; then \
	  $(COMPILE.c) $(PICFLAG) $(srcdir)/memset.c -o pic/$@; \
	else true; fi
	$(COMPILE.c) $(srcdir)/memset.c $(OUTPUT_OPTION)

./mkstemps.$(objext): $(srcdir)/mkstemps.c config.h $(INCDIR)/ansidecl.h
	if [ x"$(PICFLAG)" != x ]; then \
	  $(COMPILE.c) $(PICFLAG) $(srcdir)/mkstemps.c -o pic/$@; \
	else true; fi
	$(COMPILE.c) $(srcdir)/mkstemps.c $(OUTPUT_OPTION)

./msdos.$(objext): $(srcdir)/msdos.c
	if [ x"$(PICFLAG)" != x ]; then \
	  $(COMPILE.c) $(PICFLAG) $(srcdir)/msdos.c -o pic/$@; \
	else true; fi
	$(COMPILE.c) $(srcdir)/msdos.c $(OUTPUT_OPTION)

./objalloc.$(objext): $(srcdir)/objalloc.c config.h $(INCDIR)/ansidecl.h \
	$(INCDIR)/objalloc.h
	if [ x"$(PICFLAG)" != x ]; then \
	  $(COMPILE.c) $(PICFLAG) $(srcdir)/objalloc.c -o pic/$@; \
	else true; fi
	$(COMPILE.c) $(srcdir)/objalloc.c $(OUTPUT_OPTION)

./obstack.$(objext): $(srcdir)/obstack.c config.h $(INCDIR)/obstack.h
	if [ x"$(PICFLAG)" != x ]; then \
	  $(COMPILE.c) $(PICFLAG) $(srcdir)/obstack.c -o pic/$@; \
	else true; fi
	$(COMPILE.c) $(srcdir)/obstack.c $(OUTPUT_OPTION)

./partition.$(objext): $(srcdir)/partition.c config.h $(INCDIR)/ansidecl.h \
	$(INCDIR)/libiberty.h $(INCDIR)/partition.h
	if [ x"$(PICFLAG)" != x ]; then \
	  $(COMPILE.c) $(PICFLAG) $(srcdir)/partition.c -o pic/$@; \
	else true; fi
	$(COMPILE.c) $(srcdir)/partition.c $(OUTPUT_OPTION)

./pex-common.$(objext): $(srcdir)/pex-common.c config.h $(INCDIR)/ansidecl.h \
	$(INCDIR)/libiberty.h $(srcdir)/pex-common.h
	if [ x"$(PICFLAG)" != x ]; then \
	  $(COMPILE.c) $(PICFLAG) $(srcdir)/pex-common.c -o pic/$@; \
	else true; fi
	$(COMPILE.c) $(srcdir)/pex-common.c $(OUTPUT_OPTION)

./pex-djgpp.$(objext): $(srcdir)/pex-djgpp.c config.h $(INCDIR)/ansidecl.h \
	$(INCDIR)/libiberty.h $(srcdir)/pex-common.h
	if [ x"$(PICFLAG)" != x ]; then \
	  $(COMPILE.c) $(PICFLAG) $(srcdir)/pex-djgpp.c -o pic/$@; \
	else true; fi
	$(COMPILE.c) $(srcdir)/pex-djgpp.c $(OUTPUT_OPTION)

./pex-msdos.$(objext): $(srcdir)/pex-msdos.c config.h $(INCDIR)/ansidecl.h \
	$(INCDIR)/libiberty.h $(srcdir)/pex-common.h \
	$(INCDIR)/safe-ctype.h
	if [ x"$(PICFLAG)" != x ]; then \
	  $(COMPILE.c) $(PICFLAG) $(srcdir)/pex-msdos.c -o pic/$@; \
	else true; fi
	$(COMPILE.c) $(srcdir)/pex-msdos.c $(OUTPUT_OPTION)

./pex-one.$(objext): $(srcdir)/pex-one.c config.h $(INCDIR)/ansidecl.h \
	$(INCDIR)/libiberty.h
	if [ x"$(PICFLAG)" != x ]; then \
	  $(COMPILE.c) $(PICFLAG) $(srcdir)/pex-one.c -o pic/$@; \
	else true; fi
	$(COMPILE.c) $(srcdir)/pex-one.c $(OUTPUT_OPTION)

./pex-unix.$(objext): $(srcdir)/pex-unix.c config.h $(INCDIR)/ansidecl.h \
	$(INCDIR)/libiberty.h $(srcdir)/pex-common.h
	if [ x"$(PICFLAG)" != x ]; then \
	  $(COMPILE.c) $(PICFLAG) $(srcdir)/pex-unix.c -o pic/$@; \
	else true; fi
	$(COMPILE.c) $(srcdir)/pex-unix.c $(OUTPUT_OPTION)

./pex-win32.$(objext): $(srcdir)/pex-win32.c config.h $(INCDIR)/ansidecl.h \
	$(INCDIR)/libiberty.h $(srcdir)/pex-common.h
	if [ x"$(PICFLAG)" != x ]; then \
	  $(COMPILE.c) $(PICFLAG) $(srcdir)/pex-win32.c -o pic/$@; \
	else true; fi
	$(COMPILE.c) $(srcdir)/pex-win32.c $(OUTPUT_OPTION)

./pexecute.$(objext): $(srcdir)/pexecute.c config.h $(INCDIR)/ansidecl.h \
	$(INCDIR)/libiberty.h
	if [ x"$(PICFLAG)" != x ]; then \
	  $(COMPILE.c) $(PICFLAG) $(srcdir)/pexecute.c -o pic/$@; \
	else true; fi
	$(COMPILE.c) $(srcdir)/pexecute.c $(OUTPUT_OPTION)

./physmem.$(objext): $(srcdir)/physmem.c config.h $(INCDIR)/ansidecl.h \
	$(INCDIR)/libiberty.h
	if [ x"$(PICFLAG)" != x ]; then \
	  $(COMPILE.c) $(PICFLAG) $(srcdir)/physmem.c -o pic/$@; \
	else true; fi
	$(COMPILE.c) $(srcdir)/physmem.c $(OUTPUT_OPTION)

./putenv.$(objext): $(srcdir)/putenv.c config.h $(INCDIR)/ansidecl.h
	if [ x"$(PICFLAG)" != x ]; then \
	  $(COMPILE.c) $(PICFLAG) $(srcdir)/putenv.c -o pic/$@; \
	else true; fi
	$(COMPILE.c) $(srcdir)/putenv.c $(OUTPUT_OPTION)

./random.$(objext): $(srcdir)/random.c $(INCDIR)/ansidecl.h
	if [ x"$(PICFLAG)" != x ]; then \
	  $(COMPILE.c) $(PICFLAG) $(srcdir)/random.c -o pic/$@; \
	else true; fi
	$(COMPILE.c) $(srcdir)/random.c $(OUTPUT_OPTION)

./regex.$(objext): $(srcdir)/regex.c config.h $(INCDIR)/ansidecl.h \
	$(INCDIR)/xregex.h $(INCDIR)/xregex2.h
	if [ x"$(PICFLAG)" != x ]; then \
	  $(COMPILE.c) $(PICFLAG) $(srcdir)/regex.c -o pic/$@; \
	else true; fi
	$(COMPILE.c) $(srcdir)/regex.c $(OUTPUT_OPTION)

./rename.$(objext): $(srcdir)/rename.c config.h $(INCDIR)/ansidecl.h
	if [ x"$(PICFLAG)" != x ]; then \
	  $(COMPILE.c) $(PICFLAG) $(srcdir)/rename.c -o pic/$@; \
	else true; fi
	$(COMPILE.c) $(srcdir)/rename.c $(OUTPUT_OPTION)

./rindex.$(objext): $(srcdir)/rindex.c
	if [ x"$(PICFLAG)" != x ]; then \
	  $(COMPILE.c) $(PICFLAG) $(srcdir)/rindex.c -o pic/$@; \
	else true; fi
	$(COMPILE.c) $(srcdir)/rindex.c $(OUTPUT_OPTION)

./safe-ctype.$(objext): $(srcdir)/safe-ctype.c $(INCDIR)/ansidecl.h \
	$(INCDIR)/safe-ctype.h
	if [ x"$(PICFLAG)" != x ]; then \
	  $(COMPILE.c) $(PICFLAG) $(srcdir)/safe-ctype.c -o pic/$@; \
	else true; fi
	$(COMPILE.c) $(srcdir)/safe-ctype.c $(OUTPUT_OPTION)

./setenv.$(objext): $(srcdir)/setenv.c config.h $(INCDIR)/ansidecl.h
	if [ x"$(PICFLAG)" != x ]; then \
	  $(COMPILE.c) $(PICFLAG) $(srcdir)/setenv.c -o pic/$@; \
	else true; fi
	$(COMPILE.c) $(srcdir)/setenv.c $(OUTPUT_OPTION)

./setproctitle.$(objext): $(srcdir)/setproctitle.c config.h $(INCDIR)/ansidecl.h
	if [ x"$(PICFLAG)" != x ]; then \
	  $(COMPILE.c) $(PICFLAG) $(srcdir)/setproctitle.c -o pic/$@; \
	else true; fi
	$(COMPILE.c) $(srcdir)/setproctitle.c $(OUTPUT_OPTION)

./sha1.$(objext): $(srcdir)/sha1.c config.h $(INCDIR)/ansidecl.h $(INCDIR)/sha1.h
	if [ x"$(PICFLAG)" != x ]; then \
	  $(COMPILE.c) $(PICFLAG) $(srcdir)/sha1.c -o pic/$@; \
	else true; fi
	$(COMPILE.c) $(srcdir)/sha1.c $(OUTPUT_OPTION)

./sigsetmask.$(objext): $(srcdir)/sigsetmask.c $(INCDIR)/ansidecl.h
	if [ x"$(PICFLAG)" != x ]; then \
	  $(COMPILE.c) $(PICFLAG) $(srcdir)/sigsetmask.c -o pic/$@; \
	else true; fi
	$(COMPILE.c) $(srcdir)/sigsetmask.c $(OUTPUT_OPTION)

./simple-object-coff.$(objext): $(srcdir)/simple-object-coff.c config.h \
	$(INCDIR)/ansidecl.h $(INCDIR)/libiberty.h \
	$(srcdir)/simple-object-common.h $(INCDIR)/simple-object.h
	if [ x"$(PICFLAG)" != x ]; then \
	  $(COMPILE.c) $(PICFLAG) $(srcdir)/simple-object-coff.c -o pic/$@; \
	else true; fi
	$(COMPILE.c) $(srcdir)/simple-object-coff.c $(OUTPUT_OPTION)

./simple-object-elf.$(objext): $(srcdir)/simple-object-elf.c config.h \
	$(INCDIR)/ansidecl.h $(INCDIR)/libiberty.h \
	$(srcdir)/simple-object-common.h $(INCDIR)/simple-object.h
	if [ x"$(PICFLAG)" != x ]; then \
	  $(COMPILE.c) $(PICFLAG) $(srcdir)/simple-object-elf.c -o pic/$@; \
	else true; fi
	$(COMPILE.c) $(srcdir)/simple-object-elf.c $(OUTPUT_OPTION)

./simple-object-mach-o.$(objext): $(srcdir)/simple-object-mach-o.c config.h \
	$(INCDIR)/ansidecl.h $(INCDIR)/libiberty.h \
	$(srcdir)/simple-object-common.h $(INCDIR)/simple-object.h
	if [ x"$(PICFLAG)" != x ]; then \
	  $(COMPILE.c) $(PICFLAG) $(srcdir)/simple-object-mach-o.c -o pic/$@; \
	else true; fi
	$(COMPILE.c) $(srcdir)/simple-object-mach-o.c $(OUTPUT_OPTION)

./simple-object.$(objext): $(srcdir)/simple-object.c config.h \
	$(INCDIR)/ansidecl.h $(INCDIR)/libiberty.h \
	$(srcdir)/simple-object-common.h $(INCDIR)/simple-object.h
	if [ x"$(PICFLAG)" != x ]; then \
	  $(COMPILE.c) $(PICFLAG) $(srcdir)/simple-object.c -o pic/$@; \
	else true; fi
	$(COMPILE.c) $(srcdir)/simple-object.c $(OUTPUT_OPTION)

./snprintf.$(objext): $(srcdir)/snprintf.c $(INCDIR)/ansidecl.h
	if [ x"$(PICFLAG)" != x ]; then \
	  $(COMPILE.c) $(PICFLAG) $(srcdir)/snprintf.c -o pic/$@; \
	else true; fi
	$(COMPILE.c) $(srcdir)/snprintf.c $(OUTPUT_OPTION)

./sort.$(objext): $(srcdir)/sort.c config.h $(INCDIR)/ansidecl.h \
	$(INCDIR)/libiberty.h $(INCDIR)/sort.h
	if [ x"$(PICFLAG)" != x ]; then \
	  $(COMPILE.c) $(PICFLAG) $(srcdir)/sort.c -o pic/$@; \
	else true; fi
	$(COMPILE.c) $(srcdir)/sort.c $(OUTPUT_OPTION)

./spaces.$(objext): $(srcdir)/spaces.c config.h $(INCDIR)/ansidecl.h \
	$(INCDIR)/libiberty.h
	if [ x"$(PICFLAG)" != x ]; then \
	  $(COMPILE.c) $(PICFLAG) $(srcdir)/spaces.c -o pic/$@; \
	else true; fi
	$(COMPILE.c) $(srcdir)/spaces.c $(OUTPUT_OPTION)

./splay-tree.$(objext): $(srcdir)/splay-tree.c config.h $(INCDIR)/ansidecl.h \
	$(INCDIR)/libiberty.h $(INCDIR)/splay-tree.h
	if [ x"$(PICFLAG)" != x ]; then \
	  $(COMPILE.c) $(PICFLAG) $(srcdir)/splay-tree.c -o pic/$@; \
	else true; fi
	$(COMPILE.c) $(srcdir)/splay-tree.c $(OUTPUT_OPTION)

./stpcpy.$(objext): $(srcdir)/stpcpy.c $(INCDIR)/ansidecl.h
	if [ x"$(PICFLAG)" != x ]; then \
	  $(COMPILE.c) $(PICFLAG) $(srcdir)/stpcpy.c -o pic/$@; \
	else true; fi
	$(COMPILE.c) $(srcdir)/stpcpy.c $(OUTPUT_OPTION)

./stpncpy.$(objext): $(srcdir)/stpncpy.c $(INCDIR)/ansidecl.h
	if [ x"$(PICFLAG)" != x ]; then \
	  $(COMPILE.c) $(PICFLAG) $(srcdir)/stpncpy.c -o pic/$@; \
	else true; fi
	$(COMPILE.c) $(srcdir)/stpncpy.c $(OUTPUT_OPTION)

./strcasecmp.$(objext): $(srcdir)/strcasecmp.c $(INCDIR)/ansidecl.h
	if [ x"$(PICFLAG)" != x ]; then \
	  $(COMPILE.c) $(PICFLAG) $(srcdir)/strcasecmp.c -o pic/$@; \
	else true; fi
	$(COMPILE.c) $(srcdir)/strcasecmp.c $(OUTPUT_OPTION)

./strchr.$(objext): $(srcdir)/strchr.c $(INCDIR)/ansidecl.h
	if [ x"$(PICFLAG)" != x ]; then \
	  $(COMPILE.c) $(PICFLAG) $(srcdir)/strchr.c -o pic/$@; \
	else true; fi
	$(COMPILE.c) $(srcdir)/strchr.c $(OUTPUT_OPTION)

./strdup.$(objext): $(srcdir)/strdup.c $(INCDIR)/ansidecl.h
	if [ x"$(PICFLAG)" != x ]; then \
	  $(COMPILE.c) $(PICFLAG) $(srcdir)/strdup.c -o pic/$@; \
	else true; fi
	$(COMPILE.c) $(srcdir)/strdup.c $(OUTPUT_OPTION)

./strerror.$(objext): $(srcdir)/strerror.c config.h $(INCDIR)/ansidecl.h \
	$(INCDIR)/libiberty.h
	if [ x"$(PICFLAG)" != x ]; then \
	  $(COMPILE.c) $(PICFLAG) $(srcdir)/strerror.c -o pic/$@; \
	else true; fi
	$(COMPILE.c) $(srcdir)/strerror.c $(OUTPUT_OPTION)

./strncasecmp.$(objext): $(srcdir)/strncasecmp.c $(INCDIR)/ansidecl.h
	if [ x"$(PICFLAG)" != x ]; then \
	  $(COMPILE.c) $(PICFLAG) $(srcdir)/strncasecmp.c -o pic/$@; \
	else true; fi
	$(COMPILE.c) $(srcdir)/strncasecmp.c $(OUTPUT_OPTION)

./strncmp.$(objext): $(srcdir)/strncmp.c $(INCDIR)/ansidecl.h
	if [ x"$(PICFLAG)" != x ]; then \
	  $(COMPILE.c) $(PICFLAG) $(srcdir)/strncmp.c -o pic/$@; \
	else true; fi
	$(COMPILE.c) $(srcdir)/strncmp.c $(OUTPUT_OPTION)

./strndup.$(objext): $(srcdir)/strndup.c $(INCDIR)/ansidecl.h
	if [ x"$(PICFLAG)" != x ]; then \
	  $(COMPILE.c) $(PICFLAG) $(srcdir)/strndup.c -o pic/$@; \
	else true; fi
	$(COMPILE.c) $(srcdir)/strndup.c $(OUTPUT_OPTION)

./strrchr.$(objext): $(srcdir)/strrchr.c $(INCDIR)/ansidecl.h
	if [ x"$(PICFLAG)" != x ]; then \
	  $(COMPILE.c) $(PICFLAG) $(srcdir)/strrchr.c -o pic/$@; \
	else true; fi
	$(COMPILE.c) $(srcdir)/strrchr.c $(OUTPUT_OPTION)

./strsignal.$(objext): $(srcdir)/strsignal.c config.h $(INCDIR)/ansidecl.h \
	$(INCDIR)/libiberty.h
	if [ x"$(PICFLAG)" != x ]; then \
	  $(COMPILE.c) $(PICFLAG) $(srcdir)/strsignal.c -o pic/$@; \
	else true; fi
	$(COMPILE.c) $(srcdir)/strsignal.c $(OUTPUT_OPTION)

./strstr.$(objext): $(srcdir)/strstr.c
	if [ x"$(PICFLAG)" != x ]; then \
	  $(COMPILE.c) $(PICFLAG) $(srcdir)/strstr.c -o pic/$@; \
	else true; fi
	$(COMPILE.c) $(srcdir)/strstr.c $(OUTPUT_OPTION)

./strtod.$(objext): $(srcdir)/strtod.c $(INCDIR)/ansidecl.h \
	$(INCDIR)/safe-ctype.h
	if [ x"$(PICFLAG)" != x ]; then \
	  $(COMPILE.c) $(PICFLAG) $(srcdir)/strtod.c -o pic/$@; \
	else true; fi
	$(COMPILE.c) $(srcdir)/strtod.c $(OUTPUT_OPTION)

./strtol.$(objext): $(srcdir)/strtol.c config.h $(INCDIR)/safe-ctype.h
	if [ x"$(PICFLAG)" != x ]; then \
	  $(COMPILE.c) $(PICFLAG) $(srcdir)/strtol.c -o pic/$@; \
	else true; fi
	$(COMPILE.c) $(srcdir)/strtol.c $(OUTPUT_OPTION)

./strtoul.$(objext): $(srcdir)/strtoul.c config.h $(INCDIR)/ansidecl.h \
	$(INCDIR)/safe-ctype.h
	if [ x"$(PICFLAG)" != x ]; then \
	  $(COMPILE.c) $(PICFLAG) $(srcdir)/strtoul.c -o pic/$@; \
	else true; fi
	$(COMPILE.c) $(srcdir)/strtoul.c $(OUTPUT_OPTION)

./strverscmp.$(objext): $(srcdir)/strverscmp.c $(INCDIR)/ansidecl.h \
	$(INCDIR)/libiberty.h $(INCDIR)/safe-ctype.h
	if [ x"$(PICFLAG)" != x ]; then \
	  $(COMPILE.c) $(PICFLAG) $(srcdir)/strverscmp.c -o pic/$@; \
	else true; fi
	$(COMPILE.c) $(srcdir)/strverscmp.c $(OUTPUT_OPTION)

./tmpnam.$(objext): $(srcdir)/tmpnam.c
	if [ x"$(PICFLAG)" != x ]; then \
	  $(COMPILE.c) $(PICFLAG) $(srcdir)/tmpnam.c -o pic/$@; \
	else true; fi
	$(COMPILE.c) $(srcdir)/tmpnam.c $(OUTPUT_OPTION)

./unlink-if-ordinary.$(objext): $(srcdir)/unlink-if-ordinary.c config.h \
	$(INCDIR)/ansidecl.h $(INCDIR)/libiberty.h
	if [ x"$(PICFLAG)" != x ]; then \
	  $(COMPILE.c) $(PICFLAG) $(srcdir)/unlink-if-ordinary.c -o pic/$@; \
	else true; fi
	$(COMPILE.c) $(srcdir)/unlink-if-ordinary.c $(OUTPUT_OPTION)

./vasprintf.$(objext): $(srcdir)/vasprintf.c config.h $(INCDIR)/ansidecl.h \
	$(INCDIR)/libiberty.h
	if [ x"$(PICFLAG)" != x ]; then \
	  $(COMPILE.c) $(PICFLAG) $(srcdir)/vasprintf.c -o pic/$@; \
	else true; fi
	$(COMPILE.c) $(srcdir)/vasprintf.c $(OUTPUT_OPTION)

./vfork.$(objext): $(srcdir)/vfork.c $(INCDIR)/ansidecl.h
	if [ x"$(PICFLAG)" != x ]; then \
	  $(COMPILE.c) $(PICFLAG) $(srcdir)/vfork.c -o pic/$@; \
	else true; fi
	$(COMPILE.c) $(srcdir)/vfork.c $(OUTPUT_OPTION)

./vfprintf.$(objext): $(srcdir)/vfprintf.c $(INCDIR)/ansidecl.h
	if [ x"$(PICFLAG)" != x ]; then \
	  $(COMPILE.c) $(PICFLAG) $(srcdir)/vfprintf.c -o pic/$@; \
	else true; fi
	$(COMPILE.c) $(srcdir)/vfprintf.c $(OUTPUT_OPTION)

./vprintf.$(objext): $(srcdir)/vprintf.c $(INCDIR)/ansidecl.h
	if [ x"$(PICFLAG)" != x ]; then \
	  $(COMPILE.c) $(PICFLAG) $(srcdir)/vprintf.c -o pic/$@; \
	else true; fi
	$(COMPILE.c) $(srcdir)/vprintf.c $(OUTPUT_OPTION)

./vsnprintf.$(objext): $(srcdir)/vsnprintf.c config.h $(INCDIR)/ansidecl.h \
	$(INCDIR)/libiberty.h
	if [ x"$(PICFLAG)" != x ]; then \
	  $(COMPILE.c) $(PICFLAG) $(srcdir)/vsnprintf.c -o pic/$@; \
	else true; fi
	$(COMPILE.c) $(srcdir)/vsnprintf.c $(OUTPUT_OPTION)

./vsprintf.$(objext): $(srcdir)/vsprintf.c $(INCDIR)/ansidecl.h
	if [ x"$(PICFLAG)" != x ]; then \
	  $(COMPILE.c) $(PICFLAG) $(srcdir)/vsprintf.c -o pic/$@; \
	else true; fi
	$(COMPILE.c) $(srcdir)/vsprintf.c $(OUTPUT_OPTION)

./waitpid.$(objext): $(srcdir)/waitpid.c config.h $(INCDIR)/ansidecl.h
	if [ x"$(PICFLAG)" != x ]; then \
	  $(COMPILE.c) $(PICFLAG) $(srcdir)/waitpid.c -o pic/$@; \
	else true; fi
	$(COMPILE.c) $(srcdir)/waitpid.c $(OUTPUT_OPTION)

./xatexit.$(objext): $(srcdir)/xatexit.c config.h $(INCDIR)/ansidecl.h \
	$(INCDIR)/libiberty.h
	if [ x"$(PICFLAG)" != x ]; then \
	  $(COMPILE.c) $(PICFLAG) $(srcdir)/xatexit.c -o pic/$@; \
	else true; fi
	$(COMPILE.c) $(srcdir)/xatexit.c $(OUTPUT_OPTION)

./xexit.$(objext): $(srcdir)/xexit.c config.h $(INCDIR)/ansidecl.h \
	$(INCDIR)/libiberty.h
	if [ x"$(PICFLAG)" != x ]; then \
	  $(COMPILE.c) $(PICFLAG) $(srcdir)/xexit.c -o pic/$@; \
	else true; fi
	$(COMPILE.c) $(srcdir)/xexit.c $(OUTPUT_OPTION)

./xmalloc.$(objext): $(srcdir)/xmalloc.c config.h $(INCDIR)/ansidecl.h \
	$(INCDIR)/libiberty.h
	if [ x"$(PICFLAG)" != x ]; then \
	  $(COMPILE.c) $(PICFLAG) $(srcdir)/xmalloc.c -o pic/$@; \
	else true; fi
	$(COMPILE.c) $(srcdir)/xmalloc.c $(OUTPUT_OPTION)

./xmemdup.$(objext): $(srcdir)/xmemdup.c config.h $(INCDIR)/ansidecl.h \
	$(INCDIR)/libiberty.h
	if [ x"$(PICFLAG)" != x ]; then \
	  $(COMPILE.c) $(PICFLAG) $(srcdir)/xmemdup.c -o pic/$@; \
	else true; fi
	$(COMPILE.c) $(srcdir)/xmemdup.c $(OUTPUT_OPTION)

./xstrdup.$(objext): $(srcdir)/xstrdup.c config.h $(INCDIR)/ansidecl.h \
	$(INCDIR)/libiberty.h
	if [ x"$(PICFLAG)" != x ]; then \
	  $(COMPILE.c) $(PICFLAG) $(srcdir)/xstrdup.c -o pic/$@; \
	else true; fi
	$(COMPILE.c) $(srcdir)/xstrdup.c $(OUTPUT_OPTION)

./xstrerror.$(objext): $(srcdir)/xstrerror.c config.h $(INCDIR)/ansidecl.h \
	$(INCDIR)/libiberty.h
	if [ x"$(PICFLAG)" != x ]; then \
	  $(COMPILE.c) $(PICFLAG) $(srcdir)/xstrerror.c -o pic/$@; \
	else true; fi
	$(COMPILE.c) $(srcdir)/xstrerror.c $(OUTPUT_OPTION)

./xstrndup.$(objext): $(srcdir)/xstrndup.c config.h $(INCDIR)/ansidecl.h \
	$(INCDIR)/libiberty.h
	if [ x"$(PICFLAG)" != x ]; then \
	  $(COMPILE.c) $(PICFLAG) $(srcdir)/xstrndup.c -o pic/$@; \
	else true; fi
	$(COMPILE.c) $(srcdir)/xstrndup.c $(OUTPUT_OPTION)
<|MERGE_RESOLUTION|>--- conflicted
+++ resolved
@@ -162,26 +162,6 @@
 # These are always included in the library.  The first four are listed
 # first and by compile time to optimize parallel builds.
 REQUIRED_OFILES =							\
-<<<<<<< HEAD
-	./regex.o ./cplus-dem.o ./cp-demangle.o ./md5.o ./sha1.o	\
-	./alloca.o ./argv.o						\
-	./choose-temp.o ./concat.o ./cp-demint.o ./crc32.o		\
-	./dyn-string.o							\
-	./fdmatch.o ./fibheap.o ./filename_cmp.o ./floatformat.o	\
-	./fnmatch.o ./fopen_unlocked.o					\
-	./getopt.o ./getopt1.o ./getpwd.o ./getruntime.o		\
-	./hashtab.o ./hex.o						\
-	./lbasename.o ./lrealpath.o					\
-	./make-relative-prefix.o ./make-temp-file.o			\
-	./objalloc.o ./obstack.o					\
-	./partition.o ./pexecute.o ./physmem.o				\
-	./pex-common.o ./pex-one.o @pexecute@				\
-	./safe-ctype.o ./sort.o ./spaces.o ./splay-tree.o ./strerror.o	\
-	 ./strsignal.o							\
-	./unlink-if-ordinary.o						\
-	./xatexit.o ./xexit.o ./xmalloc.o ./xmemdup.o ./xstrdup.o	\
-	 ./xstrerror.o ./xstrndup.o
-=======
 	./regex.$(objext) ./cplus-dem.$(objext) ./cp-demangle.$(objext) \
 	./md5.$(objext) ./sha1.$(objext) ./alloca.$(objext)		\
 	./argv.$(objext)						\
@@ -208,7 +188,6 @@
 	./xatexit.$(objext) ./xexit.$(objext) ./xmalloc.$(objext)	\
 	./xmemdup.$(objext) ./xstrdup.$(objext) ./xstrerror.$(objext)	\
 	./xstrndup.$(objext)
->>>>>>> b56a5220
 
 # These are all the objects that configure may add to the library via
 # $funcs or EXTRA_OFILES.  This list exists here only for "make
@@ -443,11 +422,7 @@
 # Cleaning has to be done carefully to ensure that we don't clean our SUBDIRS
 # multiple times, hence our explicit recursion with an empty SUBDIRS.
 mostlyclean: mostlyclean-subdir
-<<<<<<< HEAD
-	-rm -rf *.o pic core errs \#* *.E a.out
-=======
 	-rm -rf *.$(objext) pic core errs \#* *.E a.out
->>>>>>> b56a5220
 	-rm -f errors dummy config.h stamp-*
 	-rm -f $(CONFIG_H) stamp-picdir
 	-rm -f libiberty.aux libiberty.cp libiberty.cps libiberty.fn libiberty.ky
@@ -637,22 +612,14 @@
 	else true; fi
 	$(COMPILE.c) $(srcdir)/cplus-dem.c $(OUTPUT_OPTION)
 
-<<<<<<< HEAD
-./crc32.o: $(srcdir)/crc32.c config.h $(INCDIR)/ansidecl.h $(INCDIR)/libiberty.h
-=======
 ./crc32.$(objext): $(srcdir)/crc32.c config.h $(INCDIR)/ansidecl.h \
 	$(INCDIR)/libiberty.h
->>>>>>> b56a5220
 	if [ x"$(PICFLAG)" != x ]; then \
 	  $(COMPILE.c) $(PICFLAG) $(srcdir)/crc32.c -o pic/$@; \
 	else true; fi
 	$(COMPILE.c) $(srcdir)/crc32.c $(OUTPUT_OPTION)
 
-<<<<<<< HEAD
-./dyn-string.o: $(srcdir)/dyn-string.c config.h $(INCDIR)/ansidecl.h \
-=======
 ./dyn-string.$(objext): $(srcdir)/dyn-string.c config.h $(INCDIR)/ansidecl.h \
->>>>>>> b56a5220
 	$(INCDIR)/dyn-string.h $(INCDIR)/libiberty.h
 	if [ x"$(PICFLAG)" != x ]; then \
 	  $(COMPILE.c) $(PICFLAG) $(srcdir)/dyn-string.c -o pic/$@; \
@@ -781,7 +748,7 @@
 
 ./lbasename.$(objext): $(srcdir)/lbasename.c config.h $(INCDIR)/ansidecl.h \
 	$(INCDIR)/filenames.h $(INCDIR)/libiberty.h \
-	$(INCDIR)/safe-ctype.h $(INCDIR)/filenames.h
+	$(INCDIR)/safe-ctype.h
 	if [ x"$(PICFLAG)" != x ]; then \
 	  $(COMPILE.c) $(PICFLAG) $(srcdir)/lbasename.c -o pic/$@; \
 	else true; fi
