--- conflicted
+++ resolved
@@ -1,10 +1,6 @@
 // { dg-do compile }
 
-<<<<<<< HEAD
 // Copyright (C) 2003, 2004, 2005, 2006, 2007, 2008, 2009, 2010 Free Software
-=======
-// Copyright (C) 2003, 2004, 2005, 2006, 2007, 2008, 2009 Free Software
->>>>>>> e33a1692
 // Foundation, Inc.
 //
 // This file is part of the GNU ISO C++ Library.  This library is free
@@ -38,9 +34,5 @@
 }
 // { dg-error "synthesized" "" { target *-*-* } 33 } 
 // { dg-error "within this context" "" { target *-*-* } 26 } 
-<<<<<<< HEAD
-// { dg-error "is private" "" { target *-*-* } 788 } 
-=======
-// { dg-error "is private" "" { target *-*-* } 793 } 
->>>>>>> e33a1692
+// { dg-error "is private" "" { target *-*-* } 788 }
 // { dg-error "operator=" "" { target *-*-* } 0 } 