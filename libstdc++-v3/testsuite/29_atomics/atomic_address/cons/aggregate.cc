// { dg-options "-std=gnu++0x" }
// { dg-do compile }

// Copyright (C) 2008, 2009, 2010 Free Software Foundation, Inc.
//
// This file is part of the GNU ISO C++ Library.  This library is free
// software; you can redistribute it and/or modify it under the
// terms of the GNU General Public License as published by the
// Free Software Foundation; either version 3, or (at your option)
// any later version.

// This library is distributed in the hope that it will be useful,
// but WITHOUT ANY WARRANTY; without even the implied warranty of
// MERCHANTABILITY or FITNESS FOR A PARTICULAR PURPOSE.  See the
// GNU General Public License for more details.

// You should have received a copy of the GNU General Public License along
// with this library; see the file COPYING3.  If not see
// <http://www.gnu.org/licenses/>.

#include <atomic>
#include <cstddef>

int main()
{
<<<<<<< HEAD
  std::atomic_address a = { { NULL } };
=======
  std::atomic_address a __attribute__((unused)) = { { NULL } };
>>>>>>> b56a5220
  return 0;
}<|MERGE_RESOLUTION|>--- conflicted
+++ resolved
@@ -23,10 +23,6 @@
 
 int main()
 {
-<<<<<<< HEAD
-  std::atomic_address a = { { NULL } };
-=======
   std::atomic_address a __attribute__((unused)) = { { NULL } };
->>>>>>> b56a5220
   return 0;
 }