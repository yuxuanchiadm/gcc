// { dg-do compile }
// { dg-options "-std=gnu++0x" }
// { dg-require-cstdint "" }
// 2008-07-31 Chris Fairles <chris.fairles@gmail.com>

<<<<<<< HEAD
// Copyright (C) 2008, 2009 Free Software Foundation, Inc.
=======
// Copyright (C) 2008, 2009, 2010, 2011 Free Software Foundation, Inc.
>>>>>>> 3082eeb7
//
// This file is part of the GNU ISO C++ Library.  This library is free
// software; you can redistribute it and/or modify it under the
// terms of the GNU General Public License as published by the
// Free Software Foundation; either version 3, or (at your option)
// any later version.

// This library is distributed in the hope that it will be useful,
// but WITHOUT ANY WARRANTY; without even the implied warranty of
// MERCHANTABILITY or FITNESS FOR A PARTICULAR PURPOSE.  See the
// GNU General Public License for more details.

// You should have received a copy of the GNU General Public License along
// with this library; see the file COPYING3.  If not see
// <http://www.gnu.org/licenses/>.


#include <ratio>
#include <chrono>

void test01()
{
  // Check if period is positive
  typedef int rep_type;
  typedef std::ratio<-1> period_type;
  typedef std::chrono::duration<rep_type, period_type> test_type;
  test_type d;
}

<<<<<<< HEAD
// { dg-error "period must be positive" "" { target *-*-* } 206 }
// { dg-error "instantiated from here" "" { target *-*-* } 33 }
// { dg-excess-errors "In instantiation of" }
=======
// { dg-error "period must be positive" "" { target *-*-* } 229 }
// { dg-error "required from here" "" { target *-*-* } 33 }
>>>>>>> 3082eeb7
<|MERGE_RESOLUTION|>--- conflicted
+++ resolved
@@ -3,11 +3,7 @@
 // { dg-require-cstdint "" }
 // 2008-07-31 Chris Fairles <chris.fairles@gmail.com>
 
-<<<<<<< HEAD
-// Copyright (C) 2008, 2009 Free Software Foundation, Inc.
-=======
 // Copyright (C) 2008, 2009, 2010, 2011 Free Software Foundation, Inc.
->>>>>>> 3082eeb7
 //
 // This file is part of the GNU ISO C++ Library.  This library is free
 // software; you can redistribute it and/or modify it under the
@@ -37,11 +33,5 @@
   test_type d;
 }
 
-<<<<<<< HEAD
-// { dg-error "period must be positive" "" { target *-*-* } 206 }
-// { dg-error "instantiated from here" "" { target *-*-* } 33 }
-// { dg-excess-errors "In instantiation of" }
-=======
 // { dg-error "period must be positive" "" { target *-*-* } 229 }
-// { dg-error "required from here" "" { target *-*-* } 33 }
->>>>>>> 3082eeb7
+// { dg-error "required from here" "" { target *-*-* } 33 }