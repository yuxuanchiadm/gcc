--- conflicted
+++ resolved
@@ -48,10 +48,5 @@
 // { dg-error "instantiated from here" "" { target *-*-* } 40 }
 // { dg-error "instantiated from here" "" { target *-*-* } 42 }
 
-<<<<<<< HEAD
-// { dg-error "invalid use of incomplete type" "" { target *-*-* } 639 }
-// { dg-error "declaration of" "" { target *-*-* } 603 }
-=======
 // { dg-error "invalid use of incomplete type" "" { target *-*-* } 645 }
-// { dg-error "declaration of" "" { target *-*-* } 609 }
->>>>>>> 3bd7a983
+// { dg-error "declaration of" "" { target *-*-* } 609 }