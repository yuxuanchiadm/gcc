# Functional and regression tests in C++ for libstdc++.

<<<<<<< HEAD
# Copyright (C) 2001, 2002, 2003, 2004, 2009 Free Software Foundation, Inc.
=======
# Copyright (C) 2001, 2002, 2003, 2004, 2009, 2010 Free Software Foundation, Inc.
>>>>>>> 3082eeb7
#
# This program is free software; you can redistribute it and/or modify
# it under the terms of the GNU General Public License as published by
# the Free Software Foundation; either version 3 of the License, or
# (at your option) any later version.
# 
# This program is distributed in the hope that it will be useful,
# but WITHOUT ANY WARRANTY; without even the implied warranty of
# MERCHANTABILITY or FITNESS FOR A PARTICULAR PURPOSE.  See the
# GNU General Public License for more details.
# 
# You should have received a copy of the GNU General Public License
# along with this program; see the file COPYING3.  If not see
# <http://www.gnu.org/licenses/>.

# libstdc++-v3 testsuite that uses the 'dg.exp' driver.

# Initialization.
dg-init

# Build the support objects.
v3-build_support

set tests [list]

# If there is a "testsuite_files" file, use it.
#
# This is a workaround for problems reported with using:
#
#   runtest normal.exp="`cat testsuite_files`"
#
# See:
#  http://gcc.gnu.org/ml/libstdc++/2005-03/msg00278.html
# for discussion of the problem.
#
# If that worked consistently, we could modify "make check" to
# pass that option, and then remove this code.
if {[info exists blddir]} {
    set tests_file "${blddir}/testsuite/testsuite_files"
}
if {[info exists tests_file] && [file exists $tests_file]} {
    set f [open $tests_file]
    while { ! [eof $f] } {
	set t [gets $f]
	if { [string length "$t"] != 0 } {
	    lappend tests ${srcdir}/${t}
	}
    } 
    close $f
} else {
    # Find directories that might have tests.
    set subdirs [glob "$srcdir/\[0-9\]\[0-9\]*"]
    lappend subdirs "$srcdir/abi"
    lappend subdirs "$srcdir/backward"
    lappend subdirs "$srcdir/ext"
    lappend subdirs "$srcdir/performance"
    lappend subdirs "$srcdir/tr1"
    lappend subdirs "$srcdir/decimal"
    verbose "subdirs are $subdirs"

    # Find all the tests.
    foreach s $subdirs {
	set subdir_tests [find $s *.cc]
	set subdir_tests_c [find $s *.c]
	foreach e $subdir_tests_c {
	    lappend subdir_tests $e
	}

	# Filter out tests that should not be run.
	foreach t $subdir_tests {
	    # The DejaGNU "find" procedure sometimes returns a list 
	    # containing an empty string, when it should really return
	    # an empty list.
	    if { $t == "" } {
		continue
	    }
	    # Filter out:
	    # 0. utilities, other parts of the testing infrastructure.
	    # 1. interactive tests.
	    # 2. performance tests.
	    # 3. wchar_t tests, if not supported.
	    # 4. thread tests, if not supported. 
	    # 5. *_filebuf, if file I/O is not supported.
	    if { [string first _xin $t] == -1
		 && [string first performance $t] == -1
		 && (${v3-wchar_t} || [string first wchar_t $t] == -1) 
		 && (${v3-threads} || [string first thread $t] == -1)  
		 && ([string first "_filebuf" $t] == -1
		     || [check_v3_target_fileio]) } {
		lappend tests $t
	    }
	}
    }
}
set tests [lsort $tests]

# Main loop.
global DEFAULT_CXXFLAGS
global PCH_CXXFLAGS
dg-runtest $tests "" "$DEFAULT_CXXFLAGS $PCH_CXXFLAGS"

# All done.
dg-finish<|MERGE_RESOLUTION|>--- conflicted
+++ resolved
@@ -1,10 +1,6 @@
 # Functional and regression tests in C++ for libstdc++.
 
-<<<<<<< HEAD
-# Copyright (C) 2001, 2002, 2003, 2004, 2009 Free Software Foundation, Inc.
-=======
 # Copyright (C) 2001, 2002, 2003, 2004, 2009, 2010 Free Software Foundation, Inc.
->>>>>>> 3082eeb7
 #
 # This program is free software; you can redistribute it and/or modify
 # it under the terms of the GNU General Public License as published by
