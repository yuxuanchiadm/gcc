--- conflicted
+++ resolved
@@ -1,9 +1,5 @@
-<<<<<<< HEAD
-// Copyright (C) 2002, 2004, 2006, 2008, 2009 Free Software Foundation, Inc.
-=======
 // Copyright (C) 2002, 2004, 2006, 2008, 2009, 2010, 2011
 // Free Software Foundation, Inc.
->>>>>>> 3082eeb7
 //  
 // This file is part of GCC.
 //
@@ -140,14 +136,6 @@
 
 #endif /* __GTHREADS */
 
-<<<<<<< HEAD
-namespace __gnu_cxx
-{
-  recursive_init_error::~recursive_init_error() throw() { }
-}
-
-=======
->>>>>>> 3082eeb7
 //
 // Here are C++ run-time routines for guarded initialization of static
 // variables. There are 4 scenarios under which these routines are called:
