// -*- C++ -*- Exception handling and frame unwind runtime interface routines.
// Copyright (C) 2001, 2002, 2003, 2004, 2005, 2006, 2007, 2008, 2009, 2010
// Free Software Foundation, Inc.
//
// This file is part of GCC.
//
// GCC is free software; you can redistribute it and/or modify
// it under the terms of the GNU General Public License as published by
// the Free Software Foundation; either version 3, or (at your option)
// any later version.
//
// GCC is distributed in the hope that it will be useful,
// but WITHOUT ANY WARRANTY; without even the implied warranty of
// MERCHANTABILITY or FITNESS FOR A PARTICULAR PURPOSE.  See the
// GNU General Public License for more details.
//
// Under Section 7 of GPL version 3, you are granted additional
// permissions described in the GCC Runtime Library Exception, version
// 3.1, as published by the Free Software Foundation.

// You should have received a copy of the GNU General Public License and
// a copy of the GCC Runtime Library Exception along with this program;
// see the files COPYING3 and COPYING.RUNTIME respectively.  If not, see
// <http://www.gnu.org/licenses/>.

// This is derived from the C++ ABI for IA-64.  Where we diverge
// for cross-architecture compatibility are noted with "@@@".

#ifndef _UNWIND_CXX_H
#define _UNWIND_CXX_H 1

// Level 2: C++ ABI

#include <typeinfo>
#include <exception>
#include <cstddef>
#include "unwind.h"
#include <bits/atomic_word.h>

#pragma GCC visibility push(default)

namespace __cxxabiv1
{

// A primary C++ exception object consists of a header, which is a wrapper
// around an unwind object header with additional C++ specific information,
// followed by the exception object itself.

struct __cxa_exception
{
  // Manage the exception object itself.
  std::type_info *exceptionType;
  void (*exceptionDestructor)(void *); 

  // The C++ standard has entertaining rules wrt calling set_terminate
  // and set_unexpected in the middle of the exception cleanup process.
  std::unexpected_handler unexpectedHandler;
  std::terminate_handler terminateHandler;

  // The caught exception stack threads through here.
  __cxa_exception *nextException;

  // How many nested handlers have caught this exception.  A negated
  // value is a signal that this object has been rethrown.
  int handlerCount;

#ifdef __ARM_EABI_UNWINDER__
  // Stack of exceptions in cleanups.
  __cxa_exception* nextPropagatingException;

  // The nuber of active cleanup handlers for this exception.
  int propagationCount;
#else
  // Cache parsed handler data from the personality routine Phase 1
  // for Phase 2 and __cxa_call_unexpected.
  int handlerSwitchValue;
  const unsigned char *actionRecord;
  const unsigned char *languageSpecificData;
  _Unwind_Ptr catchTemp;
  void *adjustedPtr;
#endif

  // The generic exception header.  Must be last.
  _Unwind_Exception unwindHeader;
};

struct __cxa_refcounted_exception
{
  // Manage this header.
  _Atomic_word referenceCount;
  // __cxa_exception must be last, and no padding can be after it.
  __cxa_exception exc;
};

// A dependent C++ exception object consists of a wrapper around an unwind
// object header with additional C++ specific information, containing a pointer
// to a primary exception object.

struct __cxa_dependent_exception
{
  // The primary exception this thing depends on.
  void *primaryException;

  // The C++ standard has entertaining rules wrt calling set_terminate
  // and set_unexpected in the middle of the exception cleanup process.
  std::unexpected_handler unexpectedHandler;
  std::terminate_handler terminateHandler;

  // The caught exception stack threads through here.
  __cxa_exception *nextException;

  // How many nested handlers have caught this exception.  A negated
  // value is a signal that this object has been rethrown.
  int handlerCount;

#ifdef __ARM_EABI_UNWINDER__
  // Stack of exceptions in cleanups.
  __cxa_exception* nextPropagatingException;

  // The nuber of active cleanup handlers for this exception.
  int propagationCount;
#else
  // Cache parsed handler data from the personality routine Phase 1
  // for Phase 2 and __cxa_call_unexpected.
  int handlerSwitchValue;
  const unsigned char *actionRecord;
  const unsigned char *languageSpecificData;
  _Unwind_Ptr catchTemp;
  void *adjustedPtr;
#endif

  // The generic exception header.  Must be last.
  _Unwind_Exception unwindHeader;
};

// Each thread in a C++ program has access to a __cxa_eh_globals object.
struct __cxa_eh_globals
{
  __cxa_exception *caughtExceptions;
  unsigned int uncaughtExceptions;
#ifdef __ARM_EABI_UNWINDER__
  __cxa_exception* propagatingExceptions;
#endif
};


// The __cxa_eh_globals for the current thread can be obtained by using
// either of the following functions.  The "fast" version assumes at least
// one prior call of __cxa_get_globals has been made from the current
// thread, so no initialization is necessary.
extern "C" __cxa_eh_globals *__cxa_get_globals () throw() 
  __attribute__ ((__const__));
extern "C" __cxa_eh_globals *__cxa_get_globals_fast () throw() 
  __attribute__ ((__const__));

// Allocate memory for the primary exception plus the thrown object.
extern "C" void *__cxa_allocate_exception(std::size_t thrown_size) throw();

// Free the space allocated for the primary exception.
extern "C" void __cxa_free_exception(void *thrown_exception) throw();

// Allocate memory for a dependent exception.
extern "C" __cxa_dependent_exception*
__cxa_allocate_dependent_exception() throw();

// Free the space allocated for the dependent exception.
extern "C" void
__cxa_free_dependent_exception(__cxa_dependent_exception *ex) throw();

// Throw the exception.
extern "C" void __cxa_throw (void *thrown_exception,
			     std::type_info *tinfo,
			     void (*dest) (void *))
  __attribute__((__noreturn__));

// Used to implement exception handlers.
extern "C" void *__cxa_get_exception_ptr (void *) throw()
  __attribute__ ((__pure__));
extern "C" void *__cxa_begin_catch (void *) throw();
extern "C" void __cxa_end_catch ();
extern "C" void __cxa_rethrow () __attribute__((__noreturn__));

// These facilitate code generation for recurring situations.
extern "C" void __cxa_bad_cast () __attribute__((__noreturn__));
extern "C" void __cxa_bad_typeid () __attribute__((__noreturn__));

// @@@ These are not directly specified by the IA-64 C++ ABI.

// Handles re-checking the exception specification if unexpectedHandler
// throws, and if bad_exception needs to be thrown.  Called from the
// compiler.
<<<<<<< HEAD
extern "C" void __cxa_call_unexpected (void *) __attribute__((noreturn));
extern "C" void __cxa_call_terminate (_Unwind_Exception*) throw () __attribute__((noreturn));
=======
extern "C" void __cxa_call_unexpected (void *) __attribute__((__noreturn__));
extern "C" void __cxa_call_terminate (_Unwind_Exception*) throw ()
  __attribute__((__noreturn__));
>>>>>>> b56a5220

#ifdef __ARM_EABI_UNWINDER__
// Arm EABI specified routines.
typedef enum {
  ctm_failed = 0,
  ctm_succeeded = 1,
  ctm_succeeded_with_ptr_to_base = 2
} __cxa_type_match_result;
extern "C" __cxa_type_match_result __cxa_type_match(_Unwind_Exception*,
						    const std::type_info*,
						    bool, void**);
extern "C" bool __cxa_begin_cleanup (_Unwind_Exception*);
extern "C" void __cxa_end_cleanup (void);
#endif

// Invokes given handler, dying appropriately if the user handler was
// so inconsiderate as to return.
extern void __terminate(std::terminate_handler) throw () 
  __attribute__((__noreturn__));
extern void __unexpected(std::unexpected_handler)
  __attribute__((__noreturn__));

// The current installed user handlers.
extern std::terminate_handler __terminate_handler;
extern std::unexpected_handler __unexpected_handler;

// These are explicitly GNU C++ specific.

// Acquire the C++ exception header from the C++ object.
static inline __cxa_exception *
__get_exception_header_from_obj (void *ptr)
{
  return reinterpret_cast<__cxa_exception *>(ptr) - 1;
}

// Acquire the C++ exception header from the generic exception header.
static inline __cxa_exception *
__get_exception_header_from_ue (_Unwind_Exception *exc)
{
  return reinterpret_cast<__cxa_exception *>(exc + 1) - 1;
}

// Acquire the C++ refcounted exception header from the C++ object.
static inline __cxa_refcounted_exception *
__get_refcounted_exception_header_from_obj (void *ptr)
{
  return reinterpret_cast<__cxa_refcounted_exception *>(ptr) - 1;
}

// Acquire the C++ refcounted exception header from the generic exception
// header.
static inline __cxa_refcounted_exception *
__get_refcounted_exception_header_from_ue (_Unwind_Exception *exc)
{
  return reinterpret_cast<__cxa_refcounted_exception *>(exc + 1) - 1;
}

static inline __cxa_dependent_exception *
__get_dependent_exception_from_ue (_Unwind_Exception *exc)
{
  return reinterpret_cast<__cxa_dependent_exception *>(exc + 1) - 1;
}

#ifdef __ARM_EABI_UNWINDER__
static inline bool
__is_gxx_exception_class(_Unwind_Exception_Class c)
{
  // TODO: Take advantage of the fact that c will always be word aligned.
  return c[0] == 'G'
	 && c[1] == 'N'
	 && c[2] == 'U'
	 && c[3] == 'C'
	 && c[4] == 'C'
	 && c[5] == '+'
	 && c[6] == '+'
	 && (c[7] == '\0' || c[7] == '\x01');
}

// Only checks for primary or dependent, but not that it is a C++ exception at
// all.
static inline bool
__is_dependent_exception(_Unwind_Exception_Class c)
{
  return c[7] == '\x01';
}

static inline void
__GXX_INIT_PRIMARY_EXCEPTION_CLASS(_Unwind_Exception_Class c)
{
  c[0] = 'G';
  c[1] = 'N';
  c[2] = 'U';
  c[3] = 'C';
  c[4] = 'C';
  c[5] = '+';
  c[6] = '+';
  c[7] = '\0';
}

static inline void
__GXX_INIT_DEPENDENT_EXCEPTION_CLASS(_Unwind_Exception_Class c)
{
  c[0] = 'G';
  c[1] = 'N';
  c[2] = 'U';
  c[3] = 'C';
  c[4] = 'C';
  c[5] = '+';
  c[6] = '+';
  c[7] = '\x01';
}

static inline bool
__is_gxx_forced_unwind_class(_Unwind_Exception_Class c)
{
  return c[0] == 'G'
	 && c[1] == 'N'
	 && c[2] == 'U'
	 && c[3] == 'C'
	 && c[4] == 'F'
	 && c[5] == 'O'
	 && c[6] == 'R'
	 && c[7] == '\0';
}

static inline void
__GXX_INIT_FORCED_UNWIND_CLASS(_Unwind_Exception_Class c)
{
  c[0] = 'G';
  c[1] = 'N';
  c[2] = 'U';
  c[3] = 'C';
  c[4] = 'F';
  c[5] = 'O';
  c[6] = 'R';
  c[7] = '\0';
}

static inline void*
__gxx_caught_object(_Unwind_Exception* eo)
{
  return (void*)eo->barrier_cache.bitpattern[0];
}
#else // !__ARM_EABI_UNWINDER__
// This is the primary exception class we report -- "GNUCC++\0".
const _Unwind_Exception_Class __gxx_primary_exception_class
= ((((((((_Unwind_Exception_Class) 'G' 
	 << 8 | (_Unwind_Exception_Class) 'N')
	<< 8 | (_Unwind_Exception_Class) 'U')
       << 8 | (_Unwind_Exception_Class) 'C')
      << 8 | (_Unwind_Exception_Class) 'C')
     << 8 | (_Unwind_Exception_Class) '+')
    << 8 | (_Unwind_Exception_Class) '+')
   << 8 | (_Unwind_Exception_Class) '\0');

// This is the dependent (from std::rethrow_exception) exception class we report
// "GNUCC++\x01"
const _Unwind_Exception_Class __gxx_dependent_exception_class
= ((((((((_Unwind_Exception_Class) 'G' 
	 << 8 | (_Unwind_Exception_Class) 'N')
	<< 8 | (_Unwind_Exception_Class) 'U')
       << 8 | (_Unwind_Exception_Class) 'C')
      << 8 | (_Unwind_Exception_Class) 'C')
     << 8 | (_Unwind_Exception_Class) '+')
    << 8 | (_Unwind_Exception_Class) '+')
   << 8 | (_Unwind_Exception_Class) '\x01');

static inline bool
__is_gxx_exception_class(_Unwind_Exception_Class c)
{
  return c == __gxx_primary_exception_class
      || c == __gxx_dependent_exception_class;
}

// Only checks for primary or dependent, but not that it is a C++ exception at
// all.
static inline bool
__is_dependent_exception(_Unwind_Exception_Class c)
{
  return (c & 1);
}

#define __GXX_INIT_PRIMARY_EXCEPTION_CLASS(c) c = __gxx_primary_exception_class
#define __GXX_INIT_DEPENDENT_EXCEPTION_CLASS(c) \
  c = __gxx_dependent_exception_class

// GNU C++ personality routine, Version 0.
extern "C" _Unwind_Reason_Code __gxx_personality_v0
     (int, _Unwind_Action, _Unwind_Exception_Class,
      struct _Unwind_Exception *, struct _Unwind_Context *);

// GNU C++ sjlj personality routine, Version 0.
extern "C" _Unwind_Reason_Code __gxx_personality_sj0
     (int, _Unwind_Action, _Unwind_Exception_Class,
      struct _Unwind_Exception *, struct _Unwind_Context *);

static inline void*
__gxx_caught_object(_Unwind_Exception* eo)
{
  // Bad as it looks, this actually works for dependent exceptions too.
  __cxa_exception* header = __get_exception_header_from_ue (eo);
  return header->adjustedPtr;
}
#endif // !__ARM_EABI_UNWINDER__

static inline void*
__get_object_from_ue(_Unwind_Exception* eo) throw()
{
  return __is_dependent_exception (eo->exception_class) ?
    __get_dependent_exception_from_ue (eo)->primaryException :
    eo + 1;
}

static inline void *
__get_object_from_ambiguous_exception(__cxa_exception *p_or_d) throw()
{
	return __get_object_from_ue (&p_or_d->unwindHeader);
}


} /* namespace __cxxabiv1 */

#pragma GCC visibility pop

#endif // _UNWIND_CXX_H<|MERGE_RESOLUTION|>--- conflicted
+++ resolved
@@ -189,14 +189,9 @@
 // Handles re-checking the exception specification if unexpectedHandler
 // throws, and if bad_exception needs to be thrown.  Called from the
 // compiler.
-<<<<<<< HEAD
-extern "C" void __cxa_call_unexpected (void *) __attribute__((noreturn));
-extern "C" void __cxa_call_terminate (_Unwind_Exception*) throw () __attribute__((noreturn));
-=======
 extern "C" void __cxa_call_unexpected (void *) __attribute__((__noreturn__));
 extern "C" void __cxa_call_terminate (_Unwind_Exception*) throw ()
   __attribute__((__noreturn__));
->>>>>>> b56a5220
 
 #ifdef __ARM_EABI_UNWINDER__
 // Arm EABI specified routines.
