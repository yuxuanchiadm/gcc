--- conflicted
+++ resolved
@@ -1,11 +1,7 @@
 ## Makefile for the src subdirectory of the GNU C++ Standard library.
 ##
 ## Copyright (C) 1997, 1998, 1999, 2000, 2001, 2002, 2003, 2004, 2005
-<<<<<<< HEAD
-## 2006, 2007, 2008, 2009, 2010
-=======
 ## 2006, 2007, 2008, 2009, 2010, 2011
->>>>>>> 3082eeb7
 ## Free Software Foundation, Inc.
 ##
 ## This file is part of the libstdc++ version 3 distribution.
@@ -156,14 +152,9 @@
 	$(LN_S) ${glibcxx_srcdir}/$(BASIC_FILE_CC) ./$@ || true
 
 if ENABLE_PARALLEL
-<<<<<<< HEAD
-parallel_sources = parallel_list.cc parallel_settings.cc \
-	           compatibility-parallel_list.cc
-=======
 parallel_sources = parallel_settings.cc \
 		   compatibility-parallel_list.cc \
 		   compatibility-parallel_list-2.cc
->>>>>>> 3082eeb7
 else
 parallel_sources =
 endif
@@ -207,21 +198,14 @@
 	compatibility.cc \
 	compatibility-c++0x.cc \
 	compatibility-debug_list.cc \
-<<<<<<< HEAD
-	compatibility-list.cc \
-=======
 	compatibility-debug_list-2.cc \
 	compatibility-list.cc \
 	compatibility-list-2.cc \
->>>>>>> 3082eeb7
 	complex_io.cc \
 	ctype.cc \
 	debug.cc \
 	functexcept.cc \
-<<<<<<< HEAD
-=======
 	functional.cc \
->>>>>>> 3082eeb7
 	globals_io.cc \
 	hash_c++0x.cc \
 	hash_tr1.cc \
@@ -253,10 +237,7 @@
 	chrono.cc \
 	thread.cc \
 	future.cc \
-<<<<<<< HEAD
-=======
 	valarray.cc \
->>>>>>> 3082eeb7
 	${host_sources} \
 	${host_sources_extra}
 
@@ -275,8 +256,6 @@
 
 libstdc___la_LDFLAGS = \
 	-version-info $(libtool_VERSION) ${version_arg} -lm
-
-libstdc___la_LINK = $(CXXLINK) $(libstdc___la_LDFLAGS)
 
 libstdc___la_LINK = $(CXXLINK) $(libstdc___la_LDFLAGS)
 
@@ -304,11 +283,6 @@
 	$(CXXCOMPILE) $(PARALLEL_FLAGS) -c $<
 
 compatibility-parallel_list.lo: compatibility-parallel_list.cc
-<<<<<<< HEAD
-	$(LTCXXCOMPILE) $(PARALLEL_FLAGS) -c $<
-compatibility-parallel_list.o: compatibility-parallel_list.cc
-	$(CXXCOMPILE) $(PARALLEL_FLAGS) -c $<
-=======
 	$(LTCXXCOMPILE) -c $<
 compatibility-parallel_list.o: compatibility-parallel_list.cc
 	$(CXXCOMPILE) -c $<
@@ -317,7 +291,6 @@
 	$(LTCXXCOMPILE) -c $<
 compatibility-parallel_list-2.o: compatibility-parallel_list-2.cc
 	$(CXXCOMPILE) -c $<
->>>>>>> 3082eeb7
 
 # Use special rules for the C++0x sources so that the proper flags are passed.
 functexcept.lo: functexcept.cc
@@ -350,14 +323,11 @@
 compatibility-c++0x.o: compatibility-c++0x.cc
 	$(CXXCOMPILE) -std=gnu++0x -c $<
 
-<<<<<<< HEAD
-=======
 functional.lo: functional.cc
 	$(LTCXXCOMPILE) -std=gnu++0x -c $<
 functional.o: functional.cc
 	$(CXXCOMPILE) -std=gnu++0x -c $<
 
->>>>>>> 3082eeb7
 hash_c++0x.lo: hash_c++0x.cc
 	$(LTCXXCOMPILE) -std=gnu++0x -c $<
 hash_c++0x.o: hash_c++0x.cc
@@ -408,8 +378,6 @@
 future.o: future.cc
 	$(CXXCOMPILE) -std=gnu++0x -c $<
 
-<<<<<<< HEAD
-=======
 regex.lo: regex.cc
 	$(LTCXXCOMPILE) -std=gnu++0x -c $<
 regex.o: regex.cc
@@ -425,7 +393,6 @@
 placeholders.o: placeholders.cc
 	$(CXXCOMPILE) -std=gnu++0x -c $<
 
->>>>>>> 3082eeb7
 if GLIBCXX_LDBL_COMPAT
 # Use special rules for compatibility-ldbl.cc compilation, as we need to
 # pass -mlong-double-64.
@@ -465,15 +432,10 @@
 # correct solution is to add `--tag CXX' to LTCXXCOMPILE and maybe
 # CXXLINK, just after $(LIBTOOL), so that libtool doesn't have to
 # attempt to infer which configuration to use
-<<<<<<< HEAD
-LTCXXCOMPILE = $(LIBTOOL) --tag CXX $(AM_LIBTOOLFLAGS) $(LIBTOOLFLAGS) --mode=compile \
-	       $(CXX) $(INCLUDES) $(AM_CPPFLAGS) $(CPPFLAGS) $(AM_CXXFLAGS) $(CXXFLAGS)
-=======
 LTCXXCOMPILE = $(LIBTOOL) --tag CXX \
 	       $(AM_LIBTOOLFLAGS) $(LIBTOOLFLAGS) --mode=compile \
 	       $(CXX) $(INCLUDES) $(AM_CPPFLAGS) $(CPPFLAGS) \
 	       $(AM_CXXFLAGS) $(CXXFLAGS)
->>>>>>> 3082eeb7
 
 LTLDFLAGS = $(shell $(SHELL) $(top_srcdir)/../libtool-ldflags $(LDFLAGS))
 
