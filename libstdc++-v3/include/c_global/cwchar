// -*- C++ -*- forwarding header.

// Copyright (C) 1997, 1998, 1999, 2000, 2001, 2002, 2003, 2004, 2005,
// 2006, 2007, 2008, 2009, 2010
// Free Software Foundation, Inc.
//
// This file is part of the GNU ISO C++ Library.  This library is free
// software; you can redistribute it and/or modify it under the
// terms of the GNU General Public License as published by the
// Free Software Foundation; either version 3, or (at your option)
// any later version.

// This library is distributed in the hope that it will be useful,
// but WITHOUT ANY WARRANTY; without even the implied warranty of
// MERCHANTABILITY or FITNESS FOR A PARTICULAR PURPOSE.  See the
// GNU General Public License for more details.

// Under Section 7 of GPL version 3, you are granted additional
// permissions described in the GCC Runtime Library Exception, version
// 3.1, as published by the Free Software Foundation.

// You should have received a copy of the GNU General Public License and
// a copy of the GCC Runtime Library Exception along with this program;
// see the files COPYING3 and COPYING.RUNTIME respectively.  If not, see
// <http://www.gnu.org/licenses/>.

/** @file include/cwchar
 *  This is a Standard C++ Library file.  You should @c \#include this file
 *  in your programs, rather than any of the @a *.h implementation files.
 *
 *  This is the C++ version of the Standard C Library header @c wchar.h,
 *  and its contents are (mostly) the same as that header, but are all
 *  contained in the namespace @c std (except for names which are defined
 *  as macros in C).
 */

//
// ISO C++ 14882: 21.4
//

#pragma GCC system_header

#include <bits/c++config.h>

#if _GLIBCXX_HAVE_WCHAR_H
#include <wchar.h>
#endif

#ifndef _GLIBCXX_CWCHAR
#define _GLIBCXX_CWCHAR 1

// Need to do a bit of trickery here with mbstate_t as char_traits
// assumes it is in wchar.h, regardless of wchar_t specializations.
#ifndef _GLIBCXX_HAVE_MBSTATE_T
extern "C"
{
  typedef struct
  {
    int __fill[6];
  } mbstate_t;
}
#endif

namespace std
{
  using ::mbstate_t;
} // namespace std

// Get rid of those macros defined in <wchar.h> in lieu of real functions.
#undef btowc
#undef fgetwc
#undef fgetws
#undef fputwc
#undef fputws
#undef fwide
#undef fwprintf
#undef fwscanf
#undef getwc
#undef getwchar
#undef mbrlen
#undef mbrtowc
#undef mbsinit
#undef mbsrtowcs
#undef putwc
#undef putwchar
#undef swprintf
#undef swscanf
#undef ungetwc
#undef vfwprintf
#if _GLIBCXX_HAVE_VFWSCANF
# undef vfwscanf
#endif
#undef vswprintf
#if _GLIBCXX_HAVE_VSWSCANF
# undef vswscanf
#endif
#undef vwprintf
#if _GLIBCXX_HAVE_VWSCANF
# undef vwscanf
#endif
#undef wcrtomb
#undef wcscat
#undef wcschr
#undef wcscmp
#undef wcscoll
#undef wcscpy
#undef wcscspn
#undef wcsftime
#undef wcslen
#undef wcsncat
#undef wcsncmp
#undef wcsncpy
#undef wcspbrk
#undef wcsrchr
#undef wcsrtombs
#undef wcsspn
#undef wcsstr
#undef wcstod
#if _GLIBCXX_HAVE_WCSTOF
# undef wcstof
#endif
#undef wcstok
#undef wcstol
#undef wcstoul
#undef wcsxfrm
#undef wctob
#undef wmemchr
#undef wmemcmp
#undef wmemcpy
#undef wmemmove
#undef wmemset
#undef wprintf
#undef wscanf

#if _GLIBCXX_USE_WCHAR_T

namespace std _GLIBCXX_VISIBILITY(default)
{
  using ::wint_t;

  using ::btowc;
  using ::fgetwc;
  using ::fgetws;
  using ::fputwc;
  using ::fputws;
  using ::fwide;
  using ::fwprintf;
  using ::fwscanf;
  using ::getwc;
  using ::getwchar;
  using ::mbrlen;
  using ::mbrtowc;
  using ::mbsinit;
  using ::mbsrtowcs;
  using ::putwc;
  using ::putwchar;
#ifndef _GLIBCXX_HAVE_BROKEN_VSWPRINTF
  using ::swprintf;
#endif
  using ::swscanf;
  using ::ungetwc;
  using ::vfwprintf;
#if _GLIBCXX_HAVE_VFWSCANF
  using ::vfwscanf;
#endif
#ifndef _GLIBCXX_HAVE_BROKEN_VSWPRINTF
  using ::vswprintf;
#endif
#if _GLIBCXX_HAVE_VSWSCANF
  using ::vswscanf;
#endif
  using ::vwprintf;
#if _GLIBCXX_HAVE_VWSCANF
  using ::vwscanf;
#endif
  using ::wcrtomb;
  using ::wcscat;
  using ::wcscmp;
  using ::wcscoll;
  using ::wcscpy;
  using ::wcscspn;
  using ::wcsftime;
  using ::wcslen;
  using ::wcsncat;
  using ::wcsncmp;
  using ::wcsncpy;
  using ::wcsrtombs;
  using ::wcsspn;
  using ::wcstod;
#if _GLIBCXX_HAVE_WCSTOF
  using ::wcstof;
#endif
  using ::wcstok;
  using ::wcstol;
  using ::wcstoul;
  using ::wcsxfrm;
  using ::wctob;
  using ::wmemcmp;
  using ::wmemcpy;
  using ::wmemmove;
  using ::wmemset;
  using ::wprintf;
  using ::wscanf;
  using ::wcschr;
  using ::wcspbrk;
  using ::wcsrchr;
  using ::wcsstr;
  using ::wmemchr;
<<<<<<< HEAD
=======

_GLIBCXX_BEGIN_NAMESPACE_VERSION
>>>>>>> 3082eeb7

#ifndef __CORRECT_ISO_CPP_WCHAR_H_PROTO
  inline wchar_t*
  wcschr(wchar_t* __p, wchar_t __c)
  { return wcschr(const_cast<const wchar_t*>(__p), __c); }

  inline wchar_t*
  wcspbrk(wchar_t* __s1, const wchar_t* __s2)
  { return wcspbrk(const_cast<const wchar_t*>(__s1), __s2); }

  inline wchar_t*
  wcsrchr(wchar_t* __p, wchar_t __c)
  { return wcsrchr(const_cast<const wchar_t*>(__p), __c); }

  inline wchar_t*
  wcsstr(wchar_t* __s1, const wchar_t* __s2)
  { return wcsstr(const_cast<const wchar_t*>(__s1), __s2); }

  inline wchar_t*
  wmemchr(wchar_t* __p, wchar_t __c, size_t __n)
  { return wmemchr(const_cast<const wchar_t*>(__p), __c, __n); }
#endif

_GLIBCXX_END_NAMESPACE_VERSION
} // namespace

#if _GLIBCXX_USE_C99

#undef wcstold
#undef wcstoll
#undef wcstoull

namespace __gnu_cxx
{
#if _GLIBCXX_USE_C99_CHECK || _GLIBCXX_USE_C99_DYNAMIC
  extern "C" long double
<<<<<<< HEAD
    (wcstold)(const wchar_t * restrict, wchar_t ** restrict) throw ();
=======
    (wcstold)(const wchar_t * __restrict, wchar_t ** __restrict) throw ();
>>>>>>> 3082eeb7
#endif
#if !_GLIBCXX_USE_C99_DYNAMIC
  using ::wcstold;
#endif
#if _GLIBCXX_USE_C99_LONG_LONG_CHECK || _GLIBCXX_USE_C99_LONG_LONG_DYNAMIC
  extern "C" long long int
<<<<<<< HEAD
    (wcstoll)(const wchar_t * restrict, wchar_t ** restrict, int) throw ();
  extern "C" unsigned long long int
    (wcstoull)(const wchar_t * restrict, wchar_t ** restrict, int) throw ();
=======
    (wcstoll)(const wchar_t * __restrict, wchar_t ** __restrict, int) throw ();
  extern "C" unsigned long long int
    (wcstoull)(const wchar_t * __restrict, wchar_t ** __restrict, int) throw ();
>>>>>>> 3082eeb7
#endif
#if !_GLIBCXX_USE_C99_LONG_LONG_DYNAMIC
  using ::wcstoll;
  using ::wcstoull;
#endif
} // namespace __gnu_cxx

namespace std
{
  using ::__gnu_cxx::wcstold;
  using ::__gnu_cxx::wcstoll;
  using ::__gnu_cxx::wcstoull;
} // namespace

#endif

#endif //_GLIBCXX_USE_WCHAR_T

#ifdef __GXX_EXPERIMENTAL_CXX0X__

#ifdef _GLIBCXX_USE_WCHAR_T

namespace std
{
#if _GLIBCXX_HAVE_WCSTOF
  using std::wcstof;
#endif
#if _GLIBCXX_HAVE_VFWSCANF
  using std::vfwscanf;
#endif
#if _GLIBCXX_HAVE_VSWSCANF
  using std::vswscanf;
#endif
#if _GLIBCXX_HAVE_VWSCANF
  using std::vwscanf;
#endif

#if _GLIBCXX_USE_C99
  using std::wcstold;
  using std::wcstoll;
  using std::wcstoull;
#endif
} // namespace

#endif // _GLIBCXX_USE_WCHAR_T

#endif // __GXX_EXPERIMENTAL_CXX0X__

#endif<|MERGE_RESOLUTION|>--- conflicted
+++ resolved
@@ -206,11 +206,8 @@
   using ::wcsrchr;
   using ::wcsstr;
   using ::wmemchr;
-<<<<<<< HEAD
-=======
 
 _GLIBCXX_BEGIN_NAMESPACE_VERSION
->>>>>>> 3082eeb7
 
 #ifndef __CORRECT_ISO_CPP_WCHAR_H_PROTO
   inline wchar_t*
@@ -247,26 +244,16 @@
 {
 #if _GLIBCXX_USE_C99_CHECK || _GLIBCXX_USE_C99_DYNAMIC
   extern "C" long double
-<<<<<<< HEAD
-    (wcstold)(const wchar_t * restrict, wchar_t ** restrict) throw ();
-=======
     (wcstold)(const wchar_t * __restrict, wchar_t ** __restrict) throw ();
->>>>>>> 3082eeb7
 #endif
 #if !_GLIBCXX_USE_C99_DYNAMIC
   using ::wcstold;
 #endif
 #if _GLIBCXX_USE_C99_LONG_LONG_CHECK || _GLIBCXX_USE_C99_LONG_LONG_DYNAMIC
   extern "C" long long int
-<<<<<<< HEAD
-    (wcstoll)(const wchar_t * restrict, wchar_t ** restrict, int) throw ();
-  extern "C" unsigned long long int
-    (wcstoull)(const wchar_t * restrict, wchar_t ** restrict, int) throw ();
-=======
     (wcstoll)(const wchar_t * __restrict, wchar_t ** __restrict, int) throw ();
   extern "C" unsigned long long int
     (wcstoull)(const wchar_t * __restrict, wchar_t ** __restrict, int) throw ();
->>>>>>> 3082eeb7
 #endif
 #if !_GLIBCXX_USE_C99_LONG_LONG_DYNAMIC
   using ::wcstoll;
