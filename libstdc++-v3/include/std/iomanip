--- conflicted
+++ resolved
@@ -24,11 +24,7 @@
 // see the files COPYING3 and COPYING.RUNTIME respectively.  If not, see
 // <http://www.gnu.org/licenses/>.
 
-<<<<<<< HEAD
-/** @file iomanip
-=======
 /** @file include/iomanip
->>>>>>> 3082eeb7
  *  This is a Standard C++ Library header.
  */
 
@@ -49,13 +45,9 @@
 #include <locale>
 #endif
 
-<<<<<<< HEAD
-_GLIBCXX_BEGIN_NAMESPACE(std)
-=======
 namespace std _GLIBCXX_VISIBILITY(default)
 {
 _GLIBCXX_BEGIN_NAMESPACE_VERSION
->>>>>>> 3082eeb7
 
   // [27.6.3] standard manipulators
   // Also see DR 183.
@@ -255,19 +247,11 @@
 
   /**
    *  @brief  Extended manipulator for extracting money.
-<<<<<<< HEAD
-   *  @param  mon  Either long double or a specialization of @c basic_string.
-   *  @param  intl A bool indicating whether international format 
-   *               is to be used.
-   *
-   *  Sent to a stream object, this manipulator extracts @a mon.
-=======
    *  @param  __mon  Either long double or a specialization of @c basic_string.
    *  @param  __intl A bool indicating whether international format 
    *                 is to be used.
    *
    *  Sent to a stream object, this manipulator extracts @a __mon.
->>>>>>> 3082eeb7
   */
   template<typename _MoneyT>
     inline _Get_money<_MoneyT>
@@ -299,19 +283,11 @@
 
   /**
    *  @brief  Extended manipulator for inserting money.
-<<<<<<< HEAD
-   *  @param  mon  Either long double or a specialization of @c basic_string.
-   *  @param  intl A bool indicating whether international format 
-   *               is to be used.
-   *
-   *  Sent to a stream object, this manipulator inserts @a mon.
-=======
    *  @param  __mon  Either long double or a specialization of @c basic_string.
    *  @param  __intl A bool indicating whether international format 
    *                 is to be used.
    *
    *  Sent to a stream object, this manipulator inserts @a __mon.
->>>>>>> 3082eeb7
   */
   template<typename _MoneyT>
     inline _Put_money<_MoneyT>
