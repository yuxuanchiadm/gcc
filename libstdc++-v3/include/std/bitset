// <bitset> -*- C++ -*-

<<<<<<< HEAD
// Copyright (C) 2001, 2002, 2003, 2004, 2005, 2006, 2007, 2008, 2009, 2010
=======
// Copyright (C) 2001, 2002, 2003, 2004, 2005, 2006, 2007, 2008, 2009, 2010,
// 2011
>>>>>>> 3082eeb7
// Free Software Foundation, Inc.
//
// This file is part of the GNU ISO C++ Library.  This library is free
// software; you can redistribute it and/or modify it under the
// terms of the GNU General Public License as published by the
// Free Software Foundation; either version 3, or (at your option)
// any later version.

// This library is distributed in the hope that it will be useful,
// but WITHOUT ANY WARRANTY; without even the implied warranty of
// MERCHANTABILITY or FITNESS FOR A PARTICULAR PURPOSE.  See the
// GNU General Public License for more details.

// Under Section 7 of GPL version 3, you are granted additional
// permissions described in the GCC Runtime Library Exception, version
// 3.1, as published by the Free Software Foundation.

// You should have received a copy of the GNU General Public License and
// a copy of the GCC Runtime Library Exception along with this program;
// see the files COPYING3 and COPYING.RUNTIME respectively.  If not, see
// <http://www.gnu.org/licenses/>.

/*
 * Copyright (c) 1998
 * Silicon Graphics Computer Systems, Inc.
 *
 * Permission to use, copy, modify, distribute and sell this software
 * and its documentation for any purpose is hereby granted without fee,
 * provided that the above copyright notice appear in all copies and
 * that both that copyright notice and this permission notice appear
 * in supporting documentation.  Silicon Graphics makes no
 * representations about the suitability of this software for any
 * purpose.  It is provided "as is" without express or implied warranty.
 */

/** @file include/bitset
 *  This is a Standard C++ Library header.
 */

#ifndef _GLIBCXX_BITSET
#define _GLIBCXX_BITSET 1

#pragma GCC system_header

#include <string>
#include <bits/functexcept.h>   // For invalid_argument, out_of_range,
                                // overflow_error
#include <iosfwd>
#include <bits/cxxabi_forced.h>

#define _GLIBCXX_BITSET_BITS_PER_WORD  (__CHAR_BIT__ * __SIZEOF_LONG__)
#define _GLIBCXX_BITSET_WORDS(__n) \
  ((__n) / _GLIBCXX_BITSET_BITS_PER_WORD + \
   ((__n) % _GLIBCXX_BITSET_BITS_PER_WORD == 0 ? 0 : 1))

#define _GLIBCXX_BITSET_BITS_PER_ULL (__CHAR_BIT__ * __SIZEOF_LONG_LONG__)

namespace std _GLIBCXX_VISIBILITY(default)
{
_GLIBCXX_BEGIN_NAMESPACE_CONTAINER

  /**
   *  Base class, general case.  It is a class invariant that _Nw will be
   *  nonnegative.
   *
   *  See documentation for bitset.
  */
  template<size_t _Nw>
    struct _Base_bitset
    {
      typedef unsigned long _WordT;

      /// 0 is the least significant word.
      _WordT 		_M_w[_Nw];

      _GLIBCXX_CONSTEXPR _Base_bitset() _GLIBCXX_NOEXCEPT
      : _M_w() { }

#ifdef __GXX_EXPERIMENTAL_CXX0X__
<<<<<<< HEAD
      _Base_bitset(unsigned long long __val)
#else
      _Base_bitset(unsigned long __val)
#endif
      {
	_M_do_reset();
	_M_w[0] = __val;
#ifdef __GXX_EXPERIMENTAL_CXX0X__
	if (sizeof(unsigned long long) > sizeof(unsigned long))
	  _M_w[1] = __val >> _GLIBCXX_BITSET_BITS_PER_WORD;
#endif
      }
=======
      constexpr _Base_bitset(unsigned long long __val) noexcept
      : _M_w{ _WordT(__val)
#if __SIZEOF_LONG_LONG__ > __SIZEOF_LONG__
	       , _WordT(__val >> _GLIBCXX_BITSET_BITS_PER_WORD)
#endif
       } { }
#else
      _Base_bitset(unsigned long __val)
      : _M_w()
      { _M_w[0] = __val; }
#endif
>>>>>>> 3082eeb7

      static _GLIBCXX_CONSTEXPR size_t
      _S_whichword(size_t __pos) _GLIBCXX_NOEXCEPT
      { return __pos / _GLIBCXX_BITSET_BITS_PER_WORD; }

      static _GLIBCXX_CONSTEXPR size_t
      _S_whichbyte(size_t __pos) _GLIBCXX_NOEXCEPT
      { return (__pos % _GLIBCXX_BITSET_BITS_PER_WORD) / __CHAR_BIT__; }

      static _GLIBCXX_CONSTEXPR size_t
      _S_whichbit(size_t __pos) _GLIBCXX_NOEXCEPT
      { return __pos % _GLIBCXX_BITSET_BITS_PER_WORD; }

      static _GLIBCXX_CONSTEXPR _WordT
      _S_maskbit(size_t __pos) _GLIBCXX_NOEXCEPT
      { return (static_cast<_WordT>(1)) << _S_whichbit(__pos); }

      _WordT&
      _M_getword(size_t __pos) _GLIBCXX_NOEXCEPT
      { return _M_w[_S_whichword(__pos)]; }

      _GLIBCXX_CONSTEXPR _WordT
      _M_getword(size_t __pos) const _GLIBCXX_NOEXCEPT
      { return _M_w[_S_whichword(__pos)]; }

#ifdef __GXX_EXPERIMENTAL_CXX0X__
      const _WordT*
<<<<<<< HEAD
      _M_getdata() const
=======
      _M_getdata() const noexcept
>>>>>>> 3082eeb7
      { return _M_w; }
#endif

      _WordT&
      _M_hiword() _GLIBCXX_NOEXCEPT
      { return _M_w[_Nw - 1]; }

      _GLIBCXX_CONSTEXPR _WordT
      _M_hiword() const _GLIBCXX_NOEXCEPT
      { return _M_w[_Nw - 1]; }

      void
      _M_do_and(const _Base_bitset<_Nw>& __x) _GLIBCXX_NOEXCEPT
      {
	for (size_t __i = 0; __i < _Nw; __i++)
	  _M_w[__i] &= __x._M_w[__i];
      }

      void
      _M_do_or(const _Base_bitset<_Nw>& __x) _GLIBCXX_NOEXCEPT
      {
	for (size_t __i = 0; __i < _Nw; __i++)
	  _M_w[__i] |= __x._M_w[__i];
      }

      void
      _M_do_xor(const _Base_bitset<_Nw>& __x) _GLIBCXX_NOEXCEPT
      {
	for (size_t __i = 0; __i < _Nw; __i++)
	  _M_w[__i] ^= __x._M_w[__i];
      }

      void
      _M_do_left_shift(size_t __shift) _GLIBCXX_NOEXCEPT;

      void
      _M_do_right_shift(size_t __shift) _GLIBCXX_NOEXCEPT;

      void
      _M_do_flip() _GLIBCXX_NOEXCEPT
      {
	for (size_t __i = 0; __i < _Nw; __i++)
	  _M_w[__i] = ~_M_w[__i];
      }

      void
      _M_do_set() _GLIBCXX_NOEXCEPT
      {
	for (size_t __i = 0; __i < _Nw; __i++)
	  _M_w[__i] = ~static_cast<_WordT>(0);
      }

      void
      _M_do_reset() _GLIBCXX_NOEXCEPT
      { __builtin_memset(_M_w, 0, _Nw * sizeof(_WordT)); }

      bool
      _M_is_equal(const _Base_bitset<_Nw>& __x) const _GLIBCXX_NOEXCEPT
      {
	for (size_t __i = 0; __i < _Nw; ++__i)
	  if (_M_w[__i] != __x._M_w[__i])
	    return false;
	return true;
      }

      template<size_t _Nb>
        bool
        _M_are_all() const _GLIBCXX_NOEXCEPT
        {
	  for (size_t __i = 0; __i < _Nw - 1; __i++)
	    if (_M_w[__i] != ~static_cast<_WordT>(0))
	      return false;
	  return _M_hiword() == (~static_cast<_WordT>(0)
				 >> (_Nw * _GLIBCXX_BITSET_BITS_PER_WORD
				     - _Nb));
	}

      bool
      _M_is_any() const _GLIBCXX_NOEXCEPT
      {
	for (size_t __i = 0; __i < _Nw; __i++)
	  if (_M_w[__i] != static_cast<_WordT>(0))
	    return true;
	return false;
      }

      size_t
      _M_do_count() const _GLIBCXX_NOEXCEPT
      {
	size_t __result = 0;
	for (size_t __i = 0; __i < _Nw; __i++)
	  __result += __builtin_popcountl(_M_w[__i]);
	return __result;
      }

      unsigned long
      _M_do_to_ulong() const;

#ifdef __GXX_EXPERIMENTAL_CXX0X__
      unsigned long long
      _M_do_to_ullong() const;
#endif

      // find first "on" bit
      size_t
      _M_do_find_first(size_t) const _GLIBCXX_NOEXCEPT;

      // find the next "on" bit that follows "prev"
      size_t
      _M_do_find_next(size_t, size_t) const _GLIBCXX_NOEXCEPT;
    };

  // Definitions of non-inline functions from _Base_bitset.
  template<size_t _Nw>
    void
    _Base_bitset<_Nw>::_M_do_left_shift(size_t __shift) _GLIBCXX_NOEXCEPT
    {
      if (__builtin_expect(__shift != 0, 1))
	{
	  const size_t __wshift = __shift / _GLIBCXX_BITSET_BITS_PER_WORD;
	  const size_t __offset = __shift % _GLIBCXX_BITSET_BITS_PER_WORD;

	  if (__offset == 0)
	    for (size_t __n = _Nw - 1; __n >= __wshift; --__n)
	      _M_w[__n] = _M_w[__n - __wshift];
	  else
	    {
	      const size_t __sub_offset = (_GLIBCXX_BITSET_BITS_PER_WORD 
					   - __offset);
	      for (size_t __n = _Nw - 1; __n > __wshift; --__n)
		_M_w[__n] = ((_M_w[__n - __wshift] << __offset)
			     | (_M_w[__n - __wshift - 1] >> __sub_offset));
	      _M_w[__wshift] = _M_w[0] << __offset;
	    }

	  std::fill(_M_w + 0, _M_w + __wshift, static_cast<_WordT>(0));
	}
    }

  template<size_t _Nw>
    void
    _Base_bitset<_Nw>::_M_do_right_shift(size_t __shift) _GLIBCXX_NOEXCEPT
    {
      if (__builtin_expect(__shift != 0, 1))
	{
	  const size_t __wshift = __shift / _GLIBCXX_BITSET_BITS_PER_WORD;
	  const size_t __offset = __shift % _GLIBCXX_BITSET_BITS_PER_WORD;
	  const size_t __limit = _Nw - __wshift - 1;

	  if (__offset == 0)
	    for (size_t __n = 0; __n <= __limit; ++__n)
	      _M_w[__n] = _M_w[__n + __wshift];
	  else
	    {
	      const size_t __sub_offset = (_GLIBCXX_BITSET_BITS_PER_WORD
					   - __offset);
	      for (size_t __n = 0; __n < __limit; ++__n)
		_M_w[__n] = ((_M_w[__n + __wshift] >> __offset)
			     | (_M_w[__n + __wshift + 1] << __sub_offset));
	      _M_w[__limit] = _M_w[_Nw-1] >> __offset;
	    }
	  
	  std::fill(_M_w + __limit + 1, _M_w + _Nw, static_cast<_WordT>(0));
	}
    }

  template<size_t _Nw>
    unsigned long
    _Base_bitset<_Nw>::_M_do_to_ulong() const
    {
      for (size_t __i = 1; __i < _Nw; ++__i)
	if (_M_w[__i])
	  __throw_overflow_error(__N("_Base_bitset::_M_do_to_ulong"));
      return _M_w[0];
    }

#ifdef __GXX_EXPERIMENTAL_CXX0X__
  template<size_t _Nw>
    unsigned long long
    _Base_bitset<_Nw>::_M_do_to_ullong() const
    {
      const bool __dw = sizeof(unsigned long long) > sizeof(unsigned long);
      for (size_t __i = 1 + __dw; __i < _Nw; ++__i)
	if (_M_w[__i])
	  __throw_overflow_error(__N("_Base_bitset::_M_do_to_ullong"));

      if (__dw)
	return _M_w[0] + (static_cast<unsigned long long>(_M_w[1])
			  << _GLIBCXX_BITSET_BITS_PER_WORD);
      return _M_w[0];
    }
#endif

  template<size_t _Nw>
    size_t
    _Base_bitset<_Nw>::
    _M_do_find_first(size_t __not_found) const _GLIBCXX_NOEXCEPT
    {
      for (size_t __i = 0; __i < _Nw; __i++)
	{
	  _WordT __thisword = _M_w[__i];
	  if (__thisword != static_cast<_WordT>(0))
	    return (__i * _GLIBCXX_BITSET_BITS_PER_WORD
		    + __builtin_ctzl(__thisword));
	}
      // not found, so return an indication of failure.
      return __not_found;
    }

  template<size_t _Nw>
    size_t
    _Base_bitset<_Nw>::
    _M_do_find_next(size_t __prev, size_t __not_found) const _GLIBCXX_NOEXCEPT
    {
      // make bound inclusive
      ++__prev;

      // check out of bounds
      if (__prev >= _Nw * _GLIBCXX_BITSET_BITS_PER_WORD)
	return __not_found;

      // search first word
      size_t __i = _S_whichword(__prev);
      _WordT __thisword = _M_w[__i];

      // mask off bits below bound
      __thisword &= (~static_cast<_WordT>(0)) << _S_whichbit(__prev);

      if (__thisword != static_cast<_WordT>(0))
	return (__i * _GLIBCXX_BITSET_BITS_PER_WORD
		+ __builtin_ctzl(__thisword));

      // check subsequent words
      __i++;
      for (; __i < _Nw; __i++)
	{
	  __thisword = _M_w[__i];
	  if (__thisword != static_cast<_WordT>(0))
	    return (__i * _GLIBCXX_BITSET_BITS_PER_WORD
		    + __builtin_ctzl(__thisword));
	}
      // not found, so return an indication of failure.
      return __not_found;
    } // end _M_do_find_next

  /**
   *  Base class, specialization for a single word.
   *
   *  See documentation for bitset.
  */
  template<>
    struct _Base_bitset<1>
    {
      typedef unsigned long _WordT;
      _WordT _M_w;

      _GLIBCXX_CONSTEXPR _Base_bitset() _GLIBCXX_NOEXCEPT
      : _M_w(0)
      { }

#ifdef __GXX_EXPERIMENTAL_CXX0X__
<<<<<<< HEAD
      _Base_bitset(unsigned long long __val)
=======
      constexpr _Base_bitset(unsigned long long __val) noexcept
>>>>>>> 3082eeb7
#else
      _Base_bitset(unsigned long __val)
#endif
      : _M_w(__val)
      { }

      static _GLIBCXX_CONSTEXPR size_t
      _S_whichword(size_t __pos) _GLIBCXX_NOEXCEPT
      { return __pos / _GLIBCXX_BITSET_BITS_PER_WORD; }

      static _GLIBCXX_CONSTEXPR size_t
      _S_whichbyte(size_t __pos) _GLIBCXX_NOEXCEPT
      { return (__pos % _GLIBCXX_BITSET_BITS_PER_WORD) / __CHAR_BIT__; }

      static _GLIBCXX_CONSTEXPR size_t
      _S_whichbit(size_t __pos) _GLIBCXX_NOEXCEPT
      {  return __pos % _GLIBCXX_BITSET_BITS_PER_WORD; }

      static _GLIBCXX_CONSTEXPR _WordT
      _S_maskbit(size_t __pos) _GLIBCXX_NOEXCEPT
      { return (static_cast<_WordT>(1)) << _S_whichbit(__pos); }

      _WordT&
      _M_getword(size_t) _GLIBCXX_NOEXCEPT
      { return _M_w; }

      _GLIBCXX_CONSTEXPR _WordT
      _M_getword(size_t) const _GLIBCXX_NOEXCEPT
      { return _M_w; }

#ifdef __GXX_EXPERIMENTAL_CXX0X__
      const _WordT*
<<<<<<< HEAD
      _M_getdata() const
=======
      _M_getdata() const noexcept
>>>>>>> 3082eeb7
      { return &_M_w; }
#endif

      _WordT&
      _M_hiword() _GLIBCXX_NOEXCEPT
      { return _M_w; }

      _GLIBCXX_CONSTEXPR _WordT
      _M_hiword() const _GLIBCXX_NOEXCEPT
      { return _M_w; }

      void
      _M_do_and(const _Base_bitset<1>& __x) _GLIBCXX_NOEXCEPT
      { _M_w &= __x._M_w; }

      void
      _M_do_or(const _Base_bitset<1>& __x) _GLIBCXX_NOEXCEPT
      { _M_w |= __x._M_w; }

      void
      _M_do_xor(const _Base_bitset<1>& __x) _GLIBCXX_NOEXCEPT
      { _M_w ^= __x._M_w; }

      void
      _M_do_left_shift(size_t __shift) _GLIBCXX_NOEXCEPT
      { _M_w <<= __shift; }

      void
      _M_do_right_shift(size_t __shift) _GLIBCXX_NOEXCEPT
      { _M_w >>= __shift; }

      void
      _M_do_flip() _GLIBCXX_NOEXCEPT
      { _M_w = ~_M_w; }

      void
      _M_do_set() _GLIBCXX_NOEXCEPT
      { _M_w = ~static_cast<_WordT>(0); }

      void
      _M_do_reset() _GLIBCXX_NOEXCEPT
      { _M_w = 0; }

      bool
      _M_is_equal(const _Base_bitset<1>& __x) const _GLIBCXX_NOEXCEPT
      { return _M_w == __x._M_w; }

      template<size_t _Nb>
        bool
        _M_are_all() const _GLIBCXX_NOEXCEPT
        { return _M_w == (~static_cast<_WordT>(0)
			  >> (_GLIBCXX_BITSET_BITS_PER_WORD - _Nb)); }

      bool
      _M_is_any() const _GLIBCXX_NOEXCEPT
      { return _M_w != 0; }

      size_t
      _M_do_count() const _GLIBCXX_NOEXCEPT
      { return __builtin_popcountl(_M_w); }

      unsigned long
      _M_do_to_ulong() const _GLIBCXX_NOEXCEPT
      { return _M_w; }

#ifdef __GXX_EXPERIMENTAL_CXX0X__
      unsigned long long
<<<<<<< HEAD
      _M_do_to_ullong() const
=======
      _M_do_to_ullong() const noexcept
>>>>>>> 3082eeb7
      { return _M_w; }
#endif

      size_t
      _M_do_find_first(size_t __not_found) const _GLIBCXX_NOEXCEPT
      {
        if (_M_w != 0)
          return __builtin_ctzl(_M_w);
        else
          return __not_found;
      }

      // find the next "on" bit that follows "prev"
      size_t
      _M_do_find_next(size_t __prev, size_t __not_found) const
	_GLIBCXX_NOEXCEPT
      {
	++__prev;
	if (__prev >= ((size_t) _GLIBCXX_BITSET_BITS_PER_WORD))
	  return __not_found;

	_WordT __x = _M_w >> __prev;
	if (__x != 0)
	  return __builtin_ctzl(__x) + __prev;
	else
	  return __not_found;
      }
    };

  /**
   *  Base class, specialization for no storage (zero-length %bitset).
   *
   *  See documentation for bitset.
  */
  template<>
    struct _Base_bitset<0>
    {
      typedef unsigned long _WordT;

      _GLIBCXX_CONSTEXPR _Base_bitset() _GLIBCXX_NOEXCEPT
      { }

#ifdef __GXX_EXPERIMENTAL_CXX0X__
<<<<<<< HEAD
      _Base_bitset(unsigned long long)
=======
      constexpr _Base_bitset(unsigned long long) noexcept
>>>>>>> 3082eeb7
#else
      _Base_bitset(unsigned long)
#endif
      { }

      static _GLIBCXX_CONSTEXPR size_t
      _S_whichword(size_t __pos) _GLIBCXX_NOEXCEPT
      { return __pos / _GLIBCXX_BITSET_BITS_PER_WORD; }

      static _GLIBCXX_CONSTEXPR size_t
      _S_whichbyte(size_t __pos) _GLIBCXX_NOEXCEPT
      { return (__pos % _GLIBCXX_BITSET_BITS_PER_WORD) / __CHAR_BIT__; }

      static _GLIBCXX_CONSTEXPR size_t
      _S_whichbit(size_t __pos) _GLIBCXX_NOEXCEPT
      {  return __pos % _GLIBCXX_BITSET_BITS_PER_WORD; }

      static _GLIBCXX_CONSTEXPR _WordT
      _S_maskbit(size_t __pos) _GLIBCXX_NOEXCEPT
      { return (static_cast<_WordT>(1)) << _S_whichbit(__pos); }

      // This would normally give access to the data.  The bounds-checking
      // in the bitset class will prevent the user from getting this far,
      // but (1) it must still return an lvalue to compile, and (2) the
      // user might call _Unchecked_set directly, in which case this /needs/
      // to fail.  Let's not penalize zero-length users unless they actually
      // make an unchecked call; all the memory ugliness is therefore
      // localized to this single should-never-get-this-far function.
      _WordT&
      _M_getword(size_t) _GLIBCXX_NOEXCEPT
      {
	__throw_out_of_range(__N("_Base_bitset::_M_getword")); 
	return *new _WordT;
      }

      _GLIBCXX_CONSTEXPR _WordT
      _M_getword(size_t __pos) const _GLIBCXX_NOEXCEPT
      { return 0; }

      _GLIBCXX_CONSTEXPR _WordT
      _M_hiword() const _GLIBCXX_NOEXCEPT
      { return 0; }

      void
      _M_do_and(const _Base_bitset<0>&) _GLIBCXX_NOEXCEPT
      { }

      void
      _M_do_or(const _Base_bitset<0>&) _GLIBCXX_NOEXCEPT
      { }

      void
      _M_do_xor(const _Base_bitset<0>&) _GLIBCXX_NOEXCEPT
      { }

      void
      _M_do_left_shift(size_t) _GLIBCXX_NOEXCEPT
      { }

      void
      _M_do_right_shift(size_t) _GLIBCXX_NOEXCEPT
      { }

      void
      _M_do_flip() _GLIBCXX_NOEXCEPT
      { }

      void
      _M_do_set() _GLIBCXX_NOEXCEPT
      { }

      void
      _M_do_reset() _GLIBCXX_NOEXCEPT
      { }

      // Are all empty bitsets equal to each other?  Are they equal to
      // themselves?  How to compare a thing which has no state?  What is
      // the sound of one zero-length bitset clapping?
      bool
      _M_is_equal(const _Base_bitset<0>&) const _GLIBCXX_NOEXCEPT
      { return true; }

      template<size_t _Nb>
        bool
        _M_are_all() const _GLIBCXX_NOEXCEPT
        { return true; }

      bool
      _M_is_any() const _GLIBCXX_NOEXCEPT
      { return false; }

      size_t
      _M_do_count() const _GLIBCXX_NOEXCEPT
      { return 0; }

      unsigned long
      _M_do_to_ulong() const _GLIBCXX_NOEXCEPT
      { return 0; }

#ifdef __GXX_EXPERIMENTAL_CXX0X__
      unsigned long long
      _M_do_to_ullong() const noexcept
      { return 0; }
#endif

#ifdef __GXX_EXPERIMENTAL_CXX0X__
      unsigned long long
      _M_do_to_ullong() const
      { return 0; }
#endif

      // Normally "not found" is the size, but that could also be
      // misinterpreted as an index in this corner case.  Oh well.
      size_t
      _M_do_find_first(size_t) const _GLIBCXX_NOEXCEPT
      { return 0; }

      size_t
      _M_do_find_next(size_t, size_t) const _GLIBCXX_NOEXCEPT
      { return 0; }
    };


  // Helper class to zero out the unused high-order bits in the highest word.
  template<size_t _Extrabits>
    struct _Sanitize
    {
      typedef unsigned long _WordT;

      static void
      _S_do_sanitize(_WordT& __val) _GLIBCXX_NOEXCEPT
      { __val &= ~((~static_cast<_WordT>(0)) << _Extrabits); }
    };

  template<>
    struct _Sanitize<0>
    {
      typedef unsigned long _WordT;

      static void
      _S_do_sanitize(_WordT) _GLIBCXX_NOEXCEPT { } 
    };

#ifdef __GXX_EXPERIMENTAL_CXX0X__
  template<size_t _Nb, bool = _Nb < _GLIBCXX_BITSET_BITS_PER_ULL>
    struct _Sanitize_val
    {
      static constexpr unsigned long long
      _S_do_sanitize_val(unsigned long long __val)
      { return __val; }
    };

  template<size_t _Nb>
    struct _Sanitize_val<_Nb, true>
    {
      static constexpr unsigned long long
      _S_do_sanitize_val(unsigned long long __val)
      { return __val & ~((~static_cast<unsigned long long>(0)) << _Nb); }
    };
#endif

  /**
   *  @brief  The %bitset class represents a @e fixed-size sequence of bits.
   *
   *  @ingroup containers
   *
   *  (Note that %bitset does @e not meet the formal requirements of a
   *  <a href="tables.html#65">container</a>.  Mainly, it lacks iterators.)
   *
   *  The template argument, @a Nb, may be any non-negative number,
   *  specifying the number of bits (e.g., "0", "12", "1024*1024").
   *
   *  In the general unoptimized case, storage is allocated in word-sized
   *  blocks.  Let B be the number of bits in a word, then (Nb+(B-1))/B
   *  words will be used for storage.  B - Nb%B bits are unused.  (They are
   *  the high-order bits in the highest word.)  It is a class invariant
   *  that those unused bits are always zero.
   *
   *  If you think of %bitset as <em>a simple array of bits</em>, be
   *  aware that your mental picture is reversed: a %bitset behaves
   *  the same way as bits in integers do, with the bit at index 0 in
   *  the <em>least significant / right-hand</em> position, and the bit at
   *  index Nb-1 in the <em>most significant / left-hand</em> position.
   *  Thus, unlike other containers, a %bitset's index <em>counts from
   *  right to left</em>, to put it very loosely.
   *
   *  This behavior is preserved when translating to and from strings.  For
   *  example, the first line of the following program probably prints
   *  <em>b(&apos;a&apos;) is 0001100001</em> on a modern ASCII system.
   *
   *  @code
   *     #include <bitset>
   *     #include <iostream>
   *     #include <sstream>
   *
   *     using namespace std;
   *
   *     int main()
   *     {
   *         long         a = 'a';
   *         bitset<10>   b(a);
   *
   *         cout << "b('a') is " << b << endl;
   *
   *         ostringstream s;
   *         s << b;
   *         string  str = s.str();
   *         cout << "index 3 in the string is " << str[3] << " but\n"
   *              << "index 3 in the bitset is " << b[3] << endl;
   *     }
   *  @endcode
   *
   *  Also see:
   *  http://gcc.gnu.org/onlinedocs/libstdc++/manual/bk01pt12ch33s02.html
   *  for a description of extensions.
   *
   *  Most of the actual code isn't contained in %bitset<> itself, but in the
   *  base class _Base_bitset.  The base class works with whole words, not with
   *  individual bits.  This allows us to specialize _Base_bitset for the
   *  important special case where the %bitset is only a single word.
   *
   *  Extra confusion can result due to the fact that the storage for
   *  _Base_bitset @e is a regular array, and is indexed as such.  This is
   *  carefully encapsulated.
  */
  template<size_t _Nb>
    class bitset
    : private _Base_bitset<_GLIBCXX_BITSET_WORDS(_Nb)>
    {
    private:
      typedef _Base_bitset<_GLIBCXX_BITSET_WORDS(_Nb)> _Base;
      typedef unsigned long _WordT;

      void
      _M_do_sanitize() _GLIBCXX_NOEXCEPT
      { 
	typedef _Sanitize<_Nb % _GLIBCXX_BITSET_BITS_PER_WORD> __sanitize_type;
	__sanitize_type::_S_do_sanitize(this->_M_hiword());
      }

#ifdef __GXX_EXPERIMENTAL_CXX0X__
      template<typename> friend class hash;
#endif

#ifdef __GXX_EXPERIMENTAL_CXX0X__
      template<typename> friend class hash;
#endif

    public:
      /**
       *  This encapsulates the concept of a single bit.  An instance of this
       *  class is a proxy for an actual bit; this way the individual bit
       *  operations are done as faster word-size bitwise instructions.
       *
       *  Most users will never need to use this class directly; conversions
       *  to and from bool are automatic and should be transparent.  Overloaded
       *  operators help to preserve the illusion.
       *
       *  (On a typical system, this <em>bit %reference</em> is 64
       *  times the size of an actual bit.  Ha.)
       */
      class reference
      {
	friend class bitset;

	_WordT*	_M_wp;
	size_t 	_M_bpos;
	
	// left undefined
	reference();
	
      public:
	reference(bitset& __b, size_t __pos) _GLIBCXX_NOEXCEPT
	{
	  _M_wp = &__b._M_getword(__pos);
	  _M_bpos = _Base::_S_whichbit(__pos);
	}

	~reference() _GLIBCXX_NOEXCEPT
	{ }

	// For b[i] = __x;
	reference&
	operator=(bool __x) _GLIBCXX_NOEXCEPT
	{
	  if (__x)
	    *_M_wp |= _Base::_S_maskbit(_M_bpos);
	  else
	    *_M_wp &= ~_Base::_S_maskbit(_M_bpos);
	  return *this;
	}

	// For b[i] = b[__j];
	reference&
	operator=(const reference& __j) _GLIBCXX_NOEXCEPT
	{
	  if ((*(__j._M_wp) & _Base::_S_maskbit(__j._M_bpos)))
	    *_M_wp |= _Base::_S_maskbit(_M_bpos);
	  else
	    *_M_wp &= ~_Base::_S_maskbit(_M_bpos);
	  return *this;
	}

	// Flips the bit
	bool
	operator~() const _GLIBCXX_NOEXCEPT
	{ return (*(_M_wp) & _Base::_S_maskbit(_M_bpos)) == 0; }

	// For __x = b[i];
	operator bool() const _GLIBCXX_NOEXCEPT
	{ return (*(_M_wp) & _Base::_S_maskbit(_M_bpos)) != 0; }

	// For b[i].flip();
	reference&
	flip() _GLIBCXX_NOEXCEPT
	{
	  *_M_wp ^= _Base::_S_maskbit(_M_bpos);
	  return *this;
	}
      };
      friend class reference;

      // 23.3.5.1 constructors:
      /// All bits set to zero.
      _GLIBCXX_CONSTEXPR bitset() _GLIBCXX_NOEXCEPT
      { }

      /// Initial bits bitwise-copied from a single word (others set to zero).
#ifdef __GXX_EXPERIMENTAL_CXX0X__
<<<<<<< HEAD
      bitset(unsigned long long __val)
=======
      constexpr bitset(unsigned long long __val) noexcept
      : _Base(_Sanitize_val<_Nb>::_S_do_sanitize_val(__val)) { }
>>>>>>> 3082eeb7
#else
      bitset(unsigned long __val)
#endif
      : _Base(__val)
      { _M_do_sanitize(); }
#endif

      /**
       *  @brief  Use a subset of a string.
<<<<<<< HEAD
       *  @param  s  A string of @a 0 and @a 1 characters.
       *  @param  position  Index of the first character in @a s to use;
=======
       *  @param  __s  A string of @a 0 and @a 1 characters.
       *  @param  __position  Index of the first character in @a __s to use;
>>>>>>> 3082eeb7
       *                    defaults to zero.
       *  @throw  std::out_of_range  If @a pos is bigger the size of @a __s.
       *  @throw  std::invalid_argument  If a character appears in the string
       *                                 which is neither @a 0 nor @a 1.
       */
      template<class _CharT, class _Traits, class _Alloc>
	explicit
	bitset(const std::basic_string<_CharT, _Traits, _Alloc>& __s,
	       size_t __position = 0)
	: _Base()
	{
	  if (__position > __s.size())
	    __throw_out_of_range(__N("bitset::bitset initial position "
				     "not valid"));
	  _M_copy_from_string(__s, __position,
			      std::basic_string<_CharT, _Traits, _Alloc>::npos,
			      _CharT('0'), _CharT('1'));
	}

      /**
       *  @brief  Use a subset of a string.
<<<<<<< HEAD
       *  @param  s  A string of @a 0 and @a 1 characters.
       *  @param  position  Index of the first character in @a s to use.
       *  @param  n    The number of characters to copy.
       *  @throw  std::out_of_range  If @a pos is bigger the size of @a s.
=======
       *  @param  __s  A string of @a 0 and @a 1 characters.
       *  @param  __position  Index of the first character in @a __s to use.
       *  @param  __n    The number of characters to copy.
       *  @throw std::out_of_range If @a __position is bigger the size
       *  of @a __s.
>>>>>>> 3082eeb7
       *  @throw  std::invalid_argument  If a character appears in the string
       *                                 which is neither @a 0 nor @a 1.
       */
      template<class _CharT, class _Traits, class _Alloc>
	bitset(const std::basic_string<_CharT, _Traits, _Alloc>& __s,
	       size_t __position, size_t __n)
	: _Base()
	{
	  if (__position > __s.size())
	    __throw_out_of_range(__N("bitset::bitset initial position "
				     "not valid"));
	  _M_copy_from_string(__s, __position, __n, _CharT('0'), _CharT('1'));
	}

      // _GLIBCXX_RESOLVE_LIB_DEFECTS
      // 396. what are characters zero and one.
      template<class _CharT, class _Traits, class _Alloc>
	bitset(const std::basic_string<_CharT, _Traits, _Alloc>& __s,
	       size_t __position, size_t __n,
	       _CharT __zero, _CharT __one = _CharT('1'))
	: _Base()
	{
	  if (__position > __s.size())
	    __throw_out_of_range(__N("bitset::bitset initial position "
				     "not valid"));
	  _M_copy_from_string(__s, __position, __n, __zero, __one);
	}

#ifdef __GXX_EXPERIMENTAL_CXX0X__
      /**
<<<<<<< HEAD
       *  @brief  Construct from a string.
       *  @param  str  A string of @a 0 and @a 1 characters.
       *  @throw  std::invalid_argument  If a character appears in the string
       *                                 which is neither @a 0 nor @a 1.
       */
      explicit
      bitset(const char* __str)
      : _Base()
      {
	if (!__str)
	  __throw_logic_error(__N("bitset::bitset(const char*)"));

	const size_t __len = __builtin_strlen(__str);
	_M_copy_from_ptr<char, std::char_traits<char>>(__str, __len, 0,
						       __len, '0', '1');
      }
=======
       *  @brief  Construct from a character %array.
       *  @param  __str  An %array of characters @a zero and @a one.
       *  @param  __n    The number of characters to use.
       *  @param  __zero The character corresponding to the value 0.
       *  @param  __one  The character corresponding to the value 1.
       *  @throw  std::invalid_argument If a character appears in the string
       *                                which is neither @a __zero nor @a __one.
       */
      template<typename _CharT>
        explicit
        bitset(const _CharT* __str,
	       typename std::basic_string<_CharT>::size_type __n
	       = std::basic_string<_CharT>::npos,
	       _CharT __zero = _CharT('0'), _CharT __one = _CharT('1'))
        : _Base()
        {
	  if (!__str)
	    __throw_logic_error(__N("bitset::bitset(const _CharT*, ...)"));

	  if (__n == std::basic_string<_CharT>::npos)
	    __n = std::char_traits<_CharT>::length(__str);
	  _M_copy_from_ptr<_CharT, std::char_traits<_CharT>>(__str, __n, 0,
							     __n, __zero,
							     __one);
	}
>>>>>>> 3082eeb7
#endif

      // 23.3.5.2 bitset operations:
      //@{
      /**
       *  @brief  Operations on bitsets.
       *  @param  __rhs  A same-sized bitset.
       *
       *  These should be self-explanatory.
       */
      bitset<_Nb>&
      operator&=(const bitset<_Nb>& __rhs) _GLIBCXX_NOEXCEPT
      {
	this->_M_do_and(__rhs);
	return *this;
      }

      bitset<_Nb>&
      operator|=(const bitset<_Nb>& __rhs) _GLIBCXX_NOEXCEPT
      {
	this->_M_do_or(__rhs);
	return *this;
      }

      bitset<_Nb>&
      operator^=(const bitset<_Nb>& __rhs) _GLIBCXX_NOEXCEPT
      {
	this->_M_do_xor(__rhs);
	return *this;
      }
      //@}
      
      //@{
      /**
       *  @brief  Operations on bitsets.
       *  @param  __position  The number of places to shift.
       *
       *  These should be self-explanatory.
       */
      bitset<_Nb>&
      operator<<=(size_t __position) _GLIBCXX_NOEXCEPT
      {
	if (__builtin_expect(__position < _Nb, 1))
	  {
	    this->_M_do_left_shift(__position);
	    this->_M_do_sanitize();
	  }
	else
	  this->_M_do_reset();
	return *this;
      }

      bitset<_Nb>&
      operator>>=(size_t __position) _GLIBCXX_NOEXCEPT
      {
	if (__builtin_expect(__position < _Nb, 1))
	  {
	    this->_M_do_right_shift(__position);
	    this->_M_do_sanitize();
	  }
	else
	  this->_M_do_reset();
	return *this;
      }
      //@}
      
      //@{
      /**
       *  These versions of single-bit set, reset, flip, and test are
       *  extensions from the SGI version.  They do no range checking.
       *  @ingroup SGIextensions
       */
      bitset<_Nb>&
      _Unchecked_set(size_t __pos) _GLIBCXX_NOEXCEPT
      {
	this->_M_getword(__pos) |= _Base::_S_maskbit(__pos);
	return *this;
      }

      bitset<_Nb>&
      _Unchecked_set(size_t __pos, int __val) _GLIBCXX_NOEXCEPT
      {
	if (__val)
	  this->_M_getword(__pos) |= _Base::_S_maskbit(__pos);
	else
	  this->_M_getword(__pos) &= ~_Base::_S_maskbit(__pos);
	return *this;
      }

      bitset<_Nb>&
      _Unchecked_reset(size_t __pos) _GLIBCXX_NOEXCEPT
      {
	this->_M_getword(__pos) &= ~_Base::_S_maskbit(__pos);
	return *this;
      }

      bitset<_Nb>&
      _Unchecked_flip(size_t __pos) _GLIBCXX_NOEXCEPT
      {
	this->_M_getword(__pos) ^= _Base::_S_maskbit(__pos);
	return *this;
      }

      _GLIBCXX_CONSTEXPR bool
      _Unchecked_test(size_t __pos) const _GLIBCXX_NOEXCEPT
      { return ((this->_M_getword(__pos) & _Base::_S_maskbit(__pos))
		!= static_cast<_WordT>(0)); }
      //@}
      
      // Set, reset, and flip.
      /**
       *  @brief Sets every bit to true.
       */
      bitset<_Nb>&
      set() _GLIBCXX_NOEXCEPT
      {
	this->_M_do_set();
	this->_M_do_sanitize();
	return *this;
      }

      /**
       *  @brief Sets a given bit to a particular value.
       *  @param  __position  The index of the bit.
       *  @param  __val  Either true or false, defaults to true.
       *  @throw  std::out_of_range  If @a pos is bigger the size of the %set.
       */
      bitset<_Nb>&
      set(size_t __position, bool __val = true)
      {
	if (__position >= _Nb)
	  __throw_out_of_range(__N("bitset::set"));
	return _Unchecked_set(__position, __val);
      }

      /**
       *  @brief Sets every bit to false.
       */
      bitset<_Nb>&
      reset() _GLIBCXX_NOEXCEPT
      {
	this->_M_do_reset();
	return *this;
      }

      /**
       *  @brief Sets a given bit to false.
       *  @param  __position  The index of the bit.
       *  @throw  std::out_of_range  If @a pos is bigger the size of the %set.
       *
       *  Same as writing @c set(pos,false).
       */
      bitset<_Nb>&
      reset(size_t __position)
      {
	if (__position >= _Nb)
	  __throw_out_of_range(__N("bitset::reset"));
	return _Unchecked_reset(__position);
      }
      
      /**
       *  @brief Toggles every bit to its opposite value.
       */
      bitset<_Nb>&
      flip() _GLIBCXX_NOEXCEPT
      {
	this->_M_do_flip();
	this->_M_do_sanitize();
	return *this;
      }

      /**
       *  @brief Toggles a given bit to its opposite value.
       *  @param  __position  The index of the bit.
       *  @throw  std::out_of_range  If @a pos is bigger the size of the %set.
       */
      bitset<_Nb>&
      flip(size_t __position)
      {
	if (__position >= _Nb)
	  __throw_out_of_range(__N("bitset::flip"));
	return _Unchecked_flip(__position);
      }
      
      /// See the no-argument flip().
      bitset<_Nb>
      operator~() const _GLIBCXX_NOEXCEPT
      { return bitset<_Nb>(*this).flip(); }

      //@{
      /**
       *  @brief  Array-indexing support.
<<<<<<< HEAD
       *  @param  position  Index into the %bitset.
       *  @return  A bool for a <em>const %bitset</em>.  For non-const bitsets, an
       *           instance of the reference proxy class.
=======
       *  @param  __position  Index into the %bitset.
       *  @return A bool for a <em>const %bitset</em>.  For non-const
       *           bitsets, an instance of the reference proxy class.
>>>>>>> 3082eeb7
       *  @note  These operators do no range checking and throw no exceptions,
       *         as required by DR 11 to the standard.
       *
       *  _GLIBCXX_RESOLVE_LIB_DEFECTS Note that this implementation already
       *  resolves DR 11 (items 1 and 2), but does not do the range-checking
       *  required by that DR's resolution.  -pme
       *  The DR has since been changed:  range-checking is a precondition
       *  (users' responsibility), and these functions must not throw.  -pme
       */
      reference
      operator[](size_t __position)
      { return reference(*this, __position); }

      _GLIBCXX_CONSTEXPR bool
      operator[](size_t __position) const
      { return _Unchecked_test(__position); }
      //@}
      
      /**
       *  @brief Returns a numerical interpretation of the %bitset.
       *  @return  The integral equivalent of the bits.
       *  @throw  std::overflow_error  If there are too many bits to be
       *                               represented in an @c unsigned @c long.
       */
      unsigned long
      to_ulong() const
      { return this->_M_do_to_ulong(); }

#ifdef __GXX_EXPERIMENTAL_CXX0X__
      unsigned long long
      to_ullong() const
      { return this->_M_do_to_ullong(); }
#endif

      /**
       *  @brief Returns a character interpretation of the %bitset.
       *  @return  The string equivalent of the bits.
       *
       *  Note the ordering of the bits:  decreasing character positions
       *  correspond to increasing bit positions (see the main class notes for
       *  an example).
       */
      template<class _CharT, class _Traits, class _Alloc>
	std::basic_string<_CharT, _Traits, _Alloc>
	to_string() const
	{
	  std::basic_string<_CharT, _Traits, _Alloc> __result;
	  _M_copy_to_string(__result, _CharT('0'), _CharT('1'));
	  return __result;
	}

      // _GLIBCXX_RESOLVE_LIB_DEFECTS
      // 396. what are characters zero and one.
      template<class _CharT, class _Traits, class _Alloc>
	std::basic_string<_CharT, _Traits, _Alloc>
	to_string(_CharT __zero, _CharT __one = _CharT('1')) const
	{
	  std::basic_string<_CharT, _Traits, _Alloc> __result;
	  _M_copy_to_string(__result, __zero, __one);
	  return __result;
	}

      // _GLIBCXX_RESOLVE_LIB_DEFECTS
      // 434. bitset::to_string() hard to use.
      template<class _CharT, class _Traits>
	std::basic_string<_CharT, _Traits, std::allocator<_CharT> >
	to_string() const
	{ return to_string<_CharT, _Traits, std::allocator<_CharT> >(); }

      // _GLIBCXX_RESOLVE_LIB_DEFECTS
      // 853. to_string needs updating with zero and one.
      template<class _CharT, class _Traits>
	std::basic_string<_CharT, _Traits, std::allocator<_CharT> >
	to_string(_CharT __zero, _CharT __one = _CharT('1')) const
	{ return to_string<_CharT, _Traits,
	                   std::allocator<_CharT> >(__zero, __one); }

      template<class _CharT>
	std::basic_string<_CharT, std::char_traits<_CharT>,
	                  std::allocator<_CharT> >
	to_string() const
	{
	  return to_string<_CharT, std::char_traits<_CharT>,
	                   std::allocator<_CharT> >();
	}

      template<class _CharT>
	std::basic_string<_CharT, std::char_traits<_CharT>,
	                  std::allocator<_CharT> >
	to_string(_CharT __zero, _CharT __one = _CharT('1')) const
	{
	  return to_string<_CharT, std::char_traits<_CharT>,
	                   std::allocator<_CharT> >(__zero, __one);
	}

      std::basic_string<char, std::char_traits<char>, std::allocator<char> >
      to_string() const
      {
	return to_string<char, std::char_traits<char>,
	                 std::allocator<char> >();
      }

      std::basic_string<char, std::char_traits<char>, std::allocator<char> >
      to_string(char __zero, char __one = '1') const
      {
	return to_string<char, std::char_traits<char>,
	                 std::allocator<char> >(__zero, __one);
      }

      // Helper functions for string operations.
      template<class _CharT, class _Traits>
        void
        _M_copy_from_ptr(const _CharT*, size_t, size_t, size_t,
			 _CharT, _CharT);

      template<class _CharT, class _Traits, class _Alloc>
	void
	_M_copy_from_string(const std::basic_string<_CharT,
			    _Traits, _Alloc>& __s, size_t __pos, size_t __n,
			    _CharT __zero, _CharT __one)
	{ _M_copy_from_ptr<_CharT, _Traits>(__s.data(), __s.size(), __pos, __n,
					    __zero, __one); }

      template<class _CharT, class _Traits, class _Alloc>
	void
        _M_copy_to_string(std::basic_string<_CharT, _Traits, _Alloc>&,
			  _CharT, _CharT) const;

      // NB: Backward compat.
      template<class _CharT, class _Traits, class _Alloc>
	void
	_M_copy_from_string(const std::basic_string<_CharT,
			    _Traits, _Alloc>& __s, size_t __pos, size_t __n)
	{ _M_copy_from_string(__s, __pos, __n, _CharT('0'), _CharT('1')); }

      template<class _CharT, class _Traits, class _Alloc>
	void
        _M_copy_to_string(std::basic_string<_CharT, _Traits,_Alloc>& __s) const
	{ _M_copy_to_string(__s, _CharT('0'), _CharT('1')); }

      /// Returns the number of bits which are set.
      size_t
      count() const _GLIBCXX_NOEXCEPT
      { return this->_M_do_count(); }

      /// Returns the total number of bits.
      _GLIBCXX_CONSTEXPR size_t
      size() const _GLIBCXX_NOEXCEPT
      { return _Nb; }

      //@{
      /// These comparisons for equality/inequality are, well, @e bitwise.
      bool
      operator==(const bitset<_Nb>& __rhs) const _GLIBCXX_NOEXCEPT
      { return this->_M_is_equal(__rhs); }

      bool
      operator!=(const bitset<_Nb>& __rhs) const _GLIBCXX_NOEXCEPT
      { return !this->_M_is_equal(__rhs); }
      //@}
      
      /**
       *  @brief Tests the value of a bit.
       *  @param  __position  The index of a bit.
       *  @return  The value at @a pos.
       *  @throw  std::out_of_range  If @a pos is bigger the size of the %set.
       */
      bool
      test(size_t __position) const
      {
	if (__position >= _Nb)
	  __throw_out_of_range(__N("bitset::test"));
	return _Unchecked_test(__position);
      }

      // _GLIBCXX_RESOLVE_LIB_DEFECTS
      // DR 693. std::bitset::all() missing.
      /**
       *  @brief Tests whether all the bits are on.
       *  @return  True if all the bits are set.
       */
      bool
      all() const _GLIBCXX_NOEXCEPT
      { return this->template _M_are_all<_Nb>(); }

      /**
       *  @brief Tests whether any of the bits are on.
       *  @return  True if at least one bit is set.
       */
      bool
      any() const _GLIBCXX_NOEXCEPT
      { return this->_M_is_any(); }

      /**
       *  @brief Tests whether any of the bits are on.
       *  @return  True if none of the bits are set.
       */
      bool
      none() const _GLIBCXX_NOEXCEPT
      { return !this->_M_is_any(); }

      //@{
      /// Self-explanatory.
      bitset<_Nb>
      operator<<(size_t __position) const _GLIBCXX_NOEXCEPT
      { return bitset<_Nb>(*this) <<= __position; }

      bitset<_Nb>
      operator>>(size_t __position) const _GLIBCXX_NOEXCEPT
      { return bitset<_Nb>(*this) >>= __position; }
      //@}
      
      /**
       *  @brief  Finds the index of the first "on" bit.
       *  @return  The index of the first bit set, or size() if not found.
       *  @ingroup SGIextensions
       *  @sa  _Find_next
       */
      size_t
      _Find_first() const _GLIBCXX_NOEXCEPT
      { return this->_M_do_find_first(_Nb); }

      /**
       *  @brief  Finds the index of the next "on" bit after prev.
       *  @return  The index of the next bit set, or size() if not found.
       *  @param  __prev  Where to start searching.
       *  @ingroup SGIextensions
       *  @sa  _Find_first
       */
      size_t
      _Find_next(size_t __prev) const _GLIBCXX_NOEXCEPT
      { return this->_M_do_find_next(__prev, _Nb); }
    };

  // Definitions of non-inline member functions.
  template<size_t _Nb>
    template<class _CharT, class _Traits>
      void
      bitset<_Nb>::
      _M_copy_from_ptr(const _CharT* __s, size_t __len,
		       size_t __pos, size_t __n, _CharT __zero, _CharT __one)
      {
	reset();
	const size_t __nbits = std::min(_Nb, std::min(__n, __len - __pos));
	for (size_t __i = __nbits; __i > 0; --__i)
	  {
	    const _CharT __c = __s[__pos + __nbits - __i];
	    if (_Traits::eq(__c, __zero))
	      ;
	    else if (_Traits::eq(__c, __one))
	      _Unchecked_set(__i - 1);
	    else
	      __throw_invalid_argument(__N("bitset::_M_copy_from_ptr"));
	  }
      }

  template<size_t _Nb>
    template<class _CharT, class _Traits, class _Alloc>
      void
      bitset<_Nb>::
      _M_copy_to_string(std::basic_string<_CharT, _Traits, _Alloc>& __s,
			_CharT __zero, _CharT __one) const
      {
	__s.assign(_Nb, __zero);
	for (size_t __i = _Nb; __i > 0; --__i)
	  if (_Unchecked_test(__i - 1))
	    _Traits::assign(__s[_Nb - __i], __one);
      }

  // 23.3.5.3 bitset operations:
  //@{
  /**
   *  @brief  Global bitwise operations on bitsets.
   *  @param  __x  A bitset.
   *  @param  __y  A bitset of the same size as @a __x.
   *  @return  A new bitset.
   *
   *  These should be self-explanatory.
  */
  template<size_t _Nb>
    inline bitset<_Nb>
    operator&(const bitset<_Nb>& __x, const bitset<_Nb>& __y) _GLIBCXX_NOEXCEPT
    {
      bitset<_Nb> __result(__x);
      __result &= __y;
      return __result;
    }

  template<size_t _Nb>
    inline bitset<_Nb>
    operator|(const bitset<_Nb>& __x, const bitset<_Nb>& __y) _GLIBCXX_NOEXCEPT
    {
      bitset<_Nb> __result(__x);
      __result |= __y;
      return __result;
    }

  template <size_t _Nb>
    inline bitset<_Nb>
    operator^(const bitset<_Nb>& __x, const bitset<_Nb>& __y) _GLIBCXX_NOEXCEPT
    {
      bitset<_Nb> __result(__x);
      __result ^= __y;
      return __result;
    }
  //@}

  //@{
  /**
   *  @brief Global I/O operators for bitsets.
   *
   *  Direct I/O between streams and bitsets is supported.  Output is
   *  straightforward.  Input will skip whitespace, only accept @a 0 and @a 1
   *  characters, and will only extract as many digits as the %bitset will
   *  hold.
  */
  template<class _CharT, class _Traits, size_t _Nb>
    std::basic_istream<_CharT, _Traits>&
    operator>>(std::basic_istream<_CharT, _Traits>& __is, bitset<_Nb>& __x)
    {
      typedef typename _Traits::char_type          char_type;
      typedef std::basic_istream<_CharT, _Traits>  __istream_type;
      typedef typename __istream_type::ios_base    __ios_base;

      std::basic_string<_CharT, _Traits> __tmp;
      __tmp.reserve(_Nb);

      // _GLIBCXX_RESOLVE_LIB_DEFECTS
      // 303. Bitset input operator underspecified
      const char_type __zero = __is.widen('0');
      const char_type __one = __is.widen('1');

      typename __ios_base::iostate __state = __ios_base::goodbit;
      typename __istream_type::sentry __sentry(__is);
      if (__sentry)
	{
	  __try
	    {
	      for (size_t __i = _Nb; __i > 0; --__i)
		{
		  static typename _Traits::int_type __eof = _Traits::eof();
		  
		  typename _Traits::int_type __c1 = __is.rdbuf()->sbumpc();
		  if (_Traits::eq_int_type(__c1, __eof))
		    {
		      __state |= __ios_base::eofbit;
		      break;
		    }
		  else
		    {
		      const char_type __c2 = _Traits::to_char_type(__c1);
		      if (_Traits::eq(__c2, __zero))
			__tmp.push_back(__zero);
		      else if (_Traits::eq(__c2, __one))
			__tmp.push_back(__one);
		      else if (_Traits::
			       eq_int_type(__is.rdbuf()->sputbackc(__c2),
					   __eof))
			{
			  __state |= __ios_base::failbit;
			  break;
			}
		    }
		}
	    }
	  __catch(__cxxabiv1::__forced_unwind&)
	    {
	      __is._M_setstate(__ios_base::badbit);		
	      __throw_exception_again;
	    }
	  __catch(...)
	    { __is._M_setstate(__ios_base::badbit); }
	}

      if (__tmp.empty() && _Nb)
	__state |= __ios_base::failbit;
      else
	__x._M_copy_from_string(__tmp, static_cast<size_t>(0), _Nb,
				__zero, __one);
      if (__state)
	__is.setstate(__state);
      return __is;
    }

  template <class _CharT, class _Traits, size_t _Nb>
    std::basic_ostream<_CharT, _Traits>&
    operator<<(std::basic_ostream<_CharT, _Traits>& __os,
	       const bitset<_Nb>& __x)
    {
      std::basic_string<_CharT, _Traits> __tmp;

      // _GLIBCXX_RESOLVE_LIB_DEFECTS
      // 396. what are characters zero and one.
      const ctype<_CharT>& __ct = use_facet<ctype<_CharT> >(__os.getloc());
      __x._M_copy_to_string(__tmp, __ct.widen('0'), __ct.widen('1'));
      return __os << __tmp;
    }
  //@}

_GLIBCXX_END_NAMESPACE_CONTAINER
} // namespace std

#undef _GLIBCXX_BITSET_WORDS
#undef _GLIBCXX_BITSET_BITS_PER_WORD
#undef _GLIBCXX_BITSET_BITS_PER_ULL

#ifdef __GXX_EXPERIMENTAL_CXX0X__

#include <bits/functional_hash.h>

namespace std _GLIBCXX_VISIBILITY(default)
{
_GLIBCXX_BEGIN_NAMESPACE_VERSION

  // DR 1182.
  /// std::hash specialization for bitset.
  template<size_t _Nb>
    struct hash<_GLIBCXX_STD_C::bitset<_Nb>>
    : public __hash_base<size_t, _GLIBCXX_STD_C::bitset<_Nb>>
    {
      size_t
      operator()(const _GLIBCXX_STD_C::bitset<_Nb>& __b) const
      {
	const size_t __clength = (_Nb + __CHAR_BIT__ - 1) / __CHAR_BIT__;
	return std::_Hash_impl::hash(__b._M_getdata(), __clength);
      }
    };

  template<>
    struct hash<_GLIBCXX_STD_C::bitset<0>>
    : public __hash_base<size_t, _GLIBCXX_STD_C::bitset<0>>
    {
      size_t
      operator()(const _GLIBCXX_STD_C::bitset<0>&) const
      { return 0; }
    };

_GLIBCXX_END_NAMESPACE_VERSION
} // namespace

#endif // __GXX_EXPERIMENTAL_CXX0X__

#ifdef __GXX_EXPERIMENTAL_CXX0X__

#include <bits/functional_hash.h>

_GLIBCXX_BEGIN_NAMESPACE(std)

  // DR 1182.
  /// std::hash specialization for bitset.
  template<size_t _Nb>
    struct hash<_GLIBCXX_STD_D::bitset<_Nb>>
    : public std::unary_function<_GLIBCXX_STD_D::bitset<_Nb>, size_t>
    {
      size_t
      operator()(const _GLIBCXX_STD_D::bitset<_Nb>& __b) const
      {
	const size_t __clength = (_Nb + __CHAR_BIT__ - 1) / __CHAR_BIT__;
	return std::_Fnv_hash::hash(__b._M_getdata(), __clength);
      }
    };

  template<>
    struct hash<_GLIBCXX_STD_D::bitset<0>>
    : public std::unary_function<_GLIBCXX_STD_D::bitset<0>, size_t>
    {
      size_t
      operator()(const _GLIBCXX_STD_D::bitset<0>&) const
      { return 0; }
    };

_GLIBCXX_END_NAMESPACE

#endif // __GXX_EXPERIMENTAL_CXX0X__

#ifdef _GLIBCXX_DEBUG
# include <debug/bitset>
#endif

#ifdef _GLIBCXX_PROFILE
# include <profile/bitset>
#endif

#endif /* _GLIBCXX_BITSET */<|MERGE_RESOLUTION|>--- conflicted
+++ resolved
@@ -1,11 +1,7 @@
 // <bitset> -*- C++ -*-
 
-<<<<<<< HEAD
-// Copyright (C) 2001, 2002, 2003, 2004, 2005, 2006, 2007, 2008, 2009, 2010
-=======
 // Copyright (C) 2001, 2002, 2003, 2004, 2005, 2006, 2007, 2008, 2009, 2010,
 // 2011
->>>>>>> 3082eeb7
 // Free Software Foundation, Inc.
 //
 // This file is part of the GNU ISO C++ Library.  This library is free
@@ -85,20 +81,6 @@
       : _M_w() { }
 
 #ifdef __GXX_EXPERIMENTAL_CXX0X__
-<<<<<<< HEAD
-      _Base_bitset(unsigned long long __val)
-#else
-      _Base_bitset(unsigned long __val)
-#endif
-      {
-	_M_do_reset();
-	_M_w[0] = __val;
-#ifdef __GXX_EXPERIMENTAL_CXX0X__
-	if (sizeof(unsigned long long) > sizeof(unsigned long))
-	  _M_w[1] = __val >> _GLIBCXX_BITSET_BITS_PER_WORD;
-#endif
-      }
-=======
       constexpr _Base_bitset(unsigned long long __val) noexcept
       : _M_w{ _WordT(__val)
 #if __SIZEOF_LONG_LONG__ > __SIZEOF_LONG__
@@ -110,7 +92,6 @@
       : _M_w()
       { _M_w[0] = __val; }
 #endif
->>>>>>> 3082eeb7
 
       static _GLIBCXX_CONSTEXPR size_t
       _S_whichword(size_t __pos) _GLIBCXX_NOEXCEPT
@@ -138,11 +119,7 @@
 
 #ifdef __GXX_EXPERIMENTAL_CXX0X__
       const _WordT*
-<<<<<<< HEAD
-      _M_getdata() const
-=======
       _M_getdata() const noexcept
->>>>>>> 3082eeb7
       { return _M_w; }
 #endif
 
@@ -404,11 +381,7 @@
       { }
 
 #ifdef __GXX_EXPERIMENTAL_CXX0X__
-<<<<<<< HEAD
-      _Base_bitset(unsigned long long __val)
-=======
       constexpr _Base_bitset(unsigned long long __val) noexcept
->>>>>>> 3082eeb7
 #else
       _Base_bitset(unsigned long __val)
 #endif
@@ -441,11 +414,7 @@
 
 #ifdef __GXX_EXPERIMENTAL_CXX0X__
       const _WordT*
-<<<<<<< HEAD
-      _M_getdata() const
-=======
       _M_getdata() const noexcept
->>>>>>> 3082eeb7
       { return &_M_w; }
 #endif
 
@@ -513,11 +482,7 @@
 
 #ifdef __GXX_EXPERIMENTAL_CXX0X__
       unsigned long long
-<<<<<<< HEAD
-      _M_do_to_ullong() const
-=======
       _M_do_to_ullong() const noexcept
->>>>>>> 3082eeb7
       { return _M_w; }
 #endif
 
@@ -561,11 +526,7 @@
       { }
 
 #ifdef __GXX_EXPERIMENTAL_CXX0X__
-<<<<<<< HEAD
-      _Base_bitset(unsigned long long)
-=======
       constexpr _Base_bitset(unsigned long long) noexcept
->>>>>>> 3082eeb7
 #else
       _Base_bitset(unsigned long)
 #endif
@@ -671,12 +632,6 @@
       { return 0; }
 #endif
 
-#ifdef __GXX_EXPERIMENTAL_CXX0X__
-      unsigned long long
-      _M_do_to_ullong() const
-      { return 0; }
-#endif
-
       // Normally "not found" is the size, but that could also be
       // misinterpreted as an index in this corner case.  Oh well.
       size_t
@@ -805,10 +760,6 @@
 	typedef _Sanitize<_Nb % _GLIBCXX_BITSET_BITS_PER_WORD> __sanitize_type;
 	__sanitize_type::_S_do_sanitize(this->_M_hiword());
       }
-
-#ifdef __GXX_EXPERIMENTAL_CXX0X__
-      template<typename> friend class hash;
-#endif
 
 #ifdef __GXX_EXPERIMENTAL_CXX0X__
       template<typename> friend class hash;
@@ -895,28 +846,18 @@
 
       /// Initial bits bitwise-copied from a single word (others set to zero).
 #ifdef __GXX_EXPERIMENTAL_CXX0X__
-<<<<<<< HEAD
-      bitset(unsigned long long __val)
-=======
       constexpr bitset(unsigned long long __val) noexcept
       : _Base(_Sanitize_val<_Nb>::_S_do_sanitize_val(__val)) { }
->>>>>>> 3082eeb7
 #else
       bitset(unsigned long __val)
-#endif
       : _Base(__val)
       { _M_do_sanitize(); }
 #endif
 
       /**
        *  @brief  Use a subset of a string.
-<<<<<<< HEAD
-       *  @param  s  A string of @a 0 and @a 1 characters.
-       *  @param  position  Index of the first character in @a s to use;
-=======
        *  @param  __s  A string of @a 0 and @a 1 characters.
        *  @param  __position  Index of the first character in @a __s to use;
->>>>>>> 3082eeb7
        *                    defaults to zero.
        *  @throw  std::out_of_range  If @a pos is bigger the size of @a __s.
        *  @throw  std::invalid_argument  If a character appears in the string
@@ -938,18 +879,11 @@
 
       /**
        *  @brief  Use a subset of a string.
-<<<<<<< HEAD
-       *  @param  s  A string of @a 0 and @a 1 characters.
-       *  @param  position  Index of the first character in @a s to use.
-       *  @param  n    The number of characters to copy.
-       *  @throw  std::out_of_range  If @a pos is bigger the size of @a s.
-=======
        *  @param  __s  A string of @a 0 and @a 1 characters.
        *  @param  __position  Index of the first character in @a __s to use.
        *  @param  __n    The number of characters to copy.
        *  @throw std::out_of_range If @a __position is bigger the size
        *  of @a __s.
->>>>>>> 3082eeb7
        *  @throw  std::invalid_argument  If a character appears in the string
        *                                 which is neither @a 0 nor @a 1.
        */
@@ -980,24 +914,6 @@
 
 #ifdef __GXX_EXPERIMENTAL_CXX0X__
       /**
-<<<<<<< HEAD
-       *  @brief  Construct from a string.
-       *  @param  str  A string of @a 0 and @a 1 characters.
-       *  @throw  std::invalid_argument  If a character appears in the string
-       *                                 which is neither @a 0 nor @a 1.
-       */
-      explicit
-      bitset(const char* __str)
-      : _Base()
-      {
-	if (!__str)
-	  __throw_logic_error(__N("bitset::bitset(const char*)"));
-
-	const size_t __len = __builtin_strlen(__str);
-	_M_copy_from_ptr<char, std::char_traits<char>>(__str, __len, 0,
-						       __len, '0', '1');
-      }
-=======
        *  @brief  Construct from a character %array.
        *  @param  __str  An %array of characters @a zero and @a one.
        *  @param  __n    The number of characters to use.
@@ -1023,7 +939,6 @@
 							     __n, __zero,
 							     __one);
 	}
->>>>>>> 3082eeb7
 #endif
 
       // 23.3.5.2 bitset operations:
@@ -1216,15 +1131,9 @@
       //@{
       /**
        *  @brief  Array-indexing support.
-<<<<<<< HEAD
-       *  @param  position  Index into the %bitset.
-       *  @return  A bool for a <em>const %bitset</em>.  For non-const bitsets, an
-       *           instance of the reference proxy class.
-=======
        *  @param  __position  Index into the %bitset.
        *  @return A bool for a <em>const %bitset</em>.  For non-const
        *           bitsets, an instance of the reference proxy class.
->>>>>>> 3082eeb7
        *  @note  These operators do no range checking and throw no exceptions,
        *         as required by DR 11 to the standard.
        *
@@ -1667,39 +1576,6 @@
 
 #endif // __GXX_EXPERIMENTAL_CXX0X__
 
-#ifdef __GXX_EXPERIMENTAL_CXX0X__
-
-#include <bits/functional_hash.h>
-
-_GLIBCXX_BEGIN_NAMESPACE(std)
-
-  // DR 1182.
-  /// std::hash specialization for bitset.
-  template<size_t _Nb>
-    struct hash<_GLIBCXX_STD_D::bitset<_Nb>>
-    : public std::unary_function<_GLIBCXX_STD_D::bitset<_Nb>, size_t>
-    {
-      size_t
-      operator()(const _GLIBCXX_STD_D::bitset<_Nb>& __b) const
-      {
-	const size_t __clength = (_Nb + __CHAR_BIT__ - 1) / __CHAR_BIT__;
-	return std::_Fnv_hash::hash(__b._M_getdata(), __clength);
-      }
-    };
-
-  template<>
-    struct hash<_GLIBCXX_STD_D::bitset<0>>
-    : public std::unary_function<_GLIBCXX_STD_D::bitset<0>, size_t>
-    {
-      size_t
-      operator()(const _GLIBCXX_STD_D::bitset<0>&) const
-      { return 0; }
-    };
-
-_GLIBCXX_END_NAMESPACE
-
-#endif // __GXX_EXPERIMENTAL_CXX0X__
-
 #ifdef _GLIBCXX_DEBUG
 # include <debug/bitset>
 #endif
