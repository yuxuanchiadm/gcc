// <memory> -*- C++ -*-

// Copyright (C) 2001, 2002, 2003, 2004, 2005, 2006, 2007, 2008,
// 2009, 2010
// Free Software Foundation, Inc.
//
// This file is part of the GNU ISO C++ Library.  This library is free
// software; you can redistribute it and/or modify it under the
// terms of the GNU General Public License as published by the
// Free Software Foundation; either version 3, or (at your option)
// any later version.

// This library is distributed in the hope that it will be useful,
// but WITHOUT ANY WARRANTY; without even the implied warranty of
// MERCHANTABILITY or FITNESS FOR A PARTICULAR PURPOSE.  See the
// GNU General Public License for more details.

// Under Section 7 of GPL version 3, you are granted additional
// permissions described in the GCC Runtime Library Exception, version
// 3.1, as published by the Free Software Foundation.

// You should have received a copy of the GNU General Public License and
// a copy of the GCC Runtime Library Exception along with this program;
// see the files COPYING3 and COPYING.RUNTIME respectively.  If not, see
// <http://www.gnu.org/licenses/>.

/*
 * Copyright (c) 1997-1999
 * Silicon Graphics Computer Systems, Inc.
 *
 * Permission to use, copy, modify, distribute and sell this software
 * and its documentation for any purpose is hereby granted without fee,
 * provided that the above copyright notice appear in all copies and
 * that both that copyright notice and this permission notice appear
 * in supporting documentation.  Silicon Graphics makes no
 * representations about the suitability of this software for any
 * purpose.  It is provided "as is" without express or implied warranty.
 *
 */

/** @file include/memory
 *  This is a Standard C++ Library header.
 */

#ifndef _GLIBCXX_MEMORY
#define _GLIBCXX_MEMORY 1

#pragma GCC system_header

/**
 * @defgroup memory Memory
 * @ingroup utilities
 *
 * Components for memory allocation, deallocation, and management.
 */

/**
 * @defgroup pointer_abstractions Pointer Abstractions
 * @ingroup memory
 *
 * Smart pointers, etc.
 */

#include <bits/stl_algobase.h>
#include <bits/allocator.h>
#include <bits/stl_construct.h>
#include <bits/stl_uninitialized.h>
#include <bits/stl_tempbuf.h>
#include <bits/stl_raw_storage_iter.h>

#ifdef __GXX_EXPERIMENTAL_CXX0X__
#  include <exception>        	  // std::exception
#  include <typeinfo>         	  // std::type_info in get_deleter
#  include <iosfwd>           	  // std::basic_ostream
#  include <ext/atomicity.h>
#  include <ext/concurrence.h>
#  include <bits/functexcept.h>
#  include <bits/stl_function.h>  // std::less
#  include <type_traits>
#  include <functional>
#  include <debug/debug.h>
<<<<<<< HEAD
#  include <bits/unique_ptr.h>
#  if _GLIBCXX_DEPRECATED
#    include <backward/auto_ptr.h>
#  endif
#  if defined(_GLIBCXX_INCLUDE_AS_CXX0X)
#    include <tr1_impl/boost_sp_counted_base.h>
#  else
#    define _GLIBCXX_INCLUDE_AS_CXX0X
#    define _GLIBCXX_BEGIN_NAMESPACE_TR1
#    define _GLIBCXX_END_NAMESPACE_TR1
#    define _GLIBCXX_TR1
#    include <tr1_impl/boost_sp_counted_base.h>
#    undef _GLIBCXX_TR1
#    undef _GLIBCXX_END_NAMESPACE_TR1
#    undef _GLIBCXX_BEGIN_NAMESPACE_TR1
#    undef _GLIBCXX_INCLUDE_AS_CXX0X
#  endif
=======
#  if _GLIBCXX_DEPRECATED
#    include <backward/auto_ptr.h>
#  endif
#  include <bits/unique_ptr.h>
>>>>>>> b56a5220
#  include <bits/shared_ptr.h>
#else
#  include <backward/auto_ptr.h>
#endif

#endif /* _GLIBCXX_MEMORY */<|MERGE_RESOLUTION|>--- conflicted
+++ resolved
@@ -79,30 +79,10 @@
 #  include <type_traits>
 #  include <functional>
 #  include <debug/debug.h>
-<<<<<<< HEAD
-#  include <bits/unique_ptr.h>
-#  if _GLIBCXX_DEPRECATED
-#    include <backward/auto_ptr.h>
-#  endif
-#  if defined(_GLIBCXX_INCLUDE_AS_CXX0X)
-#    include <tr1_impl/boost_sp_counted_base.h>
-#  else
-#    define _GLIBCXX_INCLUDE_AS_CXX0X
-#    define _GLIBCXX_BEGIN_NAMESPACE_TR1
-#    define _GLIBCXX_END_NAMESPACE_TR1
-#    define _GLIBCXX_TR1
-#    include <tr1_impl/boost_sp_counted_base.h>
-#    undef _GLIBCXX_TR1
-#    undef _GLIBCXX_END_NAMESPACE_TR1
-#    undef _GLIBCXX_BEGIN_NAMESPACE_TR1
-#    undef _GLIBCXX_INCLUDE_AS_CXX0X
-#  endif
-=======
 #  if _GLIBCXX_DEPRECATED
 #    include <backward/auto_ptr.h>
 #  endif
 #  include <bits/unique_ptr.h>
->>>>>>> b56a5220
 #  include <bits/shared_ptr.h>
 #else
 #  include <backward/auto_ptr.h>
