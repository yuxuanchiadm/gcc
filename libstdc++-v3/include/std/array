--- conflicted
+++ resolved
@@ -1,10 +1,6 @@
 // <array> -*- C++ -*-
 
-<<<<<<< HEAD
 // Copyright (C) 2007, 2008, 2009, 2010 Free Software Foundation, Inc.
-=======
-// Copyright (C) 2007, 2008, 2009 Free Software Foundation, Inc.
->>>>>>> e33a1692
 //
 // This file is part of the GNU ISO C++ Library.  This library is free
 // software; you can redistribute it and/or modify it under the
@@ -44,6 +40,7 @@
 #endif
 
 #include <bits/stl_algobase.h>
+#include <bits/range_access.h>
 
 #if defined(_GLIBCXX_INCLUDE_AS_CXX0X)
 #  include <tr1_impl/array>
