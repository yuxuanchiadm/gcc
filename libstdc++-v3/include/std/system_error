--- conflicted
+++ resolved
@@ -1,10 +1,6 @@
 // <system_error> -*- C++ -*-
 
-<<<<<<< HEAD
-// Copyright (C) 2007, 2008, 2009, 2010 Free Software Foundation, Inc.
-=======
 // Copyright (C) 2007, 2008, 2009, 2010, 2011 Free Software Foundation, Inc.
->>>>>>> 3082eeb7
 //
 // This file is part of the GNU ISO C++ Library.  This library is free
 // software; you can redistribute it and/or modify it under the
@@ -26,11 +22,7 @@
 // see the files COPYING3 and COPYING.RUNTIME respectively.  If not, see
 // <http://www.gnu.org/licenses/>.
 
-<<<<<<< HEAD
-/** @file system_error
-=======
 /** @file include/system_error
->>>>>>> 3082eeb7
  *  This is a Standard C++ Library header.
  */
 
@@ -74,17 +66,10 @@
   class error_category
   {
   protected:
-<<<<<<< HEAD
-    error_category();
-
-  public:
-    virtual ~error_category() { }
-=======
     error_category() noexcept;
 
   public:
     virtual ~error_category() noexcept;
->>>>>>> 3082eeb7
 
     error_category(const error_category&) = delete;
     error_category& operator=(const error_category&) = delete;
@@ -116,17 +101,6 @@
     operator!=(const error_category& __other) const noexcept
     { return this != &__other; }
   };
-<<<<<<< HEAD
-
-  inline error_category::error_category() = default;
-
-  // DR 890.
-  _GLIBCXX_CONST const error_category& system_category() throw();
-  _GLIBCXX_CONST const error_category& generic_category() throw();
-
-  error_code make_error_code(errc);
-
-=======
 
   // DR 890.
   _GLIBCXX_CONST const error_category& system_category() noexcept;
@@ -134,7 +108,6 @@
 
   error_code make_error_code(errc) noexcept;
 
->>>>>>> 3082eeb7
   template<typename _Tp>
     struct hash;
 
@@ -142,25 +115,15 @@
   // Implementation-specific error identification
   struct error_code
   {
-<<<<<<< HEAD
-    error_code()
-=======
     error_code() noexcept
->>>>>>> 3082eeb7
     : _M_value(0), _M_cat(&system_category()) { }
 
     error_code(int __v, const error_category& __cat) noexcept
     : _M_value(__v), _M_cat(&__cat) { }
 
-<<<<<<< HEAD
-    template<typename _ErrorCodeEnum>
-      error_code(_ErrorCodeEnum __e,
-      typename enable_if<is_error_code_enum<_ErrorCodeEnum>::value>::type* = 0)
-=======
     template<typename _ErrorCodeEnum, typename = typename
 	     enable_if<is_error_code_enum<_ErrorCodeEnum>::value>::type>
       error_code(_ErrorCodeEnum __e) noexcept
->>>>>>> 3082eeb7
       { *this = make_error_code(__e); }
 
     void 
@@ -171,22 +134,14 @@
     }
 
     void 
-<<<<<<< HEAD
-    clear()
-=======
     clear() noexcept
->>>>>>> 3082eeb7
     { assign(0, system_category()); }
 
     // DR 804.
     template<typename _ErrorCodeEnum>
       typename enable_if<is_error_code_enum<_ErrorCodeEnum>::value,
 			 error_code&>::type
-<<<<<<< HEAD
-      operator=(_ErrorCodeEnum __e)
-=======
       operator=(_ErrorCodeEnum __e) noexcept
->>>>>>> 3082eeb7
       { return *this = make_error_code(__e); }
 
     int
@@ -202,11 +157,7 @@
     message() const
     { return category().message(value()); }
 
-<<<<<<< HEAD
-    explicit operator bool() const
-=======
     explicit operator bool() const noexcept
->>>>>>> 3082eeb7
     { return _M_value != 0 ? true : false; }
 
     // DR 804.
@@ -219,11 +170,7 @@
 
   // 19.4.2.6 non-member functions
   inline error_code
-<<<<<<< HEAD
-  make_error_code(errc __e)
-=======
   make_error_code(errc __e) noexcept
->>>>>>> 3082eeb7
   { return error_code(static_cast<int>(__e), generic_category()); }
 
   inline bool
@@ -239,36 +186,21 @@
     operator<<(basic_ostream<_CharT, _Traits>& __os, const error_code& __e)
     { return (__os << __e.category().name() << ':' << __e.value()); }
 
-<<<<<<< HEAD
-  error_condition make_error_condition(errc);
-=======
   error_condition make_error_condition(errc) noexcept;
->>>>>>> 3082eeb7
 
   /// error_condition
   // Portable error identification
   struct error_condition 
   {
-<<<<<<< HEAD
-    error_condition()
-=======
     error_condition() noexcept
->>>>>>> 3082eeb7
     : _M_value(0), _M_cat(&generic_category()) { }
 
     error_condition(int __v, const error_category& __cat) noexcept
     : _M_value(__v), _M_cat(&__cat) { }
 
-<<<<<<< HEAD
-    template<typename _ErrorConditionEnum>
-      error_condition(_ErrorConditionEnum __e,
-		      typename enable_if<is_error_condition_enum
-		                      <_ErrorConditionEnum>::value>::type* = 0)
-=======
     template<typename _ErrorConditionEnum, typename = typename
 	 enable_if<is_error_condition_enum<_ErrorConditionEnum>::value>::type>
       error_condition(_ErrorConditionEnum __e) noexcept
->>>>>>> 3082eeb7
       { *this = make_error_condition(__e); }
 
     void
@@ -282,19 +214,11 @@
     template<typename _ErrorConditionEnum>
       typename enable_if<is_error_condition_enum
 			 <_ErrorConditionEnum>::value, error_condition&>::type
-<<<<<<< HEAD
-      operator=(_ErrorConditionEnum __e)
-      { return *this = make_error_condition(__e); }
-
-    void 
-    clear()
-=======
       operator=(_ErrorConditionEnum __e) noexcept
       { return *this = make_error_condition(__e); }
 
     void 
     clear() noexcept
->>>>>>> 3082eeb7
     { assign(0, generic_category()); }
 
     // 19.4.3.4 observers
@@ -308,11 +232,7 @@
     message() const
     { return category().message(value()); }
 
-<<<<<<< HEAD
-    explicit operator bool() const
-=======
     explicit operator bool() const noexcept
->>>>>>> 3082eeb7
     { return _M_value != 0 ? true : false; }
 
     // DR 804.
@@ -323,11 +243,7 @@
 
   // 19.4.3.6 non-member functions
   inline error_condition
-<<<<<<< HEAD
-  make_error_condition(errc __e)
-=======
   make_error_condition(errc __e) noexcept
->>>>>>> 3082eeb7
   { return error_condition(static_cast<int>(__e), generic_category()); }
 
   inline bool 
@@ -400,29 +316,17 @@
     : runtime_error(__ec.message()), _M_code(__ec) { }
 
     system_error(error_code __ec, const string& __what)
-<<<<<<< HEAD
-    : runtime_error(__what), _M_code(__ec) { }
-    
-=======
     : runtime_error(__what + ": " + __ec.message()), _M_code(__ec) { }
 
->>>>>>> 3082eeb7
     /*
      * TODO: Add const char* ctors to all exceptions.
      *
      * system_error(error_code __ec, const char* __what)
-<<<<<<< HEAD
-     * : runtime_error(__what), _M_code(__ec) { }
-     *
-     * system_error(int __v, const error_category& __ecat, const char* __what)
-     * : runtime_error(__what), _M_code(error_code(__v, __ecat)) { }
-=======
      * : runtime_error(__what + (": " + __ec.message())), _M_code(__ec) { }
      *
      * system_error(int __v, const error_category& __ecat, const char* __what)
      * : runtime_error(__what + (": " + __ec.message())),
      *   _M_code(error_code(__v, __ecat)) { }
->>>>>>> 3082eeb7
      */
 
     system_error(int __v, const error_category& __ecat)
@@ -469,30 +373,6 @@
 
 #endif // _GLIBCXX_COMPATIBILITY_CXX0X
 
-#ifndef _GLIBCXX_COMPATIBILITY_CXX0X
-
-#include <bits/functional_hash.h>
-
-_GLIBCXX_BEGIN_NAMESPACE(std)
-
-  // DR 1182.
-  /// std::hash specialization for error_code.
-  template<>
-    struct hash<error_code>
-    : public std::unary_function<error_code, size_t>
-    {
-      size_t
-      operator()(const error_code& __e) const
-      {
-	const size_t __tmp = std::_Fnv_hash::hash(__e._M_value);
-	return std::_Fnv_hash::__hash_combine(__e._M_cat, __tmp);
-      }
-    };
-
-_GLIBCXX_END_NAMESPACE
-
-#endif // _GLIBCXX_COMPATIBILITY_CXX0X
-
 #endif // __GXX_EXPERIMENTAL_CXX0X__
 
 #endif // _GLIBCXX_SYSTEM_ERROR