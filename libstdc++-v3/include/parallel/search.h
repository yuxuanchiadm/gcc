// -*- C++ -*-

<<<<<<< HEAD
// Copyright (C) 2007, 2008, 2009 Free Software Foundation, Inc.
=======
// Copyright (C) 2007, 2008, 2009, 2010, 2011 Free Software Foundation, Inc.
>>>>>>> 3082eeb7
//
// This file is part of the GNU ISO C++ Library.  This library is free
// software; you can redistribute it and/or modify it under the terms
// of the GNU General Public License as published by the Free Software
// Foundation; either version 3, or (at your option) any later
// version.

// This library is distributed in the hope that it will be useful, but
// WITHOUT ANY WARRANTY; without even the implied warranty of
// MERCHANTABILITY or FITNESS FOR A PARTICULAR PURPOSE.  See the GNU
// General Public License for more details.

// Under Section 7 of GPL version 3, you are granted additional
// permissions described in the GCC Runtime Library Exception, version
// 3.1, as published by the Free Software Foundation.

// You should have received a copy of the GNU General Public License and
// a copy of the GCC Runtime Library Exception along with this program;
// see the files COPYING3 and COPYING.RUNTIME respectively.  If not, see
// <http://www.gnu.org/licenses/>.

/** @file parallel/search.h
 *  @brief Parallel implementation base for std::search() and
 *  std::search_n().
 *  This file is a GNU parallel extension to the Standard C++ Library.
 */

// Written by Felix Putze.

#ifndef _GLIBCXX_PARALLEL_SEARCH_H
#define _GLIBCXX_PARALLEL_SEARCH_H 1

#include <bits/stl_algobase.h>

#include <parallel/parallel.h>
#include <parallel/equally_split.h>

namespace __gnu_parallel
{
  /**
   *  @brief Precalculate __advances for Knuth-Morris-Pratt algorithm.
   *  @param __elements Begin iterator of sequence to search for.
   *  @param __length Length of sequence to search for.
<<<<<<< HEAD
   *  @param __advances Returned __offsets. 
=======
   *  @param __off Returned __offsets. 
>>>>>>> 3082eeb7
   */
  template<typename _RAIter, typename _DifferenceTp>
    void
    __calc_borders(_RAIter __elements, _DifferenceTp __length, 
		   _DifferenceTp* __off)
    {
      typedef _DifferenceTp _DifferenceType;

      __off[0] = -1;
      if (__length > 1)
	__off[1] = 0;
      _DifferenceType __k = 0;
      for (_DifferenceType __j = 2; __j <= __length; __j++)
	{
          while ((__k >= 0) && !(__elements[__k] == __elements[__j-1]))
            __k = __off[__k];
          __off[__j] = ++__k;
	}
    }

  // Generic parallel find algorithm (requires random access iterator).

  /** @brief Parallel std::search.
   *  @param __begin1 Begin iterator of first sequence.
   *  @param __end1 End iterator of first sequence.
   *  @param __begin2 Begin iterator of second sequence.
   *  @param __end2 End iterator of second sequence.
   *  @param __pred Find predicate.
   *  @return Place of finding in first sequences. */
  template<typename __RAIter1,
           typename __RAIter2,
           typename _Pred>
    __RAIter1
    __search_template(__RAIter1 __begin1, __RAIter1 __end1,
		      __RAIter2 __begin2, __RAIter2 __end2,
		      _Pred __pred)
    {
      typedef std::iterator_traits<__RAIter1> _TraitsType;
      typedef typename _TraitsType::difference_type _DifferenceType;

      _GLIBCXX_CALL((__end1 - __begin1) + (__end2 - __begin2));

      _DifferenceType __pattern_length = __end2 - __begin2;

      // Pattern too short.
      if(__pattern_length <= 0)
	return __end1;

      // Last point to start search.
      _DifferenceType __input_length = (__end1 - __begin1) - __pattern_length;

      // Where is first occurrence of pattern? defaults to end.
      _DifferenceType __result = (__end1 - __begin1);
      _DifferenceType *__splitters;

      // Pattern too long.
      if (__input_length < 0)
	return __end1;

      omp_lock_t __result_lock;
      omp_init_lock(&__result_lock);

      _ThreadIndex __num_threads = std::max<_DifferenceType>
	(1, std::min<_DifferenceType>(__input_length,
				      __get_max_threads()));

      _DifferenceType __advances[__pattern_length];
      __calc_borders(__begin2, __pattern_length, __advances);

#     pragma omp parallel num_threads(__num_threads)
      {
#       pragma omp single
	{
	  __num_threads = omp_get_num_threads();
	  __splitters = new _DifferenceType[__num_threads + 1];
<<<<<<< HEAD
	  equally_split(__input_length, __num_threads, __splitters);
=======
	  __equally_split(__input_length, __num_threads, __splitters);
>>>>>>> 3082eeb7
	}

	_ThreadIndex __iam = omp_get_thread_num();

	_DifferenceType __start = __splitters[__iam],
	                 __stop = __splitters[__iam + 1];

	_DifferenceType __pos_in_pattern = 0;
	bool __found_pattern = false;

	while (__start <= __stop && !__found_pattern)
	  {
	    // Get new value of result.
#pragma omp flush(__result)
	    // No chance for this thread to find first occurrence.
	    if (__result < __start)
	      break;
	    while (__pred(__begin1[__start + __pos_in_pattern],
			  __begin2[__pos_in_pattern]))
	      {
		++__pos_in_pattern;
		if (__pos_in_pattern == __pattern_length)
		  {
		    // Found new candidate for result.
		    omp_set_lock(&__result_lock);
		    __result = std::min(__result, __start);
		    omp_unset_lock(&__result_lock);

		    __found_pattern = true;
		    break;
		  }
	      }
	    // Make safe jump.
	    __start += (__pos_in_pattern - __advances[__pos_in_pattern]);
	    __pos_in_pattern = (__advances[__pos_in_pattern] < 0
				? 0 : __advances[__pos_in_pattern]);
	  }
      } //parallel

      omp_destroy_lock(&__result_lock);

      delete[] __splitters;
      
      // Return iterator on found element.
      return (__begin1 + __result);
    }
} // end namespace

#endif /* _GLIBCXX_PARALLEL_SEARCH_H */<|MERGE_RESOLUTION|>--- conflicted
+++ resolved
@@ -1,10 +1,6 @@
 // -*- C++ -*-
 
-<<<<<<< HEAD
-// Copyright (C) 2007, 2008, 2009 Free Software Foundation, Inc.
-=======
 // Copyright (C) 2007, 2008, 2009, 2010, 2011 Free Software Foundation, Inc.
->>>>>>> 3082eeb7
 //
 // This file is part of the GNU ISO C++ Library.  This library is free
 // software; you can redistribute it and/or modify it under the terms
@@ -48,11 +44,7 @@
    *  @brief Precalculate __advances for Knuth-Morris-Pratt algorithm.
    *  @param __elements Begin iterator of sequence to search for.
    *  @param __length Length of sequence to search for.
-<<<<<<< HEAD
-   *  @param __advances Returned __offsets. 
-=======
    *  @param __off Returned __offsets. 
->>>>>>> 3082eeb7
    */
   template<typename _RAIter, typename _DifferenceTp>
     void
@@ -128,11 +120,7 @@
 	{
 	  __num_threads = omp_get_num_threads();
 	  __splitters = new _DifferenceType[__num_threads + 1];
-<<<<<<< HEAD
-	  equally_split(__input_length, __num_threads, __splitters);
-=======
 	  __equally_split(__input_length, __num_threads, __splitters);
->>>>>>> 3082eeb7
 	}
 
 	_ThreadIndex __iam = omp_get_thread_num();
