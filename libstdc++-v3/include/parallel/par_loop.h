--- conflicted
+++ resolved
@@ -1,10 +1,6 @@
 // -*- C++ -*-
 
-<<<<<<< HEAD
-// Copyright (C) 2007, 2008, 2009 Free Software Foundation, Inc.
-=======
 // Copyright (C) 2007, 2008, 2009, 2010, 2011 Free Software Foundation, Inc.
->>>>>>> 3082eeb7
 //
 // This file is part of the GNU ISO C++ Library.  This library is free
 // software; you can redistribute it and/or modify it under the terms
@@ -95,18 +91,6 @@
 	_ThreadIndex __iam = omp_get_thread_num();
 
 	// Neutral element.
-<<<<<<< HEAD
-	_Result* __reduct = static_cast<_Result*>
-	  (::operator new(sizeof(_Result)));
-
-	_DifferenceType
-	  __start = equally_split_point(__length, __num_threads, __iam),
-	  __stop = equally_split_point(__length, __num_threads, __iam + 1);
-
-	if (__start < __stop)
-	  {
-	    new(__reduct) _Result(__f(__o, __begin + __start));
-=======
 	_Result* __reduct;
 
 	_DifferenceType
@@ -116,7 +100,6 @@
 	if (__start < __stop)
 	  {
 	    __reduct = new _Result(__f(__o, __begin + __start));
->>>>>>> 3082eeb7
 	    ++__start;
 	    __constructed[__iam] = true;
 	  }
@@ -126,20 +109,6 @@
 	for (; __start < __stop; ++__start)
 	  *__reduct = __r(*__reduct, __f(__o, __begin + __start));
 
-<<<<<<< HEAD
-	__thread_results[__iam] = *__reduct;
-      } //parallel
-
-      for (_ThreadIndex __i = 0; __i < __num_threads; ++__i)
-	if (__constructed[__i])
-	  __output = __r(__output, __thread_results[__i]);
-
-      // Points to last element processed (needed as return value for
-      // some algorithms like transform).
-      __f._M_finish_iterator = __begin + __length;
-
-      delete[] __thread_results;
-=======
 	if (__constructed[__iam])
 	  {
 	    ::new(&__thread_results[__iam]) _Result(*__reduct);
@@ -160,7 +129,6 @@
 
       ::operator delete(__thread_results);
 
->>>>>>> 3082eeb7
       delete[] __constructed;
 
       return __o;
