--- conflicted
+++ resolved
@@ -664,10 +664,6 @@
 } // namespace __atomic2
 
 _GLIBCXX_END_NAMESPACE_VERSION
-<<<<<<< HEAD
-} // namespace
-=======
 } // namespace std
->>>>>>> 67b73e13
 
 #endif