--- conflicted
+++ resolved
@@ -1,11 +1,7 @@
 // Predefined symbols and macros -*- C++ -*-
 
 // Copyright (C) 1997, 1998, 1999, 2000, 2001, 2002, 2003, 2004, 2005,
-<<<<<<< HEAD
 // 2006, 2007, 2008, 2009, 2010 Free Software Foundation, Inc.
-=======
-// 2006, 2007, 2008, 2009 Free Software Foundation, Inc.
->>>>>>> e33a1692
 //
 // This file is part of the GNU ISO C++ Library.  This library is free
 // software; you can redistribute it and/or modify it under the
@@ -62,6 +58,35 @@
 # define _GLIBCXX_DEPRECATED_ATTR __attribute__ ((__deprecated__))
 #else
 # define _GLIBCXX_DEPRECATED_ATTR
+#endif
+
+// Macros for race detectors.
+// _GLIBCXX_SYNCHRONIZATION_HAPPENS_BEFORE(A) and
+// _GLIBCXX_SYNCHRONIZATION_HAPPENS_AFTER(A) should be used to explain
+// atomic (lock-free) synchronization to race detectors:
+// the race detector will infer a happens-before arc from the former to the
+// latter when they share the same argument pointer.
+//
+// The most frequent use case for these macros (and the only case in the
+// current implementation of the library) is atomic reference counting:
+//   void _M_remove_reference()
+//   {
+//     _GLIBCXX_SYNCHRONIZATION_HAPPENS_BEFORE(&this->_M_refcount);
+//     if (__gnu_cxx::__exchange_and_add_dispatch(&this->_M_refcount, -1) <= 0)
+//       {
+//         _GLIBCXX_SYNCHRONIZATION_HAPPENS_AFTER(&this->_M_refcount);
+//         _M_destroy(__a);
+//       }
+//   }
+// The annotations in this example tell the race detector that all memory
+// accesses occurred when the refcount was positive do not race with
+// memory accesses which occurred after the refcount became zero.
+
+#ifndef _GLIBCXX_SYNCHRONIZATION_HAPPENS_BEFORE
+# define  _GLIBCXX_SYNCHRONIZATION_HAPPENS_BEFORE(A)
+#endif
+#ifndef _GLIBCXX_SYNCHRONIZATION_HAPPENS_AFTER
+# define  _GLIBCXX_SYNCHRONIZATION_HAPPENS_AFTER(A)
 #endif
 
 // Macros for activating various namespace association modes.
@@ -153,10 +178,6 @@
 #  define _GLIBCXX_STD __cxx1998
 #  define _GLIBCXX_BEGIN_NAMESPACE(X) namespace X _GLIBCXX_VISIBILITY_ATTR(default) { 
 #  define _GLIBCXX_END_NAMESPACE }
-<<<<<<< HEAD
-=======
-#  define _GLIBCXX_EXTERN_TEMPLATE -1
->>>>>>> e33a1692
 # endif
 
 // debug + parallel
@@ -167,7 +188,6 @@
 #  define _GLIBCXX_BEGIN_NAMESPACE(X) namespace X _GLIBCXX_VISIBILITY_ATTR(default) { 
 #  define _GLIBCXX_END_NAMESPACE }
 #  define _GLIBCXX_EXTERN_TEMPLATE -1
-<<<<<<< HEAD
 # endif
 
 // profile
@@ -182,8 +202,6 @@
 #  define _GLIBCXX_STD __cxx1998
 #  define _GLIBCXX_BEGIN_NAMESPACE(X) namespace X _GLIBCXX_VISIBILITY_ATTR(default) { 
 #  define _GLIBCXX_END_NAMESPACE }
-=======
->>>>>>> e33a1692
 # endif
 
 # if __NO_INLINE__ && !__GXX_WEAK__
@@ -387,7 +405,6 @@
 # endif
 #endif
 
-<<<<<<< HEAD
 #ifdef __cplusplus
 
 _GLIBCXX_BEGIN_NAMESPACE(std)
@@ -403,6 +420,4 @@
 
 #endif // __cplusplus
 
-=======
->>>>>>> e33a1692
 // End of prewritten config; the discovered settings follow.