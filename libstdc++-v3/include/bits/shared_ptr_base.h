--- conflicted
+++ resolved
@@ -496,11 +496,7 @@
 
       template<typename _Ptr, typename _Deleter>
 	__shared_count(_Ptr __p, _Deleter __d)
-<<<<<<< HEAD
-	: __shared_count(__p, std::move(__d), allocator<int>())
-=======
 	: __shared_count(__p, std::move(__d), allocator<void>())
->>>>>>> 4d0aec87
 	{ }
 
       template<typename _Ptr, typename _Deleter, typename _Alloc>
