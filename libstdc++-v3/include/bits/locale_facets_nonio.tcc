// Locale support -*- C++ -*-

<<<<<<< HEAD
// Copyright (C) 2007, 2008, 2009, 2010 Free Software Foundation, Inc.
=======
// Copyright (C) 2007, 2008, 2009, 2010, 2011 Free Software Foundation, Inc.
>>>>>>> 3082eeb7
//
// This file is part of the GNU ISO C++ Library.  This library is free
// software; you can redistribute it and/or modify it under the
// terms of the GNU General Public License as published by the
// Free Software Foundation; either version 3, or (at your option)
// any later version.

// This library is distributed in the hope that it will be useful,
// but WITHOUT ANY WARRANTY; without even the implied warranty of
// MERCHANTABILITY or FITNESS FOR A PARTICULAR PURPOSE.  See the
// GNU General Public License for more details.

// Under Section 7 of GPL version 3, you are granted additional
// permissions described in the GCC Runtime Library Exception, version
// 3.1, as published by the Free Software Foundation.

// You should have received a copy of the GNU General Public License and
// a copy of the GCC Runtime Library Exception along with this program;
// see the files COPYING3 and COPYING.RUNTIME respectively.  If not, see
// <http://www.gnu.org/licenses/>.

<<<<<<< HEAD
/** @file locale_facets_nonio.tcc
=======
/** @file bits/locale_facets_nonio.tcc
>>>>>>> 3082eeb7
 *  This is an internal header file, included by other library headers.
 *  Do not attempt to use it directly. @headername{locale}
 */

#ifndef _LOCALE_FACETS_NONIO_TCC
#define _LOCALE_FACETS_NONIO_TCC 1

#pragma GCC system_header

namespace std _GLIBCXX_VISIBILITY(default)
{
_GLIBCXX_BEGIN_NAMESPACE_VERSION

  template<typename _CharT, bool _Intl>
    struct __use_cache<__moneypunct_cache<_CharT, _Intl> >
    {
      const __moneypunct_cache<_CharT, _Intl>*
      operator() (const locale& __loc) const
      {
	const size_t __i = moneypunct<_CharT, _Intl>::id._M_id();
	const locale::facet** __caches = __loc._M_impl->_M_caches;
	if (!__caches[__i])
	  {
<<<<<<< HEAD
	    __moneypunct_cache<_CharT, _Intl>* __tmp = NULL;
=======
	    __moneypunct_cache<_CharT, _Intl>* __tmp = 0;
>>>>>>> 3082eeb7
	    __try
	      {
		__tmp = new __moneypunct_cache<_CharT, _Intl>;
		__tmp->_M_cache(__loc);
	      }
	    __catch(...)
	      {
		delete __tmp;
		__throw_exception_again;
	      }
	    __loc._M_impl->_M_install_cache(__tmp, __i);
	  }
	return static_cast<
	  const __moneypunct_cache<_CharT, _Intl>*>(__caches[__i]);
      }
    };

  template<typename _CharT, bool _Intl>
    void
    __moneypunct_cache<_CharT, _Intl>::_M_cache(const locale& __loc)
    {
      _M_allocated = true;

      const moneypunct<_CharT, _Intl>& __mp =
	use_facet<moneypunct<_CharT, _Intl> >(__loc);

      _M_decimal_point = __mp.decimal_point();
      _M_thousands_sep = __mp.thousands_sep();
      _M_frac_digits = __mp.frac_digits();

      char* __grouping = 0;
      _CharT* __curr_symbol = 0;
      _CharT* __positive_sign = 0;
      _CharT* __negative_sign = 0;     
      __try
	{
	  _M_grouping_size = __mp.grouping().size();
	  __grouping = new char[_M_grouping_size];
	  __mp.grouping().copy(__grouping, _M_grouping_size);
	  _M_grouping = __grouping;
	  _M_use_grouping = (_M_grouping_size
			     && static_cast<signed char>(_M_grouping[0]) > 0
			     && (_M_grouping[0]
				 != __gnu_cxx::__numeric_traits<char>::__max));

	  _M_curr_symbol_size = __mp.curr_symbol().size();
	  __curr_symbol = new _CharT[_M_curr_symbol_size];
	  __mp.curr_symbol().copy(__curr_symbol, _M_curr_symbol_size);
	  _M_curr_symbol = __curr_symbol;

	  _M_positive_sign_size = __mp.positive_sign().size();
	  __positive_sign = new _CharT[_M_positive_sign_size];
	  __mp.positive_sign().copy(__positive_sign, _M_positive_sign_size);
	  _M_positive_sign = __positive_sign;

	  _M_negative_sign_size = __mp.negative_sign().size();
	  __negative_sign = new _CharT[_M_negative_sign_size];
	  __mp.negative_sign().copy(__negative_sign, _M_negative_sign_size);
	  _M_negative_sign = __negative_sign;

	  _M_pos_format = __mp.pos_format();
	  _M_neg_format = __mp.neg_format();

	  const ctype<_CharT>& __ct = use_facet<ctype<_CharT> >(__loc);
	  __ct.widen(money_base::_S_atoms,
		     money_base::_S_atoms + money_base::_S_end, _M_atoms);
	}
      __catch(...)
	{
	  delete [] __grouping;
	  delete [] __curr_symbol;
	  delete [] __positive_sign;
	  delete [] __negative_sign;
	  __throw_exception_again;
	}
    }

_GLIBCXX_BEGIN_NAMESPACE_LDBL

  template<typename _CharT, typename _InIter>
    template<bool _Intl>
      _InIter
      money_get<_CharT, _InIter>::
      _M_extract(iter_type __beg, iter_type __end, ios_base& __io,
		 ios_base::iostate& __err, string& __units) const
      {
	typedef char_traits<_CharT>			  __traits_type;
	typedef typename string_type::size_type	          size_type;	
	typedef money_base::part			  part;
	typedef __moneypunct_cache<_CharT, _Intl>         __cache_type;
	
	const locale& __loc = __io._M_getloc();
	const ctype<_CharT>& __ctype = use_facet<ctype<_CharT> >(__loc);

	__use_cache<__cache_type> __uc;
	const __cache_type* __lc = __uc(__loc);
	const char_type* __lit = __lc->_M_atoms;

	// Deduced sign.
	bool __negative = false;
	// Sign size.
	size_type __sign_size = 0;
	// True if sign is mandatory.
	const bool __mandatory_sign = (__lc->_M_positive_sign_size
				       && __lc->_M_negative_sign_size);
	// String of grouping info from thousands_sep plucked from __units.
	string __grouping_tmp;
	if (__lc->_M_use_grouping)
	  __grouping_tmp.reserve(32);
	// Last position before the decimal point.
	int __last_pos = 0;
	// Separator positions, then, possibly, fractional digits.
	int __n = 0;
	// If input iterator is in a valid state.
	bool __testvalid = true;
	// Flag marking when a decimal point is found.
	bool __testdecfound = false;

	// The tentative returned string is stored here.
	string __res;
	__res.reserve(32);

	const char_type* __lit_zero = __lit + money_base::_S_zero;
	const money_base::pattern __p = __lc->_M_neg_format;
	for (int __i = 0; __i < 4 && __testvalid; ++__i)
	  {
	    const part __which = static_cast<part>(__p.field[__i]);
	    switch (__which)
	      {
	      case money_base::symbol:
		// According to 22.2.6.1.2, p2, symbol is required
		// if (__io.flags() & ios_base::showbase), otherwise
		// is optional and consumed only if other characters
		// are needed to complete the format.
		if (__io.flags() & ios_base::showbase || __sign_size > 1
		    || __i == 0
		    || (__i == 1 && (__mandatory_sign
				     || (static_cast<part>(__p.field[0])
					 == money_base::sign)
				     || (static_cast<part>(__p.field[2])
					 == money_base::space)))
		    || (__i == 2 && ((static_cast<part>(__p.field[3])
				      == money_base::value)
				     || (__mandatory_sign
					 && (static_cast<part>(__p.field[3])
					     == money_base::sign)))))
		  {
		    const size_type __len = __lc->_M_curr_symbol_size;
		    size_type __j = 0;
		    for (; __beg != __end && __j < __len
			   && *__beg == __lc->_M_curr_symbol[__j];
			 ++__beg, ++__j);
		    if (__j != __len
			&& (__j || __io.flags() & ios_base::showbase))
		      __testvalid = false;
		  }
		break;
	      case money_base::sign:
		// Sign might not exist, or be more than one character long.
		if (__lc->_M_positive_sign_size && __beg != __end
		    && *__beg == __lc->_M_positive_sign[0])
		  {
		    __sign_size = __lc->_M_positive_sign_size;
		    ++__beg;
		  }
		else if (__lc->_M_negative_sign_size && __beg != __end
			 && *__beg == __lc->_M_negative_sign[0])
		  {
		    __negative = true;
		    __sign_size = __lc->_M_negative_sign_size;
		    ++__beg;
		  }
		else if (__lc->_M_positive_sign_size
			 && !__lc->_M_negative_sign_size)
		  // "... if no sign is detected, the result is given the sign
		  // that corresponds to the source of the empty string"
		  __negative = true;
		else if (__mandatory_sign)
		  __testvalid = false;
		break;
	      case money_base::value:
		// Extract digits, remove and stash away the
		// grouping of found thousands separators.
		for (; __beg != __end; ++__beg)
		  {
		    const char_type __c = *__beg;
		    const char_type* __q = __traits_type::find(__lit_zero, 
							       10, __c);
		    if (__q != 0)
		      {
			__res += money_base::_S_atoms[__q - __lit];
			++__n;
		      }
		    else if (__c == __lc->_M_decimal_point 
			     && !__testdecfound)
		      {
			if (__lc->_M_frac_digits <= 0)
			  break;

			__last_pos = __n;
			__n = 0;
			__testdecfound = true;
		      }
		    else if (__lc->_M_use_grouping
			     && __c == __lc->_M_thousands_sep
			     && !__testdecfound)
		      {
			if (__n)
			  {
			    // Mark position for later analysis.
			    __grouping_tmp += static_cast<char>(__n);
			    __n = 0;
			  }
			else
			  {
			    __testvalid = false;
			    break;
			  }
		      }
		    else
		      break;
		  }
		if (__res.empty())
		  __testvalid = false;
		break;
	      case money_base::space:
		// At least one space is required.
		if (__beg != __end && __ctype.is(ctype_base::space, *__beg))
		  ++__beg;
		else
		  __testvalid = false;
	      case money_base::none:
		// Only if not at the end of the pattern.
		if (__i != 3)
		  for (; __beg != __end
			 && __ctype.is(ctype_base::space, *__beg); ++__beg);
		break;
	      }
	  }

	// Need to get the rest of the sign characters, if they exist.
	if (__sign_size > 1 && __testvalid)
	  {
	    const char_type* __sign = __negative ? __lc->_M_negative_sign
	                                         : __lc->_M_positive_sign;
	    size_type __i = 1;
	    for (; __beg != __end && __i < __sign_size
		   && *__beg == __sign[__i]; ++__beg, ++__i);
	    
	    if (__i != __sign_size)
	      __testvalid = false;
	  }

	if (__testvalid)
	  {
	    // Strip leading zeros.
	    if (__res.size() > 1)
	      {
		const size_type __first = __res.find_first_not_of('0');
		const bool __only_zeros = __first == string::npos;
		if (__first)
		  __res.erase(0, __only_zeros ? __res.size() - 1 : __first);
	      }

	    // 22.2.6.1.2, p4
	    if (__negative && __res[0] != '0')
	      __res.insert(__res.begin(), '-');
	    
	    // Test for grouping fidelity.
	    if (__grouping_tmp.size())
	      {
		// Add the ending grouping.
		__grouping_tmp += static_cast<char>(__testdecfound ? __last_pos
						                   : __n);
		if (!std::__verify_grouping(__lc->_M_grouping,
					    __lc->_M_grouping_size,
					    __grouping_tmp))
		  __err |= ios_base::failbit;
	      }
	    
	    // Iff not enough digits were supplied after the decimal-point.
	    if (__testdecfound && __n != __lc->_M_frac_digits)
	      __testvalid = false;
	  }

	// Iff valid sequence is not recognized.
	if (!__testvalid)
	  __err |= ios_base::failbit;
	else
	  __units.swap(__res);
	
	// Iff no more characters are available.
	if (__beg == __end)
	  __err |= ios_base::eofbit;
	return __beg;
      }

#if defined _GLIBCXX_LONG_DOUBLE_COMPAT && defined __LONG_DOUBLE_128__
  template<typename _CharT, typename _InIter>
    _InIter
    money_get<_CharT, _InIter>::
    __do_get(iter_type __beg, iter_type __end, bool __intl, ios_base& __io,
	     ios_base::iostate& __err, double& __units) const
    {
      string __str;
      __beg = __intl ? _M_extract<true>(__beg, __end, __io, __err, __str)
                     : _M_extract<false>(__beg, __end, __io, __err, __str);
      std::__convert_to_v(__str.c_str(), __units, __err, _S_get_c_locale());
      return __beg;
    }
#endif

  template<typename _CharT, typename _InIter>
    _InIter
    money_get<_CharT, _InIter>::
    do_get(iter_type __beg, iter_type __end, bool __intl, ios_base& __io,
	   ios_base::iostate& __err, long double& __units) const
    {
      string __str;
      __beg = __intl ? _M_extract<true>(__beg, __end, __io, __err, __str)
	             : _M_extract<false>(__beg, __end, __io, __err, __str);
      std::__convert_to_v(__str.c_str(), __units, __err, _S_get_c_locale());
      return __beg;
    }

  template<typename _CharT, typename _InIter>
    _InIter
    money_get<_CharT, _InIter>::
    do_get(iter_type __beg, iter_type __end, bool __intl, ios_base& __io,
	   ios_base::iostate& __err, string_type& __digits) const
    {
      typedef typename string::size_type                  size_type;

      const locale& __loc = __io._M_getloc();
      const ctype<_CharT>& __ctype = use_facet<ctype<_CharT> >(__loc);

      string __str;
      __beg = __intl ? _M_extract<true>(__beg, __end, __io, __err, __str)
	             : _M_extract<false>(__beg, __end, __io, __err, __str);
      const size_type __len = __str.size();
      if (__len)
	{
	  __digits.resize(__len);
	  __ctype.widen(__str.data(), __str.data() + __len, &__digits[0]);
	}
      return __beg;
    }

  template<typename _CharT, typename _OutIter>
    template<bool _Intl>
      _OutIter
      money_put<_CharT, _OutIter>::
      _M_insert(iter_type __s, ios_base& __io, char_type __fill,
		const string_type& __digits) const
      {
	typedef typename string_type::size_type	          size_type;
	typedef money_base::part                          part;
	typedef __moneypunct_cache<_CharT, _Intl>         __cache_type;
      
	const locale& __loc = __io._M_getloc();
	const ctype<_CharT>& __ctype = use_facet<ctype<_CharT> >(__loc);

	__use_cache<__cache_type> __uc;
	const __cache_type* __lc = __uc(__loc);
	const char_type* __lit = __lc->_M_atoms;

	// Determine if negative or positive formats are to be used, and
	// discard leading negative_sign if it is present.
	const char_type* __beg = __digits.data();

	money_base::pattern __p;
	const char_type* __sign;
	size_type __sign_size;
	if (!(*__beg == __lit[money_base::_S_minus]))
	  {
	    __p = __lc->_M_pos_format;
	    __sign = __lc->_M_positive_sign;
	    __sign_size = __lc->_M_positive_sign_size;
	  }
	else
	  {
	    __p = __lc->_M_neg_format;
	    __sign = __lc->_M_negative_sign;
	    __sign_size = __lc->_M_negative_sign_size;
	    if (__digits.size())
	      ++__beg;
	  }
       
	// Look for valid numbers in the ctype facet within input digits.
	size_type __len = __ctype.scan_not(ctype_base::digit, __beg,
					   __beg + __digits.size()) - __beg;
	if (__len)
	  {
	    // Assume valid input, and attempt to format.
	    // Break down input numbers into base components, as follows:
	    //   final_value = grouped units + (decimal point) + (digits)
	    string_type __value;
	    __value.reserve(2 * __len);

	    // Add thousands separators to non-decimal digits, per
	    // grouping rules.
	    long __paddec = __len - __lc->_M_frac_digits;
	    if (__paddec > 0)
  	      {
		if (__lc->_M_frac_digits < 0)
		  __paddec = __len;
  		if (__lc->_M_grouping_size)
  		  {
		    __value.assign(2 * __paddec, char_type());
 		    _CharT* __vend = 
		      std::__add_grouping(&__value[0], __lc->_M_thousands_sep,
					  __lc->_M_grouping,
					  __lc->_M_grouping_size,
					  __beg, __beg + __paddec);
		    __value.erase(__vend - &__value[0]);
  		  }
  		else
		  __value.assign(__beg, __paddec);
	      }

	    // Deal with decimal point, decimal digits.
	    if (__lc->_M_frac_digits > 0)
	      {
		__value += __lc->_M_decimal_point;
		if (__paddec >= 0)
		  __value.append(__beg + __paddec, __lc->_M_frac_digits);
		else
		  {
		    // Have to pad zeros in the decimal position.
		    __value.append(-__paddec, __lit[money_base::_S_zero]);
		    __value.append(__beg, __len);
		  }
  	      }
  
	    // Calculate length of resulting string.
	    const ios_base::fmtflags __f = __io.flags() 
	                                   & ios_base::adjustfield;
	    __len = __value.size() + __sign_size;
	    __len += ((__io.flags() & ios_base::showbase)
		      ? __lc->_M_curr_symbol_size : 0);

	    string_type __res;
	    __res.reserve(2 * __len);
	    
	    const size_type __width = static_cast<size_type>(__io.width());  
	    const bool __testipad = (__f == ios_base::internal
				     && __len < __width);
	    // Fit formatted digits into the required pattern.
	    for (int __i = 0; __i < 4; ++__i)
	      {
		const part __which = static_cast<part>(__p.field[__i]);
		switch (__which)
		  {
		  case money_base::symbol:
		    if (__io.flags() & ios_base::showbase)
		      __res.append(__lc->_M_curr_symbol,
				   __lc->_M_curr_symbol_size);
		    break;
		  case money_base::sign:
		    // Sign might not exist, or be more than one
		    // character long. In that case, add in the rest
		    // below.
		    if (__sign_size)
		      __res += __sign[0];
		    break;
		  case money_base::value:
		    __res += __value;
		    break;
		  case money_base::space:
		    // At least one space is required, but if internal
		    // formatting is required, an arbitrary number of
		    // fill spaces will be necessary.
		    if (__testipad)
		      __res.append(__width - __len, __fill);
		    else
		      __res += __fill;
		    break;
		  case money_base::none:
		    if (__testipad)
		      __res.append(__width - __len, __fill);
		    break;
		  }
	      }
	    
	    // Special case of multi-part sign parts.
	    if (__sign_size > 1)
	      __res.append(__sign + 1, __sign_size - 1);
	    
	    // Pad, if still necessary.
	    __len = __res.size();
	    if (__width > __len)
	      {
		if (__f == ios_base::left)
		  // After.
		  __res.append(__width - __len, __fill);
		else
		  // Before.
		  __res.insert(0, __width - __len, __fill);
		__len = __width;
	      }
	    
	    // Write resulting, fully-formatted string to output iterator.
	    __s = std::__write(__s, __res.data(), __len);
	  }
	__io.width(0);
	return __s;    
      }

#if defined _GLIBCXX_LONG_DOUBLE_COMPAT && defined __LONG_DOUBLE_128__
  template<typename _CharT, typename _OutIter>
    _OutIter
    money_put<_CharT, _OutIter>::
    __do_put(iter_type __s, bool __intl, ios_base& __io, char_type __fill,
	     double __units) const
    { return this->do_put(__s, __intl, __io, __fill, (long double) __units); }
#endif

  template<typename _CharT, typename _OutIter>
    _OutIter
    money_put<_CharT, _OutIter>::
    do_put(iter_type __s, bool __intl, ios_base& __io, char_type __fill,
	   long double __units) const
    {
      const locale __loc = __io.getloc();
      const ctype<_CharT>& __ctype = use_facet<ctype<_CharT> >(__loc);
#ifdef _GLIBCXX_USE_C99
      // First try a buffer perhaps big enough.
      int __cs_size = 64;
      char* __cs = static_cast<char*>(__builtin_alloca(__cs_size));
      // _GLIBCXX_RESOLVE_LIB_DEFECTS
      // 328. Bad sprintf format modifier in money_put<>::do_put()
      int __len = std::__convert_from_v(_S_get_c_locale(), __cs, __cs_size,
					"%.*Lf", 0, __units);
      // If the buffer was not large enough, try again with the correct size.
      if (__len >= __cs_size)
	{
	  __cs_size = __len + 1;
	  __cs = static_cast<char*>(__builtin_alloca(__cs_size));
	  __len = std::__convert_from_v(_S_get_c_locale(), __cs, __cs_size,
					"%.*Lf", 0, __units);
	}
#else
      // max_exponent10 + 1 for the integer part, + 2 for sign and '\0'.
      const int __cs_size =
	__gnu_cxx::__numeric_traits<long double>::__max_exponent10 + 3;
      char* __cs = static_cast<char*>(__builtin_alloca(__cs_size));
      int __len = std::__convert_from_v(_S_get_c_locale(), __cs, 0, "%.*Lf", 
					0, __units);
#endif
      string_type __digits(__len, char_type());
      __ctype.widen(__cs, __cs + __len, &__digits[0]);
      return __intl ? _M_insert<true>(__s, __io, __fill, __digits)
	            : _M_insert<false>(__s, __io, __fill, __digits);
    }

  template<typename _CharT, typename _OutIter>
    _OutIter
    money_put<_CharT, _OutIter>::
    do_put(iter_type __s, bool __intl, ios_base& __io, char_type __fill,
	   const string_type& __digits) const
    { return __intl ? _M_insert<true>(__s, __io, __fill, __digits)
	            : _M_insert<false>(__s, __io, __fill, __digits); }

_GLIBCXX_END_NAMESPACE_LDBL

  // NB: Not especially useful. Without an ios_base object or some
  // kind of locale reference, we are left clawing at the air where
  // the side of the mountain used to be...
  template<typename _CharT, typename _InIter>
    time_base::dateorder
    time_get<_CharT, _InIter>::do_date_order() const
    { return time_base::no_order; }

  // Expand a strftime format string and parse it.  E.g., do_get_date() may
  // pass %m/%d/%Y => extracted characters.
  template<typename _CharT, typename _InIter>
    _InIter
    time_get<_CharT, _InIter>::
    _M_extract_via_format(iter_type __beg, iter_type __end, ios_base& __io,
			  ios_base::iostate& __err, tm* __tm,
			  const _CharT* __format) const
    {
      const locale& __loc = __io._M_getloc();
      const __timepunct<_CharT>& __tp = use_facet<__timepunct<_CharT> >(__loc);
      const ctype<_CharT>& __ctype = use_facet<ctype<_CharT> >(__loc);
      const size_t __len = char_traits<_CharT>::length(__format);

      ios_base::iostate __tmperr = ios_base::goodbit;
      size_t __i = 0;
      for (; __beg != __end && __i < __len && !__tmperr; ++__i)
	{
	  if (__ctype.narrow(__format[__i], 0) == '%')
	    {
	      // Verify valid formatting code, attempt to extract.
	      char __c = __ctype.narrow(__format[++__i], 0);
	      int __mem = 0;
	      if (__c == 'E' || __c == 'O')
		__c = __ctype.narrow(__format[++__i], 0);
	      switch (__c)
		{
		  const char* __cs;
		  _CharT __wcs[10];
		case 'a':
		  // Abbreviated weekday name [tm_wday]
		  const char_type*  __days1[7];
		  __tp._M_days_abbreviated(__days1);
		  __beg = _M_extract_name(__beg, __end, __tm->tm_wday, __days1,
					  7, __io, __tmperr);
		  break;
		case 'A':
		  // Weekday name [tm_wday].
		  const char_type*  __days2[7];
		  __tp._M_days(__days2);
		  __beg = _M_extract_name(__beg, __end, __tm->tm_wday, __days2,
					  7, __io, __tmperr);
		  break;
		case 'h':
		case 'b':
		  // Abbreviated month name [tm_mon]
		  const char_type*  __months1[12];
		  __tp._M_months_abbreviated(__months1);
		  __beg = _M_extract_name(__beg, __end, __tm->tm_mon, 
					  __months1, 12, __io, __tmperr);
		  break;
		case 'B':
		  // Month name [tm_mon].
		  const char_type*  __months2[12];
		  __tp._M_months(__months2);
		  __beg = _M_extract_name(__beg, __end, __tm->tm_mon, 
					  __months2, 12, __io, __tmperr);
		  break;
		case 'c':
		  // Default time and date representation.
		  const char_type*  __dt[2];
		  __tp._M_date_time_formats(__dt);
		  __beg = _M_extract_via_format(__beg, __end, __io, __tmperr, 
						__tm, __dt[0]);
		  break;
		case 'd':
		  // Day [01, 31]. [tm_mday]
		  __beg = _M_extract_num(__beg, __end, __tm->tm_mday, 1, 31, 2,
					 __io, __tmperr);
		  break;
		case 'e':
		  // Day [1, 31], with single digits preceded by
		  // space. [tm_mday]
		  if (__ctype.is(ctype_base::space, *__beg))
		    __beg = _M_extract_num(++__beg, __end, __tm->tm_mday, 1, 9,
					   1, __io, __tmperr);
		  else
		    __beg = _M_extract_num(__beg, __end, __tm->tm_mday, 10, 31,
					   2, __io, __tmperr);
		  break;
		case 'D':
		  // Equivalent to %m/%d/%y.[tm_mon, tm_mday, tm_year]
		  __cs = "%m/%d/%y";
		  __ctype.widen(__cs, __cs + 9, __wcs);
		  __beg = _M_extract_via_format(__beg, __end, __io, __tmperr, 
						__tm, __wcs);
		  break;
		case 'H':
		  // Hour [00, 23]. [tm_hour]
		  __beg = _M_extract_num(__beg, __end, __tm->tm_hour, 0, 23, 2,
					 __io, __tmperr);
		  break;
		case 'I':
		  // Hour [01, 12]. [tm_hour]
		  __beg = _M_extract_num(__beg, __end, __tm->tm_hour, 1, 12, 2,
					 __io, __tmperr);
		  break;
		case 'm':
		  // Month [01, 12]. [tm_mon]
		  __beg = _M_extract_num(__beg, __end, __mem, 1, 12, 2, 
					 __io, __tmperr);
		  if (!__tmperr)
		    __tm->tm_mon = __mem - 1;
		  break;
		case 'M':
		  // Minute [00, 59]. [tm_min]
		  __beg = _M_extract_num(__beg, __end, __tm->tm_min, 0, 59, 2,
					 __io, __tmperr);
		  break;
		case 'n':
		  if (__ctype.narrow(*__beg, 0) == '\n')
		    ++__beg;
		  else
		    __tmperr |= ios_base::failbit;
		  break;
		case 'R':
		  // Equivalent to (%H:%M).
		  __cs = "%H:%M";
		  __ctype.widen(__cs, __cs + 6, __wcs);
		  __beg = _M_extract_via_format(__beg, __end, __io, __tmperr, 
						__tm, __wcs);
		  break;
		case 'S':
		  // Seconds. [tm_sec]
		  // [00, 60] in C99 (one leap-second), [00, 61] in C89.
#ifdef _GLIBCXX_USE_C99
		  __beg = _M_extract_num(__beg, __end, __tm->tm_sec, 0, 60, 2,
#else
		  __beg = _M_extract_num(__beg, __end, __tm->tm_sec, 0, 61, 2,
#endif
					 __io, __tmperr);
		  break;
		case 't':
		  if (__ctype.narrow(*__beg, 0) == '\t')
		    ++__beg;
		  else
		    __tmperr |= ios_base::failbit;
		  break;
		case 'T':
		  // Equivalent to (%H:%M:%S).
		  __cs = "%H:%M:%S";
		  __ctype.widen(__cs, __cs + 9, __wcs);
		  __beg = _M_extract_via_format(__beg, __end, __io, __tmperr, 
						__tm, __wcs);
		  break;
		case 'x':
		  // Locale's date.
		  const char_type*  __dates[2];
		  __tp._M_date_formats(__dates);
		  __beg = _M_extract_via_format(__beg, __end, __io, __tmperr, 
						__tm, __dates[0]);
		  break;
		case 'X':
		  // Locale's time.
		  const char_type*  __times[2];
		  __tp._M_time_formats(__times);
		  __beg = _M_extract_via_format(__beg, __end, __io, __tmperr, 
						__tm, __times[0]);
		  break;
		case 'y':
		case 'C': // C99
		  // Two digit year.
		case 'Y':
		  // Year [1900).
		  // NB: We parse either two digits, implicitly years since
		  // 1900, or 4 digits, full year.  In both cases we can 
		  // reconstruct [tm_year].  See also libstdc++/26701.
		  __beg = _M_extract_num(__beg, __end, __mem, 0, 9999, 4,
					 __io, __tmperr);
		  if (!__tmperr)
		    __tm->tm_year = __mem < 0 ? __mem + 100 : __mem - 1900;
		  break;
		case 'Z':
		  // Timezone info.
		  if (__ctype.is(ctype_base::upper, *__beg))
		    {
		      int __tmp;
		      __beg = _M_extract_name(__beg, __end, __tmp,
				       __timepunct_cache<_CharT>::_S_timezones,
					      14, __io, __tmperr);

		      // GMT requires special effort.
		      if (__beg != __end && !__tmperr && __tmp == 0
			  && (*__beg == __ctype.widen('-')
			      || *__beg == __ctype.widen('+')))
			{
			  __beg = _M_extract_num(__beg, __end, __tmp, 0, 23, 2,
						 __io, __tmperr);
			  __beg = _M_extract_num(__beg, __end, __tmp, 0, 59, 2,
						 __io, __tmperr);
			}
		    }
		  else
		    __tmperr |= ios_base::failbit;
		  break;
		default:
		  // Not recognized.
		  __tmperr |= ios_base::failbit;
		}
	    }
	  else
	    {
	      // Verify format and input match, extract and discard.
	      if (__format[__i] == *__beg)
		++__beg;
	      else
		__tmperr |= ios_base::failbit;
	    }
	}

      if (__tmperr || __i != __len)
	__err |= ios_base::failbit;
  
      return __beg;
    }

  template<typename _CharT, typename _InIter>
    _InIter
    time_get<_CharT, _InIter>::
    _M_extract_num(iter_type __beg, iter_type __end, int& __member,
		   int __min, int __max, size_t __len,
		   ios_base& __io, ios_base::iostate& __err) const
    {
      const locale& __loc = __io._M_getloc();
      const ctype<_CharT>& __ctype = use_facet<ctype<_CharT> >(__loc);

      // As-is works for __len = 1, 2, 4, the values actually used.
      int __mult = __len == 2 ? 10 : (__len == 4 ? 1000 : 1);

      ++__min;
      size_t __i = 0;
      int __value = 0;
      for (; __beg != __end && __i < __len; ++__beg, ++__i)
	{
	  const char __c = __ctype.narrow(*__beg, '*');
	  if (__c >= '0' && __c <= '9')
	    {
	      __value = __value * 10 + (__c - '0');
	      const int __valuec = __value * __mult;
	      if (__valuec > __max || __valuec + __mult < __min)
		break;
	      __mult /= 10;
	    }
	  else
	    break;
	}
      if (__i == __len)
	__member = __value;
      // Special encoding for do_get_year, 'y', and 'Y' above.
      else if (__len == 4 && __i == 2)
	__member = __value - 100;
      else
	__err |= ios_base::failbit;

      return __beg;
    }

  // Assumptions:
  // All elements in __names are unique.
  template<typename _CharT, typename _InIter>
    _InIter
    time_get<_CharT, _InIter>::
    _M_extract_name(iter_type __beg, iter_type __end, int& __member,
		    const _CharT** __names, size_t __indexlen,
		    ios_base& __io, ios_base::iostate& __err) const
    {
      typedef char_traits<_CharT>		__traits_type;
      const locale& __loc = __io._M_getloc();
      const ctype<_CharT>& __ctype = use_facet<ctype<_CharT> >(__loc);

      int* __matches = static_cast<int*>(__builtin_alloca(sizeof(int)
							  * __indexlen));
      size_t __nmatches = 0;
      size_t __pos = 0;
      bool __testvalid = true;
      const char_type* __name;

      // Look for initial matches.
      // NB: Some of the locale data is in the form of all lowercase
      // names, and some is in the form of initially-capitalized
      // names. Look for both.
      if (__beg != __end)
	{
	  const char_type __c = *__beg;
	  for (size_t __i1 = 0; __i1 < __indexlen; ++__i1)
	    if (__c == __names[__i1][0]
		|| __c == __ctype.toupper(__names[__i1][0]))
	      __matches[__nmatches++] = __i1;
	}

      while (__nmatches > 1)
	{
	  // Find smallest matching string.
	  size_t __minlen = __traits_type::length(__names[__matches[0]]);
	  for (size_t __i2 = 1; __i2 < __nmatches; ++__i2)
	    __minlen = std::min(__minlen,
			      __traits_type::length(__names[__matches[__i2]]));
	  ++__beg, ++__pos;
	  if (__pos < __minlen && __beg != __end)
	    for (size_t __i3 = 0; __i3 < __nmatches;)
	      {
		__name = __names[__matches[__i3]];
		if (!(__name[__pos] == *__beg))
		  __matches[__i3] = __matches[--__nmatches];
		else
		  ++__i3;
	      }
	  else
	    break;
	}

      if (__nmatches == 1)
	{
	  // Make sure found name is completely extracted.
	  ++__beg, ++__pos;
	  __name = __names[__matches[0]];
	  const size_t __len = __traits_type::length(__name);
	  while (__pos < __len && __beg != __end && __name[__pos] == *__beg)
	    ++__beg, ++__pos;

	  if (__len == __pos)
	    __member = __matches[0];
	  else
	    __testvalid = false;
	}
      else
	__testvalid = false;
      if (!__testvalid)
	__err |= ios_base::failbit;

      return __beg;
    }

  template<typename _CharT, typename _InIter>
    _InIter
    time_get<_CharT, _InIter>::
    _M_extract_wday_or_month(iter_type __beg, iter_type __end, int& __member,
			     const _CharT** __names, size_t __indexlen,
			     ios_base& __io, ios_base::iostate& __err) const
    {
      typedef char_traits<_CharT>		__traits_type;
      const locale& __loc = __io._M_getloc();
      const ctype<_CharT>& __ctype = use_facet<ctype<_CharT> >(__loc);

      int* __matches = static_cast<int*>(__builtin_alloca(2 * sizeof(int)
							  * __indexlen));
      size_t __nmatches = 0;
      size_t* __matches_lengths = 0;
      size_t __pos = 0;

      if (__beg != __end)
	{
	  const char_type __c = *__beg;
	  for (size_t __i = 0; __i < 2 * __indexlen; ++__i)
	    if (__c == __names[__i][0]
		|| __c == __ctype.toupper(__names[__i][0]))
	      __matches[__nmatches++] = __i;
	}

      if (__nmatches)
	{
	  ++__beg, ++__pos;

	  __matches_lengths
	    = static_cast<size_t*>(__builtin_alloca(sizeof(size_t)
						    * __nmatches));
	  for (size_t __i = 0; __i < __nmatches; ++__i)
	    __matches_lengths[__i]
	      = __traits_type::length(__names[__matches[__i]]);
	}

      for (; __beg != __end; ++__beg, ++__pos)
	{
	  size_t __nskipped = 0;
	  const char_type __c = *__beg;
	  for (size_t __i = 0; __i < __nmatches;)
	    {
	      const char_type* __name = __names[__matches[__i]];
	      if (__pos >= __matches_lengths[__i])
		++__nskipped, ++__i;
	      else if (!(__name[__pos] == __c))
		{
		  --__nmatches;
		  __matches[__i] = __matches[__nmatches];
		  __matches_lengths[__i] = __matches_lengths[__nmatches];
		}
	      else
		++__i;
	    }
	  if (__nskipped == __nmatches)
	    break;
	}

      if ((__nmatches == 1 && __matches_lengths[0] == __pos)
	  || (__nmatches == 2 && (__matches_lengths[0] == __pos
				  || __matches_lengths[1] == __pos)))
	__member = (__matches[0] >= __indexlen
		    ? __matches[0] - __indexlen : __matches[0]);
      else
	__err |= ios_base::failbit;

      return __beg;
    }

  template<typename _CharT, typename _InIter>
    _InIter
    time_get<_CharT, _InIter>::
    do_get_time(iter_type __beg, iter_type __end, ios_base& __io,
		ios_base::iostate& __err, tm* __tm) const
    {
      const locale& __loc = __io._M_getloc();
      const __timepunct<_CharT>& __tp = use_facet<__timepunct<_CharT> >(__loc);
      const char_type*  __times[2];
      __tp._M_time_formats(__times);
      __beg = _M_extract_via_format(__beg, __end, __io, __err, 
				    __tm, __times[0]);
      if (__beg == __end)
	__err |= ios_base::eofbit;
      return __beg;
    }

  template<typename _CharT, typename _InIter>
    _InIter
    time_get<_CharT, _InIter>::
    do_get_date(iter_type __beg, iter_type __end, ios_base& __io,
		ios_base::iostate& __err, tm* __tm) const
    {
      const locale& __loc = __io._M_getloc();
      const __timepunct<_CharT>& __tp = use_facet<__timepunct<_CharT> >(__loc);
      const char_type*  __dates[2];
      __tp._M_date_formats(__dates);
      __beg = _M_extract_via_format(__beg, __end, __io, __err, 
				    __tm, __dates[0]);
      if (__beg == __end)
	__err |= ios_base::eofbit;
      return __beg;
    }

  template<typename _CharT, typename _InIter>
    _InIter
    time_get<_CharT, _InIter>::
    do_get_weekday(iter_type __beg, iter_type __end, ios_base& __io,
		   ios_base::iostate& __err, tm* __tm) const
    {
      typedef char_traits<_CharT>		__traits_type;
      const locale& __loc = __io._M_getloc();
      const __timepunct<_CharT>& __tp = use_facet<__timepunct<_CharT> >(__loc);
      const ctype<_CharT>& __ctype = use_facet<ctype<_CharT> >(__loc);
      const char_type* __days[14];
      __tp._M_days_abbreviated(__days);
      __tp._M_days(__days + 7);
      int __tmpwday;
      ios_base::iostate __tmperr = ios_base::goodbit;

      __beg = _M_extract_wday_or_month(__beg, __end, __tmpwday, __days, 7,
				       __io, __tmperr);
      if (!__tmperr)
	__tm->tm_wday = __tmpwday;
      else
	__err |= ios_base::failbit;

      if (__beg == __end)
	__err |= ios_base::eofbit;
      return __beg;
     }

  template<typename _CharT, typename _InIter>
    _InIter
    time_get<_CharT, _InIter>::
    do_get_monthname(iter_type __beg, iter_type __end,
                     ios_base& __io, ios_base::iostate& __err, tm* __tm) const
    {
      typedef char_traits<_CharT>		__traits_type;
      const locale& __loc = __io._M_getloc();
      const __timepunct<_CharT>& __tp = use_facet<__timepunct<_CharT> >(__loc);
      const ctype<_CharT>& __ctype = use_facet<ctype<_CharT> >(__loc);
      const char_type*  __months[24];
      __tp._M_months_abbreviated(__months);
      __tp._M_months(__months + 12);
      int __tmpmon;
      ios_base::iostate __tmperr = ios_base::goodbit;

      __beg = _M_extract_wday_or_month(__beg, __end, __tmpmon, __months, 12,
				       __io, __tmperr);
      if (!__tmperr)
	__tm->tm_mon = __tmpmon;
      else
	__err |= ios_base::failbit;

      if (__beg == __end)
	__err |= ios_base::eofbit;
      return __beg;
    }

  template<typename _CharT, typename _InIter>
    _InIter
    time_get<_CharT, _InIter>::
    do_get_year(iter_type __beg, iter_type __end, ios_base& __io,
		ios_base::iostate& __err, tm* __tm) const
    {
      const locale& __loc = __io._M_getloc();
      const ctype<_CharT>& __ctype = use_facet<ctype<_CharT> >(__loc);
      int __tmpyear;
      ios_base::iostate __tmperr = ios_base::goodbit;

      __beg = _M_extract_num(__beg, __end, __tmpyear, 0, 9999, 4,
			     __io, __tmperr);
      if (!__tmperr)
	__tm->tm_year = __tmpyear < 0 ? __tmpyear + 100 : __tmpyear - 1900;
      else
	__err |= ios_base::failbit;

      if (__beg == __end)
	__err |= ios_base::eofbit;
      return __beg;
    }

  template<typename _CharT, typename _OutIter>
    _OutIter
    time_put<_CharT, _OutIter>::
    put(iter_type __s, ios_base& __io, char_type __fill, const tm* __tm,
	const _CharT* __beg, const _CharT* __end) const
    {
      const locale& __loc = __io._M_getloc();
      ctype<_CharT> const& __ctype = use_facet<ctype<_CharT> >(__loc);
      for (; __beg != __end; ++__beg)
	if (__ctype.narrow(*__beg, 0) != '%')
	  {
	    *__s = *__beg;
	    ++__s;
	  }
	else if (++__beg != __end)
	  {
	    char __format;
	    char __mod = 0;
	    const char __c = __ctype.narrow(*__beg, 0);
	    if (__c != 'E' && __c != 'O')
	      __format = __c;
	    else if (++__beg != __end)
	      {
		__mod = __c;
		__format = __ctype.narrow(*__beg, 0);
	      }
	    else
	      break;
	    __s = this->do_put(__s, __io, __fill, __tm, __format, __mod);
	  }
	else
	  break;
      return __s;
    }

  template<typename _CharT, typename _OutIter>
    _OutIter
    time_put<_CharT, _OutIter>::
    do_put(iter_type __s, ios_base& __io, char_type, const tm* __tm,
	   char __format, char __mod) const
    {
      const locale& __loc = __io._M_getloc();
      ctype<_CharT> const& __ctype = use_facet<ctype<_CharT> >(__loc);
      __timepunct<_CharT> const& __tp = use_facet<__timepunct<_CharT> >(__loc);

      // NB: This size is arbitrary. Should this be a data member,
      // initialized at construction?
      const size_t __maxlen = 128;
      char_type __res[__maxlen];

      // NB: In IEE 1003.1-200x, and perhaps other locale models, it
      // is possible that the format character will be longer than one
      // character. Possibilities include 'E' or 'O' followed by a
      // format character: if __mod is not the default argument, assume
      // it's a valid modifier.
      char_type __fmt[4];
      __fmt[0] = __ctype.widen('%');
      if (!__mod)
	{
	  __fmt[1] = __format;
	  __fmt[2] = char_type();
	}
      else
	{
	  __fmt[1] = __mod;
	  __fmt[2] = __format;
	  __fmt[3] = char_type();
	}

      __tp._M_put(__res, __maxlen, __fmt, __tm);

      // Write resulting, fully-formatted string to output iterator.
      return std::__write(__s, __res, char_traits<char_type>::length(__res));
    }


  // Inhibit implicit instantiations for required instantiations,
  // which are defined via explicit instantiations elsewhere.
#if _GLIBCXX_EXTERN_TEMPLATE
  extern template class moneypunct<char, false>;
  extern template class moneypunct<char, true>;
  extern template class moneypunct_byname<char, false>;
  extern template class moneypunct_byname<char, true>;
  extern template class _GLIBCXX_NAMESPACE_LDBL money_get<char>;
  extern template class _GLIBCXX_NAMESPACE_LDBL money_put<char>;
  extern template class __timepunct<char>;
  extern template class time_put<char>;
  extern template class time_put_byname<char>;
  extern template class time_get<char>;
  extern template class time_get_byname<char>;
  extern template class messages<char>;
  extern template class messages_byname<char>;

  extern template
    const moneypunct<char, true>&
    use_facet<moneypunct<char, true> >(const locale&);

  extern template
    const moneypunct<char, false>&
    use_facet<moneypunct<char, false> >(const locale&);

  extern template
    const money_put<char>&
    use_facet<money_put<char> >(const locale&);

  extern template
    const money_get<char>&
    use_facet<money_get<char> >(const locale&);

  extern template
    const __timepunct<char>&
    use_facet<__timepunct<char> >(const locale&);

  extern template
    const time_put<char>&
    use_facet<time_put<char> >(const locale&);

  extern template
    const time_get<char>&
    use_facet<time_get<char> >(const locale&);

  extern template
    const messages<char>&
    use_facet<messages<char> >(const locale&);

  extern template
    bool
    has_facet<moneypunct<char> >(const locale&);

  extern template
    bool
    has_facet<money_put<char> >(const locale&);

  extern template
    bool
    has_facet<money_get<char> >(const locale&);

  extern template
    bool
    has_facet<__timepunct<char> >(const locale&);

  extern template
    bool
    has_facet<time_put<char> >(const locale&);

  extern template
    bool
    has_facet<time_get<char> >(const locale&);

  extern template
    bool
    has_facet<messages<char> >(const locale&);

#ifdef _GLIBCXX_USE_WCHAR_T
  extern template class moneypunct<wchar_t, false>;
  extern template class moneypunct<wchar_t, true>;
  extern template class moneypunct_byname<wchar_t, false>;
  extern template class moneypunct_byname<wchar_t, true>;
  extern template class _GLIBCXX_NAMESPACE_LDBL money_get<wchar_t>;
  extern template class _GLIBCXX_NAMESPACE_LDBL money_put<wchar_t>;
  extern template class __timepunct<wchar_t>;
  extern template class time_put<wchar_t>;
  extern template class time_put_byname<wchar_t>;
  extern template class time_get<wchar_t>;
  extern template class time_get_byname<wchar_t>;
  extern template class messages<wchar_t>;
  extern template class messages_byname<wchar_t>;

  extern template
    const moneypunct<wchar_t, true>&
    use_facet<moneypunct<wchar_t, true> >(const locale&);

  extern template
    const moneypunct<wchar_t, false>&
    use_facet<moneypunct<wchar_t, false> >(const locale&);

  extern template
    const money_put<wchar_t>&
    use_facet<money_put<wchar_t> >(const locale&);

  extern template
    const money_get<wchar_t>&
    use_facet<money_get<wchar_t> >(const locale&);

  extern template
    const __timepunct<wchar_t>&
    use_facet<__timepunct<wchar_t> >(const locale&);

  extern template
    const time_put<wchar_t>&
    use_facet<time_put<wchar_t> >(const locale&);

  extern template
    const time_get<wchar_t>&
    use_facet<time_get<wchar_t> >(const locale&);

  extern template
    const messages<wchar_t>&
    use_facet<messages<wchar_t> >(const locale&);

  extern template
    bool
    has_facet<moneypunct<wchar_t> >(const locale&);

  extern template
    bool
    has_facet<money_put<wchar_t> >(const locale&);

  extern template
    bool
    has_facet<money_get<wchar_t> >(const locale&);

  extern template
    bool
    has_facet<__timepunct<wchar_t> >(const locale&);

  extern template
    bool
    has_facet<time_put<wchar_t> >(const locale&);

  extern template
    bool
    has_facet<time_get<wchar_t> >(const locale&);

  extern template
    bool
    has_facet<messages<wchar_t> >(const locale&);
#endif
#endif

_GLIBCXX_END_NAMESPACE_VERSION
} // namespace std

#endif<|MERGE_RESOLUTION|>--- conflicted
+++ resolved
@@ -1,10 +1,6 @@
 // Locale support -*- C++ -*-
 
-<<<<<<< HEAD
-// Copyright (C) 2007, 2008, 2009, 2010 Free Software Foundation, Inc.
-=======
 // Copyright (C) 2007, 2008, 2009, 2010, 2011 Free Software Foundation, Inc.
->>>>>>> 3082eeb7
 //
 // This file is part of the GNU ISO C++ Library.  This library is free
 // software; you can redistribute it and/or modify it under the
@@ -26,11 +22,7 @@
 // see the files COPYING3 and COPYING.RUNTIME respectively.  If not, see
 // <http://www.gnu.org/licenses/>.
 
-<<<<<<< HEAD
-/** @file locale_facets_nonio.tcc
-=======
 /** @file bits/locale_facets_nonio.tcc
->>>>>>> 3082eeb7
  *  This is an internal header file, included by other library headers.
  *  Do not attempt to use it directly. @headername{locale}
  */
@@ -54,11 +46,7 @@
 	const locale::facet** __caches = __loc._M_impl->_M_caches;
 	if (!__caches[__i])
 	  {
-<<<<<<< HEAD
-	    __moneypunct_cache<_CharT, _Intl>* __tmp = NULL;
-=======
 	    __moneypunct_cache<_CharT, _Intl>* __tmp = 0;
->>>>>>> 3082eeb7
 	    __try
 	      {
 		__tmp = new __moneypunct_cache<_CharT, _Intl>;
