// Locale support -*- C++ -*-

// Copyright (C) 2007, 2008, 2009, 2010 Free Software Foundation, Inc.
//
// This file is part of the GNU ISO C++ Library.  This library is free
// software; you can redistribute it and/or modify it under the
// terms of the GNU General Public License as published by the
// Free Software Foundation; either version 3, or (at your option)
// any later version.

// This library is distributed in the hope that it will be useful,
// but WITHOUT ANY WARRANTY; without even the implied warranty of
// MERCHANTABILITY or FITNESS FOR A PARTICULAR PURPOSE.  See the
// GNU General Public License for more details.

// Under Section 7 of GPL version 3, you are granted additional
// permissions described in the GCC Runtime Library Exception, version
// 3.1, as published by the Free Software Foundation.

// You should have received a copy of the GNU General Public License and
// a copy of the GCC Runtime Library Exception along with this program;
// see the files COPYING3 and COPYING.RUNTIME respectively.  If not, see
// <http://www.gnu.org/licenses/>.

/** @file bits/locale_facets_nonio.h
 *  This is an internal header file, included by other library headers.
 *  Do not attempt to use it directly. @headername{locale}
 */

//
// ISO C++ 14882: 22.1  Locales
//

#ifndef _LOCALE_FACETS_NONIO_H
#define _LOCALE_FACETS_NONIO_H 1

#pragma GCC system_header

#include <ctime>	// For struct tm

_GLIBCXX_BEGIN_NAMESPACE(std)

  /**
   *  @brief  Time format ordering data.
   *  @ingroup locales
   *
   *  This class provides an enum representing different orderings of
   *  time: day, month, and year.
  */
  class time_base
  {
  public:
    enum dateorder { no_order, dmy, mdy, ymd, ydm };
  };

  template<typename _CharT>
    struct __timepunct_cache : public locale::facet
    {
      // List of all known timezones, with GMT first.
      static const _CharT*		_S_timezones[14];

      const _CharT*			_M_date_format;
      const _CharT*			_M_date_era_format;
      const _CharT*			_M_time_format;
      const _CharT*			_M_time_era_format;
      const _CharT*			_M_date_time_format;
      const _CharT*			_M_date_time_era_format;
      const _CharT*			_M_am;
      const _CharT*			_M_pm;
      const _CharT*			_M_am_pm_format;

      // Day names, starting with "C"'s Sunday.
      const _CharT*			_M_day1;
      const _CharT*			_M_day2;
      const _CharT*			_M_day3;
      const _CharT*			_M_day4;
      const _CharT*			_M_day5;
      const _CharT*			_M_day6;
      const _CharT*			_M_day7;

      // Abbreviated day names, starting with "C"'s Sun.
      const _CharT*			_M_aday1;
      const _CharT*			_M_aday2;
      const _CharT*			_M_aday3;
      const _CharT*			_M_aday4;
      const _CharT*			_M_aday5;
      const _CharT*			_M_aday6;
      const _CharT*			_M_aday7;

      // Month names, starting with "C"'s January.
      const _CharT*			_M_month01;
      const _CharT*			_M_month02;
      const _CharT*			_M_month03;
      const _CharT*			_M_month04;
      const _CharT*			_M_month05;
      const _CharT*			_M_month06;
      const _CharT*			_M_month07;
      const _CharT*			_M_month08;
      const _CharT*			_M_month09;
      const _CharT*			_M_month10;
      const _CharT*			_M_month11;
      const _CharT*			_M_month12;

      // Abbreviated month names, starting with "C"'s Jan.
      const _CharT*			_M_amonth01;
      const _CharT*			_M_amonth02;
      const _CharT*			_M_amonth03;
      const _CharT*			_M_amonth04;
      const _CharT*			_M_amonth05;
      const _CharT*			_M_amonth06;
      const _CharT*			_M_amonth07;
      const _CharT*			_M_amonth08;
      const _CharT*			_M_amonth09;
      const _CharT*			_M_amonth10;
      const _CharT*			_M_amonth11;
      const _CharT*			_M_amonth12;

      bool				_M_allocated;

      __timepunct_cache(size_t __refs = 0) : facet(__refs),
      _M_date_format(0), _M_date_era_format(0), _M_time_format(0),
      _M_time_era_format(0), _M_date_time_format(0),
      _M_date_time_era_format(0), _M_am(0), _M_pm(0),
      _M_am_pm_format(0), _M_day1(0), _M_day2(0), _M_day3(0),
      _M_day4(0), _M_day5(0), _M_day6(0), _M_day7(0),
      _M_aday1(0), _M_aday2(0), _M_aday3(0), _M_aday4(0),
      _M_aday5(0), _M_aday6(0), _M_aday7(0), _M_month01(0),
      _M_month02(0), _M_month03(0), _M_month04(0), _M_month05(0),
      _M_month06(0), _M_month07(0), _M_month08(0), _M_month09(0),
      _M_month10(0), _M_month11(0), _M_month12(0), _M_amonth01(0),
      _M_amonth02(0), _M_amonth03(0), _M_amonth04(0),
      _M_amonth05(0), _M_amonth06(0), _M_amonth07(0),
      _M_amonth08(0), _M_amonth09(0), _M_amonth10(0),
      _M_amonth11(0), _M_amonth12(0), _M_allocated(false)
      { }

      ~__timepunct_cache();

      void
      _M_cache(const locale& __loc);

    private:
      __timepunct_cache&
      operator=(const __timepunct_cache&);
      
      explicit
      __timepunct_cache(const __timepunct_cache&);
    };

  template<typename _CharT>
    __timepunct_cache<_CharT>::~__timepunct_cache()
    {
      if (_M_allocated)
	{
	  // Unused.
	}
    }

  // Specializations.
  template<>
    const char*
    __timepunct_cache<char>::_S_timezones[14];

#ifdef _GLIBCXX_USE_WCHAR_T
  template<>
    const wchar_t*
    __timepunct_cache<wchar_t>::_S_timezones[14];
#endif

  // Generic.
  template<typename _CharT>
    const _CharT* __timepunct_cache<_CharT>::_S_timezones[14];

  template<typename _CharT>
    class __timepunct : public locale::facet
    {
    public:
      // Types:
      typedef _CharT			__char_type;
      typedef basic_string<_CharT>	__string_type;
      typedef __timepunct_cache<_CharT>	__cache_type;

    protected:
      __cache_type*			_M_data;
      __c_locale			_M_c_locale_timepunct;
      const char*			_M_name_timepunct;

    public:
      /// Numpunct facet id.
      static locale::id			id;

      explicit
      __timepunct(size_t __refs = 0);

      explicit
      __timepunct(__cache_type* __cache, size_t __refs = 0);

      /**
       *  @brief  Internal constructor. Not for general use.
       *
       *  This is a constructor for use by the library itself to set up new
       *  locales.
       *
       *  @param cloc  The C locale.
       *  @param s  The name of a locale.
       *  @param refs  Passed to the base facet class.
      */
      explicit
      __timepunct(__c_locale __cloc, const char* __s, size_t __refs = 0);

      // FIXME: for error checking purposes _M_put should return the return
      // value of strftime/wcsftime.
      void
      _M_put(_CharT* __s, size_t __maxlen, const _CharT* __format,
	     const tm* __tm) const throw ();

      void
      _M_date_formats(const _CharT** __date) const
      {
	// Always have default first.
	__date[0] = _M_data->_M_date_format;
	__date[1] = _M_data->_M_date_era_format;
      }

      void
      _M_time_formats(const _CharT** __time) const
      {
	// Always have default first.
	__time[0] = _M_data->_M_time_format;
	__time[1] = _M_data->_M_time_era_format;
      }

      void
      _M_date_time_formats(const _CharT** __dt) const
      {
	// Always have default first.
	__dt[0] = _M_data->_M_date_time_format;
	__dt[1] = _M_data->_M_date_time_era_format;
      }

      void
      _M_am_pm_format(const _CharT* __ampm) const
      { __ampm = _M_data->_M_am_pm_format; }

      void
      _M_am_pm(const _CharT** __ampm) const
      {
	__ampm[0] = _M_data->_M_am;
	__ampm[1] = _M_data->_M_pm;
      }

      void
      _M_days(const _CharT** __days) const
      {
	__days[0] = _M_data->_M_day1;
	__days[1] = _M_data->_M_day2;
	__days[2] = _M_data->_M_day3;
	__days[3] = _M_data->_M_day4;
	__days[4] = _M_data->_M_day5;
	__days[5] = _M_data->_M_day6;
	__days[6] = _M_data->_M_day7;
      }

      void
      _M_days_abbreviated(const _CharT** __days) const
      {
	__days[0] = _M_data->_M_aday1;
	__days[1] = _M_data->_M_aday2;
	__days[2] = _M_data->_M_aday3;
	__days[3] = _M_data->_M_aday4;
	__days[4] = _M_data->_M_aday5;
	__days[5] = _M_data->_M_aday6;
	__days[6] = _M_data->_M_aday7;
      }

      void
      _M_months(const _CharT** __months) const
      {
	__months[0] = _M_data->_M_month01;
	__months[1] = _M_data->_M_month02;
	__months[2] = _M_data->_M_month03;
	__months[3] = _M_data->_M_month04;
	__months[4] = _M_data->_M_month05;
	__months[5] = _M_data->_M_month06;
	__months[6] = _M_data->_M_month07;
	__months[7] = _M_data->_M_month08;
	__months[8] = _M_data->_M_month09;
	__months[9] = _M_data->_M_month10;
	__months[10] = _M_data->_M_month11;
	__months[11] = _M_data->_M_month12;
      }

      void
      _M_months_abbreviated(const _CharT** __months) const
      {
	__months[0] = _M_data->_M_amonth01;
	__months[1] = _M_data->_M_amonth02;
	__months[2] = _M_data->_M_amonth03;
	__months[3] = _M_data->_M_amonth04;
	__months[4] = _M_data->_M_amonth05;
	__months[5] = _M_data->_M_amonth06;
	__months[6] = _M_data->_M_amonth07;
	__months[7] = _M_data->_M_amonth08;
	__months[8] = _M_data->_M_amonth09;
	__months[9] = _M_data->_M_amonth10;
	__months[10] = _M_data->_M_amonth11;
	__months[11] = _M_data->_M_amonth12;
      }

    protected:
      virtual
      ~__timepunct();

      // For use at construction time only.
      void
      _M_initialize_timepunct(__c_locale __cloc = 0);
    };

  template<typename _CharT>
    locale::id __timepunct<_CharT>::id;

  // Specializations.
  template<>
    void
    __timepunct<char>::_M_initialize_timepunct(__c_locale __cloc);

  template<>
    void
    __timepunct<char>::_M_put(char*, size_t, const char*, const tm*) const throw ();

#ifdef _GLIBCXX_USE_WCHAR_T
  template<>
    void
    __timepunct<wchar_t>::_M_initialize_timepunct(__c_locale __cloc);

  template<>
    void
    __timepunct<wchar_t>::_M_put(wchar_t*, size_t, const wchar_t*,
				 const tm*) const throw ();
#endif

_GLIBCXX_END_NAMESPACE

  // Include host and configuration specific timepunct functions.
  #include <bits/time_members.h>

_GLIBCXX_BEGIN_NAMESPACE(std)

  /**
   *  @brief  Primary class template time_get.
   *  @ingroup locales
   *
   *  This facet encapsulates the code to parse and return a date or
   *  time from a string.  It is used by the istream numeric
   *  extraction operators.
   *
   *  The time_get template uses protected virtual functions to provide the
   *  actual results.  The public accessors forward the call to the virtual
   *  functions.  These virtual functions are hooks for developers to
   *  implement the behavior they require from the time_get facet.
  */
  template<typename _CharT, typename _InIter>
    class time_get : public locale::facet, public time_base
    {
    public:
      // Types:
      //@{
      /// Public typedefs
      typedef _CharT			char_type;
      typedef _InIter			iter_type;
      //@}
      typedef basic_string<_CharT>	__string_type;

      /// Numpunct facet id.
      static locale::id			id;

      /**
       *  @brief  Constructor performs initialization.
       *
       *  This is the constructor provided by the standard.
       *
       *  @param refs  Passed to the base facet class.
      */
      explicit
      time_get(size_t __refs = 0)
      : facet (__refs) { }

      /**
       *  @brief  Return preferred order of month, day, and year.
       *
       *  This function returns an enum from timebase::dateorder giving the
       *  preferred ordering if the format @a x given to time_put::put() only
       *  uses month, day, and year.  If the format @a x for the associated
       *  locale uses other fields, this function returns
       *  timebase::dateorder::noorder.
       *
       *  NOTE: The library always returns noorder at the moment.
       *
       *  @return  A member of timebase::dateorder.
      */
      dateorder
      date_order()  const
      { return this->do_date_order(); }

      /**
       *  @brief  Parse input time string.
       *
<<<<<<< HEAD
       *  This function parses a time according to the format @a x and puts the
       *  results into a user-supplied struct tm.  The result is returned by
       *  calling time_get::do_get_time().
       *
       *  If there is a valid time string according to format @a x, @a tm will
=======
       *  This function parses a time according to the format @a X and puts the
       *  results into a user-supplied struct tm.  The result is returned by
       *  calling time_get::do_get_time().
       *
       *  If there is a valid time string according to format @a X, @a tm will
>>>>>>> b56a5220
       *  be filled in accordingly and the returned iterator will point to the
       *  first character beyond the time string.  If an error occurs before
       *  the end, err |= ios_base::failbit.  If parsing reads all the
       *  characters, err |= ios_base::eofbit.
       *
       *  @param  beg  Start of string to parse.
       *  @param  end  End of string to parse.
       *  @param  io  Source of the locale.
       *  @param  err  Error flags to set.
       *  @param  tm  Pointer to struct tm to fill in.
       *  @return  Iterator to first char beyond time string.
      */
      iter_type
      get_time(iter_type __beg, iter_type __end, ios_base& __io,
	       ios_base::iostate& __err, tm* __tm)  const
      { return this->do_get_time(__beg, __end, __io, __err, __tm); }

      /**
       *  @brief  Parse input date string.
       *
<<<<<<< HEAD
       *  This function parses a date according to the format @a X and puts the
       *  results into a user-supplied struct tm.  The result is returned by
       *  calling time_get::do_get_date().
       *
       *  If there is a valid date string according to format @a X, @a tm will
=======
       *  This function parses a date according to the format @a x and puts the
       *  results into a user-supplied struct tm.  The result is returned by
       *  calling time_get::do_get_date().
       *
       *  If there is a valid date string according to format @a x, @a tm will
>>>>>>> b56a5220
       *  be filled in accordingly and the returned iterator will point to the
       *  first character beyond the date string.  If an error occurs before
       *  the end, err |= ios_base::failbit.  If parsing reads all the
       *  characters, err |= ios_base::eofbit.
       *
       *  @param  beg  Start of string to parse.
       *  @param  end  End of string to parse.
       *  @param  io  Source of the locale.
       *  @param  err  Error flags to set.
       *  @param  tm  Pointer to struct tm to fill in.
       *  @return  Iterator to first char beyond date string.
      */
      iter_type
      get_date(iter_type __beg, iter_type __end, ios_base& __io,
	       ios_base::iostate& __err, tm* __tm)  const
      { return this->do_get_date(__beg, __end, __io, __err, __tm); }

      /**
       *  @brief  Parse input weekday string.
       *
       *  This function parses a weekday name and puts the results into a
       *  user-supplied struct tm.  The result is returned by calling
       *  time_get::do_get_weekday().
       *
       *  Parsing starts by parsing an abbreviated weekday name.  If a valid
       *  abbreviation is followed by a character that would lead to the full
       *  weekday name, parsing continues until the full name is found or an
       *  error occurs.  Otherwise parsing finishes at the end of the
       *  abbreviated name.
       *
       *  If an error occurs before the end, err |= ios_base::failbit.  If
       *  parsing reads all the characters, err |= ios_base::eofbit.
       *
       *  @param  beg  Start of string to parse.
       *  @param  end  End of string to parse.
       *  @param  io  Source of the locale.
       *  @param  err  Error flags to set.
       *  @param  tm  Pointer to struct tm to fill in.
       *  @return  Iterator to first char beyond weekday name.
      */
      iter_type
      get_weekday(iter_type __beg, iter_type __end, ios_base& __io,
		  ios_base::iostate& __err, tm* __tm) const
      { return this->do_get_weekday(__beg, __end, __io, __err, __tm); }

      /**
       *  @brief  Parse input month string.
       *
       *  This function parses a month name and puts the results into a
       *  user-supplied struct tm.  The result is returned by calling
       *  time_get::do_get_monthname().
       *
       *  Parsing starts by parsing an abbreviated month name.  If a valid
       *  abbreviation is followed by a character that would lead to the full
       *  month name, parsing continues until the full name is found or an
       *  error occurs.  Otherwise parsing finishes at the end of the
       *  abbreviated name.
       *
       *  If an error occurs before the end, err |= ios_base::failbit.  If
       *  parsing reads all the characters, err |=
       *  ios_base::eofbit.
       *
       *  @param  beg  Start of string to parse.
       *  @param  end  End of string to parse.
       *  @param  io  Source of the locale.
       *  @param  err  Error flags to set.
       *  @param  tm  Pointer to struct tm to fill in.
       *  @return  Iterator to first char beyond month name.
      */
      iter_type
      get_monthname(iter_type __beg, iter_type __end, ios_base& __io,
		    ios_base::iostate& __err, tm* __tm) const
      { return this->do_get_monthname(__beg, __end, __io, __err, __tm); }

      /**
       *  @brief  Parse input year string.
       *
       *  This function reads up to 4 characters to parse a year string and
       *  puts the results into a user-supplied struct tm.  The result is
       *  returned by calling time_get::do_get_year().
       *
       *  4 consecutive digits are interpreted as a full year.  If there are
       *  exactly 2 consecutive digits, the library interprets this as the
       *  number of years since 1900.
       *
       *  If an error occurs before the end, err |= ios_base::failbit.  If
       *  parsing reads all the characters, err |= ios_base::eofbit.
       *
       *  @param  beg  Start of string to parse.
       *  @param  end  End of string to parse.
       *  @param  io  Source of the locale.
       *  @param  err  Error flags to set.
       *  @param  tm  Pointer to struct tm to fill in.
       *  @return  Iterator to first char beyond year.
      */
      iter_type
      get_year(iter_type __beg, iter_type __end, ios_base& __io,
	       ios_base::iostate& __err, tm* __tm) const
      { return this->do_get_year(__beg, __end, __io, __err, __tm); }

    protected:
      /// Destructor.
      virtual
      ~time_get() { }

      /**
       *  @brief  Return preferred order of month, day, and year.
       *
       *  This function returns an enum from timebase::dateorder giving the
       *  preferred ordering if the format @a x given to time_put::put() only
       *  uses month, day, and year.  This function is a hook for derived
       *  classes to change the value returned.
       *
       *  @return  A member of timebase::dateorder.
      */
      virtual dateorder
      do_date_order() const;

      /**
       *  @brief  Parse input time string.
       *
       *  This function parses a time according to the format @a x and puts the
       *  results into a user-supplied struct tm.  This function is a hook for
       *  derived classes to change the value returned.  @see get_time() for
       *  details.
       *
       *  @param  beg  Start of string to parse.
       *  @param  end  End of string to parse.
       *  @param  io  Source of the locale.
       *  @param  err  Error flags to set.
       *  @param  tm  Pointer to struct tm to fill in.
       *  @return  Iterator to first char beyond time string.
      */
      virtual iter_type
      do_get_time(iter_type __beg, iter_type __end, ios_base& __io,
		  ios_base::iostate& __err, tm* __tm) const;

      /**
       *  @brief  Parse input date string.
       *
       *  This function parses a date according to the format @a X and puts the
       *  results into a user-supplied struct tm.  This function is a hook for
       *  derived classes to change the value returned.  @see get_date() for
       *  details.
       *
       *  @param  beg  Start of string to parse.
       *  @param  end  End of string to parse.
       *  @param  io  Source of the locale.
       *  @param  err  Error flags to set.
       *  @param  tm  Pointer to struct tm to fill in.
       *  @return  Iterator to first char beyond date string.
      */
      virtual iter_type
      do_get_date(iter_type __beg, iter_type __end, ios_base& __io,
		  ios_base::iostate& __err, tm* __tm) const;

      /**
       *  @brief  Parse input weekday string.
       *
       *  This function parses a weekday name and puts the results into a
       *  user-supplied struct tm.  This function is a hook for derived
       *  classes to change the value returned.  @see get_weekday() for
       *  details.
       *
       *  @param  beg  Start of string to parse.
       *  @param  end  End of string to parse.
       *  @param  io  Source of the locale.
       *  @param  err  Error flags to set.
       *  @param  tm  Pointer to struct tm to fill in.
       *  @return  Iterator to first char beyond weekday name.
      */
      virtual iter_type
      do_get_weekday(iter_type __beg, iter_type __end, ios_base&,
		     ios_base::iostate& __err, tm* __tm) const;

      /**
       *  @brief  Parse input month string.
       *
       *  This function parses a month name and puts the results into a
       *  user-supplied struct tm.  This function is a hook for derived
       *  classes to change the value returned.  @see get_monthname() for
       *  details.
       *
       *  @param  beg  Start of string to parse.
       *  @param  end  End of string to parse.
       *  @param  io  Source of the locale.
       *  @param  err  Error flags to set.
       *  @param  tm  Pointer to struct tm to fill in.
       *  @return  Iterator to first char beyond month name.
      */
      virtual iter_type
      do_get_monthname(iter_type __beg, iter_type __end, ios_base&,
		       ios_base::iostate& __err, tm* __tm) const;

      /**
       *  @brief  Parse input year string.
       *
       *  This function reads up to 4 characters to parse a year string and
       *  puts the results into a user-supplied struct tm.  This function is a
       *  hook for derived classes to change the value returned.  @see
       *  get_year() for details.
       *
       *  @param  beg  Start of string to parse.
       *  @param  end  End of string to parse.
       *  @param  io  Source of the locale.
       *  @param  err  Error flags to set.
       *  @param  tm  Pointer to struct tm to fill in.
       *  @return  Iterator to first char beyond year.
      */
      virtual iter_type
      do_get_year(iter_type __beg, iter_type __end, ios_base& __io,
		  ios_base::iostate& __err, tm* __tm) const;

      // Extract numeric component of length __len.
      iter_type
      _M_extract_num(iter_type __beg, iter_type __end, int& __member,
		     int __min, int __max, size_t __len,
		     ios_base& __io, ios_base::iostate& __err) const;

      // Extract any unique array of string literals in a const _CharT* array.
      iter_type
      _M_extract_name(iter_type __beg, iter_type __end, int& __member,
		      const _CharT** __names, size_t __indexlen,
		      ios_base& __io, ios_base::iostate& __err) const;

      // Extract day or month name in a const _CharT* array.
      iter_type
      _M_extract_wday_or_month(iter_type __beg, iter_type __end, int& __member,
			       const _CharT** __names, size_t __indexlen,
			       ios_base& __io, ios_base::iostate& __err) const;

      // Extract on a component-by-component basis, via __format argument.
      iter_type
      _M_extract_via_format(iter_type __beg, iter_type __end, ios_base& __io,
			    ios_base::iostate& __err, tm* __tm,
			    const _CharT* __format) const;
    };

  template<typename _CharT, typename _InIter>
    locale::id time_get<_CharT, _InIter>::id;

  /// class time_get_byname [22.2.5.2].
  template<typename _CharT, typename _InIter>
    class time_get_byname : public time_get<_CharT, _InIter>
    {
    public:
      // Types:
      typedef _CharT			char_type;
      typedef _InIter			iter_type;

      explicit
      time_get_byname(const char*, size_t __refs = 0)
      : time_get<_CharT, _InIter>(__refs) { }

    protected:
      virtual
      ~time_get_byname() { }
    };

  /**
   *  @brief  Primary class template time_put.
   *  @ingroup locales
   *
   *  This facet encapsulates the code to format and output dates and times
   *  according to formats used by strftime().
   *
   *  The time_put template uses protected virtual functions to provide the
   *  actual results.  The public accessors forward the call to the virtual
   *  functions.  These virtual functions are hooks for developers to
   *  implement the behavior they require from the time_put facet.
  */
  template<typename _CharT, typename _OutIter>
    class time_put : public locale::facet
    {
    public:
      // Types:
      //@{
      /// Public typedefs
      typedef _CharT			char_type;
      typedef _OutIter			iter_type;
      //@}

      /// Numpunct facet id.
      static locale::id			id;

      /**
       *  @brief  Constructor performs initialization.
       *
       *  This is the constructor provided by the standard.
       *
       *  @param refs  Passed to the base facet class.
      */
      explicit
      time_put(size_t __refs = 0)
      : facet(__refs) { }

      /**
       *  @brief  Format and output a time or date.
       *
       *  This function formats the data in struct tm according to the
       *  provided format string.  The format string is interpreted as by
       *  strftime().
       *
       *  @param  s  The stream to write to.
       *  @param  io  Source of locale.
       *  @param  fill  char_type to use for padding.
       *  @param  tm  Struct tm with date and time info to format.
       *  @param  beg  Start of format string.
       *  @param  end  End of format string.
       *  @return  Iterator after writing.
       */
      iter_type
      put(iter_type __s, ios_base& __io, char_type __fill, const tm* __tm,
	  const _CharT* __beg, const _CharT* __end) const;

      /**
       *  @brief  Format and output a time or date.
       *
       *  This function formats the data in struct tm according to the
       *  provided format char and optional modifier.  The format and modifier
       *  are interpreted as by strftime().  It does so by returning
       *  time_put::do_put().
       *
       *  @param  s  The stream to write to.
       *  @param  io  Source of locale.
       *  @param  fill  char_type to use for padding.
       *  @param  tm  Struct tm with date and time info to format.
       *  @param  format  Format char.
       *  @param  mod  Optional modifier char.
       *  @return  Iterator after writing.
       */
      iter_type
      put(iter_type __s, ios_base& __io, char_type __fill,
	  const tm* __tm, char __format, char __mod = 0) const
      { return this->do_put(__s, __io, __fill, __tm, __format, __mod); }

    protected:
      /// Destructor.
      virtual
      ~time_put()
      { }

      /**
       *  @brief  Format and output a time or date.
       *
       *  This function formats the data in struct tm according to the
       *  provided format char and optional modifier.  This function is a hook
       *  for derived classes to change the value returned.  @see put() for
       *  more details.
       *
       *  @param  s  The stream to write to.
       *  @param  io  Source of locale.
       *  @param  fill  char_type to use for padding.
       *  @param  tm  Struct tm with date and time info to format.
       *  @param  format  Format char.
       *  @param  mod  Optional modifier char.
       *  @return  Iterator after writing.
       */
      virtual iter_type
      do_put(iter_type __s, ios_base& __io, char_type __fill, const tm* __tm,
	     char __format, char __mod) const;
    };

  template<typename _CharT, typename _OutIter>
    locale::id time_put<_CharT, _OutIter>::id;

  /// class time_put_byname [22.2.5.4].
  template<typename _CharT, typename _OutIter>
    class time_put_byname : public time_put<_CharT, _OutIter>
    {
    public:
      // Types:
      typedef _CharT			char_type;
      typedef _OutIter			iter_type;

      explicit
      time_put_byname(const char*, size_t __refs = 0)
      : time_put<_CharT, _OutIter>(__refs)
      { };

    protected:
      virtual
      ~time_put_byname() { }
    };


  /**
   *  @brief  Money format ordering data.
   *  @ingroup locales
   *
   *  This class contains an ordered array of 4 fields to represent the
   *  pattern for formatting a money amount.  Each field may contain one entry
   *  from the part enum.  symbol, sign, and value must be present and the
   *  remaining field must contain either none or space.  @see
   *  moneypunct::pos_format() and moneypunct::neg_format() for details of how
   *  these fields are interpreted.
  */
  class money_base
  {
  public:
    enum part { none, space, symbol, sign, value };
    struct pattern { char field[4]; };

    static const pattern _S_default_pattern;

    enum
    {
      _S_minus,
      _S_zero,
      _S_end = 11
    };

    // String literal of acceptable (narrow) input/output, for
    // money_get/money_put. "-0123456789"
    static const char* _S_atoms;

    // Construct and return valid pattern consisting of some combination of:
    // space none symbol sign value
    _GLIBCXX_CONST static pattern
    _S_construct_pattern(char __precedes, char __space, char __posn) throw ();
  };

  template<typename _CharT, bool _Intl>
    struct __moneypunct_cache : public locale::facet
    {
      const char*			_M_grouping;
      size_t                            _M_grouping_size;
      bool				_M_use_grouping;
      _CharT				_M_decimal_point;
      _CharT				_M_thousands_sep;
      const _CharT*			_M_curr_symbol;
      size_t                            _M_curr_symbol_size;
      const _CharT*			_M_positive_sign;
      size_t                            _M_positive_sign_size;
      const _CharT*			_M_negative_sign;
      size_t                            _M_negative_sign_size;
      int				_M_frac_digits;
      money_base::pattern		_M_pos_format;
      money_base::pattern	        _M_neg_format;

      // A list of valid numeric literals for input and output: in the standard
      // "C" locale, this is "-0123456789". This array contains the chars after
      // having been passed through the current locale's ctype<_CharT>.widen().
      _CharT				_M_atoms[money_base::_S_end];

      bool				_M_allocated;

      __moneypunct_cache(size_t __refs = 0) : facet(__refs),
      _M_grouping(0), _M_grouping_size(0), _M_use_grouping(false),
      _M_decimal_point(_CharT()), _M_thousands_sep(_CharT()),
      _M_curr_symbol(0), _M_curr_symbol_size(0),
      _M_positive_sign(0), _M_positive_sign_size(0),
      _M_negative_sign(0), _M_negative_sign_size(0),
      _M_frac_digits(0),
      _M_pos_format(money_base::pattern()),
      _M_neg_format(money_base::pattern()), _M_allocated(false)
      { }

      ~__moneypunct_cache();

      void
      _M_cache(const locale& __loc);

    private:
      __moneypunct_cache&
      operator=(const __moneypunct_cache&);
      
      explicit
      __moneypunct_cache(const __moneypunct_cache&);
    };

  template<typename _CharT, bool _Intl>
    __moneypunct_cache<_CharT, _Intl>::~__moneypunct_cache()
    {
      if (_M_allocated)
	{
	  delete [] _M_grouping;
	  delete [] _M_curr_symbol;
	  delete [] _M_positive_sign;
	  delete [] _M_negative_sign;
	}
    }

  /**
   *  @brief  Primary class template moneypunct.
   *  @ingroup locales
   *
   *  This facet encapsulates the punctuation, grouping and other formatting
   *  features of money amount string representations.
  */
  template<typename _CharT, bool _Intl>
    class moneypunct : public locale::facet, public money_base
    {
    public:
      // Types:
      //@{
      /// Public typedefs
      typedef _CharT			char_type;
      typedef basic_string<_CharT>	string_type;
      //@}
      typedef __moneypunct_cache<_CharT, _Intl>     __cache_type;

    private:
      __cache_type*			_M_data;

    public:
      /// This value is provided by the standard, but no reason for its
      /// existence.
      static const bool			intl = _Intl;
      /// Numpunct facet id.
      static locale::id			id;

      /**
       *  @brief  Constructor performs initialization.
       *
       *  This is the constructor provided by the standard.
       *
       *  @param refs  Passed to the base facet class.
      */
      explicit
      moneypunct(size_t __refs = 0)
      : facet(__refs), _M_data(0)
      { _M_initialize_moneypunct(); }

      /**
       *  @brief  Constructor performs initialization.
       *
       *  This is an internal constructor.
       *
       *  @param cache  Cache for optimization.
       *  @param refs  Passed to the base facet class.
      */
      explicit
      moneypunct(__cache_type* __cache, size_t __refs = 0)
      : facet(__refs), _M_data(__cache)
      { _M_initialize_moneypunct(); }

      /**
       *  @brief  Internal constructor. Not for general use.
       *
       *  This is a constructor for use by the library itself to set up new
       *  locales.
       *
       *  @param cloc  The C locale.
       *  @param s  The name of a locale.
       *  @param refs  Passed to the base facet class.
      */
      explicit
      moneypunct(__c_locale __cloc, const char* __s, size_t __refs = 0)
      : facet(__refs), _M_data(0)
      { _M_initialize_moneypunct(__cloc, __s); }

      /**
       *  @brief  Return decimal point character.
       *
       *  This function returns a char_type to use as a decimal point.  It
       *  does so by returning returning
       *  moneypunct<char_type>::do_decimal_point().
       *
       *  @return  @a char_type representing a decimal point.
      */
      char_type
      decimal_point() const
      { return this->do_decimal_point(); }

      /**
       *  @brief  Return thousands separator character.
       *
       *  This function returns a char_type to use as a thousands
       *  separator.  It does so by returning returning
       *  moneypunct<char_type>::do_thousands_sep().
       *
       *  @return  char_type representing a thousands separator.
      */
      char_type
      thousands_sep() const
      { return this->do_thousands_sep(); }

      /**
       *  @brief  Return grouping specification.
       *
       *  This function returns a string representing groupings for the
       *  integer part of an amount.  Groupings indicate where thousands
       *  separators should be inserted.
       *
       *  Each char in the return string is interpret as an integer rather
       *  than a character.  These numbers represent the number of digits in a
       *  group.  The first char in the string represents the number of digits
       *  in the least significant group.  If a char is negative, it indicates
       *  an unlimited number of digits for the group.  If more chars from the
       *  string are required to group a number, the last char is used
       *  repeatedly.
       *
       *  For example, if the grouping() returns <code>\003\002</code>
       *  and is applied to the number 123456789, this corresponds to
       *  12,34,56,789.  Note that if the string was <code>32</code>, this would
       *  put more than 50 digits into the least significant group if
       *  the character set is ASCII.
       *
       *  The string is returned by calling
       *  moneypunct<char_type>::do_grouping().
       *
       *  @return  string representing grouping specification.
      */
      string
      grouping() const
      { return this->do_grouping(); }

      /**
       *  @brief  Return currency symbol string.
       *
       *  This function returns a string_type to use as a currency symbol.  It
       *  does so by returning returning
       *  moneypunct<char_type>::do_curr_symbol().
       *
       *  @return  @a string_type representing a currency symbol.
      */
      string_type
      curr_symbol() const
      { return this->do_curr_symbol(); }

      /**
       *  @brief  Return positive sign string.
       *
       *  This function returns a string_type to use as a sign for positive
       *  amounts.  It does so by returning returning
       *  moneypunct<char_type>::do_positive_sign().
       *
       *  If the return value contains more than one character, the first
       *  character appears in the position indicated by pos_format() and the
       *  remainder appear at the end of the formatted string.
       *
       *  @return  @a string_type representing a positive sign.
      */
      string_type
      positive_sign() const
      { return this->do_positive_sign(); }

      /**
       *  @brief  Return negative sign string.
       *
       *  This function returns a string_type to use as a sign for negative
       *  amounts.  It does so by returning returning
       *  moneypunct<char_type>::do_negative_sign().
       *
       *  If the return value contains more than one character, the first
       *  character appears in the position indicated by neg_format() and the
       *  remainder appear at the end of the formatted string.
       *
       *  @return  @a string_type representing a negative sign.
      */
      string_type
      negative_sign() const
      { return this->do_negative_sign(); }

      /**
       *  @brief  Return number of digits in fraction.
       *
       *  This function returns the exact number of digits that make up the
       *  fractional part of a money amount.  It does so by returning
       *  returning moneypunct<char_type>::do_frac_digits().
       *
       *  The fractional part of a money amount is optional.  But if it is
       *  present, there must be frac_digits() digits.
       *
       *  @return  Number of digits in amount fraction.
      */
      int
      frac_digits() const
      { return this->do_frac_digits(); }

      //@{
      /**
       *  @brief  Return pattern for money values.
       *
       *  This function returns a pattern describing the formatting of a
       *  positive or negative valued money amount.  It does so by returning
       *  returning moneypunct<char_type>::do_pos_format() or
       *  moneypunct<char_type>::do_neg_format().
       *
       *  The pattern has 4 fields describing the ordering of symbol, sign,
       *  value, and none or space.  There must be one of each in the pattern.
       *  The none and space enums may not appear in the first field and space
       *  may not appear in the final field.
       *
       *  The parts of a money string must appear in the order indicated by
       *  the fields of the pattern.  The symbol field indicates that the
       *  value of curr_symbol() may be present.  The sign field indicates
       *  that the value of positive_sign() or negative_sign() must be
       *  present.  The value field indicates that the absolute value of the
       *  money amount is present.  none indicates 0 or more whitespace
       *  characters, except at the end, where it permits no whitespace.
       *  space indicates that 1 or more whitespace characters must be
       *  present.
       *
       *  For example, for the US locale and pos_format() pattern
       *  {symbol,sign,value,none}, curr_symbol() == &apos;$&apos;
       *  positive_sign() == &apos;+&apos;, and value 10.01, and
       *  options set to force the symbol, the corresponding string is
       *  <code>$+10.01</code>.
       *
       *  @return  Pattern for money values.
      */
      pattern
      pos_format() const
      { return this->do_pos_format(); }

      pattern
      neg_format() const
      { return this->do_neg_format(); }
      //@}

    protected:
      /// Destructor.
      virtual
      ~moneypunct();

      /**
       *  @brief  Return decimal point character.
       *
       *  Returns a char_type to use as a decimal point.  This function is a
       *  hook for derived classes to change the value returned.
       *
       *  @return  @a char_type representing a decimal point.
      */
      virtual char_type
      do_decimal_point() const
      { return _M_data->_M_decimal_point; }

      /**
       *  @brief  Return thousands separator character.
       *
       *  Returns a char_type to use as a thousands separator.  This function
       *  is a hook for derived classes to change the value returned.
       *
       *  @return  @a char_type representing a thousands separator.
      */
      virtual char_type
      do_thousands_sep() const
      { return _M_data->_M_thousands_sep; }

      /**
       *  @brief  Return grouping specification.
       *
       *  Returns a string representing groupings for the integer part of a
       *  number.  This function is a hook for derived classes to change the
       *  value returned.  @see grouping() for details.
       *
       *  @return  String representing grouping specification.
      */
      virtual string
      do_grouping() const
      { return _M_data->_M_grouping; }

      /**
       *  @brief  Return currency symbol string.
       *
       *  This function returns a string_type to use as a currency symbol.
       *  This function is a hook for derived classes to change the value
       *  returned.  @see curr_symbol() for details.
       *
       *  @return  @a string_type representing a currency symbol.
      */
      virtual string_type
      do_curr_symbol()   const
      { return _M_data->_M_curr_symbol; }

      /**
       *  @brief  Return positive sign string.
       *
       *  This function returns a string_type to use as a sign for positive
       *  amounts.  This function is a hook for derived classes to change the
       *  value returned.  @see positive_sign() for details.
       *
       *  @return  @a string_type representing a positive sign.
      */
      virtual string_type
      do_positive_sign() const
      { return _M_data->_M_positive_sign; }

      /**
       *  @brief  Return negative sign string.
       *
       *  This function returns a string_type to use as a sign for negative
       *  amounts.  This function is a hook for derived classes to change the
       *  value returned.  @see negative_sign() for details.
       *
       *  @return  @a string_type representing a negative sign.
      */
      virtual string_type
      do_negative_sign() const
      { return _M_data->_M_negative_sign; }

      /**
       *  @brief  Return number of digits in fraction.
       *
       *  This function returns the exact number of digits that make up the
       *  fractional part of a money amount.  This function is a hook for
       *  derived classes to change the value returned.  @see frac_digits()
       *  for details.
       *
       *  @return  Number of digits in amount fraction.
      */
      virtual int
      do_frac_digits() const
      { return _M_data->_M_frac_digits; }

      /**
       *  @brief  Return pattern for money values.
       *
       *  This function returns a pattern describing the formatting of a
       *  positive valued money amount.  This function is a hook for derived
       *  classes to change the value returned.  @see pos_format() for
       *  details.
       *
       *  @return  Pattern for money values.
      */
      virtual pattern
      do_pos_format() const
      { return _M_data->_M_pos_format; }

      /**
       *  @brief  Return pattern for money values.
       *
       *  This function returns a pattern describing the formatting of a
       *  negative valued money amount.  This function is a hook for derived
       *  classes to change the value returned.  @see neg_format() for
       *  details.
       *
       *  @return  Pattern for money values.
      */
      virtual pattern
      do_neg_format() const
      { return _M_data->_M_neg_format; }

      // For use at construction time only.
       void
       _M_initialize_moneypunct(__c_locale __cloc = 0,
				const char* __name = 0);
    };

  template<typename _CharT, bool _Intl>
    locale::id moneypunct<_CharT, _Intl>::id;

  template<typename _CharT, bool _Intl>
    const bool moneypunct<_CharT, _Intl>::intl;

  template<>
    moneypunct<char, true>::~moneypunct();

  template<>
    moneypunct<char, false>::~moneypunct();

  template<>
    void
    moneypunct<char, true>::_M_initialize_moneypunct(__c_locale, const char*);

  template<>
    void
    moneypunct<char, false>::_M_initialize_moneypunct(__c_locale, const char*);

#ifdef _GLIBCXX_USE_WCHAR_T
  template<>
    moneypunct<wchar_t, true>::~moneypunct();

  template<>
    moneypunct<wchar_t, false>::~moneypunct();

  template<>
    void
    moneypunct<wchar_t, true>::_M_initialize_moneypunct(__c_locale,
							const char*);

  template<>
    void
    moneypunct<wchar_t, false>::_M_initialize_moneypunct(__c_locale,
							 const char*);
#endif

  /// class moneypunct_byname [22.2.6.4].
  template<typename _CharT, bool _Intl>
    class moneypunct_byname : public moneypunct<_CharT, _Intl>
    {
    public:
      typedef _CharT			char_type;
      typedef basic_string<_CharT>	string_type;

      static const bool intl = _Intl;

      explicit
      moneypunct_byname(const char* __s, size_t __refs = 0)
      : moneypunct<_CharT, _Intl>(__refs)
      {
	if (__builtin_strcmp(__s, "C") != 0
	    && __builtin_strcmp(__s, "POSIX") != 0)
	  {
	    __c_locale __tmp;
	    this->_S_create_c_locale(__tmp, __s);
	    this->_M_initialize_moneypunct(__tmp);
	    this->_S_destroy_c_locale(__tmp);
	  }
      }

    protected:
      virtual
      ~moneypunct_byname() { }
    };

  template<typename _CharT, bool _Intl>
    const bool moneypunct_byname<_CharT, _Intl>::intl;

_GLIBCXX_BEGIN_LDBL_NAMESPACE

  /**
   *  @brief  Primary class template money_get.
   *  @ingroup locales
   *
   *  This facet encapsulates the code to parse and return a monetary
   *  amount from a string.
   *
   *  The money_get template uses protected virtual functions to
   *  provide the actual results.  The public accessors forward the
   *  call to the virtual functions.  These virtual functions are
   *  hooks for developers to implement the behavior they require from
   *  the money_get facet.
  */
  template<typename _CharT, typename _InIter>
    class money_get : public locale::facet
    {
    public:
      // Types:
      //@{
      /// Public typedefs
      typedef _CharT			char_type;
      typedef _InIter			iter_type;
      typedef basic_string<_CharT>	string_type;
      //@}

      /// Numpunct facet id.
      static locale::id			id;

      /**
       *  @brief  Constructor performs initialization.
       *
       *  This is the constructor provided by the standard.
       *
       *  @param refs  Passed to the base facet class.
      */
      explicit
      money_get(size_t __refs = 0) : facet(__refs) { }

      /**
       *  @brief  Read and parse a monetary value.
       *
       *  This function reads characters from @a s, interprets them as a
       *  monetary value according to moneypunct and ctype facets retrieved
       *  from io.getloc(), and returns the result in @a units as an integral
       *  value moneypunct::frac_digits() * the actual amount.  For example,
       *  the string $10.01 in a US locale would store 1001 in @a units.
       *
       *  Any characters not part of a valid money amount are not consumed.
       *
       *  If a money value cannot be parsed from the input stream, sets
       *  err=(err|io.failbit).  If the stream is consumed before finishing
       *  parsing,  sets err=(err|io.failbit|io.eofbit).  @a units is
       *  unchanged if parsing fails.
       *
       *  This function works by returning the result of do_get().
       *
       *  @param  s  Start of characters to parse.
       *  @param  end  End of characters to parse.
       *  @param  intl  Parameter to use_facet<moneypunct<CharT,intl> >.
       *  @param  io  Source of facets and io state.
       *  @param  err  Error field to set if parsing fails.
       *  @param  units  Place to store result of parsing.
       *  @return  Iterator referencing first character beyond valid money
       *	   amount.
       */
      iter_type
      get(iter_type __s, iter_type __end, bool __intl, ios_base& __io,
	  ios_base::iostate& __err, long double& __units) const
      { return this->do_get(__s, __end, __intl, __io, __err, __units); }

      /**
       *  @brief  Read and parse a monetary value.
       *
       *  This function reads characters from @a s, interprets them as
       *  a monetary value according to moneypunct and ctype facets
       *  retrieved from io.getloc(), and returns the result in @a
       *  digits.  For example, the string $10.01 in a US locale would
       *  store <code>1001</code> in @a digits.
       *
       *  Any characters not part of a valid money amount are not consumed.
       *
       *  If a money value cannot be parsed from the input stream, sets
       *  err=(err|io.failbit).  If the stream is consumed before finishing
       *  parsing,  sets err=(err|io.failbit|io.eofbit).
       *
       *  This function works by returning the result of do_get().
       *
       *  @param  s  Start of characters to parse.
       *  @param  end  End of characters to parse.
       *  @param  intl  Parameter to use_facet<moneypunct<CharT,intl> >.
       *  @param  io  Source of facets and io state.
       *  @param  err  Error field to set if parsing fails.
       *  @param  digits  Place to store result of parsing.
       *  @return  Iterator referencing first character beyond valid money
       *	   amount.
       */
      iter_type
      get(iter_type __s, iter_type __end, bool __intl, ios_base& __io,
	  ios_base::iostate& __err, string_type& __digits) const
      { return this->do_get(__s, __end, __intl, __io, __err, __digits); }

    protected:
      /// Destructor.
      virtual
      ~money_get() { }

      /**
       *  @brief  Read and parse a monetary value.
       *
       *  This function reads and parses characters representing a monetary
       *  value.  This function is a hook for derived classes to change the
       *  value returned.  @see get() for details.
       */
      // XXX GLIBCXX_ABI Deprecated
#if defined _GLIBCXX_LONG_DOUBLE_COMPAT && defined __LONG_DOUBLE_128__
      virtual iter_type
      __do_get(iter_type __s, iter_type __end, bool __intl, ios_base& __io,
	       ios_base::iostate& __err, double& __units) const;
#else
      virtual iter_type
      do_get(iter_type __s, iter_type __end, bool __intl, ios_base& __io,
	     ios_base::iostate& __err, long double& __units) const;
#endif

      /**
       *  @brief  Read and parse a monetary value.
       *
       *  This function reads and parses characters representing a monetary
       *  value.  This function is a hook for derived classes to change the
       *  value returned.  @see get() for details.
       */
      virtual iter_type
      do_get(iter_type __s, iter_type __end, bool __intl, ios_base& __io,
	     ios_base::iostate& __err, string_type& __digits) const;

      // XXX GLIBCXX_ABI Deprecated
#if defined _GLIBCXX_LONG_DOUBLE_COMPAT && defined __LONG_DOUBLE_128__
      virtual iter_type
      do_get(iter_type __s, iter_type __end, bool __intl, ios_base& __io,
	     ios_base::iostate& __err, long double& __units) const;
#endif

      template<bool _Intl>
        iter_type
        _M_extract(iter_type __s, iter_type __end, ios_base& __io,
		   ios_base::iostate& __err, string& __digits) const;     
    };

  template<typename _CharT, typename _InIter>
    locale::id money_get<_CharT, _InIter>::id;

  /**
   *  @brief  Primary class template money_put.
   *  @ingroup locales
   *
   *  This facet encapsulates the code to format and output a monetary
   *  amount.
   *
   *  The money_put template uses protected virtual functions to
   *  provide the actual results.  The public accessors forward the
   *  call to the virtual functions.  These virtual functions are
   *  hooks for developers to implement the behavior they require from
   *  the money_put facet.
  */
  template<typename _CharT, typename _OutIter>
    class money_put : public locale::facet
    {
    public:
      //@{
      /// Public typedefs
      typedef _CharT			char_type;
      typedef _OutIter			iter_type;
      typedef basic_string<_CharT>	string_type;
      //@}

      /// Numpunct facet id.
      static locale::id			id;

      /**
       *  @brief  Constructor performs initialization.
       *
       *  This is the constructor provided by the standard.
       *
       *  @param refs  Passed to the base facet class.
      */
      explicit
      money_put(size_t __refs = 0) : facet(__refs) { }

      /**
       *  @brief  Format and output a monetary value.
       *
       *  This function formats @a units as a monetary value according to
       *  moneypunct and ctype facets retrieved from io.getloc(), and writes
       *  the resulting characters to @a s.  For example, the value 1001 in a
       *  US locale would write <code>$10.01</code> to @a s.
       *
       *  This function works by returning the result of do_put().
       *
       *  @param  s  The stream to write to.
       *  @param  intl  Parameter to use_facet<moneypunct<CharT,intl> >.
       *  @param  io  Source of facets and io state.
       *  @param  fill  char_type to use for padding.
       *  @param  units  Place to store result of parsing.
       *  @return  Iterator after writing.
       */
      iter_type
      put(iter_type __s, bool __intl, ios_base& __io,
	  char_type __fill, long double __units) const
      { return this->do_put(__s, __intl, __io, __fill, __units); }

      /**
       *  @brief  Format and output a monetary value.
       *
       *  This function formats @a digits as a monetary value
       *  according to moneypunct and ctype facets retrieved from
       *  io.getloc(), and writes the resulting characters to @a s.
       *  For example, the string <code>1001</code> in a US locale
       *  would write <code>$10.01</code> to @a s.
       *
       *  This function works by returning the result of do_put().
       *
       *  @param  s  The stream to write to.
       *  @param  intl  Parameter to use_facet<moneypunct<CharT,intl> >.
       *  @param  io  Source of facets and io state.
       *  @param  fill  char_type to use for padding.
       *  @param  units  Place to store result of parsing.
       *  @return  Iterator after writing.
       */
      iter_type
      put(iter_type __s, bool __intl, ios_base& __io,
	  char_type __fill, const string_type& __digits) const
      { return this->do_put(__s, __intl, __io, __fill, __digits); }

    protected:
      /// Destructor.
      virtual
      ~money_put() { }

      /**
       *  @brief  Format and output a monetary value.
       *
       *  This function formats @a units as a monetary value according to
       *  moneypunct and ctype facets retrieved from io.getloc(), and writes
       *  the resulting characters to @a s.  For example, the value 1001 in a
       *  US locale would write <code>$10.01</code> to @a s.
       *
       *  This function is a hook for derived classes to change the value
       *  returned.  @see put().
       *
       *  @param  s  The stream to write to.
       *  @param  intl  Parameter to use_facet<moneypunct<CharT,intl> >.
       *  @param  io  Source of facets and io state.
       *  @param  fill  char_type to use for padding.
       *  @param  units  Place to store result of parsing.
       *  @return  Iterator after writing.
       */
      // XXX GLIBCXX_ABI Deprecated
#if defined _GLIBCXX_LONG_DOUBLE_COMPAT && defined __LONG_DOUBLE_128__
      virtual iter_type
      __do_put(iter_type __s, bool __intl, ios_base& __io, char_type __fill,
	       double __units) const;
#else
      virtual iter_type
      do_put(iter_type __s, bool __intl, ios_base& __io, char_type __fill,
	     long double __units) const;
#endif

      /**
       *  @brief  Format and output a monetary value.
       *
       *  This function formats @a digits as a monetary value
       *  according to moneypunct and ctype facets retrieved from
       *  io.getloc(), and writes the resulting characters to @a s.
       *  For example, the string <code>1001</code> in a US locale
       *  would write <code>$10.01</code> to @a s.
       *
       *  This function is a hook for derived classes to change the value
       *  returned.  @see put().
       *
       *  @param  s  The stream to write to.
       *  @param  intl  Parameter to use_facet<moneypunct<CharT,intl> >.
       *  @param  io  Source of facets and io state.
       *  @param  fill  char_type to use for padding.
       *  @param  units  Place to store result of parsing.
       *  @return  Iterator after writing.
       */
      virtual iter_type
      do_put(iter_type __s, bool __intl, ios_base& __io, char_type __fill,
	     const string_type& __digits) const;

      // XXX GLIBCXX_ABI Deprecated
#if defined _GLIBCXX_LONG_DOUBLE_COMPAT && defined __LONG_DOUBLE_128__
      virtual iter_type
      do_put(iter_type __s, bool __intl, ios_base& __io, char_type __fill,
	     long double __units) const;
#endif

      template<bool _Intl>
        iter_type
        _M_insert(iter_type __s, ios_base& __io, char_type __fill,
		  const string_type& __digits) const;
    };

  template<typename _CharT, typename _OutIter>
    locale::id money_put<_CharT, _OutIter>::id;

_GLIBCXX_END_LDBL_NAMESPACE

  /**
   *  @brief  Messages facet base class providing catalog typedef.
   *  @ingroup locales
   */
  struct messages_base
  {
    typedef int catalog;
  };

  /**
   *  @brief  Primary class template messages.
   *  @ingroup locales
   *
   *  This facet encapsulates the code to retrieve messages from
   *  message catalogs.  The only thing defined by the standard for this facet
   *  is the interface.  All underlying functionality is
   *  implementation-defined.
   *
   *  This library currently implements 3 versions of the message facet.  The
   *  first version (gnu) is a wrapper around gettext, provided by libintl.
   *  The second version (ieee) is a wrapper around catgets.  The final
   *  version (default) does no actual translation.  These implementations are
   *  only provided for char and wchar_t instantiations.
   *
   *  The messages template uses protected virtual functions to
   *  provide the actual results.  The public accessors forward the
   *  call to the virtual functions.  These virtual functions are
   *  hooks for developers to implement the behavior they require from
   *  the messages facet.
  */
  template<typename _CharT>
    class messages : public locale::facet, public messages_base
    {
    public:
      // Types:
      //@{
      /// Public typedefs
      typedef _CharT			char_type;
      typedef basic_string<_CharT>	string_type;
      //@}

    protected:
      // Underlying "C" library locale information saved from
      // initialization, needed by messages_byname as well.
      __c_locale			_M_c_locale_messages;
      const char*			_M_name_messages;

    public:
      /// Numpunct facet id.
      static locale::id			id;

      /**
       *  @brief  Constructor performs initialization.
       *
       *  This is the constructor provided by the standard.
       *
       *  @param refs  Passed to the base facet class.
      */
      explicit
      messages(size_t __refs = 0);

      // Non-standard.
      /**
       *  @brief  Internal constructor.  Not for general use.
       *
       *  This is a constructor for use by the library itself to set up new
       *  locales.
       *
       *  @param  cloc  The C locale.
       *  @param  s  The name of a locale.
       *  @param  refs  Refcount to pass to the base class.
       */
      explicit
      messages(__c_locale __cloc, const char* __s, size_t __refs = 0);

      /*
       *  @brief  Open a message catalog.
       *
       *  This function opens and returns a handle to a message catalog by
       *  returning do_open(s, loc).
       *
       *  @param  s  The catalog to open.
       *  @param  loc  Locale to use for character set conversions.
       *  @return  Handle to the catalog or value < 0 if open fails.
      */
      catalog
      open(const basic_string<char>& __s, const locale& __loc) const
      { return this->do_open(__s, __loc); }

      // Non-standard and unorthodox, yet effective.
      /*
       *  @brief  Open a message catalog.
       *
       *  This non-standard function opens and returns a handle to a message
       *  catalog by returning do_open(s, loc).  The third argument provides a
       *  message catalog root directory for gnu gettext and is ignored
       *  otherwise.
       *
       *  @param  s  The catalog to open.
       *  @param  loc  Locale to use for character set conversions.
       *  @param  dir  Message catalog root directory.
       *  @return  Handle to the catalog or value < 0 if open fails.
      */
      catalog
      open(const basic_string<char>&, const locale&, const char*) const;

      /*
       *  @brief  Look up a string in a message catalog.
       *
       *  This function retrieves and returns a message from a catalog by
       *  returning do_get(c, set, msgid, s).
       *
       *  For gnu, @a set and @a msgid are ignored.  Returns gettext(s).
       *  For default, returns s. For ieee, returns catgets(c,set,msgid,s).
       *
       *  @param  c  The catalog to access.
       *  @param  set  Implementation-defined.
       *  @param  msgid  Implementation-defined.
       *  @param  s  Default return value if retrieval fails.
       *  @return  Retrieved message or @a s if get fails.
      */
      string_type
      get(catalog __c, int __set, int __msgid, const string_type& __s) const
      { return this->do_get(__c, __set, __msgid, __s); }

      /*
       *  @brief  Close a message catalog.
       *
       *  Closes catalog @a c by calling do_close(c).
       *
       *  @param  c  The catalog to close.
      */
      void
      close(catalog __c) const
      { return this->do_close(__c); }

    protected:
      /// Destructor.
      virtual
      ~messages();

      /*
       *  @brief  Open a message catalog.
       *
       *  This function opens and returns a handle to a message catalog in an
       *  implementation-defined manner.  This function is a hook for derived
       *  classes to change the value returned.
       *
       *  @param  s  The catalog to open.
       *  @param  loc  Locale to use for character set conversions.
       *  @return  Handle to the opened catalog, value < 0 if open failed.
      */
      virtual catalog
      do_open(const basic_string<char>&, const locale&) const;

      /*
       *  @brief  Look up a string in a message catalog.
       *
       *  This function retrieves and returns a message from a catalog in an
       *  implementation-defined manner.  This function is a hook for derived
       *  classes to change the value returned.
       *
       *  For gnu, @a set and @a msgid are ignored.  Returns gettext(s).
       *  For default, returns s. For ieee, returns catgets(c,set,msgid,s).
       *
       *  @param  c  The catalog to access.
       *  @param  set  Implementation-defined.
       *  @param  msgid  Implementation-defined.
       *  @param  s  Default return value if retrieval fails.
       *  @return  Retrieved message or @a s if get fails.
      */
      virtual string_type
      do_get(catalog, int, int, const string_type& __dfault) const;

      /*
       *  @brief  Close a message catalog.
       *
       *  @param  c  The catalog to close.
      */
      virtual void
      do_close(catalog) const;

      // Returns a locale and codeset-converted string, given a char* message.
      char*
      _M_convert_to_char(const string_type& __msg) const
      {
	// XXX
	return reinterpret_cast<char*>(const_cast<_CharT*>(__msg.c_str()));
      }

      // Returns a locale and codeset-converted string, given a char* message.
      string_type
      _M_convert_from_char(char*) const
      {
#if 0
	// Length of message string without terminating null.
	size_t __len = char_traits<char>::length(__msg) - 1;

	// "everybody can easily convert the string using
	// mbsrtowcs/wcsrtombs or with iconv()"

	// Convert char* to _CharT in locale used to open catalog.
	// XXX need additional template parameter on messages class for this..
	// typedef typename codecvt<char, _CharT, _StateT> __codecvt_type;
	typedef typename codecvt<char, _CharT, mbstate_t> __codecvt_type;

	__codecvt_type::state_type __state;
	// XXX may need to initialize state.
	//initialize_state(__state._M_init());

	char* __from_next;
	// XXX what size for this string?
	_CharT* __to = static_cast<_CharT*>(__builtin_alloca(__len + 1));
	const __codecvt_type& __cvt = use_facet<__codecvt_type>(_M_locale_conv);
	__cvt.out(__state, __msg, __msg + __len, __from_next,
		  __to, __to + __len + 1, __to_next);
	return string_type(__to);
#endif
#if 0
	typedef ctype<_CharT> __ctype_type;
	// const __ctype_type& __cvt = use_facet<__ctype_type>(_M_locale_msg);
	const __ctype_type& __cvt = use_facet<__ctype_type>(locale());
	// XXX Again, proper length of converted string an issue here.
	// For now, assume the converted length is not larger.
	_CharT* __dest = static_cast<_CharT*>(__builtin_alloca(__len + 1));
	__cvt.widen(__msg, __msg + __len, __dest);
	return basic_string<_CharT>(__dest);
#endif
	return string_type();
      }
     };

  template<typename _CharT>
    locale::id messages<_CharT>::id;

  /// Specializations for required instantiations.
  template<>
    string
    messages<char>::do_get(catalog, int, int, const string&) const;

#ifdef _GLIBCXX_USE_WCHAR_T
  template<>
    wstring
    messages<wchar_t>::do_get(catalog, int, int, const wstring&) const;
#endif

   /// class messages_byname [22.2.7.2].
   template<typename _CharT>
    class messages_byname : public messages<_CharT>
    {
    public:
      typedef _CharT			char_type;
      typedef basic_string<_CharT>	string_type;

      explicit
      messages_byname(const char* __s, size_t __refs = 0);

    protected:
      virtual
      ~messages_byname()
      { }
    };

_GLIBCXX_END_NAMESPACE

// Include host and configuration specific messages functions.
#include <bits/messages_members.h>

// 22.2.1.5  Template class codecvt
#include <bits/codecvt.h>

#ifndef _GLIBCXX_EXPORT_TEMPLATE
# include <bits/locale_facets_nonio.tcc>
#endif

#endif<|MERGE_RESOLUTION|>--- conflicted
+++ resolved
@@ -405,19 +405,11 @@
       /**
        *  @brief  Parse input time string.
        *
-<<<<<<< HEAD
-       *  This function parses a time according to the format @a x and puts the
-       *  results into a user-supplied struct tm.  The result is returned by
-       *  calling time_get::do_get_time().
-       *
-       *  If there is a valid time string according to format @a x, @a tm will
-=======
        *  This function parses a time according to the format @a X and puts the
        *  results into a user-supplied struct tm.  The result is returned by
        *  calling time_get::do_get_time().
        *
        *  If there is a valid time string according to format @a X, @a tm will
->>>>>>> b56a5220
        *  be filled in accordingly and the returned iterator will point to the
        *  first character beyond the time string.  If an error occurs before
        *  the end, err |= ios_base::failbit.  If parsing reads all the
@@ -438,19 +430,11 @@
       /**
        *  @brief  Parse input date string.
        *
-<<<<<<< HEAD
-       *  This function parses a date according to the format @a X and puts the
-       *  results into a user-supplied struct tm.  The result is returned by
-       *  calling time_get::do_get_date().
-       *
-       *  If there is a valid date string according to format @a X, @a tm will
-=======
        *  This function parses a date according to the format @a x and puts the
        *  results into a user-supplied struct tm.  The result is returned by
        *  calling time_get::do_get_date().
        *
        *  If there is a valid date string according to format @a x, @a tm will
->>>>>>> b56a5220
        *  be filled in accordingly and the returned iterator will point to the
        *  first character beyond the date string.  If an error occurs before
        *  the end, err |= ios_base::failbit.  If parsing reads all the
