--- conflicted
+++ resolved
@@ -1,10 +1,6 @@
 // Locale support -*- C++ -*-
 
-<<<<<<< HEAD
-// Copyright (C) 2007, 2008, 2009, 2010 Free Software Foundation, Inc.
-=======
 // Copyright (C) 2007, 2008, 2009, 2010, 2011 Free Software Foundation, Inc.
->>>>>>> 3082eeb7
 //
 // This file is part of the GNU ISO C++ Library.  This library is free
 // software; you can redistribute it and/or modify it under the
@@ -26,11 +22,7 @@
 // see the files COPYING3 and COPYING.RUNTIME respectively.  If not, see
 // <http://www.gnu.org/licenses/>.
 
-<<<<<<< HEAD
-/** @file locale_facets_nonio.h
-=======
 /** @file bits/locale_facets_nonio.h
->>>>>>> 3082eeb7
  *  This is an internal header file, included by other library headers.
  *  Do not attempt to use it directly. @headername{locale}
  */
@@ -211,13 +203,8 @@
        *  This is a constructor for use by the library itself to set up new
        *  locales.
        *
-<<<<<<< HEAD
-       *  @param cloc  The C locale.
-       *  @param s  The name of a locale.
-=======
        *  @param __cloc  The C locale.
        *  @param __s  The name of a locale.
->>>>>>> 3082eeb7
        *  @param refs  Passed to the base facet class.
       */
       explicit
@@ -423,19 +410,11 @@
       /**
        *  @brief  Parse input time string.
        *
-<<<<<<< HEAD
-       *  This function parses a time according to the format @a x and puts the
-       *  results into a user-supplied struct tm.  The result is returned by
-       *  calling time_get::do_get_time().
-       *
-       *  If there is a valid time string according to format @a x, @a tm will
-=======
        *  This function parses a time according to the format @a X and puts the
        *  results into a user-supplied struct tm.  The result is returned by
        *  calling time_get::do_get_time().
        *
        *  If there is a valid time string according to format @a X, @a tm will
->>>>>>> 3082eeb7
        *  be filled in accordingly and the returned iterator will point to the
        *  first character beyond the time string.  If an error occurs before
        *  the end, err |= ios_base::failbit.  If parsing reads all the
@@ -456,19 +435,11 @@
       /**
        *  @brief  Parse input date string.
        *
-<<<<<<< HEAD
-       *  This function parses a date according to the format @a X and puts the
-       *  results into a user-supplied struct tm.  The result is returned by
-       *  calling time_get::do_get_date().
-       *
-       *  If there is a valid date string according to format @a X, @a tm will
-=======
        *  This function parses a date according to the format @a x and puts the
        *  results into a user-supplied struct tm.  The result is returned by
        *  calling time_get::do_get_date().
        *
        *  If there is a valid date string according to format @a x, @a tm will
->>>>>>> 3082eeb7
        *  be filled in accordingly and the returned iterator will point to the
        *  first character beyond the date string.  If an error occurs before
        *  the end, err |= ios_base::failbit.  If parsing reads all the
@@ -1012,15 +983,9 @@
        *  This is a constructor for use by the library itself to set up new
        *  locales.
        *
-<<<<<<< HEAD
-       *  @param cloc  The C locale.
-       *  @param s  The name of a locale.
-       *  @param refs  Passed to the base facet class.
-=======
        *  @param __cloc  The C locale.
        *  @param __s  The name of a locale.
        *  @param __refs  Passed to the base facet class.
->>>>>>> 3082eeb7
       */
       explicit
       moneypunct(__c_locale __cloc, const char* __s, size_t __refs = 0)
@@ -1461,11 +1426,7 @@
       /**
        *  @brief  Read and parse a monetary value.
        *
-<<<<<<< HEAD
-       *  This function reads characters from @a s, interprets them as
-=======
        *  This function reads characters from @a __s, interprets them as
->>>>>>> 3082eeb7
        *  a monetary value according to moneypunct and ctype facets
        *  retrieved from io.getloc(), and returns the result in @a
        *  digits.  For example, the string $10.01 in a US locale would
@@ -1585,13 +1546,8 @@
        *
        *  This function formats @a units as a monetary value according to
        *  moneypunct and ctype facets retrieved from io.getloc(), and writes
-<<<<<<< HEAD
-       *  the resulting characters to @a s.  For example, the value 1001 in a
-       *  US locale would write <code>$10.01</code> to @a s.
-=======
        *  the resulting characters to @a __s.  For example, the value 1001 in a
        *  US locale would write <code>$10.01</code> to @a __s.
->>>>>>> 3082eeb7
        *
        *  This function works by returning the result of do_put().
        *
@@ -1612,15 +1568,9 @@
        *
        *  This function formats @a digits as a monetary value
        *  according to moneypunct and ctype facets retrieved from
-<<<<<<< HEAD
-       *  io.getloc(), and writes the resulting characters to @a s.
-       *  For example, the string <code>1001</code> in a US locale
-       *  would write <code>$10.01</code> to @a s.
-=======
        *  io.getloc(), and writes the resulting characters to @a __s.
        *  For example, the string <code>1001</code> in a US locale
        *  would write <code>$10.01</code> to @a __s.
->>>>>>> 3082eeb7
        *
        *  This function works by returning the result of do_put().
        *
@@ -1646,13 +1596,8 @@
        *
        *  This function formats @a units as a monetary value according to
        *  moneypunct and ctype facets retrieved from io.getloc(), and writes
-<<<<<<< HEAD
-       *  the resulting characters to @a s.  For example, the value 1001 in a
-       *  US locale would write <code>$10.01</code> to @a s.
-=======
        *  the resulting characters to @a __s.  For example, the value 1001 in a
        *  US locale would write <code>$10.01</code> to @a __s.
->>>>>>> 3082eeb7
        *
        *  This function is a hook for derived classes to change the value
        *  returned.  @see put().
@@ -1680,15 +1625,9 @@
        *
        *  This function formats @a digits as a monetary value
        *  according to moneypunct and ctype facets retrieved from
-<<<<<<< HEAD
-       *  io.getloc(), and writes the resulting characters to @a s.
-       *  For example, the string <code>1001</code> in a US locale
-       *  would write <code>$10.01</code> to @a s.
-=======
        *  io.getloc(), and writes the resulting characters to @a __s.
        *  For example, the string <code>1001</code> in a US locale
        *  would write <code>$10.01</code> to @a __s.
->>>>>>> 3082eeb7
        *
        *  This function is a hook for derived classes to change the value
        *  returned.  @see put().
@@ -1790,15 +1729,9 @@
        *  This is a constructor for use by the library itself to set up new
        *  locales.
        *
-<<<<<<< HEAD
-       *  @param  cloc  The C locale.
-       *  @param  s  The name of a locale.
-       *  @param  refs  Refcount to pass to the base class.
-=======
        *  @param  __cloc  The C locale.
        *  @param  __s  The name of a locale.
        *  @param  __refs  Refcount to pass to the base class.
->>>>>>> 3082eeb7
        */
       explicit
       messages(__c_locale __cloc, const char* __s, size_t __refs = 0);
