--- conflicted
+++ resolved
@@ -173,23 +173,10 @@
       std::__advance(__i, __d, std::__iterator_category(__i));
     }
 
-_GLIBCXX_END_NAMESPACE
-
 #ifdef __GXX_EXPERIMENTAL_CXX0X__
 
-<<<<<<< HEAD
-#include <ext/type_traits.h> // For __enable_if and __is_iterator
-
-_GLIBCXX_BEGIN_NAMESPACE(std)
-
-  template<typename _ForwardIterator>
-    inline typename
-    __gnu_cxx::__enable_if<__is_iterator<_ForwardIterator>::__value,
-			   _ForwardIterator>::__type
-=======
   template<typename _ForwardIterator>
     inline _ForwardIterator
->>>>>>> b56a5220
     next(_ForwardIterator __x, typename
 	 iterator_traits<_ForwardIterator>::difference_type __n = 1)
     {
@@ -198,27 +185,16 @@
     }
 
   template<typename _BidirectionalIterator>
-<<<<<<< HEAD
-    inline typename
-    __gnu_cxx::__enable_if<__is_iterator<_BidirectionalIterator>::__value,
-			   _BidirectionalIterator>::__type
-=======
     inline _BidirectionalIterator
->>>>>>> b56a5220
     prev(_BidirectionalIterator __x, typename
 	 iterator_traits<_BidirectionalIterator>::difference_type __n = 1) 
     {
       std::advance(__x, -__n);
       return __x;
     }
-<<<<<<< HEAD
-=======
 
 #endif // __GXX_EXPERIMENTAL_CXX0X__
->>>>>>> b56a5220
 
 _GLIBCXX_END_NAMESPACE
 
-#endif // __GXX_EXPERIMENTAL_CXX0X__
-
 #endif /* _STL_ITERATOR_BASE_FUNCS_H */