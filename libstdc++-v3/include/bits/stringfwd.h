--- conflicted
+++ resolved
@@ -60,20 +60,12 @@
 
   template<> struct char_traits<char>;
 
-<<<<<<< HEAD
-  typedef basic_string<char>    string;   ///< A string of @c char
-=======
   typedef basic_string<char>    string;   /// A string of @c char
->>>>>>> b56a5220
 
 #ifdef _GLIBCXX_USE_WCHAR_T
   template<> struct char_traits<wchar_t>;
 
-<<<<<<< HEAD
-  typedef basic_string<wchar_t> wstring;   ///< A string of @c wchar_t
-=======
   typedef basic_string<wchar_t> wstring;   /// A string of @c wchar_t
->>>>>>> b56a5220
 #endif
 
 #if (defined(__GXX_EXPERIMENTAL_CXX0X__) \
@@ -82,13 +74,8 @@
   template<> struct char_traits<char16_t>;
   template<> struct char_traits<char32_t>;
 
-<<<<<<< HEAD
-  typedef basic_string<char16_t> u16string; ///< A string of @c char16_t
-  typedef basic_string<char32_t> u32string; ///< A string of @c char32_t
-=======
   typedef basic_string<char16_t> u16string; /// A string of @c char16_t
   typedef basic_string<char32_t> u32string; /// A string of @c char32_t
->>>>>>> b56a5220
 
 #endif
   /** @}  */
