--- conflicted
+++ resolved
@@ -1,11 +1,7 @@
 // Components for manipulating sequences of characters -*- C++ -*-
 
 // Copyright (C) 1997, 1998, 1999, 2000, 2001, 2002, 2003, 2004, 2005,
-<<<<<<< HEAD
 // 2006, 2007, 2008, 2009, 2010
-=======
-// 2006, 2007, 2008, 2009
->>>>>>> e33a1692
 // Free Software Foundation, Inc.
 //
 // This file is part of the GNU ISO C++ Library.  This library is free
@@ -52,10 +48,7 @@
    *  @class basic_string basic_string.h <string>
    *  @brief  Managing sequences of characters and character-like objects.
    *
-<<<<<<< HEAD
    *  @ingroup strings
-=======
->>>>>>> e33a1692
    *  @ingroup sequences
    *
    *  Meets the requirements of a <a href="tables.html#65">container</a>, a
@@ -239,9 +232,16 @@
 #ifndef _GLIBCXX_FULLY_DYNAMIC_STRING
 	  if (__builtin_expect(this != &_S_empty_rep(), false))
 #endif
-	    if (__gnu_cxx::__exchange_and_add_dispatch(&this->_M_refcount,
-						       -1) <= 0)
-	      _M_destroy(__a);
+	    {
+	      // Be race-detector-friendly.  For more info see bits/c++config.
+	      _GLIBCXX_SYNCHRONIZATION_HAPPENS_BEFORE(&this->_M_refcount);
+	      if (__gnu_cxx::__exchange_and_add_dispatch(&this->_M_refcount,
+							 -1) <= 0)
+		{
+		  _GLIBCXX_SYNCHRONIZATION_HAPPENS_AFTER(&this->_M_refcount);
+		  _M_destroy(__a);
+		}
+	    }
 	}  // XXX MT
 
 	void
@@ -470,13 +470,8 @@
        *  @param  n  Number of characters to copy.
        *  @param  a  Allocator to use (default is default allocator).
        *
-<<<<<<< HEAD
        *  NB: @a s must have at least @a n characters, &apos;\\0&apos;
        *  has no special meaning.
-=======
-       *  NB: @a s must have at least @a n characters, '\\0' has no special
-       *  meaning.
->>>>>>> e33a1692
        */
       basic_string(const _CharT* __s, size_type __n,
 		   const _Alloc& __a = _Alloc());
@@ -496,7 +491,6 @@
 
 #ifdef __GXX_EXPERIMENTAL_CXX0X__
       /**
-<<<<<<< HEAD
        *  @brief  Move construct string.
        *  @param  str  Source string.
        *
@@ -515,9 +509,6 @@
 
       /**
        *  @brief  Construct string from an initializer %list.
-=======
-       *  @brief  Construct string from an initializer list.
->>>>>>> e33a1692
        *  @param  l  std::initializer_list of characters.
        *  @param  a  Allocator to use (default is default allocator).
        */
@@ -572,7 +563,6 @@
 
 #ifdef __GXX_EXPERIMENTAL_CXX0X__
       /**
-<<<<<<< HEAD
        *  @brief  Move assign the value of @a str to this string.
        *  @param  str  Source string.
        *
@@ -589,19 +579,12 @@
 
       /**
        *  @brief  Set value to string constructed from initializer %list.
-=======
-       *  @brief  Set value to string constructed from initializer list.
->>>>>>> e33a1692
        *  @param  l  std::initializer_list.
        */
       basic_string&
       operator=(initializer_list<_CharT> __l)
       {
-<<<<<<< HEAD
 	this->assign(__l.begin(), __l.size());
-=======
-	this->assign (__l.begin(), __l.end());
->>>>>>> e33a1692
 	return *this;
       }
 #endif // __GXX_EXPERIMENTAL_CXX0X__
@@ -968,11 +951,7 @@
        */
       basic_string&
       operator+=(initializer_list<_CharT> __l)
-<<<<<<< HEAD
       { return this->append(__l.begin(), __l.size()); }
-=======
-      { return this->append(__l.begin(), __l.end()); }
->>>>>>> e33a1692
 #endif // __GXX_EXPERIMENTAL_CXX0X__
 
       /**
@@ -1038,11 +1017,7 @@
        */
       basic_string&
       append(initializer_list<_CharT> __l)
-<<<<<<< HEAD
       { return this->append(__l.begin(), __l.size()); }
-=======
-      { return this->append(__l.begin(), __l.end()); }
->>>>>>> e33a1692
 #endif // __GXX_EXPERIMENTAL_CXX0X__
 
       /**
@@ -1178,11 +1153,7 @@
        */
       basic_string&
       assign(initializer_list<_CharT> __l)
-<<<<<<< HEAD
       { return this->assign(__l.begin(), __l.size()); }
-=======
-      { return this->assign(__l.begin(), __l.end()); }
->>>>>>> e33a1692
 #endif // __GXX_EXPERIMENTAL_CXX0X__
 
       /**
@@ -1226,14 +1197,10 @@
        */
       void
       insert(iterator __p, initializer_list<_CharT> __l)
-<<<<<<< HEAD
       {
 	_GLIBCXX_DEBUG_PEDASSERT(__p >= _M_ibegin() && __p <= _M_iend());
 	this->insert(__p - _M_ibegin(), __l.begin(), __l.size());
       }
-=======
-      { this->insert(__p, __l.begin(), __l.end()); }
->>>>>>> e33a1692
 #endif // __GXX_EXPERIMENTAL_CXX0X__
 
       /**
@@ -2317,13 +2284,8 @@
        *  result of the comparison is nonzero returns it, otherwise the shorter
        *  one is ordered first.
        *
-<<<<<<< HEAD
        *  NB: s must have at least n2 characters, &apos;\\0&apos; has
        *  no special meaning.
-=======
-       *  NB: s must have at least n2 characters, '\\0' has no special
-       *  meaning.
->>>>>>> e33a1692
       */
       int
       compare(size_type __pos, size_type __n1, const _CharT* __s,
@@ -2782,7 +2744,6 @@
   { return __gnu_cxx::__stoa(&std::strtold, "stold", __str.c_str(), __idx); }
 
   // NB: (v)snprintf vs sprintf.
-<<<<<<< HEAD
 
   // DR 1261.
   inline string
@@ -2807,8 +2768,6 @@
 					   4 * sizeof(unsigned long),
 					   "%lu", __val); }
 
-=======
->>>>>>> e33a1692
   inline string
   to_string(long long __val)
   { return __gnu_cxx::__to_xstring<string>(&std::vsnprintf,
@@ -2822,7 +2781,6 @@
 					   "%llu", __val); }
 
   inline string
-<<<<<<< HEAD
   to_string(float __val)
   {
     const int __n = 
@@ -2841,8 +2799,6 @@
   }
 
   inline string
-=======
->>>>>>> e33a1692
   to_string(long double __val)
   {
     const int __n = 
@@ -2890,7 +2846,6 @@
   stold(const wstring& __str, size_t* __idx = 0)
   { return __gnu_cxx::__stoa(&std::wcstold, "stold", __str.c_str(), __idx); }
 
-<<<<<<< HEAD
   // DR 1261.
   inline wstring
   to_wstring(int __val)
@@ -2914,8 +2869,6 @@
 					    4 * sizeof(unsigned long),
 					    L"%lu", __val); }
 
-=======
->>>>>>> e33a1692
   inline wstring
   to_wstring(long long __val)
   { return __gnu_cxx::__to_xstring<wstring>(&std::vswprintf,
@@ -2929,7 +2882,6 @@
 					    L"%llu", __val); }
 
   inline wstring
-<<<<<<< HEAD
   to_wstring(float __val)
   {
     const int __n =
@@ -2948,8 +2900,6 @@
   }
 
   inline wstring
-=======
->>>>>>> e33a1692
   to_wstring(long double __val)
   {
     const int __n =
@@ -2961,7 +2911,6 @@
 
 _GLIBCXX_END_NAMESPACE
 
-<<<<<<< HEAD
 #endif /* __GXX_EXPERIMENTAL_CXX0X__ && _GLIBCXX_USE_C99 ... */
 
 #ifdef __GXX_EXPERIMENTAL_CXX0X__
@@ -3025,8 +2974,4 @@
 
 #endif /* __GXX_EXPERIMENTAL_CXX0X__ */
 
-=======
-#endif
-
->>>>>>> e33a1692
 #endif /* _BASIC_STRING_H */