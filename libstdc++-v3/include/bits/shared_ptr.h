--- conflicted
+++ resolved
@@ -49,13 +49,6 @@
 #ifndef _SHARED_PTR_H
 #define _SHARED_PTR_H 1
 
-<<<<<<< HEAD
-#ifndef __GXX_EXPERIMENTAL_CXX0X__
-# include <c++0x_warning.h>
-#endif
-
-=======
->>>>>>> 779871ac
 #include <bits/shared_ptr_base.h>
 
 _GLIBCXX_BEGIN_NAMESPACE(std)
@@ -67,26 +60,12 @@
 
   /// 2.2.3.7 shared_ptr I/O
   template<typename _Ch, typename _Tr, typename _Tp, _Lock_policy _Lp>
-<<<<<<< HEAD
-    std::basic_ostream<_Ch, _Tr>&
-=======
     inline std::basic_ostream<_Ch, _Tr>&
->>>>>>> 779871ac
     operator<<(std::basic_ostream<_Ch, _Tr>& __os,
 	       const __shared_ptr<_Tp, _Lp>& __p)
     {
       __os << __p.get();
       return __os;
-<<<<<<< HEAD
-    }
-
-  /// 2.2.3.10 shared_ptr get_deleter (experimental)
-  template<typename _Del, typename _Tp, _Lock_policy _Lp>
-    inline _Del*
-    get_deleter(const __shared_ptr<_Tp, _Lp>& __p)
-    { return static_cast<_Del*>(__p._M_get_deleter(typeid(_Del))); }
-
-=======
     }
 
   /// 2.2.3.10 shared_ptr get_deleter (experimental)
@@ -101,7 +80,6 @@
 #endif
     }
 
->>>>>>> 779871ac
 
   /**
    *  @brief  A smart pointer with reference-counted copy semantics.
@@ -141,12 +119,6 @@
        *
        *  __shared_ptr will release __p by calling __d(__p)
        */
-<<<<<<< HEAD
-	template<typename _Tp1, typename _Deleter>
-	shared_ptr(_Tp1* __p, _Deleter __d) : __shared_ptr<_Tp>(__p, __d) { }
-
-      /**
-=======
       template<typename _Tp1, typename _Deleter>
 	shared_ptr(_Tp1* __p, _Deleter __d) : __shared_ptr<_Tp>(__p, __d) { }
 
@@ -168,7 +140,6 @@
         : __shared_ptr<_Tp>(__p, __d) { }
 
       /**
->>>>>>> 779871ac
        *  @brief  Construct a %shared_ptr that owns the pointer @a __p
        *          and the deleter @a __d.
        *  @param  __p  A pointer.
@@ -186,12 +157,6 @@
       template<typename _Tp1, typename _Deleter, typename _Alloc>
 	shared_ptr(_Tp1* __p, _Deleter __d, const _Alloc& __a)
 	: __shared_ptr<_Tp>(__p, __d, __a) { }
-<<<<<<< HEAD
-
-      // Aliasing constructor
-
-      /**
-=======
 
       /**
        *  @brief  Construct a %shared_ptr that owns a null pointer
@@ -215,7 +180,6 @@
       // Aliasing constructor
 
       /**
->>>>>>> 779871ac
        *  @brief  Constructs a %shared_ptr instance that stores @a __p
        *          and shares ownership with @a __r.
        *  @param  __r  A %shared_ptr.
@@ -242,15 +206,10 @@
        *  @param  __r  A %shared_ptr.
        *  @post   get() == __r.get() && use_count() == __r.use_count()
        */
-<<<<<<< HEAD
-      template<typename _Tp1>
-	shared_ptr(const shared_ptr<_Tp1>& __r) : __shared_ptr<_Tp>(__r) { }
-=======
       template<typename _Tp1, typename = typename
 	       std::enable_if<std::is_convertible<_Tp1*, _Tp*>::value>::type>
 	shared_ptr(const shared_ptr<_Tp1>& __r)
         : __shared_ptr<_Tp>(__r) { }
->>>>>>> 779871ac
 
       /**
        *  @brief  Move-constructs a %shared_ptr instance from @a __r.
@@ -265,12 +224,8 @@
        *  @param  __r  A %shared_ptr rvalue.
        *  @post   *this contains the old value of @a __r, @a __r is empty.
        */
-<<<<<<< HEAD
-      template<typename _Tp1>
-=======
       template<typename _Tp1, typename = typename
 	       std::enable_if<std::is_convertible<_Tp1*, _Tp*>::value>::type>
->>>>>>> 779871ac
 	shared_ptr(shared_ptr<_Tp1>&& __r)
 	: __shared_ptr<_Tp>(std::move(__r)) { }
 
@@ -288,23 +243,12 @@
 
 #if _GLIBCXX_DEPRECATED
       template<typename _Tp1>
-<<<<<<< HEAD
-	explicit
-=======
->>>>>>> 779871ac
 	shared_ptr(std::auto_ptr<_Tp1>&& __r)
 	: __shared_ptr<_Tp>(std::move(__r)) { }
 #endif
 
       template<typename _Tp1, typename _Del>
-<<<<<<< HEAD
-	explicit shared_ptr(const std::unique_ptr<_Tp1, _Del>&) = delete;
-
-      template<typename _Tp1, typename _Del>
-	explicit shared_ptr(std::unique_ptr<_Tp1, _Del>&& __r)
-=======
 	shared_ptr(std::unique_ptr<_Tp1, _Del>&& __r)
->>>>>>> 779871ac
 	: __shared_ptr<_Tp>(std::move(__r)) { }
 
       /**
@@ -338,7 +282,6 @@
 	this->__shared_ptr<_Tp>::operator=(std::move(__r));
 	return *this;
       }
-<<<<<<< HEAD
 
       template<class _Tp1>
 	shared_ptr&
@@ -347,20 +290,6 @@
 	  this->__shared_ptr<_Tp>::operator=(std::move(__r));
 	  return *this;
 	}
-
-      template<typename _Tp1, typename _Del>
-	shared_ptr&
-	operator=(const std::unique_ptr<_Tp1, _Del>& __r) = delete;
-=======
-
-      template<class _Tp1>
-	shared_ptr&
-	operator=(shared_ptr<_Tp1>&& __r)
-	{
-	  this->__shared_ptr<_Tp>::operator=(std::move(__r));
-	  return *this;
-	}
->>>>>>> 779871ac
 
       template<typename _Tp1, typename _Del>
 	shared_ptr&
@@ -460,13 +389,6 @@
     public:
       weak_ptr() : __weak_ptr<_Tp>() { }
 
-<<<<<<< HEAD
-      template<typename _Tp1>
-	weak_ptr(const weak_ptr<_Tp1>& __r)
-	: __weak_ptr<_Tp>(__r) { }
-
-      template<typename _Tp1>
-=======
       template<typename _Tp1, typename = typename
 	       std::enable_if<std::is_convertible<_Tp1*, _Tp*>::value>::type>
 	weak_ptr(const weak_ptr<_Tp1>& __r)
@@ -474,7 +396,6 @@
 
       template<typename _Tp1, typename = typename
 	       std::enable_if<std::is_convertible<_Tp1*, _Tp*>::value>::type>
->>>>>>> 779871ac
 	weak_ptr(const shared_ptr<_Tp1>& __r)
 	: __weak_ptr<_Tp>(__r) { }
 
@@ -513,19 +434,6 @@
 	return this->expired() ? shared_ptr<_Tp>() : shared_ptr<_Tp>(*this);
 #endif
       }
-<<<<<<< HEAD
-
-      // Comparisons
-      template<typename _Tp1>
-	bool operator<(const weak_ptr<_Tp1>&) const = delete;
-      template<typename _Tp1>
-	bool operator<=(const weak_ptr<_Tp1>&) const = delete;
-      template<typename _Tp1>
-	bool operator>(const weak_ptr<_Tp1>&) const = delete;
-      template<typename _Tp1>
-	bool operator>=(const weak_ptr<_Tp1>&) const = delete;
-=======
->>>>>>> 779871ac
     };
 
   // 20.8.13.3.7 weak_ptr specialized algorithms.
