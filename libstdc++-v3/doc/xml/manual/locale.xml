--- conflicted
+++ resolved
@@ -1,12 +1,7 @@
-<<<<<<< HEAD
-<section id="std.localization.locales.locale" xreflabel="Locale">
-
-<sectioninfo>
-=======
-<sect1 id="manual.localization.locales.locale" xreflabel="Locale">
- 
-<sect1info>
->>>>>>> e33a1692
+<section xmlns="http://docbook.org/ns/docbook" version="5.0" 
+	 xml:id="std.localization.locales.locale" xreflabel="Locale">
+
+<info><title>locale</title>
   <keywordset>
     <keyword>
       ISO C++
@@ -15,9 +10,9 @@
       locale
     </keyword>
   </keywordset>
-</sectioninfo>
-
-<title>locale</title>
+</info>
+
+
 
 <para>
 Describes the basic locale object, including nested
@@ -25,12 +20,8 @@
 class _Impl.
 </para>
 
-<<<<<<< HEAD
-<section id="locales.locale.req">
-=======
-<sect2 id="locales.locale.req">
->>>>>>> e33a1692
-<title>Requirements</title>
+<section xml:id="locales.locale.req"><info><title>Requirements</title></info>
+
 
 <para>
 Class locale is non-templatized and has two distinct types nested
@@ -99,12 +90,8 @@
 </para>
 </section>
 
-<<<<<<< HEAD
-<section id="locales.locale.design">
-=======
-<sect2 id="locales.locale.design">
->>>>>>> e33a1692
-<title>Design</title>
+<section xml:id="locales.locale.design"><info><title>Design</title></info>
+
 
 <para>
 The major design challenge is fitting an object-orientated and
@@ -119,18 +106,11 @@
 
 </section>
 
-<<<<<<< HEAD
-<section id="locales.locale.impl">
-<title>Implementation</title>
-
-  <section id="locale.impl.c">
-=======
-<sect2 id="locales.locale.impl">
-<title>Implementation</title>
-
-  <sect3 id="locale.impl.c">
->>>>>>> e33a1692
-    <title>Interacting with &quot;C&quot; locales</title>
+<section xml:id="locales.locale.impl"><info><title>Implementation</title></info>
+
+
+  <section xml:id="locale.impl.c"><info><title>Interacting with "C" locales</title></info>
+    
 
 <itemizedlist>
    <listitem>
@@ -491,12 +471,8 @@
   </section>
 </section>
 
-<<<<<<< HEAD
-<section id="locales.locale.future">
-=======
-<sect2 id="locales.locale.future">
->>>>>>> e33a1692
-<title>Future</title>
+<section xml:id="locales.locale.future"><info><title>Future</title></info>
+
 
 <itemizedlist>
    <listitem>
@@ -535,21 +511,15 @@
 </itemizedlist>
 </section>
 
-<bibliography id="locales.locale.biblio">
-<title>Bibliography</title>
+<bibliography xml:id="locales.locale.biblio"><info><title>Bibliography</title></info>
+
 
   <biblioentry>
-    <title>
+    <citetitle>
       The GNU C Library
-    </title>
-    <author>
-      <surname>McGrath</surname>
-      <firstname>Roland</firstname>
-    </author>
-    <author>
-      <surname>Drepper</surname>
-      <firstname>Ulrich</firstname>
-    </author>
+    </citetitle>
+    <author><personname><surname>McGrath</surname><firstname>Roland</firstname></personname></author>
+    <author><personname><surname>Drepper</surname><firstname>Ulrich</firstname></personname></author>
     <copyright>
       <year>2007</year>
       <holder>FSF</holder>
@@ -561,23 +531,20 @@
   </biblioentry>
 
   <biblioentry>
-    <title>
+    <citetitle>
       Correspondence
-    </title>
-    <author>
-      <surname>Drepper</surname>
-      <firstname>Ulrich</firstname>
-    </author>
+    </citetitle>
+    <author><personname><surname>Drepper</surname><firstname>Ulrich</firstname></personname></author>
     <copyright>
       <year>2002</year>
-      <holder></holder>
+      <holder/>
     </copyright>
   </biblioentry>
 
   <biblioentry>
-    <title>
+    <citetitle>
       ISO/IEC 14882:1998 Programming languages - C++
-    </title>
+    </citetitle>
     <copyright>
       <year>1998</year>
       <holder>ISO</holder>
@@ -585,9 +552,9 @@
   </biblioentry>
 
   <biblioentry>
-    <title>
+    <citetitle>
       ISO/IEC 9899:1999 Programming languages - C
-    </title>
+    </citetitle>
     <copyright>
       <year>1999</year>
       <holder>ISO</holder>
@@ -595,13 +562,11 @@
   </biblioentry>
 
   <biblioentry>
-    <biblioid class="uri">
-      <ulink url="http://www.opengroup.org/austin">
-	<citetitle>
-	  System Interface Definitions, Issue 7 (IEEE Std. 1003.1-2008)
-	</citetitle>
-      </ulink>
+    <biblioid xmlns:xlink="http://www.w3.org/1999/xlink" xlink:href="http://www.opengroup.org/austin" class="uri">
     </biblioid>
+    <citetitle>
+      System Interface Definitions, Issue 7 (IEEE Std. 1003.1-2008)
+    </citetitle>
     <copyright>
       <year>2008</year>
       <holder>
@@ -612,13 +577,10 @@
   </biblioentry>
 
   <biblioentry>
-    <title>
+    <citetitle>
       The C++ Programming Language, Special Edition
-    </title>
-    <author>
-      <surname>Stroustrup</surname>
-      <firstname>Bjarne</firstname>
-    </author>
+    </citetitle>
+    <author><personname><surname>Stroustrup</surname><firstname>Bjarne</firstname></personname></author>
     <copyright>
       <year>2000</year>
       <holder>Addison Wesley, Inc.</holder>
@@ -632,20 +594,14 @@
   </biblioentry>
 
   <biblioentry>
-    <title>
+    <citetitle>
       Standard C++ IOStreams and Locales
-    </title>
+    </citetitle>
     <subtitle>
       Advanced Programmer's Guide and Reference
     </subtitle>
-    <author>
-      <surname>Langer</surname>
-      <firstname>Angelika</firstname>
-    </author>
-    <author>
-      <surname>Kreft</surname>
-      <firstname>Klaus</firstname>
-    </author>
+    <author><personname><surname>Langer</surname><firstname>Angelika</firstname></personname></author>
+    <author><personname><surname>Kreft</surname><firstname>Klaus</firstname></personname></author>
     <copyright>
       <year>2000</year>
       <holder>Addison Wesley Longman, Inc.</holder>
