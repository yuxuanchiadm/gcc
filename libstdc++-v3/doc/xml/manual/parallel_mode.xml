<<<<<<< HEAD
<?xml version='1.0'?>
<!DOCTYPE chapter PUBLIC "-//OASIS//DTD DocBook XML V4.5//EN"
 "http://www.oasis-open.org/docbook/xml/4.5/docbookx.dtd"
[ ]>

<chapter id="manual.ext.parallel_mode" xreflabel="Parallel Mode">
<?dbhtml filename="parallel_mode.html"?>

<chapterinfo>
=======
<chapter xmlns="http://docbook.org/ns/docbook" version="5.0" 
	 xml:id="manual.ext.parallel_mode" xreflabel="Parallel Mode">
<?dbhtml filename="parallel_mode.html"?>

<info><title>Parallel Mode</title>
>>>>>>> 3082eeb7
  <keywordset>
    <keyword>
      C++
    </keyword>
    <keyword>
      library
    </keyword>
    <keyword>
      parallel
    </keyword>
  </keywordset>
</info>



<para> The libstdc++ parallel mode is an experimental parallel
implementation of many algorithms the C++ Standard Library.
</para>

<para>
Several of the standard algorithms, for instance
<function>std::sort</function>, are made parallel using OpenMP
annotations. These parallel mode constructs and can be invoked by
explicit source declaration or by compiling existing sources with a
specific compiler flag.
</para>


<section xml:id="manual.ext.parallel_mode.intro" xreflabel="Intro"><info><title>Intro</title></info>
  

<para>The following library components in the include
<filename class="headerfile">numeric</filename> are included in the parallel mode:</para>
<itemizedlist>
  <listitem><para><function>std::accumulate</function></para></listitem>
  <listitem><para><function>std::adjacent_difference</function></para></listitem>
  <listitem><para><function>std::inner_product</function></para></listitem>
  <listitem><para><function>std::partial_sum</function></para></listitem>
</itemizedlist>

<para>The following library components in the include
<filename class="headerfile">algorithm</filename> are included in the parallel mode:</para>
<itemizedlist>
  <listitem><para><function>std::adjacent_find</function></para></listitem>
  <listitem><para><function>std::count</function></para></listitem>
  <listitem><para><function>std::count_if</function></para></listitem>
  <listitem><para><function>std::equal</function></para></listitem>
  <listitem><para><function>std::find</function></para></listitem>
  <listitem><para><function>std::find_if</function></para></listitem>
  <listitem><para><function>std::find_first_of</function></para></listitem>
  <listitem><para><function>std::for_each</function></para></listitem>
  <listitem><para><function>std::generate</function></para></listitem>
  <listitem><para><function>std::generate_n</function></para></listitem>
  <listitem><para><function>std::lexicographical_compare</function></para></listitem>
  <listitem><para><function>std::mismatch</function></para></listitem>
  <listitem><para><function>std::search</function></para></listitem>
  <listitem><para><function>std::search_n</function></para></listitem>
  <listitem><para><function>std::transform</function></para></listitem>
  <listitem><para><function>std::replace</function></para></listitem>
  <listitem><para><function>std::replace_if</function></para></listitem>
  <listitem><para><function>std::max_element</function></para></listitem>
  <listitem><para><function>std::merge</function></para></listitem>
  <listitem><para><function>std::min_element</function></para></listitem>
  <listitem><para><function>std::nth_element</function></para></listitem>
  <listitem><para><function>std::partial_sort</function></para></listitem>
  <listitem><para><function>std::partition</function></para></listitem>
  <listitem><para><function>std::random_shuffle</function></para></listitem>
  <listitem><para><function>std::set_union</function></para></listitem>
  <listitem><para><function>std::set_intersection</function></para></listitem>
  <listitem><para><function>std::set_symmetric_difference</function></para></listitem>
  <listitem><para><function>std::set_difference</function></para></listitem>
  <listitem><para><function>std::sort</function></para></listitem>
  <listitem><para><function>std::stable_sort</function></para></listitem>
  <listitem><para><function>std::unique_copy</function></para></listitem>
</itemizedlist>

</section>

<section xml:id="manual.ext.parallel_mode.semantics" xreflabel="Semantics"><info><title>Semantics</title></info>
  

<para> The parallel mode STL algorithms are currently not exception-safe,
i.e. user-defined functors must not throw exceptions.
Also, the order of execution is not guaranteed for some functions, of course.
Therefore, user-defined functors should not have any concurrent side effects.
</para>

<para> Since the current GCC OpenMP implementation does not support
OpenMP parallel regions in concurrent threads,
it is not possible to call parallel STL algorithm in
concurrent threads, either.
It might work with other compilers, though.</para>

</section>

<section xml:id="manual.ext.parallel_mode.using" xreflabel="Using"><info><title>Using</title></info>
  

<<<<<<< HEAD
<sect2 id="parallel_mode.using.prereq_flags">
  <title>Prerequisite Compiler Flags</title>
=======
<section xml:id="parallel_mode.using.prereq_flags"><info><title>Prerequisite Compiler Flags</title></info>
  
>>>>>>> 3082eeb7

<para>
  Any use of parallel functionality requires additional compiler
  and runtime support, in particular support for OpenMP. Adding this support is
  not difficult: just compile your application with the compiler
  flag <literal>-fopenmp</literal>. This will link
<<<<<<< HEAD
  in <code>libgomp</code>, the GNU
  OpenMP <ulink url="http://gcc.gnu.org/onlinedocs/libgomp">implementation</ulink>,
=======
  in <code>libgomp</code>, the
  OpenMP <link xmlns:xlink="http://www.w3.org/1999/xlink" xlink:href="http://gcc.gnu.org/onlinedocs/libgomp/">GNU implementation</link>,
>>>>>>> 3082eeb7
  whose presence is mandatory.
</para>

<para>
In addition, hardware that supports atomic operations and a compiler
  capable of producing atomic operations is mandatory: GCC defaults to no
  support for atomic operations on some common hardware
  architectures. Activating atomic operations may require explicit
  compiler flags on some targets (like sparc and x86), such
  as <literal>-march=i686</literal>,
  <literal>-march=native</literal> or <literal>-mcpu=v9</literal>. See
  the GCC manual for more information.
</para>

</section>

<<<<<<< HEAD
<sect2 id="parallel_mode.using.parallel_mode">
  <title>Using Parallel Mode</title>
=======
<section xml:id="parallel_mode.using.parallel_mode"><info><title>Using Parallel Mode</title></info>
  
>>>>>>> 3082eeb7

<para>
  To use the libstdc++ parallel mode, compile your application with
  the prerequisite flags as detailed above, and in addition
  add <constant>-D_GLIBCXX_PARALLEL</constant>. This will convert all
  use of the standard (sequential) algorithms to the appropriate parallel
  equivalents. Please note that this doesn't necessarily mean that
  everything will end up being executed in a parallel manner, but
  rather that the heuristics and settings coded into the parallel
  versions will be used to determine if all, some, or no algorithms
  will be executed using parallel variants.
</para>

<para>Note that the <constant>_GLIBCXX_PARALLEL</constant> define may change the
  sizes and behavior of standard class templates such as
  <function>std::search</function>, and therefore one can only link code
  compiled with parallel mode and code compiled without parallel mode
  if no instantiation of a container is passed between the two
  translation units. Parallel mode functionality has distinct linkage,
  and cannot be confused with normal mode symbols.
</para>
</section>

<<<<<<< HEAD
<sect2 id="parallel_mode.using.specific">
  <title>Using Specific Parallel Components</title>
=======
<section xml:id="parallel_mode.using.specific"><info><title>Using Specific Parallel Components</title></info>
  
>>>>>>> 3082eeb7

<para>When it is not feasible to recompile your entire application, or
  only specific algorithms need to be parallel-aware, individual
  parallel algorithms can be made available explicitly. These
  parallel algorithms are functionally equivalent to the standard
  drop-in algorithms used in parallel mode, but they are available in
  a separate namespace as GNU extensions and may be used in programs
  compiled with either release mode or with parallel mode.
</para>


<para>An example of using a parallel version
of <function>std::sort</function>, but no other parallel algorithms, is:
</para>

<programlisting>
#include &lt;vector&gt;
#include &lt;parallel/algorithm&gt;

int main()
{
  std::vector&lt;int&gt; v(100);

  // ...

  // Explicitly force a call to parallel sort.
  __gnu_parallel::sort(v.begin(), v.end());
  return 0;
}
</programlisting>

<para>
Then compile this code with the prerequisite compiler flags
(<literal>-fopenmp</literal> and any necessary architecture-specific
flags for atomic operations.)
</para>

<para> The following table provides the names and headers of all the
  parallel algorithms that can be used in a similar manner:
</para>

<table frame="all">
<title>Parallel Algorithms</title>

<tgroup cols="4" align="left" colsep="1" rowsep="1">
<colspec colname="c1"/>
<colspec colname="c2"/>
<colspec colname="c3"/>
<colspec colname="c4"/>

<thead>
  <row>
    <entry>Algorithm</entry>
    <entry>Header</entry>
    <entry>Parallel algorithm</entry>
    <entry>Parallel header</entry>
  </row>
</thead>

<tbody>
  <row>
    <entry><function>std::accumulate</function></entry>
    <entry><filename class="headerfile">numeric</filename></entry>
    <entry><function>__gnu_parallel::accumulate</function></entry>
    <entry><filename class="headerfile">parallel/numeric</filename></entry>
  </row>
  <row>
    <entry><function>std::adjacent_difference</function></entry>
    <entry><filename class="headerfile">numeric</filename></entry>
    <entry><function>__gnu_parallel::adjacent_difference</function></entry>
    <entry><filename class="headerfile">parallel/numeric</filename></entry>
  </row>
  <row>
    <entry><function>std::inner_product</function></entry>
    <entry><filename class="headerfile">numeric</filename></entry>
    <entry><function>__gnu_parallel::inner_product</function></entry>
    <entry><filename class="headerfile">parallel/numeric</filename></entry>
  </row>
  <row>
    <entry><function>std::partial_sum</function></entry>
    <entry><filename class="headerfile">numeric</filename></entry>
    <entry><function>__gnu_parallel::partial_sum</function></entry>
    <entry><filename class="headerfile">parallel/numeric</filename></entry>
  </row>
  <row>
    <entry><function>std::adjacent_find</function></entry>
    <entry><filename class="headerfile">algorithm</filename></entry>
    <entry><function>__gnu_parallel::adjacent_find</function></entry>
    <entry><filename class="headerfile">parallel/algorithm</filename></entry>
  </row>

  <row>
    <entry><function>std::count</function></entry>
    <entry><filename class="headerfile">algorithm</filename></entry>
    <entry><function>__gnu_parallel::count</function></entry>
    <entry><filename class="headerfile">parallel/algorithm</filename></entry>
  </row>

  <row>
    <entry><function>std::count_if</function></entry>
    <entry><filename class="headerfile">algorithm</filename></entry>
    <entry><function>__gnu_parallel::count_if</function></entry>
    <entry><filename class="headerfile">parallel/algorithm</filename></entry>
  </row>

  <row>
    <entry><function>std::equal</function></entry>
    <entry><filename class="headerfile">algorithm</filename></entry>
    <entry><function>__gnu_parallel::equal</function></entry>
    <entry><filename class="headerfile">parallel/algorithm</filename></entry>
  </row>

  <row>
    <entry><function>std::find</function></entry>
    <entry><filename class="headerfile">algorithm</filename></entry>
    <entry><function>__gnu_parallel::find</function></entry>
    <entry><filename class="headerfile">parallel/algorithm</filename></entry>
  </row>

  <row>
    <entry><function>std::find_if</function></entry>
    <entry><filename class="headerfile">algorithm</filename></entry>
    <entry><function>__gnu_parallel::find_if</function></entry>
    <entry><filename class="headerfile">parallel/algorithm</filename></entry>
  </row>

  <row>
    <entry><function>std::find_first_of</function></entry>
    <entry><filename class="headerfile">algorithm</filename></entry>
    <entry><function>__gnu_parallel::find_first_of</function></entry>
    <entry><filename class="headerfile">parallel/algorithm</filename></entry>
  </row>

  <row>
    <entry><function>std::for_each</function></entry>
    <entry><filename class="headerfile">algorithm</filename></entry>
    <entry><function>__gnu_parallel::for_each</function></entry>
    <entry><filename class="headerfile">parallel/algorithm</filename></entry>
  </row>

  <row>
    <entry><function>std::generate</function></entry>
    <entry><filename class="headerfile">algorithm</filename></entry>
    <entry><function>__gnu_parallel::generate</function></entry>
    <entry><filename class="headerfile">parallel/algorithm</filename></entry>
  </row>

  <row>
    <entry><function>std::generate_n</function></entry>
    <entry><filename class="headerfile">algorithm</filename></entry>
    <entry><function>__gnu_parallel::generate_n</function></entry>
    <entry><filename class="headerfile">parallel/algorithm</filename></entry>
  </row>

  <row>
    <entry><function>std::lexicographical_compare</function></entry>
    <entry><filename class="headerfile">algorithm</filename></entry>
    <entry><function>__gnu_parallel::lexicographical_compare</function></entry>
    <entry><filename class="headerfile">parallel/algorithm</filename></entry>
  </row>

  <row>
    <entry><function>std::mismatch</function></entry>
    <entry><filename class="headerfile">algorithm</filename></entry>
    <entry><function>__gnu_parallel::mismatch</function></entry>
    <entry><filename class="headerfile">parallel/algorithm</filename></entry>
  </row>

  <row>
    <entry><function>std::search</function></entry>
    <entry><filename class="headerfile">algorithm</filename></entry>
    <entry><function>__gnu_parallel::search</function></entry>
    <entry><filename class="headerfile">parallel/algorithm</filename></entry>
  </row>

  <row>
    <entry><function>std::search_n</function></entry>
    <entry><filename class="headerfile">algorithm</filename></entry>
    <entry><function>__gnu_parallel::search_n</function></entry>
    <entry><filename class="headerfile">parallel/algorithm</filename></entry>
  </row>

  <row>
    <entry><function>std::transform</function></entry>
    <entry><filename class="headerfile">algorithm</filename></entry>
    <entry><function>__gnu_parallel::transform</function></entry>
    <entry><filename class="headerfile">parallel/algorithm</filename></entry>
  </row>

  <row>
    <entry><function>std::replace</function></entry>
    <entry><filename class="headerfile">algorithm</filename></entry>
    <entry><function>__gnu_parallel::replace</function></entry>
    <entry><filename class="headerfile">parallel/algorithm</filename></entry>
  </row>

  <row>
    <entry><function>std::replace_if</function></entry>
    <entry><filename class="headerfile">algorithm</filename></entry>
    <entry><function>__gnu_parallel::replace_if</function></entry>
    <entry><filename class="headerfile">parallel/algorithm</filename></entry>
  </row>

  <row>
    <entry><function>std::max_element</function></entry>
    <entry><filename class="headerfile">algorithm</filename></entry>
    <entry><function>__gnu_parallel::max_element</function></entry>
    <entry><filename class="headerfile">parallel/algorithm</filename></entry>
  </row>

  <row>
    <entry><function>std::merge</function></entry>
    <entry><filename class="headerfile">algorithm</filename></entry>
    <entry><function>__gnu_parallel::merge</function></entry>
    <entry><filename class="headerfile">parallel/algorithm</filename></entry>
  </row>

  <row>
    <entry><function>std::min_element</function></entry>
    <entry><filename class="headerfile">algorithm</filename></entry>
    <entry><function>__gnu_parallel::min_element</function></entry>
    <entry><filename class="headerfile">parallel/algorithm</filename></entry>
  </row>

  <row>
    <entry><function>std::nth_element</function></entry>
    <entry><filename class="headerfile">algorithm</filename></entry>
    <entry><function>__gnu_parallel::nth_element</function></entry>
    <entry><filename class="headerfile">parallel/algorithm</filename></entry>
  </row>

  <row>
    <entry><function>std::partial_sort</function></entry>
    <entry><filename class="headerfile">algorithm</filename></entry>
    <entry><function>__gnu_parallel::partial_sort</function></entry>
    <entry><filename class="headerfile">parallel/algorithm</filename></entry>
  </row>

  <row>
    <entry><function>std::partition</function></entry>
    <entry><filename class="headerfile">algorithm</filename></entry>
    <entry><function>__gnu_parallel::partition</function></entry>
    <entry><filename class="headerfile">parallel/algorithm</filename></entry>
  </row>

  <row>
    <entry><function>std::random_shuffle</function></entry>
    <entry><filename class="headerfile">algorithm</filename></entry>
    <entry><function>__gnu_parallel::random_shuffle</function></entry>
    <entry><filename class="headerfile">parallel/algorithm</filename></entry>
  </row>

  <row>
    <entry><function>std::set_union</function></entry>
    <entry><filename class="headerfile">algorithm</filename></entry>
    <entry><function>__gnu_parallel::set_union</function></entry>
    <entry><filename class="headerfile">parallel/algorithm</filename></entry>
  </row>

  <row>
    <entry><function>std::set_intersection</function></entry>
    <entry><filename class="headerfile">algorithm</filename></entry>
    <entry><function>__gnu_parallel::set_intersection</function></entry>
    <entry><filename class="headerfile">parallel/algorithm</filename></entry>
  </row>

  <row>
    <entry><function>std::set_symmetric_difference</function></entry>
    <entry><filename class="headerfile">algorithm</filename></entry>
    <entry><function>__gnu_parallel::set_symmetric_difference</function></entry>
    <entry><filename class="headerfile">parallel/algorithm</filename></entry>
  </row>

  <row>
    <entry><function>std::set_difference</function></entry>
    <entry><filename class="headerfile">algorithm</filename></entry>
    <entry><function>__gnu_parallel::set_difference</function></entry>
    <entry><filename class="headerfile">parallel/algorithm</filename></entry>
  </row>

  <row>
    <entry><function>std::sort</function></entry>
    <entry><filename class="headerfile">algorithm</filename></entry>
    <entry><function>__gnu_parallel::sort</function></entry>
    <entry><filename class="headerfile">parallel/algorithm</filename></entry>
  </row>

  <row>
    <entry><function>std::stable_sort</function></entry>
    <entry><filename class="headerfile">algorithm</filename></entry>
    <entry><function>__gnu_parallel::stable_sort</function></entry>
    <entry><filename class="headerfile">parallel/algorithm</filename></entry>
  </row>

  <row>
    <entry><function>std::unique_copy</function></entry>
    <entry><filename class="headerfile">algorithm</filename></entry>
    <entry><function>__gnu_parallel::unique_copy</function></entry>
    <entry><filename class="headerfile">parallel/algorithm</filename></entry>
  </row>
</tbody>
</tgroup>
</table>

</section>

</section>

<section xml:id="manual.ext.parallel_mode.design" xreflabel="Design"><info><title>Design</title></info>
  
  <para>
  </para>
<<<<<<< HEAD
<sect2 id="parallel_mode.design.intro" xreflabel="Intro">
  <title>Interface Basics</title>
=======
<section xml:id="parallel_mode.design.intro" xreflabel="Intro"><info><title>Interface Basics</title></info>
  
>>>>>>> 3082eeb7

<para>
All parallel algorithms are intended to have signatures that are
equivalent to the ISO C++ algorithms replaced. For instance, the
<function>std::adjacent_find</function> function is declared as:
</para>
<programlisting>
namespace std
{
  template&lt;typename _FIter&gt;
    _FIter
    adjacent_find(_FIter, _FIter);
}
</programlisting>

<para>
Which means that there should be something equivalent for the parallel
version. Indeed, this is the case:
</para>

<programlisting>
namespace std
{
  namespace __parallel
  {
    template&lt;typename _FIter&gt;
      _FIter
      adjacent_find(_FIter, _FIter);

    ...
  }
}
</programlisting>

<para>But.... why the ellipses?
</para>

<para> The ellipses in the example above represent additional overloads
required for the parallel version of the function. These additional
overloads are used to dispatch calls from the ISO C++ function
signature to the appropriate parallel function (or sequential
function, if no parallel functions are deemed worthy), based on either
compile-time or run-time conditions.
</para>

<para> The available signature options are specific for the different
algorithms/algorithm classes.</para>

<para> The general view of overloads for the parallel algorithms look like this:
</para>
<itemizedlist>
   <listitem><para>ISO C++ signature</para></listitem>
   <listitem><para>ISO C++ signature + sequential_tag argument</para></listitem>
   <listitem><para>ISO C++ signature + algorithm-specific tag type
    (several signatures)</para></listitem>
</itemizedlist>

<para> Please note that the implementation may use additional functions
(designated with the <code>_switch</code> suffix) to dispatch from the
ISO C++ signature to the correct parallel version. Also, some of the
algorithms do not have support for run-time conditions, so the last
overload is therefore missing.
</para>


</section>

<<<<<<< HEAD
<sect2 id="parallel_mode.design.tuning" xreflabel="Tuning">
  <title>Configuration and Tuning</title>
=======
<section xml:id="parallel_mode.design.tuning" xreflabel="Tuning"><info><title>Configuration and Tuning</title></info>
  
>>>>>>> 3082eeb7


<section xml:id="parallel_mode.design.tuning.omp" xreflabel="OpenMP Environment"><info><title>Setting up the OpenMP Environment</title></info>
  

<para>
Several aspects of the overall runtime environment can be manipulated
by standard OpenMP function calls.
</para>

<para>
To specify the number of threads to be used for the algorithms globally,
use the function <function>omp_set_num_threads</function>. An example:
</para>

<programlisting>
#include &lt;stdlib.h&gt;
#include &lt;omp.h&gt;

int main()
{
  // Explicitly set number of threads.
  const int threads_wanted = 20;
  omp_set_dynamic(false);
  omp_set_num_threads(threads_wanted);

  // Call parallel mode algorithms.

  return 0;
}
</programlisting>

<para>
 Some algorithms allow the number of threads being set for a particular call,
 by augmenting the algorithm variant.
 See the next section for further information.
</para>

<para>
Other parts of the runtime environment able to be manipulated include
nested parallelism (<function>omp_set_nested</function>), schedule kind
(<function>omp_set_schedule</function>), and others. See the OpenMP
documentation for more information.
</para>

</section>

<section xml:id="parallel_mode.design.tuning.compile" xreflabel="Compile Switches"><info><title>Compile Time Switches</title></info>
  

<para>
To force an algorithm to execute sequentially, even though parallelism
is switched on in general via the macro <constant>_GLIBCXX_PARALLEL</constant>,
add <classname>__gnu_parallel::sequential_tag()</classname> to the end
of the algorithm's argument list.
</para>

<para>
Like so:
</para>

<programlisting>
std::sort(v.begin(), v.end(), __gnu_parallel::sequential_tag());
</programlisting>

<para>
Some parallel algorithm variants can be excluded from compilation by
preprocessor defines. See the doxygen documentation on
<code>compiletime_settings.h</code> and <code>features.h</code> for details.
</para>

<para>
For some algorithms, the desired variant can be chosen at compile-time by
appending a tag object. The available options are specific to the particular
algorithm (class).
</para>

<para>
For the "embarrassingly parallel" algorithms, there is only one "tag object
type", the enum _Parallelism.
It takes one of the following values,
<code>__gnu_parallel::parallel_tag</code>,
<code>__gnu_parallel::balanced_tag</code>,
<code>__gnu_parallel::unbalanced_tag</code>,
<code>__gnu_parallel::omp_loop_tag</code>,
<code>__gnu_parallel::omp_loop_static_tag</code>.
This means that the actual parallelization strategy is chosen at run-time.
(Choosing the variants at compile-time will come soon.)
</para>

<para>
For the following algorithms in general, we have
<code>__gnu_parallel::parallel_tag</code> and
<code>__gnu_parallel::default_parallel_tag</code>, in addition to
<code>__gnu_parallel::sequential_tag</code>.
<code>__gnu_parallel::default_parallel_tag</code> chooses the default
algorithm at compiletime, as does omitting the tag.
<code>__gnu_parallel::parallel_tag</code> postpones the decision to runtime
(see next section).
For all tags, the number of threads desired for this call can optionally be
passed to the respective tag's constructor.
</para>

<para>
The <code>multiway_merge</code> algorithm comes with the additional choices,
<code>__gnu_parallel::exact_tag</code> and
<code>__gnu_parallel::sampling_tag</code>.
Exact and sampling are the two available splitting strategies.
</para>

<para>
For the <code>sort</code> and <code>stable_sort</code> algorithms, there are
several additional choices, namely
<code>__gnu_parallel::multiway_mergesort_tag</code>,
<code>__gnu_parallel::multiway_mergesort_exact_tag</code>,
<code>__gnu_parallel::multiway_mergesort_sampling_tag</code>,
<code>__gnu_parallel::quicksort_tag</code>, and
<code>__gnu_parallel::balanced_quicksort_tag</code>.
Multiway mergesort comes with the two splitting strategies for multi-way
merging. The quicksort options cannot be used for <code>stable_sort</code>.
</para>

</section>

<section xml:id="parallel_mode.design.tuning.settings" xreflabel="_Settings"><info><title>Run Time Settings and Defaults</title></info>
  

<para>
The default parallelization strategy, the choice of specific algorithm
strategy, the minimum threshold limits for individual parallel
algorithms, and aspects of the underlying hardware can be specified as
desired via manipulation
of <classname>__gnu_parallel::_Settings</classname> member data.
</para>

<para>
First off, the choice of parallelization strategy: serial, parallel,
or heuristically deduced. This corresponds
to <code>__gnu_parallel::_Settings::algorithm_strategy</code> and is a
value of enum <type>__gnu_parallel::_AlgorithmStrategy</type>
type. Choices
include: <type>heuristic</type>, <type>force_sequential</type>,
and <type>force_parallel</type>. The default is <type>heuristic</type>.
</para>


<para>
Next, the sub-choices for algorithm variant, if not fixed at compile-time.
Specific algorithms like <function>find</function> or <function>sort</function>
can be implemented in multiple ways: when this is the case,
a <classname>__gnu_parallel::_Settings</classname> member exists to
pick the default strategy. For
example, <code>__gnu_parallel::_Settings::sort_algorithm</code> can
have any values of
enum <type>__gnu_parallel::_SortAlgorithm</type>: <type>MWMS</type>, <type>QS</type>,
or <type>QS_BALANCED</type>.
</para>

<para>
Likewise for setting the minimal threshold for algorithm
parallelization.  Parallelism always incurs some overhead. Thus, it is
not helpful to parallelize operations on very small sets of
data. Because of this, measures are taken to avoid parallelizing below
a certain, pre-determined threshold. For each algorithm, a minimum
problem size is encoded as a variable in the
active <classname>__gnu_parallel::_Settings</classname> object.  This
threshold variable follows the following naming scheme:
<code>__gnu_parallel::_Settings::[algorithm]_minimal_n</code>.  So,
for <function>fill</function>, the threshold variable
is <code>__gnu_parallel::_Settings::fill_minimal_n</code>,
</para>

<para>
Finally, hardware details like L1/L2 cache size can be hardwired
via <code>__gnu_parallel::_Settings::L1_cache_size</code> and friends.
</para>

<para>
</para>

<para>
All these configuration variables can be changed by the user, if
desired.
There exists one global instance of the class <classname>_Settings</classname>,
i. e. it is a singleton. It can be read and written by calling
<code>__gnu_parallel::_Settings::get</code> and
<code>__gnu_parallel::_Settings::set</code>, respectively.
Please note that the first call return a const object, so direct manipulation
is forbidden.
<<<<<<< HEAD
See <ulink url="http://gcc.gnu.org/onlinedocs/libstdc++/latest-doxygen/a01005.html">
  <filename class="headerfile">settings.h</filename></ulink>
=======
See <link xmlns:xlink="http://www.w3.org/1999/xlink" xlink:href="http://gcc.gnu.org/onlinedocs/libstdc++/latest-doxygen/a01005.html">
  <filename class="headerfile">settings.h</filename></link>
>>>>>>> 3082eeb7
for complete details.
</para>

<para>
A small example of tuning the default:
</para>

<programlisting>
#include &lt;parallel/algorithm&gt;
#include &lt;parallel/settings.h&gt;

int main()
{
  __gnu_parallel::_Settings s;
  s.algorithm_strategy = __gnu_parallel::force_parallel;
  __gnu_parallel::_Settings::set(s);

  // Do work... all algorithms will be parallelized, always.

  return 0;
}
</programlisting>

</section>

</section>

<<<<<<< HEAD
<sect2 id="parallel_mode.design.impl" xreflabel="Impl">
  <title>Implementation Namespaces</title>
=======
<section xml:id="parallel_mode.design.impl" xreflabel="Impl"><info><title>Implementation Namespaces</title></info>
  
>>>>>>> 3082eeb7

<para> One namespace contain versions of code that are always
explicitly sequential:
<code>__gnu_serial</code>.
</para>

<para> Two namespaces contain the parallel mode:
<code>std::__parallel</code> and <code>__gnu_parallel</code>.
</para>

<para> Parallel implementations of standard components, including
template helpers to select parallelism, are defined in <code>namespace
std::__parallel</code>. For instance, <function>std::transform</function> from <filename class="headerfile">algorithm</filename> has a parallel counterpart in
<function>std::__parallel::transform</function> from <filename class="headerfile">parallel/algorithm</filename>. In addition, these parallel
implementations are injected into <code>namespace
__gnu_parallel</code> with using declarations.
</para>

<para> Support and general infrastructure is in <code>namespace
__gnu_parallel</code>.
</para>

<para> More information, and an organized index of types and functions
related to the parallel mode on a per-namespace basis, can be found in
the generated source documentation.
</para>

</section>

</section>

<section xml:id="manual.ext.parallel_mode.test" xreflabel="Testing"><info><title>Testing</title></info>
  

  <para>
    Both the normal conformance and regression tests and the
    supplemental performance tests work.
  </para>

  <para>
    To run the conformance and regression tests with the parallel mode
    active,
  </para>

  <screen>
  <userinput>make check-parallel</userinput>
  </screen>

  <para>
    The log and summary files for conformance testing are in the
    <filename class="directory">testsuite/parallel</filename> directory.
  </para>

  <para>
    To run the performance tests with the parallel mode active,
  </para>

  <screen>
  <userinput>make check-performance-parallel</userinput>
  </screen>

  <para>
    The result file for performance testing are in the
    <filename class="directory">testsuite</filename> directory, in the file
    <filename>libstdc++_performance.sum</filename>. In addition, the
    policy-based containers have their own visualizations, which have
    additional software dependencies than the usual bare-boned text
    file, and can be generated by using the <code>make
    doc-performance</code> rule in the testsuite's Makefile.
</para>
</section>

<bibliography xml:id="parallel_mode.biblio"><info><title>Bibliography</title></info>

<<<<<<< HEAD
<bibliography id="parallel_mode.biblio">
<title>Bibliography</title>
=======
>>>>>>> 3082eeb7

  <biblioentry>
    <citetitle>
      Parallelization of Bulk Operations for STL Dictionaries
    </citetitle>

    <author><personname><firstname>Johannes</firstname><surname>Singler</surname></personname></author>
    <author><personname><firstname>Leonor</firstname><surname>Frias</surname></personname></author>

    <copyright>
      <year>2007</year>
      <holder/>
    </copyright>

    <publisher>
      <publishername>
	Workshop on Highly Parallel Processing on a Chip (HPPC) 2007. (LNCS)
      </publishername>
    </publisher>
  </biblioentry>

  <biblioentry>
    <citetitle>
      The Multi-Core Standard Template Library
    </citetitle>

    <author><personname><firstname>Johannes</firstname><surname>Singler</surname></personname></author>
    <author><personname><firstname>Peter</firstname><surname>Sanders</surname></personname></author>
    <author><personname><firstname>Felix</firstname><surname>Putze</surname></personname></author>

    <copyright>
      <year>2007</year>
      <holder/>
    </copyright>

    <publisher>
      <publishername>
	 Euro-Par 2007: Parallel Processing. (LNCS 4641)
      </publishername>
    </publisher>
  </biblioentry>

</bibliography>

</chapter><|MERGE_RESOLUTION|>--- conflicted
+++ resolved
@@ -1,20 +1,8 @@
-<<<<<<< HEAD
-<?xml version='1.0'?>
-<!DOCTYPE chapter PUBLIC "-//OASIS//DTD DocBook XML V4.5//EN"
- "http://www.oasis-open.org/docbook/xml/4.5/docbookx.dtd"
-[ ]>
-
-<chapter id="manual.ext.parallel_mode" xreflabel="Parallel Mode">
-<?dbhtml filename="parallel_mode.html"?>
-
-<chapterinfo>
-=======
 <chapter xmlns="http://docbook.org/ns/docbook" version="5.0" 
 	 xml:id="manual.ext.parallel_mode" xreflabel="Parallel Mode">
 <?dbhtml filename="parallel_mode.html"?>
 
 <info><title>Parallel Mode</title>
->>>>>>> 3082eeb7
   <keywordset>
     <keyword>
       C++
@@ -113,26 +101,16 @@
 <section xml:id="manual.ext.parallel_mode.using" xreflabel="Using"><info><title>Using</title></info>
   
 
-<<<<<<< HEAD
-<sect2 id="parallel_mode.using.prereq_flags">
-  <title>Prerequisite Compiler Flags</title>
-=======
 <section xml:id="parallel_mode.using.prereq_flags"><info><title>Prerequisite Compiler Flags</title></info>
   
->>>>>>> 3082eeb7
 
 <para>
   Any use of parallel functionality requires additional compiler
   and runtime support, in particular support for OpenMP. Adding this support is
   not difficult: just compile your application with the compiler
   flag <literal>-fopenmp</literal>. This will link
-<<<<<<< HEAD
-  in <code>libgomp</code>, the GNU
-  OpenMP <ulink url="http://gcc.gnu.org/onlinedocs/libgomp">implementation</ulink>,
-=======
   in <code>libgomp</code>, the
   OpenMP <link xmlns:xlink="http://www.w3.org/1999/xlink" xlink:href="http://gcc.gnu.org/onlinedocs/libgomp/">GNU implementation</link>,
->>>>>>> 3082eeb7
   whose presence is mandatory.
 </para>
 
@@ -149,13 +127,8 @@
 
 </section>
 
-<<<<<<< HEAD
-<sect2 id="parallel_mode.using.parallel_mode">
-  <title>Using Parallel Mode</title>
-=======
 <section xml:id="parallel_mode.using.parallel_mode"><info><title>Using Parallel Mode</title></info>
   
->>>>>>> 3082eeb7
 
 <para>
   To use the libstdc++ parallel mode, compile your application with
@@ -179,13 +152,8 @@
 </para>
 </section>
 
-<<<<<<< HEAD
-<sect2 id="parallel_mode.using.specific">
-  <title>Using Specific Parallel Components</title>
-=======
 <section xml:id="parallel_mode.using.specific"><info><title>Using Specific Parallel Components</title></info>
   
->>>>>>> 3082eeb7
 
 <para>When it is not feasible to recompile your entire application, or
   only specific algorithms need to be parallel-aware, individual
@@ -498,13 +466,8 @@
   
   <para>
   </para>
-<<<<<<< HEAD
-<sect2 id="parallel_mode.design.intro" xreflabel="Intro">
-  <title>Interface Basics</title>
-=======
 <section xml:id="parallel_mode.design.intro" xreflabel="Intro"><info><title>Interface Basics</title></info>
   
->>>>>>> 3082eeb7
 
 <para>
 All parallel algorithms are intended to have signatures that are
@@ -572,13 +535,8 @@
 
 </section>
 
-<<<<<<< HEAD
-<sect2 id="parallel_mode.design.tuning" xreflabel="Tuning">
-  <title>Configuration and Tuning</title>
-=======
 <section xml:id="parallel_mode.design.tuning" xreflabel="Tuning"><info><title>Configuration and Tuning</title></info>
   
->>>>>>> 3082eeb7
 
 
 <section xml:id="parallel_mode.design.tuning.omp" xreflabel="OpenMP Environment"><info><title>Setting up the OpenMP Environment</title></info>
@@ -768,13 +726,8 @@
 <code>__gnu_parallel::_Settings::set</code>, respectively.
 Please note that the first call return a const object, so direct manipulation
 is forbidden.
-<<<<<<< HEAD
-See <ulink url="http://gcc.gnu.org/onlinedocs/libstdc++/latest-doxygen/a01005.html">
-  <filename class="headerfile">settings.h</filename></ulink>
-=======
 See <link xmlns:xlink="http://www.w3.org/1999/xlink" xlink:href="http://gcc.gnu.org/onlinedocs/libstdc++/latest-doxygen/a01005.html">
   <filename class="headerfile">settings.h</filename></link>
->>>>>>> 3082eeb7
 for complete details.
 </para>
 
@@ -802,13 +755,8 @@
 
 </section>
 
-<<<<<<< HEAD
-<sect2 id="parallel_mode.design.impl" xreflabel="Impl">
-  <title>Implementation Namespaces</title>
-=======
 <section xml:id="parallel_mode.design.impl" xreflabel="Impl"><info><title>Implementation Namespaces</title></info>
   
->>>>>>> 3082eeb7
 
 <para> One namespace contain versions of code that are always
 explicitly sequential:
@@ -883,11 +831,6 @@
 
 <bibliography xml:id="parallel_mode.biblio"><info><title>Bibliography</title></info>
 
-<<<<<<< HEAD
-<bibliography id="parallel_mode.biblio">
-<title>Bibliography</title>
-=======
->>>>>>> 3082eeb7
 
   <biblioentry>
     <citetitle>
