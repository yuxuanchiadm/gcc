--- conflicted
+++ resolved
@@ -260,10 +260,7 @@
     <listitem><para>GCC 4.6.0: libstdc++.so.6.0.15</para></listitem>
     <listitem><para>GCC 4.6.1: libstdc++.so.6.0.16</para></listitem>
     <listitem><para>GCC 4.7.0: libstdc++.so.6.0.17</para></listitem>
-<<<<<<< HEAD
-=======
     <listitem><para>GCC 4.8.0: libstdc++.so.6.0.18</para></listitem>
->>>>>>> bc75ee5f
     </itemizedlist>
     <para>
       Note 1: Error should be libstdc++.so.3.0.3.
@@ -326,10 +323,7 @@
     <listitem><para>GCC 4.6.0: GLIBCXX_3.4.15, CXXABI_1.3.5</para></listitem>
     <listitem><para>GCC 4.6.1: GLIBCXX_3.4.16, CXXABI_1.3.5</para></listitem>
     <listitem><para>GCC 4.7.0: GLIBCXX_3.4.17, CXXABI_1.3.6</para></listitem>
-<<<<<<< HEAD
-=======
     <listitem><para>GCC 4.8.0: GLIBCXX_3.4.18, CXXABI_1.3.7</para></listitem>
->>>>>>> bc75ee5f
     </itemizedlist>
     </listitem>
 
