<section xmlns="http://docbook.org/ns/docbook" version="5.0" 
	 xml:id="manual.intro.using.debug" xreflabel="Debugging Support">
<?dbhtml filename="debug.html"?>

<info><title>Debugging Support</title>
  <keywordset>
    <keyword>
      C++
    </keyword>
    <keyword>
      debug
    </keyword>
  </keywordset>
</info>



<para>
  There are numerous things that can be done to improve the ease with
  which C++ binaries are debugged when using the GNU tool chain. Here
  are some of them.
</para>

<section xml:id="debug.compiler"><info><title>Using <command>g++</command></title></info>

  <para>
    Compiler flags determine how debug information is transmitted
    between compilation and debug or analysis tools.
  </para>

  <para>
    The default optimizations and debug flags for a libstdc++ build
    are <code>-g -O2</code>. However, both debug and optimization
    flags can be varied to change debugging characteristics. For
    instance, turning off all optimization via the <code>-g -O0
    -fno-inline</code> flags will disable inlining and optimizations,
    and add debugging information, so that stepping through all functions,
    (including inlined constructors and destructors) is possible. In
    addition, <code>-fno-eliminate-unused-debug-types</code> can be
    used when additional debug information, such as nested class info,
    is desired.
</para>

<para>
  Or, the debug format that the compiler and debugger use to
  communicate information about source constructs can be changed via
  <code>-gdwarf-2</code> or <code>-gstabs</code> flags: some debugging
  formats permit more expressive type and scope information to be
  shown in gdb. Expressiveness can be enhanced by flags like
  <code>-g3</code>. The default debug information for a particular
  platform can be identified via the value set by the
  PREFERRED_DEBUGGING_TYPE macro in the gcc sources.
</para>

<para>
  Many other options are available: please see <link xmlns:xlink="http://www.w3.org/1999/xlink" xlink:href="http://gcc.gnu.org/onlinedocs/gcc/Debugging-Options.html#Debugging%20Options">"Options
  for Debugging Your Program"</link> in Using the GNU Compiler
  Collection (GCC) for a complete list.
</para>
</section>

<section xml:id="debug.req"><info><title>Debug Versions of Library Binary Files</title></info>


<para>
  If you would like debug symbols in libstdc++, there are two ways to
  build libstdc++ with debug flags. The first is to run make from the
  toplevel in a freshly-configured tree with
</para>
<programlisting>
     --enable-libstdcxx-debug
</programlisting>
<para>and perhaps</para>
<programlisting>
     --enable-libstdcxx-debug-flags='...'
</programlisting>
<para>
  to create a separate debug build. Both the normal build and the
  debug build will persist, without having to specify
  <code>CXXFLAGS</code>, and the debug library will be installed in a
  separate directory tree, in <code>(prefix)/lib/debug</code>. For
  more information, look at the <link linkend="manual.intro.setup.configure">configuration</link> section.
</para>

<para>
  A second approach is to use the configuration flags
</para>
<programlisting>
     make CXXFLAGS='-g3 -fno-inline -O0' all
</programlisting>

<para>
  This quick and dirty approach is often sufficient for quick
  debugging tasks, when you cannot or don't want to recompile your
  application to use the <link linkend="manual.ext.debug_mode">debug mode</link>.</para>
</section>

<section xml:id="debug.memory"><info><title>Memory Leak Hunting</title></info>


<para>
  There are various third party memory tracing and debug utilities
  that can be used to provide detailed memory allocation information
  about C++ code. An exhaustive list of tools is not going to be
  attempted, but includes <code>mtrace</code>, <code>valgrind</code>,
  <code>mudflap</code>, and the non-free commercial product
  <code>purify</code>. In addition, <code>libcwd</code> has a
  replacement for the global new and delete operators that can track
  memory allocation and deallocation and provide useful memory
  statistics.
</para>

<para>
  Regardless of the memory debugging tool being used, there is one
  thing of great importance to keep in mind when debugging C++ code
  that uses <code>new</code> and <code>delete</code>: there are
  different kinds of allocation schemes that can be used by <code>
  std::allocator </code>. For implementation details, see the <link linkend="manual.ext.allocator.mt">mt allocator</link> documentation and
  look specifically for <code>GLIBCXX_FORCE_NEW</code>.
</para>

<para>
  In a nutshell, the default allocator used by <code>
  std::allocator</code> is a high-performance pool allocator, and can
  give the mistaken impression that in a suspect executable, memory is
  being leaked, when in reality the memory "leak" is a pool being used
  by the library's allocator and is reclaimed after program
  termination.
</para>

<para>
  For valgrind, there are some specific items to keep in mind. First
  of all, use a version of valgrind that will work with current GNU
  C++ tools: the first that can do this is valgrind 1.0.4, but later
  versions should work at least as well. Second of all, use a
  completely unoptimized build to avoid confusing valgrind. Third, use
  GLIBCXX_FORCE_NEW to keep extraneous pool allocation noise from
  cluttering debug information.
</para>

<para>
  Fourth, it may be necessary to force deallocation in other libraries
  as well, namely the "C" library. On linux, this can be accomplished
  with the appropriate use of the <code>__cxa_atexit</code> or
  <code>atexit</code> functions.
</para>

<programlisting>
   #include &lt;cstdlib&gt;

   extern "C" void __libc_freeres(void);

   void do_something() { }

   int main()
   {
     atexit(__libc_freeres);
     do_something();
     return 0;
   }
</programlisting>


<para>or, using <code>__cxa_atexit</code>:</para>

<programlisting>
   extern "C" void __libc_freeres(void);
   extern "C" int __cxa_atexit(void (*func) (void *), void *arg, void *d);

   void do_something() { }

   int main()
   {
      extern void* __dso_handle __attribute__ ((__weak__));
      __cxa_atexit((void (*) (void *)) __libc_freeres, NULL,
		   &amp;__dso_handle ? __dso_handle : NULL);
      do_test();
      return 0;
   }
</programlisting>

<para>
  Suggested valgrind flags, given the suggestions above about setting
  up the runtime environment, library, and test file, might be:
</para>
<programlisting>
   valgrind -v --num-callers=20 --leak-check=yes --leak-resolution=high --show-reachable=yes a.out
</programlisting>

</section>

<section xml:id="debug.races"><info><title>Data Race Hunting</title></info>
<para>
  All synchronization primitives used in the library internals should be
  understood by race detectors so that they do not produce false reports.
</para>

<para>
  We use two annotations (macros) to explain low-level synchronization 
  to race detectors:
  <code>_GLIBCXX_SYNCHRONIZATION_HAPPENS_BEFORE()</code> and
  <code> _GLIBCXX_SYNCHRONIZATION_HAPPENS_AFTER()</code>.
  By default, these two macros are defined empty -- anyone who wants
  to use a race detector will need to redefine these macros to call an
  appropriate API.
  Since these macros are empty by default, redefining them in the user code
  will affect only the inline template code, e.g. <code>shared_ptr</code>.
  In order to redefine the macros in <code>basic_string</code> one will
  need to disable extern templates (by defining 
  <code>_GLIBCXX_EXTERN_TEMPLATE=-1</code>) or rebuild the 
  <code>.so</code> file.
  The rest of the cases (currently, <code>ios_base::Init::~Init</code>,
  <code>locale::_Impl</code> and <code>locale::facet</code>) will require
  to rebuild the <code>.so</code> file.
</para>

<para>
  The approach described above works at least with the following race 
  detection tools:
  <link xmlns:xlink="http://www.w3.org/1999/xlink" 
  xlink:href="http://valgrind.org/docs/manual/drd-manual.html">
  DRD </link>,
  <link xmlns:xlink="http://www.w3.org/1999/xlink" 
  xlink:href="http://valgrind.org/docs/manual/hg-manual.html"> 
  Helgrind </link>,
  <link xmlns:xlink="http://www.w3.org/1999/xlink" 
  xlink:href="http://code.google.com/p/data-race-test"> 
  ThreadSanitizer </link>.
</para>

<para>
  With DRD, Helgrind and ThreadSanitizer you will need to define
  the macros like this:
<programlisting>
  #define _GLIBCXX_SYNCHRONIZATION_HAPPENS_BEFORE(A) ANNOTATE_HAPPENS_BEFORE(A)
  #define _GLIBCXX_SYNCHRONIZATION_HAPPENS_AFTER(A)  ANNOTATE_HAPPENS_AFTER(A)
</programlisting>
  Refer to the documentation of each particular tool for the details.
</para>

</section>

<section xml:id="debug.gdb"><info><title>Using <command>gdb</command></title></info>

  <para>
  </para>

<para>
  Many options are available for gdb itself: please see <link xmlns:xlink="http://www.w3.org/1999/xlink" xlink:href="http://sources.redhat.com/gdb/current/onlinedocs/gdb_13.html#SEC125">
  "GDB features for C++" </link> in the gdb documentation. Also
  recommended: the other parts of this manual.
</para>

<para>
  These settings can either be switched on in at the gdb command line,
  or put into a .gdbint file to establish default debugging
  characteristics, like so:
</para>

<programlisting>
   set print pretty on
   set print object on
   set print static-members on
   set print vtbl on
   set print demangle on
   set demangle-style gnu-v3
</programlisting>
<<<<<<< HEAD

<para>
  Starting with version 7.0, GDB includes support for writing
  pretty-printers in Python.  Pretty printers for STL classes are
  distributed with GCC from version 4.5.0.  The most recent version of
  these printers are always found in libstdc++ svn repository.
  To enable these printers, check-out the latest printers to a local
  directory:
</para>

<programlisting>
  svn co svn://gcc.gnu.org/svn/gcc/trunk/libstdc++-v3/python 
</programlisting>

<para>
  Next, add the following section to your ~/.gdbinit  The path must
  match the location where the Python module above was checked-out.
  So if checked out to: /home/maude/gdb_printers/, the path would be as
  written in the example below.
</para>

<programlisting>
  python
  import sys
  sys.path.insert(0, '/home/maude/gdb_printers/python')
  from libstdcxx.v6.printers import register_libstdcxx_printers
  register_libstdcxx_printers (None)
  end
</programlisting>

<para>
  The path should be the only element that needs to be adjusted in the
  example.  Once loaded, STL classes that the printers support
  should print in a more human-readable format.  To print the classes
  in the old style, use the /r (raw) switch in the print command
  (i.e., print /r foo).  This will print the classes as if the Python
  pretty-printers were not loaded.
</para>

<para>
  For additional information on STL support and GDB please visit:
  <ulink url="http://sourceware.org/gdb/wiki/STLSupport"> "GDB Support
  for STL" </ulink> in the GDB wiki.  Additionally, in-depth
  documentation and discussion of the pretty printing feature can be
  found in "Pretty Printing" node in the GDB manual.  You can find
  on-line versions of the GDB user manual in GDB's homepage, at
  <ulink url="http://sourceware.org/gdb/"> "GDB: The GNU Project
  Debugger" </ulink>.
</para>

</sect2>
=======
>>>>>>> 779871ac

<para>
  Starting with version 7.0, GDB includes support for writing
  pretty-printers in Python.  Pretty printers for STL classes are
  distributed with GCC from version 4.5.0.  The most recent version of
  these printers are always found in libstdc++ svn repository.
  To enable these printers, check-out the latest printers to a local
  directory:
</para>

<programlisting>
  svn co svn://gcc.gnu.org/svn/gcc/trunk/libstdc++-v3/python
</programlisting>

<para>
  Next, add the following section to your ~/.gdbinit  The path must
  match the location where the Python module above was checked-out.
  So if checked out to: /home/maude/gdb_printers/, the path would be as
  written in the example below.
</para>

<programlisting>
  python
  import sys
  sys.path.insert(0, '/home/maude/gdb_printers/python')
  from libstdcxx.v6.printers import register_libstdcxx_printers
  register_libstdcxx_printers (None)
  end
</programlisting>

<para>
  The path should be the only element that needs to be adjusted in the
  example.  Once loaded, STL classes that the printers support
  should print in a more human-readable format.  To print the classes
  in the old style, use the /r (raw) switch in the print command
  (i.e., print /r foo).  This will print the classes as if the Python
  pretty-printers were not loaded.
</para>

<para>
  For additional information on STL support and GDB please visit:
  <link xmlns:xlink="http://www.w3.org/1999/xlink" xlink:href="http://sourceware.org/gdb/wiki/STLSupport"> "GDB Support
  for STL" </link> in the GDB wiki.  Additionally, in-depth
  documentation and discussion of the pretty printing feature can be
  found in "Pretty Printing" node in the GDB manual.  You can find
  on-line versions of the GDB user manual in GDB's homepage, at
  <link xmlns:xlink="http://www.w3.org/1999/xlink" xlink:href="http://sourceware.org/gdb/"> "GDB: The GNU Project
  Debugger" </link>.
</para>

</section>

<section xml:id="debug.exceptions"><info><title>Tracking uncaught exceptions</title></info>

<para>
  The <link linkend="support.termination.verbose">verbose
  termination handler</link> gives information about uncaught
  exceptions which are killing the program.  It is described in the
  linked-to page.
</para>
</section>

<section xml:id="debug.debug_mode"><info><title>Debug Mode</title></info>

  <para> The <link linkend="manual.ext.debug_mode">Debug Mode</link>
  has compile and run-time checks for many containers.
  </para>
</section>

<section xml:id="debug.compile_time_checks"><info><title>Compile Time Checking</title></info>

  <para> The <link linkend="manual.ext.compile_checks">Compile-Time
  Checks</link> Extension has compile-time checks for many algorithms.
  </para>
</section>

<section xml:id="debug.profile_mode" xreflabel="debug.profile_mode"><info><title>Profile-based Performance Analysis</title></info>

  <para> The <link linkend="manual.ext.profile_mode">Profile-based
  Performance Analysis</link> Extension has performance checks for many
  algorithms.
  </para>
</section>

<<<<<<< HEAD
<sect2 id="debug.profile_mode" xreflabel="debug.profile_mode">
<title>Profile-based Performance Analysis</title>
  <para> The <link linkend="manual.ext.profile_mode">Profile-based 
  Performance Analysis</link> Extension has performance checks for many 
  algorithms.
  </para>
</sect2>

</sect1>
=======
</section>
>>>>>>> 779871ac
<|MERGE_RESOLUTION|>--- conflicted
+++ resolved
@@ -265,60 +265,6 @@
    set print demangle on
    set demangle-style gnu-v3
 </programlisting>
-<<<<<<< HEAD
-
-<para>
-  Starting with version 7.0, GDB includes support for writing
-  pretty-printers in Python.  Pretty printers for STL classes are
-  distributed with GCC from version 4.5.0.  The most recent version of
-  these printers are always found in libstdc++ svn repository.
-  To enable these printers, check-out the latest printers to a local
-  directory:
-</para>
-
-<programlisting>
-  svn co svn://gcc.gnu.org/svn/gcc/trunk/libstdc++-v3/python 
-</programlisting>
-
-<para>
-  Next, add the following section to your ~/.gdbinit  The path must
-  match the location where the Python module above was checked-out.
-  So if checked out to: /home/maude/gdb_printers/, the path would be as
-  written in the example below.
-</para>
-
-<programlisting>
-  python
-  import sys
-  sys.path.insert(0, '/home/maude/gdb_printers/python')
-  from libstdcxx.v6.printers import register_libstdcxx_printers
-  register_libstdcxx_printers (None)
-  end
-</programlisting>
-
-<para>
-  The path should be the only element that needs to be adjusted in the
-  example.  Once loaded, STL classes that the printers support
-  should print in a more human-readable format.  To print the classes
-  in the old style, use the /r (raw) switch in the print command
-  (i.e., print /r foo).  This will print the classes as if the Python
-  pretty-printers were not loaded.
-</para>
-
-<para>
-  For additional information on STL support and GDB please visit:
-  <ulink url="http://sourceware.org/gdb/wiki/STLSupport"> "GDB Support
-  for STL" </ulink> in the GDB wiki.  Additionally, in-depth
-  documentation and discussion of the pretty printing feature can be
-  found in "Pretty Printing" node in the GDB manual.  You can find
-  on-line versions of the GDB user manual in GDB's homepage, at
-  <ulink url="http://sourceware.org/gdb/"> "GDB: The GNU Project
-  Debugger" </ulink>.
-</para>
-
-</sect2>
-=======
->>>>>>> 779871ac
 
 <para>
   Starting with version 7.0, GDB includes support for writing
@@ -403,16 +349,4 @@
   </para>
 </section>
 
-<<<<<<< HEAD
-<sect2 id="debug.profile_mode" xreflabel="debug.profile_mode">
-<title>Profile-based Performance Analysis</title>
-  <para> The <link linkend="manual.ext.profile_mode">Profile-based 
-  Performance Analysis</link> Extension has performance checks for many 
-  algorithms.
-  </para>
-</sect2>
-
-</sect1>
-=======
-</section>
->>>>>>> 779871ac
+</section>