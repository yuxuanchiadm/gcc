--- conflicted
+++ resolved
@@ -1,15 +1,8 @@
-<<<<<<< HEAD
-<sect1 id="appendix.porting.internals" xreflabel="Portin Internals">
-<?dbhtml filename="internals.html"?>
-
-<sect1info>
-=======
 <section xmlns="http://docbook.org/ns/docbook" version="5.0" 
 	 xml:id="appendix.porting.internals" xreflabel="Portin Internals">
 <?dbhtml filename="internals.html"?>
 
 <info><title>Porting to New Hardware or Operating Systems</title>
->>>>>>> 3bd7a983
   <keywordset>
     <keyword>
       ISO C++
@@ -53,13 +46,8 @@
    </para>
 
 
-<<<<<<< HEAD
-<sect2 id="internals.os">
-<title>Operating System</title>
-=======
 <section xml:id="internals.os"><info><title>Operating System</title></info>
 
->>>>>>> 3bd7a983
 
 <para>If you are porting to a new operating system (as opposed to a new chip
 using an existing operating system), you will need to create a new
@@ -167,13 +155,8 @@
 </section>
 
 
-<<<<<<< HEAD
-<sect2 id="internals.cpu">
-<title>CPU</title>
-=======
 <section xml:id="internals.cpu"><info><title>CPU</title></info>
 
->>>>>>> 3bd7a983
 
 <para>If you are porting to a new chip (as opposed to a new operating system
 running on an existing chip), you will need to create a new directory in the
@@ -206,11 +189,6 @@
 
 <section xml:id="internals.char_types"><info><title>Character Types</title></info>
 
-<<<<<<< HEAD
-<sect2 id="internals.char_types">
-<title>Character Types</title>
-=======
->>>>>>> 3bd7a983
 
 <para>The library requires that you provide three header files to implement
 character classification, analogous to that provided by the C libraries
@@ -427,11 +405,6 @@
 
 <section xml:id="internals.thread_safety"><info><title>Thread Safety</title></info>
 
-<<<<<<< HEAD
-<sect2 id="internals.thread_safety">
-<title>Thread Safety</title>
-=======
->>>>>>> 3bd7a983
 
 <para>The C++ library string functionality requires a couple of atomic
 operations to provide thread-safety.  If you don't take any special
@@ -515,11 +488,6 @@
 
 <section xml:id="internals.numeric_limits"><info><title>Numeric Limits</title></info>
 
-<<<<<<< HEAD
-<sect2 id="internals.numeric_limits">
-<title>Numeric Limits</title>
-=======
->>>>>>> 3bd7a983
 
 <para>The C++ library requires information about the fundamental data types,
 such as the minimum and maximum representable values of each type.
@@ -542,11 +510,6 @@
 
 <section xml:id="internals.libtool"><info><title>Libtool</title></info>
 
-<<<<<<< HEAD
-<sect2 id="internals.libtool">
-<title>Libtool</title>
-=======
->>>>>>> 3bd7a983
 
 <para>The C++ library is compiled, archived and linked with libtool.
 Explaining the full workings of libtool is beyond the scope of this
