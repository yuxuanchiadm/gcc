<?xml version='1.0'?>
<!DOCTYPE appendix PUBLIC "-//OASIS//DTD DocBook XML V4.5//EN"
 "http://www.oasis-open.org/docbook/xml/4.5/docbookx.dtd"
[ ]>

<appendix id="appendix.contrib" xreflabel="Contributing">
<?dbhtml filename="appendix_contributing.html"?>

<appendixinfo>
  <keywordset>
    <keyword>
      ISO C++
    </keyword>
    <keyword>
      library
    </keyword>
  </keywordset>
</appendixinfo>

<title>
  Contributing
  <indexterm>
    <primary>Appendix</primary>
    <secondary>Contributing</secondary>
  </indexterm>
</title>

<para>
  The GNU C++ Library follows an open development model. Active
  contributors are assigned maintainer-ship responsibility, and given
  write access to the source repository. First time contributors
  should follow this procedure:
</para>

<sect1 id="contrib.list" xreflabel="Contributor Checklist">
  <title>Contributor Checklist</title>

  <sect2 id="list.reading">
    <title>Reading</title>

    <itemizedlist>
      <listitem>
	<para>
	  Get and read the relevant sections of the C++ language
	  specification. Copies of the full ISO 14882 standard are
	  available on line via the ISO mirror site for committee
	  members. Non-members, or those who have not paid for the
	  privilege of sitting on the committee and sustained their
	  two meeting commitment for voting rights, may get a copy of
	  the standard from their respective national standards
	  organization. In the USA, this national standards
	  organization is ANSI and their web-site is right
<<<<<<< HEAD
	  <ulink url="http://www.ansi.org">here.</ulink>
	  (And if you've already registered with them, clicking this link will take you to directly to the place where you can
	  <ulink url="http://webstore.ansi.org/RecordDetail.aspx?sku=ISO%2FIEC+14882:2003">buy the standard on-line</ulink>.)
=======
	  <ulink url="http://www.ansi.org">here.</ulink> 
	  (And if you've already registered with them, clicking this link will take you to directly to the place where you can 
	  <ulink url="http://webstore.ansi.org/RecordDetail.aspx?sku=ISO/IEC%2014882:2003">buy the standard on-line.)</ulink>
>>>>>>> e33a1692
	</para>
      </listitem>

      <listitem>
	<para>
	  The library working group bugs, and known defects, can
	  be obtained here:
	  <ulink url="http://www.open-std.org/jtc1/sc22/wg21/">http://www.open-std.org/jtc1/sc22/wg21 </ulink>
	</para>
      </listitem>

      <listitem>
	<para>
	  The newsgroup dedicated to standardization issues is
	  comp.std.c++: this FAQ for this group is quite useful and
	  can be
	  found <ulink url="http://www.comeaucomputing.com/csc/faq.html">
	  here </ulink>.
      </para>
      </listitem>

      <listitem>
	<para>
	  Peruse
	  the <ulink url="http://www.gnu.org/prep/standards">GNU
	  Coding Standards</ulink>, and chuckle when you hit the part
	  about <quote>Using Languages Other Than C</quote>.
	</para>
      </listitem>

      <listitem>
	<para>
	  Be familiar with the extensions that preceded these
	  general GNU rules. These style issues for libstdc++ can be
	  found <link linkend="contrib.coding_style">here</link>.
      </para>
      </listitem>

      <listitem>
	<para>
	  And last but certainly not least, read the
	  library-specific information
	  found <link linkend="appendix.porting"> here</link>.
      </para>
      </listitem>
    </itemizedlist>

  </sect2>
  <sect2 id="list.copyright">
    <title>Assignment</title>
    <para>
      Small changes can be accepted without a copyright assignment form on
      file. New code and additions to the library need completed copyright
      assignment form on file at the FSF. Note: your employer may be required
      to fill out appropriate disclaimer forms as well.
    </para>

    <para>
      Historically, the libstdc++ assignment form added the following
      question:
    </para>

    <para>
      <quote>
	Which Belgian comic book character is better, Tintin or Asterix, and
	why?
      </quote>
    </para>

    <para>
      While not strictly necessary, humoring the maintainers and answering
      this question would be appreciated.
    </para>

    <para>
      For more information about getting a copyright assignment, please see
      <ulink url="http://www.gnu.org/prep/maintain/html_node/Legal-Matters.html">Legal
	Matters</ulink>.
    </para>

    <para>
      Please contact Benjamin Kosnik at
      <email>bkoz+assign@redhat.com</email> if you are confused
      about the assignment or have general licensing questions. When
      requesting an assignment form from
      <email>mailto:assign@gnu.org</email>, please cc the libstdc++
      maintainer above so that progress can be monitored.
    </para>
  </sect2>

  <sect2 id="list.getting">
    <title>Getting Sources</title>
    <para>
      <ulink url="http://gcc.gnu.org/svnwrite.html">Getting write access
	(look for &quot;Write after approval&quot;)</ulink>
    </para>
  </sect2>

  <sect2 id="list.patches">
    <title>Submitting Patches</title>

    <para>
      Every patch must have several pieces of information before it can be
      properly evaluated. Ideally (and to ensure the fastest possible
      response from the maintainers) it would have all of these pieces:
    </para>

    <itemizedlist>
      <listitem>
	<para>
	  A description of the bug and how your patch fixes this
	  bug. For new features a description of the feature and your
	  implementation.
	</para>
      </listitem>

      <listitem>
	<para>
	  A ChangeLog entry as plain text; see the various
	  ChangeLog files for format and content. If you are
	  using emacs as your editor, simply position the insertion
	  point at the beginning of your change and hit CX-4a to bring
	  up the appropriate ChangeLog entry. See--magic! Similar
	  functionality also exists for vi.
	</para>
      </listitem>

      <listitem>
	<para>
	  A testsuite submission or sample program that will
	  easily and simply show the existing error or test new
	  functionality.
	</para>
      </listitem>

      <listitem>
	<para>
	  The patch itself. If you are accessing the SVN
	  repository use <command>svn update; svn diff NEW</command>;
	  else, use <command>diff -cp OLD NEW</command> ... If your
	  version of diff does not support these options, then get the
	  latest version of GNU
	  diff. The <ulink url="http://gcc.gnu.org/wiki/SvnTricks">SVN
	  Tricks</ulink> wiki page has information on customising the
	  output of <code>svn diff</code>.
	</para>
      </listitem>

      <listitem>
	<para>
	  When you have all these pieces, bundle them up in a
	  mail message and send it to libstdc++@gcc.gnu.org. All
	  patches and related discussion should be sent to the
	  libstdc++ mailing list.
	</para>
      </listitem>
    </itemizedlist>

  </sect2>

</sect1>

<sect1 id="contrib.organization" xreflabel="Source Organization">
  <?dbhtml filename="source_organization.html"?>
  <title>Directory Layout and Source Conventions</title>

  <para>
    The unpacked source directory of libstdc++ contains the files
    needed to create the GNU C++ Library.
  </para>

  <literallayout>
It has subdirectories:

  doc
    Files in HTML and text format that document usage, quirks of the
    implementation, and contributor checklists.

  include
    All header files for the C++ library are within this directory,
    modulo specific runtime-related files that are in the libsupc++
    directory.

    include/std
      Files meant to be found by #include &lt;name&gt; directives in
      standard-conforming user programs.

    include/c
      Headers intended to directly include standard C headers.
      [NB: this can be enabled via --enable-cheaders=c]

    include/c_global
      Headers intended to include standard C headers in
      the global namespace, and put select names into the std::
      namespace.  [NB: this is the default, and is the same as
      --enable-cheaders=c_global]

    include/c_std
      Headers intended to include standard C headers
      already in namespace std, and put select names into the std::
      namespace.  [NB: this is the same as --enable-cheaders=c_std]

    include/bits
      Files included by standard headers and by other files in
      the bits directory.

    include/backward
      Headers provided for backward compatibility, such as &lt;iostream.h&gt;.
      They are not used in this library.

    include/ext
      Headers that define extensions to the standard library.  No
      standard header refers to any of them.

  scripts
    Scripts that are used during the configure, build, make, or test
    process.

  src
    Files that are used in constructing the library, but are not
    installed.

  testsuites/[backward, demangle, ext, performance, thread, 17_* to 27_*]
    Test programs are here, and may be used to begin to exercise the
    library.  Support for "make check" and "make check-install" is
    complete, and runs through all the subdirectories here when this
    command is issued from the build directory.  Please note that
    "make check" requires DejaGNU 1.4 or later to be installed.  Please
    note that "make check-script" calls the script mkcheck, which
    requires bash, and which may need the paths to bash adjusted to
    work properly, as /bin/bash is assumed.

Other subdirectories contain variant versions of certain files
that are meant to be copied or linked by the configure script.
Currently these are:

  config/abi
  config/cpu
  config/io
  config/locale
  config/os

In addition, a subdirectory holds the convenience library libsupc++.

  libsupc++
    Contains the runtime library for C++, including exception
    handling and memory allocation and deallocation, RTTI, terminate
    handlers, etc.

Note that glibc also has a bits/ subdirectory.  We will either
need to be careful not to collide with names in its bits/
directory; or rename bits to (e.g.) cppbits/.

In files throughout the system, lines marked with an "XXX" indicate
a bug or incompletely-implemented feature.  Lines marked "XXX MT"
indicate a place that may require attention for multi-thread safety.
  </literallayout>

</sect1>

<sect1 id="contrib.coding_style" xreflabel="Coding Style">
  <?dbhtml filename="source_code_style.html"?>
  <title>Coding Style</title>
  <para>
  </para>
  <sect2 id="coding_style.bad_identifiers">
    <title>Bad Identifiers</title>
    <para>
      Identifiers that conflict and should be avoided.
    </para>

    <literallayout>
      This is the list of names <quote>reserved to the
      implementation</quote> that have been claimed by certain
      compilers and system headers of interest, and should not be used
      in the library. It will grow, of course.  We generally are
      interested in names that are not all-caps, except for those like
      "_T"

      For Solaris:
      _B
      _C
      _L
      _N
      _P
      _S
      _U
      _X
      _E1
      ..
      _E24

      Irix adds:
      _A
      _G

      MS adds:
      _T

      BSD adds:
      __used
      __unused
      __inline
      _Complex
      __istype
      __maskrune
      __tolower
      __toupper
      __wchar_t
      __wint_t
      _res
      _res_ext
      __tg_*

      SPU adds:
      __ea

      For GCC:

      [Note that this list is out of date. It applies to the old
      name-mangling; in G++ 3.0 and higher a different name-mangling is
      used. In addition, many of the bugs relating to G++ interpreting
      these names as operators have been fixed.]

      The full set of __* identifiers (combined from gcc/cp/lex.c and
      gcc/cplus-dem.c) that are either old or new, but are definitely
      recognized by the demangler, is:

      __aa
      __aad
      __ad
      __addr
      __adv
      __aer
      __als
      __alshift
      __amd
      __ami
      __aml
      __amu
      __aor
      __apl
      __array
      __ars
      __arshift
      __as
      __bit_and
      __bit_ior
      __bit_not
      __bit_xor
      __call
      __cl
      __cm
      __cn
      __co
      __component
      __compound
      __cond
      __convert
      __delete
      __dl
      __dv
      __eq
      __er
      __ge
      __gt
      __indirect
      __le
      __ls
      __lt
      __max
      __md
      __method_call
      __mi
      __min
      __minus
      __ml
      __mm
      __mn
      __mult
      __mx
      __ne
      __negate
      __new
      __nop
      __nt
      __nw
      __oo
      __op
      __or
      __pl
      __plus
      __postdecrement
      __postincrement
      __pp
      __pt
      __rf
      __rm
      __rs
      __sz
      __trunc_div
      __trunc_mod
      __truth_andif
      __truth_not
      __truth_orif
      __vc
      __vd
      __vn

      SGI badnames:
      __builtin_alloca
      __builtin_fsqrt
      __builtin_sqrt
      __builtin_fabs
      __builtin_dabs
      __builtin_cast_f2i
      __builtin_cast_i2f
      __builtin_cast_d2ll
      __builtin_cast_ll2d
      __builtin_copy_dhi2i
      __builtin_copy_i2dhi
      __builtin_copy_dlo2i
      __builtin_copy_i2dlo
      __add_and_fetch
      __sub_and_fetch
      __or_and_fetch
      __xor_and_fetch
      __and_and_fetch
      __nand_and_fetch
      __mpy_and_fetch
      __min_and_fetch
      __max_and_fetch
      __fetch_and_add
      __fetch_and_sub
      __fetch_and_or
      __fetch_and_xor
      __fetch_and_and
      __fetch_and_nand
      __fetch_and_mpy
      __fetch_and_min
      __fetch_and_max
      __lock_test_and_set
      __lock_release
      __lock_acquire
      __compare_and_swap
      __synchronize
      __high_multiply
      __unix
      __sgi
      __linux__
      __i386__
      __i486__
      __cplusplus
      __embedded_cplusplus
      // long double conversion members mangled as __opr
      // http://gcc.gnu.org/ml/libstdc++/1999-q4/msg00060.html
      __opr
    </literallayout>
  </sect2>

  <sect2 id="coding_style.example">
    <title>By Example</title>
    <literallayout>
      This library is written to appropriate C++ coding standards. As such,
      it is intended to precede the recommendations of the GNU Coding
      Standard, which can be referenced in full here:

      <ulink url="http://www.gnu.org/prep/standards/standards.html#Formatting">http://www.gnu.org/prep/standards/standards.html#Formatting</ulink>

      The rest of this is also interesting reading, but skip the "Design
      Advice" part.

      The GCC coding conventions are here, and are also useful:
      <ulink url="http://gcc.gnu.org/codingconventions.html">http://gcc.gnu.org/codingconventions.html</ulink>

      In addition, because it doesn't seem to be stated explicitly anywhere
      else, there is an 80 column source limit.

      <filename>ChangeLog</filename> entries for member functions should use the
      classname::member function name syntax as follows:

<code>
1999-04-15  Dennis Ritchie  &lt;dr@att.com&gt;

      * src/basic_file.cc (__basic_file::open): Fix thinko in
      _G_HAVE_IO_FILE_OPEN bits.
</code>

      Notable areas of divergence from what may be previous local practice
      (particularly for GNU C) include:

      01. Pointers and references
      <code>
        char* p = "flop";
        char&amp; c = *p;
          -NOT-
        char *p = "flop";  // wrong
        char &amp;c = *p;      // wrong
      </code>

      Reason: In C++, definitions are mixed with executable code. Here,
      <code>p</code> is being initialized, not <code>*p</code>.  This is near-universal
      practice among C++ programmers; it is normal for C hackers
      to switch spontaneously as they gain experience.

      02. Operator names and parentheses
      <code>
        operator==(type)
          -NOT-
        operator == (type)  // wrong
      </code>

      Reason: The <code>==</code> is part of the function name. Separating
      it makes the declaration look like an expression.

      03. Function names and parentheses
      <code>
        void mangle()
          -NOT-
        void mangle ()  // wrong
      </code>

      Reason: no space before parentheses (except after a control-flow
      keyword) is near-universal practice for C++. It identifies the
      parentheses as the function-call operator or declarator, as
      opposed to an expression or other overloaded use of parentheses.

      04. Template function indentation
      <code>
        template&lt;typename T&gt;
          void
          template_function(args)
          { }
          -NOT-
        template&lt;class T&gt;
        void template_function(args) {};
      </code>

      Reason: In class definitions, without indentation whitespace is
      needed both above and below the declaration to distinguish
      it visually from other members. (Also, re: "typename"
      rather than "class".)  <code>T</code> often could be <code>int</code>, which is
      not a class. ("class", here, is an anachronism.)

      05. Template class indentation
      <code>
        template&lt;typename _CharT, typename _Traits&gt;
          class basic_ios : public ios_base
          {
          public:
            // Types:
          };
          -NOT-
        template&lt;class _CharT, class _Traits&gt;
        class basic_ios : public ios_base
          {
          public:
            // Types:
          };
          -NOT-
        template&lt;class _CharT, class _Traits&gt;
          class basic_ios : public ios_base
        {
          public:
            // Types:
        };
      </code>

      06. Enumerators
      <code>
        enum
        {
          space = _ISspace,
          print = _ISprint,
          cntrl = _IScntrl
        };
          -NOT-
        enum { space = _ISspace, print = _ISprint, cntrl = _IScntrl };
      </code>

      07. Member initialization lists
      All one line, separate from class name.

      <code>
        gribble::gribble()
        : _M_private_data(0), _M_more_stuff(0), _M_helper(0)
        { }
          -NOT-
        gribble::gribble() : _M_private_data(0), _M_more_stuff(0), _M_helper(0)
        { }
      </code>

      08. Try/Catch blocks
      <code>
        try
          {
            //
          }
        catch (...)
          {
            //
          }
          -NOT-
        try {
          //
        } catch(...) {
          //
        }
      </code>

      09. Member functions declarations and definitions
      Keywords such as extern, static, export, explicit, inline, etc
      go on the line above the function name. Thus

      <code>
      virtual int
      foo()
      -NOT-
      virtual int foo()
      </code>

      Reason: GNU coding conventions dictate return types for functions
      are on a separate line than the function name and parameter list
      for definitions. For C++, where we have member functions that can
      be either inline definitions or declarations, keeping to this
      standard allows all member function names for a given class to be
      aligned to the same margin, increasing readability.


      10. Invocation of member functions with "this-&gt;"
      For non-uglified names, use <code>this-&gt;name</code> to call the function.

      <code>
      this-&gt;sync()
      -NOT-
      sync()
      </code>

      Reason: Koenig lookup.

      11. Namespaces
      <code>
      namespace std
      {
        blah blah blah;
      } // namespace std

      -NOT-

      namespace std {
        blah blah blah;
      } // namespace std
      </code>

      12. Spacing under protected and private in class declarations:
      space above, none below
      i.e.

      <code>
      public:
        int foo;

      -NOT-
      public:

        int foo;
      </code>

      13. Spacing WRT return statements.
      no extra spacing before returns, no parenthesis
      i.e.

      <code>
      }
      return __ret;

      -NOT-
      }

      return __ret;

      -NOT-

      }
      return (__ret);
      </code>


      14. Location of global variables.
      All global variables of class type, whether in the "user visible"
      space (e.g., <code>cin</code>) or the implementation namespace, must be defined
      as a character array with the appropriate alignment and then later
      re-initialized to the correct value.

      This is due to startup issues on certain platforms, such as AIX.
      For more explanation and examples, see <filename>src/globals.cc</filename>. All such
      variables should be contained in that file, for simplicity.

      15. Exception abstractions
      Use the exception abstractions found in <filename class="headerfile">functexcept.h</filename>, which allow
      C++ programmers to use this library with <literal>-fno-exceptions</literal>.  (Even if
      that is rarely advisable, it's a necessary evil for backwards
      compatibility.)

      16. Exception error messages
      All start with the name of the function where the exception is
      thrown, and then (optional) descriptive text is added. Example:

      <code>
      __throw_logic_error(__N("basic_string::_S_construct NULL not valid"));
      </code>

      Reason: The verbose terminate handler prints out <code>exception::what()</code>,
      as well as the typeinfo for the thrown exception. As this is the
      default terminate handler, by putting location info into the
      exception string, a very useful error message is printed out for
      uncaught exceptions. So useful, in fact, that non-programmers can
      give useful error messages, and programmers can intelligently
      speculate what went wrong without even using a debugger.

      17. The doxygen style guide to comments is a separate document,
      see index.

      The library currently has a mixture of GNU-C and modern C++ coding
      styles. The GNU C usages will be combed out gradually.

      Name patterns:

      For nonstandard names appearing in Standard headers, we are constrained
      to use names that begin with underscores. This is called "uglification".
      The convention is:

      Local and argument names:  <literal>__[a-z].*</literal>

      Examples:  <code>__count  __ix  __s1</code>

      Type names and template formal-argument names: <literal>_[A-Z][^_].*</literal>

      Examples:  <code>_Helper  _CharT  _N</code>

      Member data and function names: <literal>_M_.*</literal>

      Examples:  <code>_M_num_elements  _M_initialize ()</code>

      Static data members, constants, and enumerations: <literal>_S_.*</literal>

      Examples: <code>_S_max_elements  _S_default_value</code>

      Don't use names in the same scope that differ only in the prefix,
      e.g. _S_top and _M_top. See BADNAMES for a list of forbidden names.
      (The most tempting of these seem to be and "_T" and "__sz".)

      Names must never have "__" internally; it would confuse name
      unmanglers on some targets. Also, never use "__[0-9]", same reason.

      --------------------------

      [BY EXAMPLE]
      <code>

      #ifndef  _HEADER_
      #define  _HEADER_ 1

      namespace std
      {
        class gribble
        {
        public:
          gribble() throw();

          gribble(const gribble&amp;);

          explicit
          gribble(int __howmany);

          gribble&amp;
          operator=(const gribble&amp;);

          virtual
          ~gribble() throw ();

          // Start with a capital letter, end with a period.
          inline void
          public_member(const char* __arg) const;

          // In-class function definitions should be restricted to one-liners.
          int
          one_line() { return 0 }

          int
          two_lines(const char* arg)
          { return strchr(arg, 'a'); }

          inline int
          three_lines();  // inline, but defined below.

          // Note indentation.
          template&lt;typename _Formal_argument&gt;
            void
            public_template() const throw();

          template&lt;typename _Iterator&gt;
            void
            other_template();

        private:
          class _Helper;

          int _M_private_data;
          int _M_more_stuff;
          _Helper* _M_helper;
          int _M_private_function();

          enum _Enum
            {
              _S_one,
              _S_two
            };

          static void
          _S_initialize_library();
        };

        // More-or-less-standard language features described by lack, not presence.
      # ifndef _G_NO_LONGLONG
        extern long long _G_global_with_a_good_long_name;  // avoid globals!
      # endif

        // Avoid in-class inline definitions, define separately;
        // likewise for member class definitions:
        inline int
        gribble::public_member() const
        { int __local = 0; return __local; }

        class gribble::_Helper
        {
          int _M_stuff;

          friend class gribble;
        };
      }

      // Names beginning with "__": only for arguments and
      //   local variables; never use "__" in a type name, or
      //   within any name; never use "__[0-9]".

      #endif /* _HEADER_ */


      namespace std
      {
        template&lt;typename T&gt;  // notice: "typename", not "class", no space
          long_return_value_type&lt;with_many, args&gt;
          function_name(char* pointer,               // "char *pointer" is wrong.
                        char* argument,
                        const Reference&amp; ref)
          {
            // int a_local;  /* wrong; see below. */
            if (test)
            {
              nested code
            }

            int a_local = 0;  // declare variable at first use.

            //  char a, b, *p;   /* wrong */
            char a = 'a';
            char b = a + 1;
            char* c = "abc";  // each variable goes on its own line, always.

            // except maybe here...
            for (unsigned i = 0, mask = 1; mask; ++i, mask &lt;&lt;= 1) {
              // ...
            }
          }

        gribble::gribble()
        : _M_private_data(0), _M_more_stuff(0), _M_helper(0)
        { }

        int
        gribble::three_lines()
        {
          // doesn't fit in one line.
        }
      } // namespace std
      </code>
    </literallayout>
  </sect2>
</sect1>

<sect1 id="contrib.doc_style" xreflabel="Documentation Style">
  <?dbhtml filename="documentation_style.html"?>
  <title>Documentation Style</title>
  <sect2 id="doc_style.doxygen">
    <title>Doxygen</title>
    <sect3 id="doxygen.prereq">
      <title>Prerequisites</title>
      <para>
	Prerequisite tools are Bash 2.0 or later,
	<ulink url="http://www.doxygen.org/">Doxygen</ulink>, and
	the <ulink url="http://www.gnu.org/software/coreutils/">GNU
	coreutils</ulink>. (GNU versions of find, xargs, and possibly
	sed and grep are used, just because the GNU versions make
	things very easy.) 
      </para>

      <para>
	To generate the pretty pictures and hierarchy
	graphs, the
<<<<<<< HEAD
	<ulink url="http://www.graphviz.org">Graphviz</ulink> package
	will need to be installed. For PDF
	output, <ulink url="http://www.tug.org/applications/pdftex/">
	pdflatex</ulink> is required.
=======
	<ulink url="http://www.graphviz.org">Graphviz</ulink>
	package will need to be installed. 
>>>>>>> e33a1692
      </para>
    </sect3>

    <sect3 id="doxygen.rules">
      <title>Generating the Doxygen Files</title>
      <para>
	The following Makefile rules run Doxygen to generate HTML
<<<<<<< HEAD
	docs, XML docs, PDF docs, and the man pages.
=======
	docs, XML docs, and the man pages.
>>>>>>> e33a1692
      </para>

      <para>
      <screen><userinput>make doc-html-doxygen</userinput></screen>
      </para>

<<<<<<< HEAD
      <para>
      <screen><userinput>make doc-xml-doxygen</userinput></screen>
      </para>

      <para>
      <screen><userinput>make doc-pdf-doxygen</userinput></screen>
=======
      <para>
      <screen><userinput>make doc-xml-doxygen</userinput></screen>
>>>>>>> e33a1692
      </para>

      <para>
      <screen><userinput>make doc-man-doxygen</userinput></screen>
      </para>

      <para>
	Careful observers will see that the Makefile rules simply call
	a script from the source tree, <filename>run_doxygen</filename>, which
	does the actual work of running Doxygen and then (most
	importantly) massaging the output files. If for some reason
	you prefer to not go through the Makefile, you can call this
	script directly. (Start by passing <literal>--help</literal>.)
      </para>

      <para>
	If you wish to tweak the Doxygen settings, do so by editing
	<filename>doc/doxygen/user.cfg.in</filename>. Notes to fellow
	library hackers are written in triple-# comments.
      </para>

    </sect3>

    <sect3 id="doxygen.markup">
      <title>Markup</title>

      <para>
	In general, libstdc++ files should be formatted according to
	the rules found in the
	<link linkend="contrib.coding_style">Coding Standard</link>. Before
	any doxygen-specific formatting tweaks are made, please try to
	make sure that the initial formatting is sound.
      </para>

      <para>
	Adding Doxygen markup to a file (informally called
	<quote>doxygenating</quote>) is very simple. The Doxygen manual can be
	found
	<ulink url="http://www.stack.nl/~dimitri/doxygen/download.html#latestman">here</ulink>.
	We try to use a very-recent version of Doxygen.
      </para>

      <para>
	For classes, use
	<classname>deque</classname>/<classname>vector</classname>/<classname>list</classname>
	and <classname>std::pair</classname> as examples.  For
	functions, see their member functions, and the free functions
	in <filename>stl_algobase.h</filename>. Member functions of
	other container-like types should read similarly to these
	member functions.
      </para>

      <para>
	Some commentary to accompany
	the first list in the <ulink url="http://www.stack.nl/~dimitri/doxygen/docblocks.html">Special
	Documentation Blocks</ulink> section of
	the Doxygen manual:
      </para>

      <orderedlist>
	<listitem>
	  <para>For longer comments, use the Javadoc style...</para>
	</listitem>

	<listitem>
	  <para>
	    ...not the Qt style. The intermediate *'s are preferred.
	  </para>
	</listitem>

 	<listitem>
	  <para>
	    Use the triple-slash style only for one-line comments (the
	    <quote>brief</quote> mode).
	  </para>
	</listitem>

	<listitem>
	  <para>
	    This is disgusting. Don't do this.
	  </para>
	</listitem>
      </orderedlist>

      <para>
	Some specific guidelines:
      </para>

      <para>
	Use the @-style of commands, not the !-style. Please be
	careful about whitespace in your markup comments. Most of the
	time it doesn't matter; doxygen absorbs most whitespace, and
	both HTML and *roff are agnostic about whitespace. However,
	in &lt;pre&gt; blocks and @code/@endcode sections, spacing can
	have <quote>interesting</quote> effects.
      </para>

      <para>
	Use either kind of grouping, as
	appropriate. <filename>doxygroups.cc</filename> exists for this
	purpose. See <filename>stl_iterator.h</filename> for a good example
	of the <quote>other</quote> kind of grouping.
      </para>

      <para>
	Please use markup tags like @p and @a when referring to things
	such as the names of function parameters. Use @e for emphasis
	when necessary. Use @c to refer to other standard names.
	(Examples of all these abound in the present code.)
      </para>

      <para>
	Complicated math functions should use the multi-line
	format. An example from <filename>random.h</filename>:
      </para>

      <para>
<literallayout>
  /**
   * @brief A model of a linear congruential random number generator.
   *
   * @f[
   *     x_{i+1}\leftarrow(ax_{i} + c) \bmod m
   * @f]
   */
</literallayout>
      </para>

      <para>
	Be careful about using certain, special characters when
	writing Doxygen comments. Single and double quotes, and
	separators in filenames are two common trouble spots. When in
	doubt, consult the following table.
      </para>

<table frame='all'>
<title>HTML to Doxygen Markup Comparison</title>
<tgroup cols='2' align='left' colsep='1' rowsep='1'>
<colspec colname='c1'></colspec>
<colspec colname='c2'></colspec>

  <thead>
    <row>
      <entry>HTML</entry>
      <entry>Doxygen</entry>
    </row>
  </thead>

  <tbody>
    <row>
      <entry>\</entry>
      <entry>\\</entry>
    </row>

    <row>
      <entry>&quot;</entry>
      <entry>\"</entry>
    </row>

    <row>
      <entry>&apos;</entry>
      <entry>\'</entry>
    </row>

    <row>
      <entry>&lt;i&gt;</entry>
      <entry>@a word</entry>
    </row>

    <row>
      <entry>&lt;b&gt;</entry>
      <entry>@b word</entry>
    </row>

    <row>
      <entry>&lt;code&gt;</entry>
      <entry>@c word</entry>
    </row>

    <row>
      <entry>&lt;em&gt;</entry>
      <entry>@a word</entry>
    </row>

    <row>
      <entry>&lt;em&gt;</entry>
      <entry>&lt;em&gt;two words or more&lt;/em&gt;</entry>
    </row>
  </tbody>

</tgroup>
</table>


    </sect3>

  </sect2>

  <sect2 id="doc_style.docbook">
    <title>Docbook</title>

    <sect3 id="docbook.prereq">
      <title>Prerequisites</title>
      <para>
	Editing the DocBook sources requires an XML editor. Many
	exist: some notable options
	include <command>emacs</command>, <application>Kate</application>,
	or <application>Conglomerate</application>.
      </para>

      <para>
	Some editors support special <quote>XML Validation</quote>
	modes that can validate the file as it is
	produced. Recommended is the <command>nXML Mode</command>
	for <command>emacs</command>.
      </para>

      <para>
	Besides an editor, additional DocBook files and XML tools are
	also required.
      </para>

      <para>
	Access to the DocBook stylesheets and DTD is required. The
	stylesheets are usually packaged by vendor, in something
	like <filename>docbook-style-xsl</filename>. To exactly match
	generated output, please use a version of the stylesheets
	equivalent
	to <filename>docbook-style-xsl-1.74.0-5</filename>. The
	installation directory for this package corresponds to
	the <literal>XSL_STYLE_DIR</literal>
	in <filename>doc/Makefile.am</filename> and defaults
	to <filename class="directory">/usr/share/sgml/docbook/xsl-stylesheets</filename>.
      </para>

      <para>
	For processing XML, an XML processor and some style
	sheets are necessary. Defaults are <command>xsltproc</command>
	provided by <filename>libxslt</filename>.
      </para>

      <para>
	For validating the XML document, you'll need
	something like <command>xmllint</command> and access to the
	DocBook DTD. These are provided
	by a vendor package like <filename>libxml2</filename>.
      </para>

      <para>
	For PDF output, something that transforms valid XML to PDF is
	required. Possible solutions include 
	<ulink url="http://dblatex.sourceforge.net">dblatex</ulink>, 
	<command>xmlto</command>, or <command>prince</command>. Other
	options are listed on the DocBook
	web <ulink url="http://wiki.docbook.org/topic/DocBookPublishingTools">pages</ulink>. Please
	consult the <email>libstdc++@gcc.gnu.org</email> list when
	preparing printed manuals for current best practice and
	suggestions.
      </para>

      <para>
	Make sure that the XML documentation and markup is valid for
	any change. This can be done easily, with the validation rules
	in the <filename>Makefile</filename>, which is equivalent to doing:
      </para>

	<screen>
	  <userinput>
xmllint --noout --valid <filename>xml/index.xml</filename>
	  </userinput>
	</screen>
    </sect3>

    <sect3 id="docbook.rules">
      <title>Generating the DocBook Files</title>

      <para>
	The following Makefile rules generate (in order): an HTML
<<<<<<< HEAD
	version of all the DocBook documentation, a PDF version of the same, a
=======
	version of all the documentation, a PDF version of the same, a
>>>>>>> e33a1692
	single XML document, and the result of validating the entire XML
	document.
      </para>

      <para>
<<<<<<< HEAD
      <screen><userinput>make doc-html-docbook</userinput></screen>
      </para>

      <para>
      <screen><userinput>make doc-pdf-docbook</userinput></screen>
      </para>

      <para>
      <screen><userinput>make doc-xml-single-docbook</userinput></screen>
      </para>

      <para>
      <screen><userinput>make doc-xml-validate-docbook</userinput></screen>
=======
      <screen><userinput>make doc-html</userinput></screen>
      </para>

      <para>
      <screen><userinput>make doc-pdf</userinput></screen>
      </para>

      <para>
      <screen><userinput>make doc-xml-single</userinput></screen>
      </para>

      <para>
      <screen><userinput>make doc-xml-validate</userinput></screen>
>>>>>>> e33a1692
      </para>

    </sect3>

    <sect3 id="docbook.examples">
      <title>File Organization and Basics</title>

    <literallayout>
      <emphasis>Which files are important</emphasis>

      All Docbook files are in the directory
      libstdc++-v3/doc/xml

      Inside this directory, the files of importance:
      spine.xml	 	- index to documentation set
      manual/spine.xml  - index to manual
      manual/*.xml  	- individual chapters and sections of the manual
      faq.xml  		- index to FAQ
      api.xml  		- index to source level / API

      All *.txml files are template xml files, i.e., otherwise empty files with
      the correct structure, suitable for filling in with new information.

      <emphasis>Canonical Writing Style</emphasis>

      class template
      function template
      member function template
      (via C++ Templates, Vandevoorde)

      class in namespace std: allocator, not std::allocator

      header file: iostream, not &lt;iostream&gt;


      <emphasis>General structure</emphasis>

      &lt;set&gt;
      &lt;book&gt;
      &lt;/book&gt;

      &lt;book&gt;
      &lt;chapter&gt;
      &lt;/chapter&gt;
      &lt;/book&gt;

      &lt;book&gt;
      &lt;part&gt;
      &lt;chapter&gt;
      &lt;section&gt;
      &lt;/section&gt;

      &lt;sect1&gt;
      &lt;/sect1&gt;

      &lt;sect1&gt;
      &lt;sect2&gt;
      &lt;/sect2&gt;
      &lt;/sect1&gt;
      &lt;/chapter&gt;

      &lt;chapter&gt;
      &lt;/chapter&gt;
      &lt;/part&gt;
      &lt;/book&gt;

      &lt;/set&gt;
    </literallayout>
    </sect3>

    <sect3 id="docbook.markup">
      <title>Markup By Example</title>

<<<<<<< HEAD
      <para>
	Complete details on Docbook markup can be found in the DocBook
	Element Reference,
	<ulink url="http://www.docbook.org/tdg/en/html/part2.html">online</ulink>.
	An incomplete reference for HTML to Docbook conversion is
	detailed in the table below.
      </para>

<table frame='all'>
<title>HTML to Docbook XML Markup Comparison</title>
<tgroup cols='2' align='left' colsep='1' rowsep='1'>
<colspec colname='c1'></colspec>
<colspec colname='c2'></colspec>

  <thead>
    <row>
      <entry>HTML</entry>
      <entry>Docbook</entry>
    </row>
  </thead>

  <tbody>
    <row>
      <entry>&lt;p&gt;</entry>
      <entry>&lt;para&gt;</entry>
    </row>
    <row>
      <entry>&lt;pre&gt;</entry>
      <entry>&lt;computeroutput&gt;, &lt;programlisting&gt;,
	&lt;literallayout&gt;</entry>
    </row>
    <row>
      <entry>&lt;ul&gt;</entry>
      <entry>&lt;itemizedlist&gt;</entry>
    </row>
    <row>
      <entry>&lt;ol&gt;</entry>
      <entry>&lt;orderedlist&gt;</entry>
    </row>
    <row>
      <entry>&lt;il&gt;</entry>
      <entry>&lt;listitem&gt;</entry>
    </row>
    <row>
      <entry>&lt;dl&gt;</entry>
      <entry>&lt;variablelist&gt;</entry>
    </row>
    <row>
      <entry>&lt;dt&gt;</entry>
      <entry>&lt;term&gt;</entry>
    </row>
    <row>
      <entry>&lt;dd&gt;</entry>
      <entry>&lt;listitem&gt;</entry>
    </row>

    <row>
      <entry>&lt;a href=""&gt;</entry>
      <entry>&lt;ulink url=""&gt;</entry>
    </row>
    <row>
      <entry>&lt;code&gt;</entry>
      <entry>&lt;literal&gt;, &lt;programlisting&gt;</entry>
    </row>
    <row>
      <entry>&lt;strong&gt;</entry>
      <entry>&lt;emphasis&gt;</entry>
    </row>
    <row>
      <entry>&lt;em&gt;</entry>
      <entry>&lt;emphasis&gt;</entry>
    </row>
    <row>
      <entry>&quot;</entry>
      <entry>&lt;quote&gt;</entry>
    </row>
   </tbody>
</tgroup>
</table>

<para>
  And examples of detailed markup for which there are no real HTML
  equivalents are listed in the table below.
</para>

<table frame='all'>
<title>Docbook XML Element Use</title>
<tgroup cols='2' align='left' colsep='1' rowsep='1'>
<colspec colname='c1'></colspec>
<colspec colname='c2'></colspec>

  <thead>
    <row>
      <entry>Element</entry>
      <entry>Use</entry>
    </row>
  </thead>

  <tbody>
    <row>
      <entry>&lt;structname&gt;</entry>
      <entry>&lt;structname&gt;char_traits&lt;/structname&gt;</entry>
    </row>
    <row>
      <entry>&lt;classname&gt;</entry>
      <entry>&lt;classname&gt;string&lt;/classname&gt;</entry>
    </row>
    <row>
      <entry>&lt;function&gt;</entry>
      <entry>
	<para>&lt;function&gt;clear()&lt;/function&gt;</para>
	<para>&lt;function&gt;fs.clear()&lt;/function&gt;</para>
      </entry>
    </row>
    <row>
      <entry>&lt;type&gt;</entry>
      <entry>&lt;type&gt;long long&lt;/type&gt;</entry>
    </row>
    <row>
      <entry>&lt;varname&gt;</entry>
      <entry>&lt;varname&gt;fs&lt;/varname&gt;</entry>
    </row>
    <row>
      <entry>&lt;literal&gt;</entry>
      <entry>
	<para>&lt;literal&gt;-Weffc++&lt;/literal&gt;</para>
	<para>&lt;literal&gt;rel_ops&lt;/literal&gt;</para>
      </entry>
    </row>
    <row>
      <entry>&lt;constant&gt;</entry>
      <entry>
	<para>&lt;constant&gt;_GNU_SOURCE&lt;/constant&gt;</para>
	<para>&lt;constant&gt;3.0&lt;/constant&gt;</para>
      </entry>
    </row>
    <row>
      <entry>&lt;command&gt;</entry>
      <entry>&lt;command&gt;g++&lt;/command&gt;</entry>
    </row>
    <row>
      <entry>&lt;errortext&gt;</entry>
      <entry>&lt;errortext&gt;In instantiation of&lt;/errortext&gt;</entry>
    </row>
    <row>
      <entry>&lt;filename&gt;</entry>
      <entry>
	<para>&lt;filename class="headerfile"&gt;ctype.h&lt;/filename&gt;</para>
	<para>&lt;filename class="directory"&gt;/home/gcc/build&lt;/filename&gt;</para>
	<para>&lt;filename class="libraryfile"&gt;libstdc++.so&lt;/filename&gt;</para>
      </entry>
    </row>
   </tbody>
</tgroup>
</table>

    </sect3>
  </sect2>

  <sect2 id="doc_style.combines">
    <title>Combines</title>

    <sect3 id="combines.rules">
      <title>Generating Combines and Assemblages</title>

      <para>
	The following Makefile rules are defaults, and are usually
	aliased to variable rules.
      </para>

      <para>
      <screen><userinput>make doc-html</userinput></screen>
      </para>

      <para>
      <screen><userinput>make doc-man</userinput></screen>
      </para>

      <para>
      <screen><userinput>make doc-pdf</userinput></screen>
      </para>
  </sect3>
=======
<para>
Complete details on Docbook markup can be found in the DocBook Element
Reference, <ulink url="http://www.docbook.org/tdg/en/html/part2.html">online</ulink>. An
incomplete reference for HTML to Docbook conversion is detailed in the
table below.
</para>

<table frame='all'>
<title>HTML to Docbook XML markup comparison</title>
<tgroup cols='2' align='left' colsep='1' rowsep='1'>
<colspec colname='c1'></colspec>
<colspec colname='c2'></colspec>

  <thead>
    <row>
      <entry>HTML</entry>
      <entry>XML</entry>
    </row>
  </thead>

  <tbody>
    <row>
      <entry>&lt;p&gt;</entry>
      <entry>&lt;para&gt;</entry>
    </row>
    <row>
      <entry>&lt;pre&gt;</entry>
      <entry>&lt;computeroutput&gt;, &lt;programlisting&gt;, 
	&lt;literallayout&gt;</entry>
    </row>
    <row>
      <entry>&lt;ul&gt;</entry>
      <entry>&lt;itemizedlist&gt;</entry>
    </row>
    <row>
      <entry>&lt;ol&gt;</entry>
      <entry>&lt;orderedlist&gt;</entry>
    </row>
    <row>
      <entry>&lt;il&gt;</entry>
      <entry>&lt;listitem&gt;</entry>
    </row>
    <row>
      <entry>&lt;dl&gt;</entry>
      <entry>&lt;variablelist&gt;</entry>
    </row>
    <row>
      <entry>&lt;dt&gt;</entry>
      <entry>&lt;term&gt;</entry>
    </row>
    <row>
      <entry>&lt;dd&gt;</entry>
      <entry>&lt;listitem&gt;</entry>
    </row>

    <row>
      <entry>&lt;a href=""&gt;</entry>
      <entry>&lt;ulink url=""&gt;</entry>
    </row>
    <row>
      <entry>&lt;code&gt;</entry>
      <entry>&lt;literal&gt;, &lt;programlisting&gt;</entry>
    </row>
    <row>
      <entry>&lt;strong&gt;</entry>
      <entry>&lt;emphasis&gt;</entry>
    </row>
    <row>
      <entry>&lt;em&gt;</entry>
      <entry>&lt;emphasis&gt;</entry>
    </row>
    <row>
      <entry>&quot;</entry>
      <entry>&lt;quote&gt;</entry>
    </row>
   </tbody>
</tgroup>
</table>

<para>
  And examples of detailed markup for which there are no real HTML
  equivalents are listed in the table below.
</para>

<table frame='all'>
<title>Docbook XML Element Use</title>
<tgroup cols='2' align='left' colsep='1' rowsep='1'>
<colspec colname='c1'></colspec>
<colspec colname='c2'></colspec>

  <thead>
    <row>
      <entry>Element</entry>
      <entry>Use</entry>
    </row>
  </thead>

  <tbody>
    <row>
      <entry>&lt;structname&gt;</entry>
      <entry>&lt;structname&gt;char_traits&lt;/structname&gt;</entry>
    </row>
    <row>
      <entry>&lt;classname&gt;</entry>
      <entry>&lt;classname&gt;string&lt;/classname&gt;</entry>
    </row>
    <row>
      <entry>&lt;function&gt;</entry>
      <entry>
	<para>&lt;function&gt;clear()&lt;/function&gt;</para>
	<para>&lt;function&gt;fs.clear()&lt;/function&gt;</para>
      </entry>
    </row>
    <row>
      <entry>&lt;type&gt;</entry>
      <entry>&lt;type&gt;long long&lt;/type&gt;</entry>
    </row>
    <row>
      <entry>&lt;varname&gt;</entry>
      <entry>&lt;varname&gt;fs&lt;/varname&gt;</entry>
    </row>
    <row>
      <entry>&lt;literal&gt;</entry>
      <entry>
	<para>&lt;literal&gt;-Weffc++&lt;/literal&gt;</para>
	<para>&lt;literal&gt;rel_ops&lt;/literal&gt;</para>
      </entry>
    </row>
    <row>
      <entry>&lt;constant&gt;</entry>
      <entry>
	<para>&lt;constant&gt;_GNU_SOURCE&lt;/constant&gt;</para>
	<para>&lt;constant&gt;3.0&lt;/constant&gt;</para>
      </entry>
    </row>
    <row>
      <entry>&lt;command&gt;</entry>
      <entry>&lt;command&gt;g++&lt;/command&gt;</entry>
    </row>
    <row>
      <entry>&lt;errortext&gt;</entry>
      <entry>&lt;errortext&gt;In instantiation of&lt;/errortext&gt;</entry>
    </row>
    <row>
      <entry>&lt;filename&gt;</entry>
      <entry>
	<para>&lt;filename class="headerfile"&gt;ctype.h&lt;/filename&gt;</para>
	<para>&lt;filename class="directory"&gt;/home/gcc/build&lt;/filename&gt;</para>
      </entry>
    </row>
   </tbody>
</tgroup>
</table>

    </sect3>
>>>>>>> e33a1692
  </sect2>
</sect1>

<sect1 id="contrib.design_notes" xreflabel="Design Notes">
  <?dbhtml filename="source_design_notes.html"?>
  <title>Design Notes</title>
  <para>
  </para>

  <literallayout>

    The Library
    -----------

    This paper is covers two major areas:

    - Features and policies not mentioned in the standard that
    the quality of the library implementation depends on, including
    extensions and "implementation-defined" features;

    - Plans for required but unimplemented library features and
    optimizations to them.

    Overhead
    --------

    The standard defines a large library, much larger than the standard
    C library. A naive implementation would suffer substantial overhead
    in compile time, executable size, and speed, rendering it unusable
    in many (particularly embedded) applications. The alternative demands
    care in construction, and some compiler support, but there is no
    need for library subsets.

    What are the sources of this overhead?  There are four main causes:

    - The library is specified almost entirely as templates, which
    with current compilers must be included in-line, resulting in
    very slow builds as tens or hundreds of thousands of lines
    of function definitions are read for each user source file.
    Indeed, the entire SGI STL, as well as the dos Reis valarray,
    are provided purely as header files, largely for simplicity in
    porting. Iostream/locale is (or will be) as large again.

    - The library is very flexible, specifying a multitude of hooks
    where users can insert their own code in place of defaults.
    When these hooks are not used, any time and code expended to
    support that flexibility is wasted.

    - Templates are often described as causing to "code bloat". In
    practice, this refers (when it refers to anything real) to several
    independent processes. First, when a class template is manually
    instantiated in its entirely, current compilers place the definitions
    for all members in a single object file, so that a program linking
    to one member gets definitions of all. Second, template functions
    which do not actually depend on the template argument are, under
    current compilers, generated anew for each instantiation, rather
    than being shared with other instantiations. Third, some of the
    flexibility mentioned above comes from virtual functions (both in
    regular classes and template classes) which current linkers add
    to the executable file even when they manifestly cannot be called.

    - The library is specified to use a language feature, exceptions,
    which in the current gcc compiler ABI imposes a run time and
    code space cost to handle the possibility of exceptions even when
    they are not used. Under the new ABI (accessed with -fnew-abi),
    there is a space overhead and a small reduction in code efficiency
    resulting from lost optimization opportunities associated with
    non-local branches associated with exceptions.

    What can be done to eliminate this overhead?  A variety of coding
    techniques, and compiler, linker and library improvements and
    extensions may be used, as covered below. Most are not difficult,
    and some are already implemented in varying degrees.

    Overhead: Compilation Time
    --------------------------

    Providing "ready-instantiated" template code in object code archives
    allows us to avoid generating and optimizing template instantiations
    in each compilation unit which uses them. However, the number of such
    instantiations that are useful to provide is limited, and anyway this
    is not enough, by itself, to minimize compilation time. In particular,
    it does not reduce time spent parsing conforming headers.

    Quicker header parsing will depend on library extensions and compiler
    improvements.  One approach is some variation on the techniques
    previously marketed as "pre-compiled headers", now standardized as
    support for the "export" keyword. "Exported" template definitions
    can be placed (once) in a "repository" -- really just a library, but
    of template definitions rather than object code -- to be drawn upon
    at link time when an instantiation is needed, rather than placed in
    header files to be parsed along with every compilation unit.

    Until "export" is implemented we can put some of the lengthy template
    definitions in #if guards or alternative headers so that users can skip
    over the full definitions when they need only the ready-instantiated
    specializations.

    To be precise, this means that certain headers which define
    templates which users normally use only for certain arguments
    can be instrumented to avoid exposing the template definitions
    to the compiler unless a macro is defined. For example, in
    &lt;string&gt;, we might have:

    template &lt;class _CharT, ... &gt; class basic_string {
    ... // member declarations
    };
    ... // operator declarations

    #ifdef _STRICT_ISO_
    # if _G_NO_TEMPLATE_EXPORT
    #   include &lt;bits/std_locale.h&gt;  // headers needed by definitions
    #   ...
    #   include &lt;bits/string.tcc&gt;  // member and global template definitions.
    # endif
    #endif

    Users who compile without specifying a strict-ISO-conforming flag
    would not see many of the template definitions they now see, and rely
    instead on ready-instantiated specializations in the library. This
    technique would be useful for the following substantial components:
    string, locale/iostreams, valarray. It would *not* be useful or
    usable with the following: containers, algorithms, iterators,
    allocator. Since these constitute a large (though decreasing)
    fraction of the library, the benefit the technique offers is
    limited.

    The language specifies the semantics of the "export" keyword, but
    the gcc compiler does not yet support it. When it does, problems
    with large template inclusions can largely disappear, given some
    minor library reorganization, along with the need for the apparatus
    described above.

    Overhead: Flexibility Cost
    --------------------------

    The library offers many places where users can specify operations
    to be performed by the library in place of defaults. Sometimes
    this seems to require that the library use a more-roundabout, and
    possibly slower, way to accomplish the default requirements than
    would be used otherwise.

    The primary protection against this overhead is thorough compiler
    optimization, to crush out layers of inline function interfaces.
    Kuck &amp; Associates has demonstrated the practicality of this kind
    of optimization.

    The second line of defense against this overhead is explicit
    specialization. By defining helper function templates, and writing
    specialized code for the default case, overhead can be eliminated
    for that case without sacrificing flexibility. This takes full
    advantage of any ability of the optimizer to crush out degenerate
    code.

    The library specifies many virtual functions which current linkers
    load even when they cannot be called. Some minor improvements to the
    compiler and to ld would eliminate any such overhead by simply
    omitting virtual functions that the complete program does not call.
    A prototype of this work has already been done. For targets where
    GNU ld is not used, a "pre-linker" could do the same job.

    The main areas in the standard interface where user flexibility
    can result in overhead are:

    - Allocators:  Containers are specified to use user-definable
    allocator types and objects, making tuning for the container
    characteristics tricky.

    - Locales: the standard specifies locale objects used to implement
    iostream operations, involving many virtual functions which use
    streambuf iterators.

    - Algorithms and containers: these may be instantiated on any type,
    frequently duplicating code for identical operations.

    - Iostreams and strings: users are permitted to use these on their
    own types, and specify the operations the stream must use on these
    types.

    Note that these sources of overhead are _avoidable_. The techniques
    to avoid them are covered below.

    Code Bloat
    ----------

    In the SGI STL, and in some other headers, many of the templates
    are defined "inline" -- either explicitly or by their placement
    in class definitions -- which should not be inline. This is a
    source of code bloat. Matt had remarked that he was relying on
    the compiler to recognize what was too big to benefit from inlining,
    and generate it out-of-line automatically. However, this also can
    result in code bloat except where the linker can eliminate the extra
    copies.

    Fixing these cases will require an audit of all inline functions
    defined in the library to determine which merit inlining, and moving
    the rest out of line. This is an issue mainly in chapters 23, 25, and
    27. Of course it can be done incrementally, and we should generally
    accept patches that move large functions out of line and into ".tcc"
    files, which can later be pulled into a repository. Compiler/linker
    improvements to recognize very large inline functions and move them
    out-of-line, but shared among compilation units, could make this
    work unnecessary.

    Pre-instantiating template specializations currently produces large
    amounts of dead code which bloats statically linked programs. The
    current state of the static library, libstdc++.a, is intolerable on
    this account, and will fuel further confused speculation about a need
    for a library "subset". A compiler improvement that treats each
    instantiated function as a separate object file, for linking purposes,
    would be one solution to this problem. An alternative would be to
    split up the manual instantiation files into dozens upon dozens of
    little files, each compiled separately, but an abortive attempt at
    this was done for &lt;string&gt; and, though it is far from complete, it
    is already a nuisance. A better interim solution (just until we have
    "export") is badly needed.

    When building a shared library, the current compiler/linker cannot
    automatically generate the instantiations needed. This creates a
    miserable situation; it means any time something is changed in the
    library, before a shared library can be built someone must manually
    copy the declarations of all templates that are needed by other parts
    of the library to an "instantiation" file, and add it to the build
    system to be compiled and linked to the library. This process is
    readily automated, and should be automated as soon as possible.
    Users building their own shared libraries experience identical
    frustrations.

    Sharing common aspects of template definitions among instantiations
    can radically reduce code bloat. The compiler could help a great
    deal here by recognizing when a function depends on nothing about
    a template parameter, or only on its size, and giving the resulting
    function a link-name "equate" that allows it to be shared with other
    instantiations. Implementation code could take advantage of the
    capability by factoring out code that does not depend on the template
    argument into separate functions to be merged by the compiler.

    Until such a compiler optimization is implemented, much can be done
    manually (if tediously) in this direction. One such optimization is
    to derive class templates from non-template classes, and move as much
    implementation as possible into the base class. Another is to partial-
    specialize certain common instantiations, such as vector&lt;T*&gt;, to share
    code for instantiations on all types T. While these techniques work,
    they are far from the complete solution that a compiler improvement
    would afford.

    Overhead: Expensive Language Features
    -------------------------------------

    The main "expensive" language feature used in the standard library
    is exception support, which requires compiling in cleanup code with
    static table data to locate it, and linking in library code to use
    the table. For small embedded programs the amount of such library
    code and table data is assumed by some to be excessive. Under the
    "new" ABI this perception is generally exaggerated, although in some
    cases it may actually be excessive.

    To implement a library which does not use exceptions directly is
    not difficult given minor compiler support (to "turn off" exceptions
    and ignore exception constructs), and results in no great library
    maintenance difficulties. To be precise, given "-fno-exceptions",
    the compiler should treat "try" blocks as ordinary blocks, and
    "catch" blocks as dead code to ignore or eliminate. Compiler
    support is not strictly necessary, except in the case of "function
    try blocks"; otherwise the following macros almost suffice:

    #define throw(X)
    #define try      if (true)
    #define catch(X) else if (false)

    However, there may be a need to use function try blocks in the
    library implementation, and use of macros in this way can make
    correct diagnostics impossible. Furthermore, use of this scheme
    would require the library to call a function to re-throw exceptions
    from a try block. Implementing the above semantics in the compiler
    is preferable.

    Given the support above (however implemented) it only remains to
    replace code that "throws" with a call to a well-documented "handler"
    function in a separate compilation unit which may be replaced by
    the user. The main source of exceptions that would be difficult
    for users to avoid is memory allocation failures, but users can
    define their own memory allocation primitives that never throw.
    Otherwise, the complete list of such handlers, and which library
    functions may call them, would be needed for users to be able to
    implement the necessary substitutes. (Fortunately, they have the
    source code.)

    Opportunities
    -------------

    The template capabilities of C++ offer enormous opportunities for
    optimizing common library operations, well beyond what would be
    considered "eliminating overhead". In particular, many operations
    done in Glibc with macros that depend on proprietary language
    extensions can be implemented in pristine Standard C++. For example,
    the chapter 25 algorithms, and even C library functions such as strchr,
    can be specialized for the case of static arrays of known (small) size.

    Detailed optimization opportunities are identified below where
    the component where they would appear is discussed. Of course new
    opportunities will be identified during implementation.

    Unimplemented Required Library Features
    ---------------------------------------

    The standard specifies hundreds of components, grouped broadly by
    chapter. These are listed in excruciating detail in the CHECKLIST
    file.

    17 general
    18 support
    19 diagnostics
    20 utilities
    21 string
    22 locale
    23 containers
    24 iterators
    25 algorithms
    26 numerics
    27 iostreams
    Annex D  backward compatibility

    Anyone participating in implementation of the library should obtain
    a copy of the standard, ISO 14882.  People in the U.S. can obtain an
    electronic copy for US$18 from ANSI's web site. Those from other
    countries should visit http://www.iso.org/ to find out the location
    of their country's representation in ISO, in order to know who can
    sell them a copy.

    The emphasis in the following sections is on unimplemented features
    and optimization opportunities.

    Chapter 17  General
    -------------------

    Chapter 17 concerns overall library requirements.

    The standard doesn't mention threads. A multi-thread (MT) extension
    primarily affects operators new and delete (18), allocator (20),
    string (21), locale (22), and iostreams (27). The common underlying
    support needed for this is discussed under chapter 20.

    The standard requirements on names from the C headers create a
    lot of work, mostly done. Names in the C headers must be visible
    in the std:: and sometimes the global namespace; the names in the
    two scopes must refer to the same object. More stringent is that
    Koenig lookup implies that any types specified as defined in std::
    really are defined in std::. Names optionally implemented as
    macros in C cannot be macros in C++. (An overview may be read at
    &lt;http://www.cantrip.org/cheaders.html&gt;). The scripts "inclosure"
    and "mkcshadow", and the directories shadow/ and cshadow/, are the
    beginning of an effort to conform in this area.

    A correct conforming definition of C header names based on underlying
    C library headers, and practical linking of conforming namespaced
    customer code with third-party C libraries depends ultimately on
    an ABI change, allowing namespaced C type names to be mangled into
    type names as if they were global, somewhat as C function names in a
    namespace, or C++ global variable names, are left unmangled. Perhaps
    another "extern" mode, such as 'extern "C-global"' would be an
    appropriate place for such type definitions. Such a type would
    affect mangling as follows:

    namespace A {
    struct X {};
    extern "C-global" {  // or maybe just 'extern "C"'
    struct Y {};
    };
    }
    void f(A::X*);  // mangles to f__FPQ21A1X
    void f(A::Y*);  // mangles to f__FP1Y

    (It may be that this is really the appropriate semantics for regular
    'extern "C"', and 'extern "C-global"', as an extension, would not be
    necessary.) This would allow functions declared in non-standard C headers
    (and thus fixable by neither us nor users) to link properly with functions
    declared using C types defined in properly-namespaced headers. The
    problem this solves is that C headers (which C++ programmers do persist
    in using) frequently forward-declare C struct tags without including
    the header where the type is defined, as in

    struct tm;
    void munge(tm*);

    Without some compiler accommodation, munge cannot be called by correct
    C++ code using a pointer to a correctly-scoped tm* value.

    The current C headers use the preprocessor extension "#include_next",
    which the compiler complains about when run "-pedantic".
    (Incidentally, it appears that "-fpedantic" is currently ignored,
    probably a bug.)  The solution in the C compiler is to use
    "-isystem" rather than "-I", but unfortunately in g++ this seems
    also to wrap the whole header in an 'extern "C"' block, so it's
    unusable for C++ headers. The correct solution appears to be to
    allow the various special include-directory options, if not given
    an argument, to affect subsequent include-directory options additively,
    so that if one said

    -pedantic -iprefix $(prefix) \
    -idirafter -ino-pedantic -ino-extern-c -iwithprefix -I g++-v3 \
    -iwithprefix -I g++-v3/ext

    the compiler would search $(prefix)/g++-v3 and not report
    pedantic warnings for files found there, but treat files in
    $(prefix)/g++-v3/ext pedantically. (The undocumented semantics
    of "-isystem" in g++ stink. Can they be rescinded?  If not it
    must be replaced with something more rationally behaved.)

    All the C headers need the treatment above; in the standard these
    headers are mentioned in various chapters. Below, I have only
    mentioned those that present interesting implementation issues.

    The components identified as "mostly complete", below, have not been
    audited for conformance. In many cases where the library passes
    conformance tests we have non-conforming extensions that must be
    wrapped in #if guards for "pedantic" use, and in some cases renamed
    in a conforming way for continued use in the implementation regardless
    of conformance flags.

    The STL portion of the library still depends on a header
    stl/bits/stl_config.h full of #ifdef clauses. This apparatus
    should be replaced with autoconf/automake machinery.

    The SGI STL defines a type_traits&lt;&gt; template, specialized for
    many types in their code including the built-in numeric and
    pointer types and some library types, to direct optimizations of
    standard functions. The SGI compiler has been extended to generate
    specializations of this template automatically for user types,
    so that use of STL templates on user types can take advantage of
    these optimizations. Specializations for other, non-STL, types
    would make more optimizations possible, but extending the gcc
    compiler in the same way would be much better. Probably the next
    round of standardization will ratify this, but probably with
    changes, so it probably should be renamed to place it in the
    implementation namespace.

    The SGI STL also defines a large number of extensions visible in
    standard headers. (Other extensions that appear in separate headers
    have been sequestered in subdirectories ext/ and backward/.)  All
    these extensions should be moved to other headers where possible,
    and in any case wrapped in a namespace (not std!), and (where kept
    in a standard header) girded about with macro guards. Some cannot be
    moved out of standard headers because they are used to implement
    standard features.  The canonical method for accommodating these
    is to use a protected name, aliased in macro guards to a user-space
    name. Unfortunately C++ offers no satisfactory template typedef
    mechanism, so very ad-hoc and unsatisfactory aliasing must be used
    instead.

    Implementation of a template typedef mechanism should have the highest
    priority among possible extensions, on the same level as implementation
    of the template "export" feature.

    Chapter 18  Language support
    ----------------------------

    Headers: &lt;limits&gt; &lt;new&gt; &lt;typeinfo&gt; &lt;exception&gt;
    C headers: &lt;cstddef&gt; &lt;climits&gt; &lt;cfloat&gt;  &lt;cstdarg&gt; &lt;csetjmp&gt;
    &lt;ctime&gt;   &lt;csignal&gt; &lt;cstdlib&gt; (also 21, 25, 26)

    This defines the built-in exceptions, rtti, numeric_limits&lt;&gt;,
    operator new and delete. Much of this is provided by the
    compiler in its static runtime library.

    Work to do includes defining numeric_limits&lt;&gt; specializations in
    separate files for all target architectures. Values for integer types
    except for bool and wchar_t are readily obtained from the C header
    &lt;limits.h&gt;, but values for the remaining numeric types (bool, wchar_t,
    float, double, long double) must be entered manually. This is
    largely dog work except for those members whose values are not
    easily deduced from available documentation. Also, this involves
    some work in target configuration to identify the correct choice of
    file to build against and to install.

    The definitions of the various operators new and delete must be
    made thread-safe, which depends on a portable exclusion mechanism,
    discussed under chapter 20.  Of course there is always plenty of
    room for improvements to the speed of operators new and delete.

    &lt;cstdarg&gt;, in Glibc, defines some macros that gcc does not allow to
    be wrapped into an inline function. Probably this header will demand
    attention whenever a new target is chosen. The functions atexit(),
    exit(), and abort() in cstdlib have different semantics in C++, so
    must be re-implemented for C++.

    Chapter 19  Diagnostics
    -----------------------

    Headers: &lt;stdexcept&gt;
    C headers: &lt;cassert&gt; &lt;cerrno&gt;

    This defines the standard exception objects, which are "mostly complete".
    Cygnus has a version, and now SGI provides a slightly different one.
    It makes little difference which we use.

    The C global name "errno", which C allows to be a variable or a macro,
    is required in C++ to be a macro. For MT it must typically result in
    a function call.

    Chapter 20  Utilities
    ---------------------
    Headers: &lt;utility&gt; &lt;functional&gt; &lt;memory&gt;
    C header: &lt;ctime&gt; (also in 18)

    SGI STL provides "mostly complete" versions of all the components
    defined in this chapter. However, the auto_ptr&lt;&gt; implementation
    is known to be wrong. Furthermore, the standard definition of it
    is known to be unimplementable as written. A minor change to the
    standard would fix it, and auto_ptr&lt;&gt; should be adjusted to match.

    Multi-threading affects the allocator implementation, and there must
    be configuration/installation choices for different users' MT
    requirements. Anyway, users will want to tune allocator options
    to support different target conditions, MT or no.

    The primitives used for MT implementation should be exposed, as an
    extension, for users' own work. We need cross-CPU "mutex" support,
    multi-processor shared-memory atomic integer operations, and single-
    processor uninterruptible integer operations, and all three configurable
    to be stubbed out for non-MT use, or to use an appropriately-loaded
    dynamic library for the actual runtime environment, or statically
    compiled in for cases where the target architecture is known.

    Chapter 21  String
    ------------------
    Headers: &lt;string&gt;
    C headers: &lt;cctype&gt; &lt;cwctype&gt; &lt;cstring&gt; &lt;cwchar&gt; (also in 27)
    &lt;cstdlib&gt; (also in 18, 25, 26)

    We have "mostly-complete" char_traits&lt;&gt; implementations. Many of the
    char_traits&lt;char&gt; operations might be optimized further using existing
    proprietary language extensions.

    We have a "mostly-complete" basic_string&lt;&gt; implementation. The work
    to manually instantiate char and wchar_t specializations in object
    files to improve link-time behavior is extremely unsatisfactory,
    literally tripling library-build time with no commensurate improvement
    in static program link sizes. It must be redone. (Similar work is
    needed for some components in chapters 22 and 27.)

    Other work needed for strings is MT-safety, as discussed under the
    chapter 20 heading.

    The standard C type mbstate_t from &lt;cwchar&gt; and used in char_traits&lt;&gt;
    must be different in C++ than in C, because in C++ the default constructor
    value mbstate_t() must be the "base" or "ground" sequence state.
    (According to the likely resolution of a recently raised Core issue,
    this may become unnecessary. However, there are other reasons to
    use a state type not as limited as whatever the C library provides.)
    If we might want to provide conversions from (e.g.) internally-
    represented EUC-wide to externally-represented Unicode, or vice-
    versa, the mbstate_t we choose will need to be more accommodating
    than what might be provided by an underlying C library.

    There remain some basic_string template-member functions which do
    not overload properly with their non-template brethren. The infamous
    hack akin to what was done in vector&lt;&gt; is needed, to conform to
    23.1.1 para 10. The CHECKLIST items for basic_string marked 'X',
    or incomplete, are so marked for this reason.

    Replacing the string iterators, which currently are simple character
    pointers, with class objects would greatly increase the safety of the
    client interface, and also permit a "debug" mode in which range,
    ownership, and validity are rigorously checked. The current use of
    raw pointers as string iterators is evil. vector&lt;&gt; iterators need the
    same treatment. Note that the current implementation freely mixes
    pointers and iterators, and that must be fixed before safer iterators
    can be introduced.

    Some of the functions in &lt;cstring&gt; are different from the C version.
    generally overloaded on const and non-const argument pointers. For
    example, in &lt;cstring&gt; strchr is overloaded. The functions isupper
    etc. in &lt;cctype&gt; typically implemented as macros in C are functions
    in C++, because they are overloaded with others of the same name
    defined in &lt;locale&gt;.

    Many of the functions required in &lt;cwctype&gt; and &lt;cwchar&gt; cannot be
    implemented using underlying C facilities on intended targets because
    such facilities only partly exist.

    Chapter 22  Locale
    ------------------
    Headers: &lt;locale&gt;
    C headers: &lt;clocale&gt;

    We have a "mostly complete" class locale, with the exception of
    code for constructing, and handling the names of, named locales.
    The ways that locales are named (particularly when categories
    (e.g. LC_TIME, LC_COLLATE) are different) varies among all target
    environments. This code must be written in various versions and
    chosen by configuration parameters.

    Members of many of the facets defined in &lt;locale&gt; are stubs. Generally,
    there are two sets of facets: the base class facets (which are supposed
    to implement the "C" locale) and the "byname" facets, which are supposed
    to read files to determine their behavior. The base ctype&lt;&gt;, collate&lt;&gt;,
    and numpunct&lt;&gt; facets are "mostly complete", except that the table of
    bitmask values used for "is" operations, and corresponding mask values,
    are still defined in libio and just included/linked. (We will need to
    implement these tables independently, soon, but should take advantage
    of libio where possible.)  The num_put&lt;&gt;::put members for integer types
    are "mostly complete".

    A complete list of what has and has not been implemented may be
    found in CHECKLIST. However, note that the current definition of
    codecvt&lt;wchar_t,char,mbstate_t&gt; is wrong. It should simply write
    out the raw bytes representing the wide characters, rather than
    trying to convert each to a corresponding single "char" value.

    Some of the facets are more important than others. Specifically,
    the members of ctype&lt;&gt;, numpunct&lt;&gt;, num_put&lt;&gt;, and num_get&lt;&gt; facets
    are used by other library facilities defined in &lt;string&gt;, &lt;istream&gt;,
    and &lt;ostream&gt;, and the codecvt&lt;&gt; facet is used by basic_filebuf&lt;&gt;
    in &lt;fstream&gt;, so a conforming iostream implementation depends on
    these.

    The "long long" type eventually must be supported, but code mentioning
    it should be wrapped in #if guards to allow pedantic-mode compiling.

    Performance of num_put&lt;&gt; and num_get&lt;&gt; depend critically on
    caching computed values in ios_base objects, and on extensions
    to the interface with streambufs.

    Specifically: retrieving a copy of the locale object, extracting
    the needed facets, and gathering data from them, for each call to
    (e.g.) operator&lt;&lt; would be prohibitively slow.  To cache format
    data for use by num_put&lt;&gt; and num_get&lt;&gt; we have a _Format_cache&lt;&gt;
    object stored in the ios_base::pword() array. This is constructed
    and initialized lazily, and is organized purely for utility. It
    is discarded when a new locale with different facets is imbued.

    Using only the public interfaces of the iterator arguments to the
    facet functions would limit performance by forbidding "vector-style"
    character operations. The streambuf iterator optimizations are
    described under chapter 24, but facets can also bypass the streambuf
    iterators via explicit specializations and operate directly on the
    streambufs, and use extended interfaces to get direct access to the
    streambuf internal buffer arrays. These extensions are mentioned
    under chapter 27. These optimizations are particularly important
    for input parsing.

    Unused virtual members of locale facets can be omitted, as mentioned
    above, by a smart linker.

    Chapter 23  Containers
    ----------------------
    Headers: &lt;deque&gt; &lt;list&gt; &lt;queue&gt; &lt;stack&gt; &lt;vector&gt; &lt;map&gt; &lt;set&gt; &lt;bitset&gt;

    All the components in chapter 23 are implemented in the SGI STL.
    They are "mostly complete"; they include a large number of
    nonconforming extensions which must be wrapped. Some of these
    are used internally and must be renamed or duplicated.

    The SGI components are optimized for large-memory environments. For
    embedded targets, different criteria might be more appropriate. Users
    will want to be able to tune this behavior. We should provide
    ways for users to compile the library with different memory usage
    characteristics.

    A lot more work is needed on factoring out common code from different
    specializations to reduce code size here and in chapter 25. The
    easiest fix for this would be a compiler/ABI improvement that allows
    the compiler to recognize when a specialization depends only on the
    size (or other gross quality) of a template argument, and allow the
    linker to share the code with similar specializations. In its
    absence, many of the algorithms and containers can be partial-
    specialized, at least for the case of pointers, but this only solves
    a small part of the problem. Use of a type_traits-style template
    allows a few more optimization opportunities, more if the compiler
    can generate the specializations automatically.

    As an optimization, containers can specialize on the default allocator
    and bypass it, or take advantage of details of its implementation
    after it has been improved upon.

    Replacing the vector iterators, which currently are simple element
    pointers, with class objects would greatly increase the safety of the
    client interface, and also permit a "debug" mode in which range,
    ownership, and validity are rigorously checked. The current use of
    pointers for iterators is evil.

    As mentioned for chapter 24, the deque iterator is a good example of
    an opportunity to implement a "staged" iterator that would benefit
    from specializations of some algorithms.

    Chapter 24  Iterators
    ---------------------
    Headers: &lt;iterator&gt;

    Standard iterators are "mostly complete", with the exception of
    the stream iterators, which are not yet templatized on the
    stream type. Also, the base class template iterator&lt;&gt; appears
    to be wrong, so everything derived from it must also be wrong,
    currently.

    The streambuf iterators (currently located in stl/bits/std_iterator.h,
    but should be under bits/) can be rewritten to take advantage of
    friendship with the streambuf implementation.

    Matt Austern has identified opportunities where certain iterator
    types, particularly including streambuf iterators and deque
    iterators, have a "two-stage" quality, such that an intermediate
    limit can be checked much more quickly than the true limit on
    range operations. If identified with a member of iterator_traits,
    algorithms may be specialized for this case. Of course the
    iterators that have this quality can be identified by specializing
    a traits class.

    Many of the algorithms must be specialized for the streambuf
    iterators, to take advantage of block-mode operations, in order
    to allow iostream/locale operations' performance not to suffer.
    It may be that they could be treated as staged iterators and
    take advantage of those optimizations.

    Chapter 25  Algorithms
    ----------------------
    Headers: &lt;algorithm&gt;
    C headers: &lt;cstdlib&gt; (also in 18, 21, 26))

    The algorithms are "mostly complete". As mentioned above, they
    are optimized for speed at the expense of code and data size.

    Specializations of many of the algorithms for non-STL types would
    give performance improvements, but we must use great care not to
    interfere with fragile template overloading semantics for the
    standard interfaces. Conventionally the standard function template
    interface is an inline which delegates to a non-standard function
    which is then overloaded (this is already done in many places in
    the library). Particularly appealing opportunities for the sake of
    iostream performance are for copy and find applied to streambuf
    iterators or (as noted elsewhere) for staged iterators, of which
    the streambuf iterators are a good example.

    The bsearch and qsort functions cannot be overloaded properly as
    required by the standard because gcc does not yet allow overloading
    on the extern-"C"-ness of a function pointer.

    Chapter 26  Numerics
    --------------------
    Headers: &lt;complex&gt; &lt;valarray&gt; &lt;numeric&gt;
    C headers: &lt;cmath&gt;, &lt;cstdlib&gt; (also 18, 21, 25)

    Numeric components: Gabriel dos Reis's valarray, Drepper's complex,
    and the few algorithms from the STL are "mostly done".  Of course
    optimization opportunities abound for the numerically literate. It
    is not clear whether the valarray implementation really conforms
    fully, in the assumptions it makes about aliasing (and lack thereof)
    in its arguments.

    The C div() and ldiv() functions are interesting, because they are the
    only case where a C library function returns a class object by value.
    Since the C++ type div_t must be different from the underlying C type
    (which is in the wrong namespace) the underlying functions div() and
    ldiv() cannot be re-used efficiently. Fortunately they are trivial to
    re-implement.

    Chapter 27  Iostreams
    ---------------------
    Headers: &lt;iosfwd&gt; &lt;streambuf&gt; &lt;ios&gt; &lt;ostream&gt; &lt;istream&gt; &lt;iostream&gt;
    &lt;iomanip&gt; &lt;sstream&gt; &lt;fstream&gt;
    C headers: &lt;cstdio&gt; &lt;cwchar&gt; (also in 21)

    Iostream is currently in a very incomplete state. &lt;iosfwd&gt;, &lt;iomanip&gt;,
    ios_base, and basic_ios&lt;&gt; are "mostly complete". basic_streambuf&lt;&gt; and
    basic_ostream&lt;&gt; are well along, but basic_istream&lt;&gt; has had little work
    done. The standard stream objects, &lt;sstream&gt; and &lt;fstream&gt; have been
    started; basic_filebuf&lt;&gt; "write" functions have been implemented just
    enough to do "hello, world".

    Most of the istream and ostream operators &lt;&lt; and &gt;&gt; (with the exception
    of the op&lt;&lt;(integer) ones) have not been changed to use locale primitives,
    sentry objects, or char_traits members.

    All these templates should be manually instantiated for char and
    wchar_t in a way that links only used members into user programs.

    Streambuf is fertile ground for optimization extensions. An extended
    interface giving iterator access to its internal buffer would be very
    useful for other library components.

    Iostream operations (primarily operators &lt;&lt; and &gt;&gt;) can take advantage
    of the case where user code has not specified a locale, and bypass locale
    operations entirely. The current implementation of op&lt;&lt;/num_put&lt;&gt;::put,
    for the integer types, demonstrates how they can cache encoding details
    from the locale on each operation. There is lots more room for
    optimization in this area.

    The definition of the relationship between the standard streams
    cout et al. and stdout et al. requires something like a "stdiobuf".
    The SGI solution of using double-indirection to actually use a
    stdio FILE object for buffering is unsatisfactory, because it
    interferes with peephole loop optimizations.

    The &lt;sstream&gt; header work has begun. stringbuf can benefit from
    friendship with basic_string&lt;&gt; and basic_string&lt;&gt;::_Rep to use
    those objects directly as buffers, and avoid allocating and making
    copies.

    The basic_filebuf&lt;&gt; template is a complex beast. It is specified to
    use the locale facet codecvt&lt;&gt; to translate characters between native
    files and the locale character encoding. In general this involves
    two buffers, one of "char" representing the file and another of
    "char_type", for the stream, with codecvt&lt;&gt; translating. The process
    is complicated by the variable-length nature of the translation, and
    the need to seek to corresponding places in the two representations.
    For the case of basic_filebuf&lt;char&gt;, when no translation is needed,
    a single buffer suffices. A specialized filebuf can be used to reduce
    code space overhead when no locale has been imbued. Matt Austern's
    work at SGI will be useful, perhaps directly as a source of code, or
    at least as an example to draw on.

    Filebuf, almost uniquely (cf. operator new), depends heavily on
    underlying environmental facilities. In current releases iostream
    depends fairly heavily on libio constant definitions, but it should
    be made independent.  It also depends on operating system primitives
    for file operations. There is immense room for optimizations using
    (e.g.) mmap for reading. The shadow/ directory wraps, besides the
    standard C headers, the libio.h and unistd.h headers, for use mainly
    by filebuf. These wrappings have not been completed, though there
    is scaffolding in place.

    The encapsulation of certain C header &lt;cstdio&gt; names presents an
    interesting problem. It is possible to define an inline std::fprintf()
    implemented in terms of the 'extern "C"' vfprintf(), but there is no
    standard vfscanf() to use to implement std::fscanf(). It appears that
    vfscanf but be re-implemented in C++ for targets where no vfscanf
    extension has been defined. This is interesting in that it seems
    to be the only significant case in the C library where this kind of
    rewriting is necessary. (Of course Glibc provides the vfscanf()
    extension.)  (The functions related to exit() must be rewritten
    for other reasons.)


    Annex D
    -------
    Headers: &lt;strstream&gt;

    Annex D defines many non-library features, and many minor
    modifications to various headers, and a complete header.
    It is "mostly done", except that the libstdc++-2 &lt;strstream&gt;
    header has not been adopted into the library, or checked to
    verify that it matches the draft in those details that were
    clarified by the committee. Certainly it must at least be
    moved into the std namespace.

    We still need to wrap all the deprecated features in #if guards
    so that pedantic compile modes can detect their use.

    Nonstandard Extensions
    ----------------------
    Headers: &lt;iostream.h&gt; &lt;strstream.h&gt; &lt;hash&gt; &lt;rbtree&gt;
    &lt;pthread_alloc&gt; &lt;stdiobuf&gt; (etc.)

    User code has come to depend on a variety of nonstandard components
    that we must not omit. Much of this code can be adopted from
    libstdc++-v2 or from the SGI STL. This particularly includes
    &lt;iostream.h&gt;, &lt;strstream.h&gt;, and various SGI extensions such
    as &lt;hash_map.h&gt;. Many of these are already placed in the
    subdirectories ext/ and backward/. (Note that it is better to
    include them via "&lt;backward/hash_map.h&gt;" or "&lt;ext/hash_map&gt;" than
    to search the subdirectory itself via a "-I" directive.
  </literallayout>
</sect1>

</appendix><|MERGE_RESOLUTION|>--- conflicted
+++ resolved
@@ -1,12 +1,14 @@
-<?xml version='1.0'?>
-<!DOCTYPE appendix PUBLIC "-//OASIS//DTD DocBook XML V4.5//EN"
- "http://www.oasis-open.org/docbook/xml/4.5/docbookx.dtd"
-[ ]>
-
-<appendix id="appendix.contrib" xreflabel="Contributing">
+<appendix xmlns="http://docbook.org/ns/docbook" version="5.0" 
+	  xml:id="appendix.contrib" xreflabel="Contributing">
 <?dbhtml filename="appendix_contributing.html"?>
 
-<appendixinfo>
+<info><title>
+  Contributing
+  <indexterm>
+    <primary>Appendix</primary>
+    <secondary>Contributing</secondary>
+  </indexterm>
+</title>
   <keywordset>
     <keyword>
       ISO C++
@@ -15,15 +17,9 @@
       library
     </keyword>
   </keywordset>
-</appendixinfo>
-
-<title>
-  Contributing
-  <indexterm>
-    <primary>Appendix</primary>
-    <secondary>Contributing</secondary>
-  </indexterm>
-</title>
+</info>
+
+
 
 <para>
   The GNU C++ Library follows an open development model. Active
@@ -32,11 +28,11 @@
   should follow this procedure:
 </para>
 
-<sect1 id="contrib.list" xreflabel="Contributor Checklist">
-  <title>Contributor Checklist</title>
-
-  <sect2 id="list.reading">
-    <title>Reading</title>
+<section xml:id="contrib.list" xreflabel="Contributor Checklist"><info><title>Contributor Checklist</title></info>
+  
+
+  <section xml:id="list.reading"><info><title>Reading</title></info>
+    
 
     <itemizedlist>
       <listitem>
@@ -50,15 +46,9 @@
 	  the standard from their respective national standards
 	  organization. In the USA, this national standards
 	  organization is ANSI and their web-site is right
-<<<<<<< HEAD
-	  <ulink url="http://www.ansi.org">here.</ulink>
+	  <link xmlns:xlink="http://www.w3.org/1999/xlink" xlink:href="http://www.ansi.org">here.</link>
 	  (And if you've already registered with them, clicking this link will take you to directly to the place where you can
-	  <ulink url="http://webstore.ansi.org/RecordDetail.aspx?sku=ISO%2FIEC+14882:2003">buy the standard on-line</ulink>.)
-=======
-	  <ulink url="http://www.ansi.org">here.</ulink> 
-	  (And if you've already registered with them, clicking this link will take you to directly to the place where you can 
-	  <ulink url="http://webstore.ansi.org/RecordDetail.aspx?sku=ISO/IEC%2014882:2003">buy the standard on-line.)</ulink>
->>>>>>> e33a1692
+	  <link xmlns:xlink="http://www.w3.org/1999/xlink" xlink:href="http://webstore.ansi.org/RecordDetail.aspx?sku=ISO%2FIEC+14882:2003">buy the standard on-line</link>.)
 	</para>
       </listitem>
 
@@ -66,7 +56,7 @@
 	<para>
 	  The library working group bugs, and known defects, can
 	  be obtained here:
-	  <ulink url="http://www.open-std.org/jtc1/sc22/wg21/">http://www.open-std.org/jtc1/sc22/wg21 </ulink>
+	  <link xmlns:xlink="http://www.w3.org/1999/xlink" xlink:href="http://www.open-std.org/jtc1/sc22/wg21/">http://www.open-std.org/jtc1/sc22/wg21 </link>
 	</para>
       </listitem>
 
@@ -75,16 +65,16 @@
 	  The newsgroup dedicated to standardization issues is
 	  comp.std.c++: this FAQ for this group is quite useful and
 	  can be
-	  found <ulink url="http://www.comeaucomputing.com/csc/faq.html">
-	  here </ulink>.
+	  found <link xmlns:xlink="http://www.w3.org/1999/xlink" xlink:href="http://www.comeaucomputing.com/csc/faq.html">
+	  here </link>.
       </para>
       </listitem>
 
       <listitem>
 	<para>
 	  Peruse
-	  the <ulink url="http://www.gnu.org/prep/standards">GNU
-	  Coding Standards</ulink>, and chuckle when you hit the part
+	  the <link xmlns:xlink="http://www.w3.org/1999/xlink" xlink:href="http://www.gnu.org/prep/standards">GNU
+	  Coding Standards</link>, and chuckle when you hit the part
 	  about <quote>Using Languages Other Than C</quote>.
 	</para>
       </listitem>
@@ -106,9 +96,9 @@
       </listitem>
     </itemizedlist>
 
-  </sect2>
-  <sect2 id="list.copyright">
-    <title>Assignment</title>
+  </section>
+  <section xml:id="list.copyright"><info><title>Assignment</title></info>
+    
     <para>
       Small changes can be accepted without a copyright assignment form on
       file. New code and additions to the library need completed copyright
@@ -135,8 +125,8 @@
 
     <para>
       For more information about getting a copyright assignment, please see
-      <ulink url="http://www.gnu.org/prep/maintain/html_node/Legal-Matters.html">Legal
-	Matters</ulink>.
+      <link xmlns:xlink="http://www.w3.org/1999/xlink" xlink:href="http://www.gnu.org/prep/maintain/html_node/Legal-Matters.html">Legal
+	Matters</link>.
     </para>
 
     <para>
@@ -147,18 +137,18 @@
       <email>mailto:assign@gnu.org</email>, please cc the libstdc++
       maintainer above so that progress can be monitored.
     </para>
-  </sect2>
-
-  <sect2 id="list.getting">
-    <title>Getting Sources</title>
+  </section>
+
+  <section xml:id="list.getting"><info><title>Getting Sources</title></info>
+    
     <para>
-      <ulink url="http://gcc.gnu.org/svnwrite.html">Getting write access
-	(look for &quot;Write after approval&quot;)</ulink>
+      <link xmlns:xlink="http://www.w3.org/1999/xlink" xlink:href="http://gcc.gnu.org/svnwrite.html">Getting write access
+	(look for "Write after approval")</link>
     </para>
-  </sect2>
-
-  <sect2 id="list.patches">
-    <title>Submitting Patches</title>
+  </section>
+
+  <section xml:id="list.patches"><info><title>Submitting Patches</title></info>
+    
 
     <para>
       Every patch must have several pieces of information before it can be
@@ -201,8 +191,8 @@
 	  else, use <command>diff -cp OLD NEW</command> ... If your
 	  version of diff does not support these options, then get the
 	  latest version of GNU
-	  diff. The <ulink url="http://gcc.gnu.org/wiki/SvnTricks">SVN
-	  Tricks</ulink> wiki page has information on customising the
+	  diff. The <link xmlns:xlink="http://www.w3.org/1999/xlink" xlink:href="http://gcc.gnu.org/wiki/SvnTricks">SVN
+	  Tricks</link> wiki page has information on customising the
 	  output of <code>svn diff</code>.
 	</para>
       </listitem>
@@ -217,20 +207,20 @@
       </listitem>
     </itemizedlist>
 
-  </sect2>
-
-</sect1>
-
-<sect1 id="contrib.organization" xreflabel="Source Organization">
+  </section>
+
+</section>
+
+<section xml:id="contrib.organization" xreflabel="Source Organization"><info><title>Directory Layout and Source Conventions</title></info>
   <?dbhtml filename="source_organization.html"?>
-  <title>Directory Layout and Source Conventions</title>
+  
 
   <para>
     The unpacked source directory of libstdc++ contains the files
     needed to create the GNU C++ Library.
   </para>
 
-  <literallayout>
+  <literallayout class="normal">
 It has subdirectories:
 
   doc
@@ -317,20 +307,20 @@
 indicate a place that may require attention for multi-thread safety.
   </literallayout>
 
-</sect1>
-
-<sect1 id="contrib.coding_style" xreflabel="Coding Style">
+</section>
+
+<section xml:id="contrib.coding_style" xreflabel="Coding Style"><info><title>Coding Style</title></info>
   <?dbhtml filename="source_code_style.html"?>
-  <title>Coding Style</title>
+  
   <para>
   </para>
-  <sect2 id="coding_style.bad_identifiers">
-    <title>Bad Identifiers</title>
+  <section xml:id="coding_style.bad_identifiers"><info><title>Bad Identifiers</title></info>
+    
     <para>
       Identifiers that conflict and should be avoided.
     </para>
 
-    <literallayout>
+    <literallayout class="normal">
       This is the list of names <quote>reserved to the
       implementation</quote> that have been claimed by certain
       compilers and system headers of interest, and should not be used
@@ -517,22 +507,22 @@
       // http://gcc.gnu.org/ml/libstdc++/1999-q4/msg00060.html
       __opr
     </literallayout>
-  </sect2>
-
-  <sect2 id="coding_style.example">
-    <title>By Example</title>
-    <literallayout>
+  </section>
+
+  <section xml:id="coding_style.example"><info><title>By Example</title></info>
+    
+    <literallayout class="normal">
       This library is written to appropriate C++ coding standards. As such,
       it is intended to precede the recommendations of the GNU Coding
       Standard, which can be referenced in full here:
 
-      <ulink url="http://www.gnu.org/prep/standards/standards.html#Formatting">http://www.gnu.org/prep/standards/standards.html#Formatting</ulink>
+      <link xmlns:xlink="http://www.w3.org/1999/xlink" xlink:href="http://www.gnu.org/prep/standards/standards.html#Formatting">http://www.gnu.org/prep/standards/standards.html#Formatting</link>
 
       The rest of this is also interesting reading, but skip the "Design
       Advice" part.
 
       The GCC coding conventions are here, and are also useful:
-      <ulink url="http://gcc.gnu.org/codingconventions.html">http://gcc.gnu.org/codingconventions.html</ulink>
+      <link xmlns:xlink="http://www.w3.org/1999/xlink" xlink:href="http://gcc.gnu.org/codingconventions.html">http://gcc.gnu.org/codingconventions.html</link>
 
       In addition, because it doesn't seem to be stated explicitly anywhere
       else, there is an 80 column source limit.
@@ -947,21 +937,21 @@
       } // namespace std
       </code>
     </literallayout>
-  </sect2>
-</sect1>
-
-<sect1 id="contrib.doc_style" xreflabel="Documentation Style">
+  </section>
+</section>
+
+<section xml:id="contrib.doc_style" xreflabel="Documentation Style"><info><title>Documentation Style</title></info>
   <?dbhtml filename="documentation_style.html"?>
-  <title>Documentation Style</title>
-  <sect2 id="doc_style.doxygen">
-    <title>Doxygen</title>
-    <sect3 id="doxygen.prereq">
-      <title>Prerequisites</title>
+  
+  <section xml:id="doc_style.doxygen"><info><title>Doxygen</title></info>
+    
+    <section xml:id="doxygen.prereq"><info><title>Prerequisites</title></info>
+      
       <para>
 	Prerequisite tools are Bash 2.0 or later,
-	<ulink url="http://www.doxygen.org/">Doxygen</ulink>, and
-	the <ulink url="http://www.gnu.org/software/coreutils/">GNU
-	coreutils</ulink>. (GNU versions of find, xargs, and possibly
+	<link xmlns:xlink="http://www.w3.org/1999/xlink" xlink:href="http://www.doxygen.org/">Doxygen</link>, and
+	the <link xmlns:xlink="http://www.w3.org/1999/xlink" xlink:href="http://www.gnu.org/software/coreutils/">GNU
+	coreutils</link>. (GNU versions of find, xargs, and possibly
 	sed and grep are used, just because the GNU versions make
 	things very easy.) 
       </para>
@@ -969,48 +959,45 @@
       <para>
 	To generate the pretty pictures and hierarchy
 	graphs, the
-<<<<<<< HEAD
-	<ulink url="http://www.graphviz.org">Graphviz</ulink> package
+	<link xmlns:xlink="http://www.w3.org/1999/xlink" xlink:href="http://www.graphviz.org">Graphviz</link> package
 	will need to be installed. For PDF
-	output, <ulink url="http://www.tug.org/applications/pdftex/">
-	pdflatex</ulink> is required.
-=======
-	<ulink url="http://www.graphviz.org">Graphviz</ulink>
-	package will need to be installed. 
->>>>>>> e33a1692
-      </para>
-    </sect3>
-
-    <sect3 id="doxygen.rules">
-      <title>Generating the Doxygen Files</title>
+	output, <link xmlns:xlink="http://www.w3.org/1999/xlink" xlink:href="http://www.tug.org/applications/pdftex/">
+	pdflatex</link> is required.
+      </para>
+    </section>
+
+    <section xml:id="doxygen.rules"><info><title>Generating the Doxygen Files</title></info>
+      
       <para>
 	The following Makefile rules run Doxygen to generate HTML
-<<<<<<< HEAD
-	docs, XML docs, PDF docs, and the man pages.
-=======
-	docs, XML docs, and the man pages.
->>>>>>> e33a1692
+	docs, XML docs, XML docs as a single file, PDF docs, and the man pages.
       </para>
 
       <para>
       <screen><userinput>make doc-html-doxygen</userinput></screen>
       </para>
 
-<<<<<<< HEAD
       <para>
       <screen><userinput>make doc-xml-doxygen</userinput></screen>
       </para>
 
       <para>
+      <screen><userinput>make doc-xml-single-doxygen</userinput></screen>
+      </para>
+
+      <para>
       <screen><userinput>make doc-pdf-doxygen</userinput></screen>
-=======
-      <para>
-      <screen><userinput>make doc-xml-doxygen</userinput></screen>
->>>>>>> e33a1692
       </para>
 
       <para>
       <screen><userinput>make doc-man-doxygen</userinput></screen>
+      </para>
+
+      <para>
+	Generated files are output into separate sub directores of
+	<filename class="directory">doc/doxygen/</filename> in the
+	build directory, based on the output format. For instance, the
+	HTML docs will be in <filename class="directory">doc/doxygen/html</filename>.
       </para>
 
       <para>
@@ -1028,10 +1015,10 @@
 	library hackers are written in triple-# comments.
       </para>
 
-    </sect3>
-
-    <sect3 id="doxygen.markup">
-      <title>Markup</title>
+    </section>
+
+    <section xml:id="doxygen.markup"><info><title>Markup</title></info>
+      
 
       <para>
 	In general, libstdc++ files should be formatted according to
@@ -1045,7 +1032,7 @@
 	Adding Doxygen markup to a file (informally called
 	<quote>doxygenating</quote>) is very simple. The Doxygen manual can be
 	found
-	<ulink url="http://www.stack.nl/~dimitri/doxygen/download.html#latestman">here</ulink>.
+	<link xmlns:xlink="http://www.w3.org/1999/xlink" xlink:href="http://www.stack.nl/~dimitri/doxygen/download.html#latestman">here</link>.
 	We try to use a very-recent version of Doxygen.
       </para>
 
@@ -1061,12 +1048,12 @@
 
       <para>
 	Some commentary to accompany
-	the first list in the <ulink url="http://www.stack.nl/~dimitri/doxygen/docblocks.html">Special
-	Documentation Blocks</ulink> section of
+	the first list in the <link xmlns:xlink="http://www.w3.org/1999/xlink" xlink:href="http://www.stack.nl/~dimitri/doxygen/docblocks.html">Special
+	Documentation Blocks</link> section of
 	the Doxygen manual:
       </para>
 
-      <orderedlist>
+      <orderedlist inheritnum="ignore" continuation="restarts">
 	<listitem>
 	  <para>For longer comments, use the Javadoc style...</para>
 	</listitem>
@@ -1124,7 +1111,7 @@
       </para>
 
       <para>
-<literallayout>
+<literallayout class="normal">
   /**
    * @brief A model of a linear congruential random number generator.
    *
@@ -1142,11 +1129,12 @@
 	doubt, consult the following table.
       </para>
 
-<table frame='all'>
+<table frame="all">
 <title>HTML to Doxygen Markup Comparison</title>
-<tgroup cols='2' align='left' colsep='1' rowsep='1'>
-<colspec colname='c1'></colspec>
-<colspec colname='c2'></colspec>
+
+<tgroup cols="2" align="left" colsep="1" rowsep="1">
+<colspec colname="c1"/>
+<colspec colname="c2"/>
 
   <thead>
     <row>
@@ -1162,12 +1150,12 @@
     </row>
 
     <row>
-      <entry>&quot;</entry>
+      <entry>"</entry>
       <entry>\"</entry>
     </row>
 
     <row>
-      <entry>&apos;</entry>
+      <entry>'</entry>
       <entry>\'</entry>
     </row>
 
@@ -1201,15 +1189,15 @@
 </table>
 
 
-    </sect3>
-
-  </sect2>
-
-  <sect2 id="doc_style.docbook">
-    <title>Docbook</title>
-
-    <sect3 id="docbook.prereq">
-      <title>Prerequisites</title>
+    </section>
+
+  </section>
+
+  <section xml:id="doc_style.docbook"><info><title>Docbook</title></info>
+    
+
+    <section xml:id="docbook.prereq"><info><title>Prerequisites</title></info>
+      
       <para>
 	Editing the DocBook sources requires an XML editor. Many
 	exist: some notable options
@@ -1230,16 +1218,16 @@
       </para>
 
       <para>
-	Access to the DocBook stylesheets and DTD is required. The
+	Access to the DocBook 5.0 stylesheets and schema is required. The
 	stylesheets are usually packaged by vendor, in something
-	like <filename>docbook-style-xsl</filename>. To exactly match
+	like <filename>docbook5-style-xsl</filename>. To exactly match
 	generated output, please use a version of the stylesheets
 	equivalent
-	to <filename>docbook-style-xsl-1.74.0-5</filename>. The
+	to <filename>docbook5-style-xsl-1.75.2-3</filename>. The
 	installation directory for this package corresponds to
 	the <literal>XSL_STYLE_DIR</literal>
 	in <filename>doc/Makefile.am</filename> and defaults
-	to <filename class="directory">/usr/share/sgml/docbook/xsl-stylesheets</filename>.
+	to <filename class="directory">/usr/share/sgml/docbook/xsl-ns-stylesheets</filename>.
       </para>
 
       <para>
@@ -1251,26 +1239,30 @@
       <para>
 	For validating the XML document, you'll need
 	something like <command>xmllint</command> and access to the
-	DocBook DTD. These are provided
-	by a vendor package like <filename>libxml2</filename>.
-      </para>
-
-      <para>
-	For PDF output, something that transforms valid XML to PDF is
-	required. Possible solutions include 
-	<ulink url="http://dblatex.sourceforge.net">dblatex</ulink>, 
-	<command>xmlto</command>, or <command>prince</command>. Other
-	options are listed on the DocBook
-	web <ulink url="http://wiki.docbook.org/topic/DocBookPublishingTools">pages</ulink>. Please
+	relevant DocBook schema. These are provided
+	by a vendor package like <filename>libxml2</filename> and <filename>docbook5-schemas-5.0-4</filename>
+      </para>
+
+      <para>
+	For PDF output, something that transforms valid Docbook XML to PDF is
+	required. Possible solutions include <link xmlns:xlink="http://www.w3.org/1999/xlink" xlink:href="http://dblatex.sourceforge.net">dblatex</link>,
+	<command>xmlto</command>, or <command>prince</command>. Of
+	these, <command>dblatex</command> is the default. Other
+	options are listed on the DocBook web <link xmlns:xlink="http://www.w3.org/1999/xlink" xlink:href="http://wiki.docbook.org/topic/DocBookPublishingTools">pages</link>. Please
 	consult the <email>libstdc++@gcc.gnu.org</email> list when
 	preparing printed manuals for current best practice and
 	suggestions.
       </para>
 
       <para>
-	Make sure that the XML documentation and markup is valid for
-	any change. This can be done easily, with the validation rules
-	in the <filename>Makefile</filename>, which is equivalent to doing:
+	For Texinfo output, something that transforms valid Docbook
+	XML to Texinfo is required. The default choice is <link xmlns:xlink="http://www.w3.org/1999/xlink" xlink:href="http://docbook2x.sourceforge.net/">docbook2X</link>.
+      </para>
+
+      <para>
+	Please make sure that the XML documentation and markup is valid for
+	any change. This can be done easily, with the validation rule
+	detailed below, which is equivalent to doing:
       </para>
 
 	<screen>
@@ -1278,24 +1270,19 @@
 xmllint --noout --valid <filename>xml/index.xml</filename>
 	  </userinput>
 	</screen>
-    </sect3>
-
-    <sect3 id="docbook.rules">
-      <title>Generating the DocBook Files</title>
+    </section>
+
+    <section xml:id="docbook.rules"><info><title>Generating the DocBook Files</title></info>
+      
 
       <para>
 	The following Makefile rules generate (in order): an HTML
-<<<<<<< HEAD
 	version of all the DocBook documentation, a PDF version of the same, a
-=======
-	version of all the documentation, a PDF version of the same, a
->>>>>>> e33a1692
 	single XML document, and the result of validating the entire XML
 	document.
       </para>
 
       <para>
-<<<<<<< HEAD
       <screen><userinput>make doc-html-docbook</userinput></screen>
       </para>
 
@@ -1309,29 +1296,20 @@
 
       <para>
       <screen><userinput>make doc-xml-validate-docbook</userinput></screen>
-=======
-      <screen><userinput>make doc-html</userinput></screen>
-      </para>
-
-      <para>
-      <screen><userinput>make doc-pdf</userinput></screen>
-      </para>
-
-      <para>
-      <screen><userinput>make doc-xml-single</userinput></screen>
-      </para>
-
-      <para>
-      <screen><userinput>make doc-xml-validate</userinput></screen>
->>>>>>> e33a1692
-      </para>
-
-    </sect3>
-
-    <sect3 id="docbook.examples">
-      <title>File Organization and Basics</title>
-
-    <literallayout>
+      </para>
+
+      <para>
+	Generated files are output into separate sub directores of
+	<filename class="directory">doc/docbook/</filename> in the
+	build directory, based on the output format. For instance, the
+	HTML docs will be in <filename class="directory">doc/docbook/html</filename>.
+      </para>
+    </section>
+
+    <section xml:id="docbook.examples"><info><title>File Organization and Basics</title></info>
+      
+
+    <literallayout class="normal">
       <emphasis>Which files are important</emphasis>
 
       All Docbook files are in the directory
@@ -1392,25 +1370,25 @@
 
       &lt;/set&gt;
     </literallayout>
-    </sect3>
-
-    <sect3 id="docbook.markup">
-      <title>Markup By Example</title>
-
-<<<<<<< HEAD
+    </section>
+
+    <section xml:id="docbook.markup"><info><title>Markup By Example</title></info>
+      
+
       <para>
 	Complete details on Docbook markup can be found in the DocBook
 	Element Reference,
-	<ulink url="http://www.docbook.org/tdg/en/html/part2.html">online</ulink>.
+	<link xmlns:xlink="http://www.w3.org/1999/xlink" xlink:href="http://www.docbook.org/tdg/en/html/part2.html">online</link>.
 	An incomplete reference for HTML to Docbook conversion is
 	detailed in the table below.
       </para>
 
-<table frame='all'>
+<table frame="all">
 <title>HTML to Docbook XML Markup Comparison</title>
-<tgroup cols='2' align='left' colsep='1' rowsep='1'>
-<colspec colname='c1'></colspec>
-<colspec colname='c2'></colspec>
+
+<tgroup cols="2" align="left" colsep="1" rowsep="1">
+<colspec colname="c1"/>
+<colspec colname="c2"/>
 
   <thead>
     <row>
@@ -1471,7 +1449,7 @@
       <entry>&lt;emphasis&gt;</entry>
     </row>
     <row>
-      <entry>&quot;</entry>
+      <entry>"</entry>
       <entry>&lt;quote&gt;</entry>
     </row>
    </tbody>
@@ -1483,11 +1461,12 @@
   equivalents are listed in the table below.
 </para>
 
-<table frame='all'>
+<table frame="all">
 <title>Docbook XML Element Use</title>
-<tgroup cols='2' align='left' colsep='1' rowsep='1'>
-<colspec colname='c1'></colspec>
-<colspec colname='c2'></colspec>
+
+<tgroup cols="2" align="left" colsep="1" rowsep="1">
+<colspec colname="c1"/>
+<colspec colname="c2"/>
 
   <thead>
     <row>
@@ -1554,199 +1533,112 @@
 </tgroup>
 </table>
 
-    </sect3>
-  </sect2>
-
-  <sect2 id="doc_style.combines">
-    <title>Combines</title>
-
-    <sect3 id="combines.rules">
-      <title>Generating Combines and Assemblages</title>
+    </section>
+  </section>
+
+  <section xml:id="doc_style.combines"><info><title>Combines</title></info>
+    
+
+    <section xml:id="combines.rules"><info><title>Generating Combines and Assemblages</title></info>
+      
 
       <para>
 	The following Makefile rules are defaults, and are usually
-	aliased to variable rules.
-      </para>
-
-      <para>
-      <screen><userinput>make doc-html</userinput></screen>
-      </para>
-
-      <para>
-      <screen><userinput>make doc-man</userinput></screen>
-      </para>
-
-      <para>
-      <screen><userinput>make doc-pdf</userinput></screen>
-      </para>
-  </sect3>
-=======
-<para>
-Complete details on Docbook markup can be found in the DocBook Element
-Reference, <ulink url="http://www.docbook.org/tdg/en/html/part2.html">online</ulink>. An
-incomplete reference for HTML to Docbook conversion is detailed in the
-table below.
-</para>
-
-<table frame='all'>
-<title>HTML to Docbook XML markup comparison</title>
-<tgroup cols='2' align='left' colsep='1' rowsep='1'>
-<colspec colname='c1'></colspec>
-<colspec colname='c2'></colspec>
-
-  <thead>
-    <row>
-      <entry>HTML</entry>
-      <entry>XML</entry>
-    </row>
-  </thead>
-
-  <tbody>
-    <row>
-      <entry>&lt;p&gt;</entry>
-      <entry>&lt;para&gt;</entry>
-    </row>
-    <row>
-      <entry>&lt;pre&gt;</entry>
-      <entry>&lt;computeroutput&gt;, &lt;programlisting&gt;, 
-	&lt;literallayout&gt;</entry>
-    </row>
-    <row>
-      <entry>&lt;ul&gt;</entry>
-      <entry>&lt;itemizedlist&gt;</entry>
-    </row>
-    <row>
-      <entry>&lt;ol&gt;</entry>
-      <entry>&lt;orderedlist&gt;</entry>
-    </row>
-    <row>
-      <entry>&lt;il&gt;</entry>
-      <entry>&lt;listitem&gt;</entry>
-    </row>
-    <row>
-      <entry>&lt;dl&gt;</entry>
-      <entry>&lt;variablelist&gt;</entry>
-    </row>
-    <row>
-      <entry>&lt;dt&gt;</entry>
-      <entry>&lt;term&gt;</entry>
-    </row>
-    <row>
-      <entry>&lt;dd&gt;</entry>
-      <entry>&lt;listitem&gt;</entry>
-    </row>
-
-    <row>
-      <entry>&lt;a href=""&gt;</entry>
-      <entry>&lt;ulink url=""&gt;</entry>
-    </row>
-    <row>
-      <entry>&lt;code&gt;</entry>
-      <entry>&lt;literal&gt;, &lt;programlisting&gt;</entry>
-    </row>
-    <row>
-      <entry>&lt;strong&gt;</entry>
-      <entry>&lt;emphasis&gt;</entry>
-    </row>
-    <row>
-      <entry>&lt;em&gt;</entry>
-      <entry>&lt;emphasis&gt;</entry>
-    </row>
-    <row>
-      <entry>&quot;</entry>
-      <entry>&lt;quote&gt;</entry>
-    </row>
-   </tbody>
-</tgroup>
-</table>
-
-<para>
-  And examples of detailed markup for which there are no real HTML
-  equivalents are listed in the table below.
-</para>
-
-<table frame='all'>
-<title>Docbook XML Element Use</title>
-<tgroup cols='2' align='left' colsep='1' rowsep='1'>
-<colspec colname='c1'></colspec>
-<colspec colname='c2'></colspec>
-
-  <thead>
-    <row>
-      <entry>Element</entry>
-      <entry>Use</entry>
-    </row>
-  </thead>
-
-  <tbody>
-    <row>
-      <entry>&lt;structname&gt;</entry>
-      <entry>&lt;structname&gt;char_traits&lt;/structname&gt;</entry>
-    </row>
-    <row>
-      <entry>&lt;classname&gt;</entry>
-      <entry>&lt;classname&gt;string&lt;/classname&gt;</entry>
-    </row>
-    <row>
-      <entry>&lt;function&gt;</entry>
-      <entry>
-	<para>&lt;function&gt;clear()&lt;/function&gt;</para>
-	<para>&lt;function&gt;fs.clear()&lt;/function&gt;</para>
-      </entry>
-    </row>
-    <row>
-      <entry>&lt;type&gt;</entry>
-      <entry>&lt;type&gt;long long&lt;/type&gt;</entry>
-    </row>
-    <row>
-      <entry>&lt;varname&gt;</entry>
-      <entry>&lt;varname&gt;fs&lt;/varname&gt;</entry>
-    </row>
-    <row>
-      <entry>&lt;literal&gt;</entry>
-      <entry>
-	<para>&lt;literal&gt;-Weffc++&lt;/literal&gt;</para>
-	<para>&lt;literal&gt;rel_ops&lt;/literal&gt;</para>
-      </entry>
-    </row>
-    <row>
-      <entry>&lt;constant&gt;</entry>
-      <entry>
-	<para>&lt;constant&gt;_GNU_SOURCE&lt;/constant&gt;</para>
-	<para>&lt;constant&gt;3.0&lt;/constant&gt;</para>
-      </entry>
-    </row>
-    <row>
-      <entry>&lt;command&gt;</entry>
-      <entry>&lt;command&gt;g++&lt;/command&gt;</entry>
-    </row>
-    <row>
-      <entry>&lt;errortext&gt;</entry>
-      <entry>&lt;errortext&gt;In instantiation of&lt;/errortext&gt;</entry>
-    </row>
-    <row>
-      <entry>&lt;filename&gt;</entry>
-      <entry>
-	<para>&lt;filename class="headerfile"&gt;ctype.h&lt;/filename&gt;</para>
-	<para>&lt;filename class="directory"&gt;/home/gcc/build&lt;/filename&gt;</para>
-      </entry>
-    </row>
-   </tbody>
-</tgroup>
-</table>
-
-    </sect3>
->>>>>>> e33a1692
-  </sect2>
-</sect1>
-
-<sect1 id="contrib.design_notes" xreflabel="Design Notes">
+	aliased to more detailed rules. They are shortcuts for
+	generating HTML, PDF, Texinfo, XML, or man files and then collecting
+	the generated files into the build directory's doc directory.
+      </para>
+
+<variablelist>
+
+<varlistentry><term>
+      <emphasis>make doc-html</emphasis>
+    </term>
+<listitem>
+      <para>
+	Generates multi-page HTML documentation in the following directories:
+      </para>
+      <para>
+	<filename class="directory">doc/libstdc++-api.html</filename>
+      </para>
+      <para>
+	<filename class="directory">doc/libstdc++-manual.html</filename>
+      </para>
+</listitem>
+</varlistentry>
+
+<varlistentry><term>
+      <emphasis>make doc-man</emphasis>
+    </term>
+<listitem>
+      <para>
+	Generates man pages in the following directory:
+      </para>
+      <para>
+	<filename class="directory">doc/libstdc++-api.man</filename>
+      </para>
+</listitem>
+</varlistentry>
+
+<varlistentry><term>
+      <emphasis>make doc-pdf</emphasis>
+    </term>
+<listitem>
+      <para>
+	Generates indexed PDF documentation in the following files:
+      </para>
+      <para>
+	<filename>doc/libstdc++-api.pdf</filename>
+      </para>
+      <para>
+	<filename>doc/libstdc++-manual.pdf</filename>
+      </para>
+</listitem>
+</varlistentry>
+
+<varlistentry><term>
+      <emphasis>make doc-texinfo</emphasis>
+    </term>
+<listitem>
+      <para>
+	Generates Texinfo documentation in the following files:
+      </para>
+      <para>
+	<filename>doc/libstdc++-manual.texinfo</filename>
+      </para>
+</listitem>
+</varlistentry>
+
+<varlistentry><term>
+      <emphasis>make doc-xml</emphasis>
+    </term>
+<listitem>
+      <para>
+	Generates single-file XML documentation in the following files:
+      </para>
+      <para>
+	<filename>doc/libstdc++-api.xml</filename>
+      </para>
+      <para>
+	<filename>doc/libstdc++-manual.xml</filename>
+      </para>
+</listitem>
+</varlistentry>
+
+</variablelist>
+
+
+  </section>
+  </section>
+</section>
+
+<section xml:id="contrib.design_notes" xreflabel="Design Notes"><info><title>Design Notes</title></info>
   <?dbhtml filename="source_design_notes.html"?>
-  <title>Design Notes</title>
+  
   <para>
   </para>
 
-  <literallayout>
+  <literallayout class="normal">
 
     The Library
     -----------
@@ -2600,6 +2492,6 @@
     include them via "&lt;backward/hash_map.h&gt;" or "&lt;ext/hash_map&gt;" than
     to search the subdirectory itself via a "-I" directive.
   </literallayout>
-</sect1>
+</section>
 
 </appendix>