--- conflicted
+++ resolved
@@ -4,29 +4,6 @@
 
 <info><title>Configure and Build Hacking</title>
   <keywordset>
-<<<<<<< HEAD
-    <keyword>
-      C++
-    </keyword>
-    <keyword>
-      build
-    </keyword>
-    <keyword>
-      configure
-    </keyword>
-    <keyword>
-      hacking
-    </keyword>
-    <keyword>
-      version
-    </keyword>
-    <keyword>
-      dynamic
-    </keyword>
-    <keyword>
-      shared
-    </keyword>
-=======
     <keyword>C++</keyword>
     <keyword>build</keyword>
     <keyword>configure</keyword>
@@ -34,7 +11,6 @@
     <keyword>version</keyword>
     <keyword>dynamic</keyword>
     <keyword>shared</keyword>
->>>>>>> bc75ee5f
   </keywordset>
 </info>
 
