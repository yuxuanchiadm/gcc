<?xml version="1.0" encoding="UTF-8" standalone="no"?>
<!DOCTYPE html PUBLIC "-//W3C//DTD XHTML 1.0 Transitional//EN" "http://www.w3.org/TR/xhtml1/DTD/xhtml1-transitional.dtd">
<html xmlns="http://www.w3.org/1999/xhtml"><head><meta http-equiv="Content-Type" content="text/html; charset=UTF-8" /><title>Configure</title><meta name="generator" content="DocBook XSL Stylesheets V1.75.2" /><meta name="keywords" content="&#10;      ISO C++&#10;    , &#10;      configure&#10;    , &#10;      options&#10;    " /><meta name="keywords" content="&#10;      ISO C++&#10;    , &#10;      library&#10;    " /><link rel="home" href="../spine.html" title="The GNU C++ Library Documentation" /><link rel="up" href="setup.html" title="Chapter 2. Setup" /><link rel="prev" href="setup.html" title="Chapter 2. Setup" /><link rel="next" href="make.html" title="Make" /></head><body><div class="navheader"><table width="100%" summary="Navigation header"><tr><th colspan="3" align="center">Configure</th></tr><tr><td width="20%" align="left"><a accesskey="p" href="setup.html">Prev</a> </td><th width="60%" align="center">Chapter 2. Setup</th><td width="20%" align="right"> <a accesskey="n" href="make.html">Next</a></td></tr></table><hr /></div><div class="sect1" title="Configure"><div class="titlepage"><div><div><h2 class="title" style="clear: both"><a id="manual.intro.setup.configure"></a>Configure</h2></div></div></div><p>
  When configuring libstdc++, you'll have to configure the entire
  <span class="emphasis"><em>gccsrcdir</em></span> directory. Consider using the
  toplevel gcc configuration option
  <code class="literal">--enable-languages=c++</code>, which saves time by only
  building the C++ toolchain.
</p><p>
  Here are all of the configure options specific to libstdc++.  Keep
  in mind that
   
   <a class="ulink" href="http://sourceware.org/autobook/autobook/autobook_14.html" target="_top">they
   all have opposite forms as well</a> (enable/disable and
   with/without).  The defaults are for the <span class="emphasis"><em>current
   development sources</em></span>, which may be different than those
   for released versions.
</p><p>The canonical way to find out the configure options that are
   available for a given set of libstdc++ sources is to go to the
   source directory and then type:<span class="command"><strong>./configure --help</strong></span>.
</p><div class="variablelist"><dl><dt><span class="term"><code class="code">--enable-multilib</code>[default]</span></dt><dd><p>This is part of the generic multilib support for building cross
	compilers.  As such, targets like "powerpc-elf" will have
	libstdc++ built many different ways:  "-msoft-float"
	and not, etc.  A different libstdc++ will be built for each of
	the different multilib versions.  This option is on by default.
     </p></dd><dt><span class="term"><code class="code">--enable-sjlj-exceptions</code></span></dt><dd><p>Forces old, set-jump/long-jump exception handling model.  If
	at all possible, the new, frame unwinding exception handling routines
	should be used instead, as they significantly reduce both
	runtime memory usage and executable size. This option can
	change the library ABI.
     </p></dd><dt><span class="term"><code class="code">--enable-version-specific-runtime-libs</code></span></dt><dd><p>Specify that run-time libraries should be installed in the
	compiler-specific subdirectory (i.e.,
	<code class="code">${libdir}/gcc-lib/${target_alias}/${gcc_version}</code>)
	instead of <code class="code">${libdir}</code>.  This option is useful if you
	intend to use several versions of gcc in parallel.  In addition,
	libstdc++'s include files will be installed in
	<code class="code">${libdir}/gcc-lib/${target_alias}/${gcc_version}/include/g++</code>,
	unless you also specify
       <code class="literal">--with-gxx-include-dir=<code class="filename">dirname</code></code> during configuration.
     </p></dd><dt><span class="term"><code class="code">--with-gxx-include-dir=&lt;include-files dir&gt;</code></span></dt><dd><p>Adds support for named libstdc++ include directory.  For instance,
	the following puts all the libstdc++ headers into a directory
	called "4.4-20090404" instead of the usual
	"c++/(version)".
     </p><pre class="programlisting">
   --with-gxx-include-dir=/foo/H-x86-gcc-3-c-gxx-inc/include/4.4-20090404</pre></dd><dt><span class="term"><code class="code">--enable-cstdio</code></span></dt><dd><p>This is an abbreviated form of <code class="code">'--enable-cstdio=stdio'</code>
	(described next).
     </p></dd><dt><span class="term"><code class="code">--enable-cstdio=OPTION</code></span></dt><dd><p>Select a target-specific I/O package. At the moment, the only
	choice is to use 'stdio', a generic "C" abstraction.
	The default is 'stdio'. This option can change the library ABI.
     </p></dd><dt><span class="term"><code class="code">--enable-clocale</code></span></dt><dd><p>This is an abbreviated form of <code class="code">'--enable-clocale=generic'</code>
	(described next).
     </p></dd><dt><span class="term"><code class="code">--enable-clocale=OPTION</code></span></dt><dd><p>Select a target-specific underlying locale package.  The
	choices are 'ieee_1003.1-2001' to specify an X/Open, Standard Unix
	(IEEE Std. 1003.1-2001) model based on langinfo/iconv/catgets,
	'gnu' to specify a model based on functionality from the GNU C
	library (langinfo/iconv/gettext) (from <a class="ulink" href="http://sources.redhat.com/glibc/" target="_top">glibc</a>, the GNU C
	library), or 'generic' to use a generic "C"
	abstraction which consists of "C" locale info.
     </p><p>If not explicitly specified, the configure proccess tries
      to guess the most suitable package from the choices above. The
      default is 'generic'. On glibc-based systems of sufficient
      vintage (2.3 and newer), 'gnu' is automatically selected. This option
      can change the library ABI.
     </p></dd><dt><span class="term"><code class="code">--enable-libstdcxx-allocator</code></span></dt><dd><p>This is an abbreviated form of
	<code class="code">'--enable-libstdcxx-allocator=auto'</code> (described
	next).
     </p></dd><dt><span class="term"><code class="code">--enable-libstdcxx-allocator=OPTION  </code></span></dt><dd><p>Select a target-specific underlying std::allocator.  The
	choices are 'new' to specify a wrapper for new, 'malloc' to
	specify a wrapper for malloc, 'mt' for a fixed power of two allocator,
	'pool' for the SGI pooled allocator or 'bitmap' for a bitmap allocator.
	See this page for more information on allocator
	<a class="link" href="memory.html#allocator.ext" title="Extension Allocators">extensions</a>. This option
	can change the library ABI.
     </p></dd><dt><span class="term"><code class="code">--enable-cheaders=OPTION</code></span></dt><dd><p>This allows the user to define the approach taken for C header
	compatibility with C++. Options are c, c_std, and c_global.
	These correspond to the source directory's include/c,
	include/c_std, and include/c_global, and may also include
	include/c_compatibility.  The default is 'c_global'.
     </p></dd><dt><span class="term"><code class="code">--enable-threads</code></span></dt><dd><p>This is an abbreviated form of <code class="code">'--enable-threads=yes'</code>
	(described next).
     </p></dd><dt><span class="term"><code class="code">--enable-threads=OPTION</code></span></dt><dd><p>Select a threading library.  A full description is
	given in the
	general <a class="ulink" href="http://gcc.gnu.org/install/configure.html" target="_top">compiler
	configuration instructions</a>. This option can change the
	library ABI.
     </p></dd><dt><span class="term"><code class="code">--enable-libstdcxx-debug</code></span></dt><dd><p>Build separate debug libraries in addition to what is normally built.
	By default, the debug libraries are compiled with
	<code class="code"> CXXFLAGS='-g3 -O0 -fno-inline'</code>
	, are installed in <code class="code">${libdir}/debug</code>, and have the
	same names and versioning information as the non-debug
	libraries. This option is off by default.
     </p><p>Note this make command, executed in
	the build directory, will do much the same thing, without the
	configuration difference and without building everything twice:
	<code class="code">make CXXFLAGS='-g3 -O0 -fno-inline' all</code>
     </p></dd><dt><span class="term"><code class="code">--enable-libstdcxx-debug-flags=FLAGS</code></span></dt><dd><p>This option is only valid when <code class="code"> --enable-debug </code>
	is also specified, and applies to the debug builds only. With
	this option, you can pass a specific string of flags to the
	compiler to use when building the debug versions of libstdc++.
	FLAGS is a quoted string of options, like
     </p><pre class="programlisting">
  --enable-libstdcxx-debug-flags='-g3 -O1 -fno-inline'</pre></dd><dt><span class="term"><code class="code">--enable-cxx-flags=FLAGS</code></span></dt><dd><p>With this option, you can pass a string of -f (functionality)
	flags to the compiler to use when building libstdc++. This
	option can change the library ABI. FLAGS is a quoted string of
	options, like
     </p><pre class="programlisting">
  --enable-cxx-flags='-fvtable-gc -fomit-frame-pointer -ansi'</pre><p>
	Note that the flags don't necessarily have to all be -f flags,
	as shown, but usually those are the ones that will make sense
	for experimentation and configure-time overriding.
     </p><p>The advantage of --enable-cxx-flags over setting CXXFLAGS in
	the 'make' environment is that, if files are automatically
	rebuilt, the same flags will be used when compiling those files
	as well, so that everything matches.
     </p><p>Fun flags to try might include combinations of
     </p><pre class="programlisting">
  -fstrict-aliasing
  -fno-exceptions
  -ffunction-sections
  -fvtable-gc</pre><p>and opposite forms (-fno-) of the same.  Tell us (the libstdc++
	mailing list) if you discover more!
     </p></dd><dt><span class="term"><code class="code">--enable-c99</code></span></dt><dd><p>The "long long" type was introduced in C99, along
	with many other functions for wide characters, and math
	classification macros, etc.  If enabled, all C99 functions not
	specified by the C++ standard will be put into <code class="code">namespace
	__gnu_cxx</code>, and then all these names will
	be injected into namespace std, so that C99 functions can be
	used "as if" they were in the C++ standard (as they
	will eventually be in some future revision of the standard,
	without a doubt).  By default, C99 support is on, assuming the
	configure probes find all the necessary functions and bits
	necessary. This option can change the library ABI.
    </p></dd><dt><span class="term"><code class="code">--enable-wchar_t</code>[default]</span></dt><dd><p>Template specializations for the "wchar_t" type are
	required for wide character conversion support.  Disabling
	wide character specializations may be expedient for initial
	porting efforts, but builds only a subset of what is required by
	ISO, and is not recommended.  By default, this option is on.
	This option can change the library ABI.
     </p></dd><dt><span class="term"><code class="code">--enable-long-long  </code></span></dt><dd><p>The "long long" type was introduced in C99.  It is
	provided as a GNU extension to C++98 in g++.  This flag builds
	support for "long long" into the library (specialized
	templates and the like for iostreams).  This option is on by default:
	if enabled, users will have to either use the new-style "C"
	headers by default (i.e., &lt;cmath&gt; not &lt;math.h&gt;)
	or add appropriate compile-time flags to all compile lines to
	allow "C" visibility of this feature (on GNU/Linux,
	the flag is -D_ISOC99_SOURCE, which is added automatically via
	CPLUSPLUS_CPP_SPEC's addition of _GNU_SOURCE).
	This option can change the library ABI.
     </p></dd><dt><span class="term"><code class="code">--enable-fully-dynamic-string</code></span></dt><dd><p>This option enables a special version of basic_string avoiding
	the optimization that allocates empty objects in static memory.
	Mostly useful together with shared memory allocators, see PR
	libstdc++/16612 for details.
     </p></dd><dt><span class="term"><code class="code">--enable-concept-checks</code></span></dt><dd><p>This turns on additional compile-time checks for instantiated
	library templates, in the form of specialized templates,
	<a class="link" href="bk01pt02ch05s02.html" title="Concept Checking">described here</a>.  They
	can help users discover when they break the rules of the STL, before
	their programs run.
     </p></dd><dt><span class="term"><code class="code">--enable-symvers[=style]</code></span></dt><dd><p>In 3.1 and later, tries to turn on symbol versioning in the
	shared library (if a shared library has been
	requested). Values for 'style' that are currently supported
<<<<<<< HEAD
	are 'gnu', 'gnu-versioned-namespace', 'darwin', and
	'darwin-export'. Both gnu- options require that a recent
=======
	are 'gnu', 'gnu-versioned-namespace', 'darwin',
	'darwin-export', and 'sun'. Both gnu- options require that a recent
>>>>>>> 3bd7a983
	version of the GNU linker be in use. Both darwin options are
	equivalent. With no style given, the configure script will try
	to guess correct defaults for the host system, probe to see if
	additional requirements are necessary and present for
	activation, and if so, will turn symbol versioning on. This
	option can change the library ABI.
     </p></dd><dt><span class="term"><code class="code">--enable-visibility</code></span></dt><dd><p> In 4.2 and later, enables or disables visibility attributes.
	If enabled (as by default), and the compiler seems capable of
	passing the simple sanity checks thrown at it, adjusts items
	in namespace std, namespace std::tr1, and namespace __gnu_cxx
	so that -fvisibility options work.
    </p></dd><dt><span class="term"><code class="code">--enable-libstdcxx-pch</code></span></dt><dd><p>In 3.4 and later, tries to turn on the generation of
	stdc++.h.gch, a pre-compiled file including all the standard
	C++ includes. If enabled (as by default), and the compiler
	seems capable of passing the simple sanity checks thrown at
	it, try to build stdc++.h.gch as part of the make process.
	In addition, this generated file is used later on (by appending <code class="code">
	--include bits/stdc++.h </code> to CXXFLAGS) when running the
	testsuite.
     </p></dd><dt><span class="term"><code class="code">--disable-hosted-libstdcxx</code></span></dt><dd><p>
     By default, a complete <span class="emphasis"><em>hosted</em></span> C++ library is
     built.  The C++ Standard also describes a
     <span class="emphasis"><em>freestanding</em></span> environment, in which only a
     minimal set of headers are provided.  This option builds such an
     environment.
     </p></dd><dt><span class="term"><code class="code">--enable-libstdcxx-time</code></span></dt><dd><p>This is an abbreviated form of
	<code class="code">'--enable-libstdcxx-time=yes'</code>(described next).
     </p></dd><dt><span class="term"><code class="code">--enable-libstdcxx-time=OPTION</code></span></dt><dd><p>Enables link-type checks for the availability of the
	clock_gettime clocks, used in the implementation of [time.clock],
	and of the nanosleep and sched_yield functions, used in the
	implementation of [thread.thread.this] of the current C++0x draft.
	The choice OPTION=yes checks for the availability of the facilities
	in libc and libposix4.  In case of need the latter is also linked
	to libstdc++ as part of the build process.  OPTION=rt also searches
	(and, in case, links) librt.   Note that the latter is not always
	desirable because, in glibc, for example, in turn it triggers the
	linking of libpthread too, which activates locking, a large overhead
	for single-thread programs.  OPTION=no skips the tests completely.
	The default is OPTION=no.
    </p></dd></dl></div></div><div class="navfooter"><hr /><table width="100%" summary="Navigation footer"><tr><td width="40%" align="left"><a accesskey="p" href="setup.html">Prev</a> </td><td width="20%" align="center"><a accesskey="u" href="setup.html">Up</a></td><td width="40%" align="right"> <a accesskey="n" href="make.html">Next</a></td></tr><tr><td width="40%" align="left" valign="top">Chapter 2. Setup </td><td width="20%" align="center"><a accesskey="h" href="../spine.html">Home</a></td><td width="40%" align="right" valign="top"> Make</td></tr></table></div></body></html><|MERGE_RESOLUTION|>--- conflicted
+++ resolved
@@ -159,13 +159,8 @@
      </p></dd><dt><span class="term"><code class="code">--enable-symvers[=style]</code></span></dt><dd><p>In 3.1 and later, tries to turn on symbol versioning in the
 	shared library (if a shared library has been
 	requested). Values for 'style' that are currently supported
-<<<<<<< HEAD
-	are 'gnu', 'gnu-versioned-namespace', 'darwin', and
-	'darwin-export'. Both gnu- options require that a recent
-=======
 	are 'gnu', 'gnu-versioned-namespace', 'darwin',
 	'darwin-export', and 'sun'. Both gnu- options require that a recent
->>>>>>> 3bd7a983
 	version of the GNU linker be in use. Both darwin options are
 	equivalent. With no style given, the configure script will try
 	to guess correct defaults for the host system, probe to see if
