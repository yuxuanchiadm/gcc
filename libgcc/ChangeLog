--- conflicted
+++ resolved
@@ -1,23 +1,3 @@
-<<<<<<< HEAD
-2013-02-22  Sebastian Huber <sebastian.huber@embedded-brains.de>
-
-	* config.host (arm*-*-rtemself*): New.
-	(arm*-*-eabi* | arm*-*-symbianelf* | arm*-*-rtemseabi*): Rename
-	"arm*-*-rtemseabi*" to "arm*-*-rtems*".
-
-2012-12-18  Matthew Gretton-Dann  <matthew.gretton-dann@linaro.org
-
-	Backport from mainline.
-	2012-10-15  Matthias Klose  <doko@ubuntu.com>
-
-	* config.host: Match arm*-*-linux-* for ARM Linux/GNU.
-
-2012-12-17  Matthias Klose  <doko@ubuntu.com>
-
-	* config/arm/unwind-arm.h (__gnu_unwind_24bit): Mark parameters
-	as unused.
-	(_Unwind_decode_typeinfo_ptr): Mark base as unused.
-=======
 2013-02-08  Georg-Johann Lay  <avr@gjlay.de>
 
 	PR target/54222
@@ -128,15 +108,12 @@
 	PR libgcc/55451
 	* fixed-bit.c (FIXED_SSADD, FIXED_SSSUB, FIXED_SSNEG): Avoid
 	undefined signed overflows.
->>>>>>> bc75ee5f
 
 2012-12-09  Uros Bizjak  <ubizjak@gmail.com>
 
 	PR target/55344
 	* config/alpha/linux-unwind.h: Disable when inhibit_libc is defined.
 
-<<<<<<< HEAD
-=======
 2012-12-06  Uros Bizjak  <ubizjak@gmail.com>
 
 	* config/i386/sfp-machine.h (FP_EX_ALL): Define.
@@ -144,14 +121,11 @@
 	* config/i386/32/sfp-machine.h (FP_EX_SHIFT): Define.
 	* config/i386/64/sfp-machine.h (FP_EX_SHIFT): Ditto.
 
->>>>>>> bc75ee5f
 2012-12-04  Richard Henderson  <rth@redhat.com>
 
 	PR bootstrap/55571
 	* Makefile.in (libgcc_s.so): Depend on and link with libgcc.a.
 
-<<<<<<< HEAD
-=======
 2012-12-04  Marcus Shawcroft <marcus.shawcroft@arm.com>
 
 	* config/aarch64/sfp-machine.h (FP_EX_ALL): Define.
@@ -190,20 +164,12 @@
 	* unwind-generic.h: Likewise.
 	* unwind-seh.c: Likewise.
 
->>>>>>> bc75ee5f
 2012-11-28  Richard Henderson  <rth@redhat.com>
 
 	PR libgcc/48076
 	* emutls.c (__emutls_get_address): Avoid race condition between
 	obj->loc.offset read and emutls_key initialization.
 
-<<<<<<< HEAD
-2012-11-04  Uros Bizjak  <ubizjak@gmail.com>
-
-	PR target/55175
-	* config/i386/32/sfp-machine.h: Guard exception handling and
-	rounding handling code with _SOFT_FLOAT.
-=======
 2012-11-22  Georg-Johann Lay  <avr@gjlay.de>
 
 	Adjust decimal point of signed accum mode to GCC default.
@@ -260,7 +226,6 @@
 	code with _SOFT_FLOAT.
 	* config/i386/32/sfp-machine.h: Guard rounding handling
 	code with _SOFT_FLOAT.
->>>>>>> bc75ee5f
 	* config/i386/64/sfp-machine.h: Ditto.
 
 2012-10-31  Joel Sherrill  <joel.sherrill@oarcorp.com>
@@ -268,8 +233,6 @@
 	* config.host (m32r-*-rtems*): Include crtinit.o and crtfinit.o
 	as extra_parts.
 
-<<<<<<< HEAD
-=======
 2012-10-26  Uros Bizjak  <ubizjak@gmail.com>
 
 	* config/i386/crtfastmath.c (set_fast_math): Use __builtin_ia32_fxsave.
@@ -278,7 +241,6 @@
 	* config/i386/t-crtfm (crtfastmath.o): Compile with -mfxsr, remove
 	-minline-all-stringops from compile flags.
 
->>>>>>> bc75ee5f
 2012-10-25  Ralf Corsépius <ralf.corsepius@rtems.org>
 
 	* config.host (sparc64-*-rtems*): Remove sparc/t-elf.
@@ -292,8 +254,6 @@
 	* config.host (powerpc-*-rtems*): Add rs6000/t-savresfgpr to
 	tmake_file.
 
-<<<<<<< HEAD
-=======
 2012-10-23  Ian Bolton  <ian.bolton@arm.com>
 	    Jim MacArthur  <jim.macarthur@arm.com>
 	    Marcus Shawcroft  <marcus.shawcroft@arm.com>
@@ -359,18 +319,12 @@
 	as unused.
 	(_Unwind_decode_typeinfo_ptr): Mark base as unused.
 
->>>>>>> bc75ee5f
 2012-10-06  Mark Kettenis  <kettenis@openbsd.org>
 
 	* config.host (*-*-openbsd*): Add t-eh-dw2-dip to tmake_file.
 	* unwind-dw2-fde-dip.c: Don't include <elf.h> on OpenBSD.
 	(USE_PT_GNU_EH_FRAME): Define for OpenBSD.
 	(ElfW): Likewise.
-<<<<<<< HEAD
-
-2012-09-20  Release Manager
-=======
->>>>>>> bc75ee5f
 
 2012-10-05  Jonathan Wakely  <jwakely.gcc@gmail.com>
 
@@ -453,11 +407,6 @@
 
 2012-09-05  Georg-Johann Lay  <avr@gjlay.de>
 
-<<<<<<< HEAD
-	Backport from 2012-09-05 mainline r190697.
-
-=======
->>>>>>> bc75ee5f
 	PR target/54461
 	* config.host (tmake_file,host=avr-*-*): Add avr/t-avrlibc if
 	not configured --with-avrlibc=no.
