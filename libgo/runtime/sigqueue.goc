--- conflicted
+++ resolved
@@ -107,13 +107,7 @@
 				new = HASWAITER;
 			if(runtime_cas(&sig.state, old, new)) {
 				if (new == HASWAITER) {
-<<<<<<< HEAD
-					runtime_entersyscallblock();
-					runtime_notesleep(&sig);
-					runtime_exitsyscall();
-=======
 					runtime_notetsleepg(&sig, -1);
->>>>>>> 4d0aec87
 					runtime_noteclear(&sig);
 				}
 				break;
@@ -160,8 +154,6 @@
 		return;
 	sig.wanted[s/32] &= ~(1U<<(s&31));
 	runtime_sigdisable(s);
-<<<<<<< HEAD
-=======
 }
 
 // This runs on a foreign stack, without an m or a g.  No stack split.
@@ -169,5 +161,4 @@
 runtime_badsignal(int sig)
 {
 	__go_sigsend(sig);
->>>>>>> 4d0aec87
 }