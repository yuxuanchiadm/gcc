--- conflicted
+++ resolved
@@ -37,10 +37,7 @@
 	defer Stop(c)
 
 	// Send this process a SIGHUP
-<<<<<<< HEAD
-=======
 	t.Logf("sighup...")
->>>>>>> 4d0aec87
 	syscall.Kill(syscall.Getpid(), syscall.SIGHUP)
 	waitSig(t, c, syscall.SIGHUP)
 
