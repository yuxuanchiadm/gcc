--- conflicted
+++ resolved
@@ -83,19 +83,6 @@
 	return syscall.LoadConnectEx() == nil
 }
 
-<<<<<<< HEAD
-func resolveAndDial(net, addr string, localAddr Addr, deadline time.Time) (Conn, error) {
-	if !canUseConnectEx(net) {
-		// Use the relatively inefficient goroutine-racing
-		// implementation of DialTimeout.
-		return resolveAndDialChannel(net, addr, localAddr, deadline)
-	}
-	ra, err := resolveAddr("dial", net, addr, deadline)
-	if err != nil {
-		return nil, err
-	}
-	return dial(net, addr, localAddr, ra, deadline)
-=======
 func dial(net string, ra Addr, dialer func(time.Time) (Conn, error), deadline time.Time) (Conn, error) {
 	if !canUseConnectEx(net) {
 		// Use the relatively inefficient goroutine-racing
@@ -103,7 +90,6 @@
 		return dialChannel(net, ra, dialer, deadline)
 	}
 	return dialer(deadline)
->>>>>>> 4d0aec87
 }
 
 // operation contains superset of data necessary to perform all async IO.
@@ -137,44 +123,6 @@
 	}
 }
 
-<<<<<<< HEAD
-// resultSrv will retrieve all IO completion results from
-// iocp and send them to the correspondent waiting client
-// goroutine via channel supplied in the request.
-type resultSrv struct {
-	iocp syscall.Handle
-}
-
-func runtime_blockingSyscallHint()
-
-func (s *resultSrv) Run() {
-	var o *syscall.Overlapped
-	var key uint32
-	var r ioResult
-	for {
-		r.err = syscall.GetQueuedCompletionStatus(s.iocp, &(r.qty), &key, &o, 0)
-		if r.err == syscall.Errno(syscall.WAIT_TIMEOUT) && o == nil {
-			runtime_blockingSyscallHint()
-			r.err = syscall.GetQueuedCompletionStatus(s.iocp, &(r.qty), &key, &o, syscall.INFINITE)
-		}
-		switch {
-		case r.err == nil:
-			// Dequeued successfully completed IO packet.
-		case r.err == syscall.Errno(syscall.WAIT_TIMEOUT) && o == nil:
-			// Wait has timed out (should not happen now, but might be used in the future).
-			panic("GetQueuedCompletionStatus timed out")
-		case o == nil:
-			// Failed to dequeue anything -> report the error.
-			panic("GetQueuedCompletionStatus failed " + r.err.Error())
-		default:
-			// Dequeued failed IO packet.
-		}
-		(*anOp)(unsafe.Pointer(o)).resultc <- r
-	}
-}
-
-=======
->>>>>>> 4d0aec87
 // ioSrv executes net IO requests.
 type ioSrv struct {
 	req chan ioSrvReq
@@ -366,12 +314,9 @@
 }
 
 func (fd *netFD) connect(la, ra syscall.Sockaddr) error {
-<<<<<<< HEAD
-=======
 	// Do not need to call fd.writeLock here,
 	// because fd is not yet accessible to user,
 	// so no concurrent operations are possible.
->>>>>>> 4d0aec87
 	if !canUseConnectEx(fd.net) {
 		return syscall.Connect(fd.sysfd, ra)
 	}
