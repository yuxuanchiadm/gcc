--- conflicted
+++ resolved
@@ -16,11 +16,8 @@
 	return newLoggingConn(baseName, c)
 }
 
-<<<<<<< HEAD
-=======
 var ExportAppendTime = appendTime
 
->>>>>>> 4d0aec87
 func (t *Transport) NumPendingRequestsForTesting() int {
 	t.reqMu.Lock()
 	defer t.reqMu.Unlock()
