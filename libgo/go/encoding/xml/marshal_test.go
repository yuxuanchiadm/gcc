--- conflicted
+++ resolved
@@ -276,8 +276,6 @@
 	X []string `xml:"A>B,omitempty"`
 }
 
-<<<<<<< HEAD
-=======
 type PointerFieldsTest struct {
 	XMLName  Name    `xml:"dummy"`
 	Name     *string `xml:"name,attr"`
@@ -326,7 +324,6 @@
 	contentsAttr = "lorem ipsum"
 )
 
->>>>>>> 4d0aec87
 // Unless explicitly stated as such (or *Plain), all of the
 // tests below are two-way tests. When introducing new tests,
 // please try to make them two-way as well to ensure that
@@ -877,8 +874,6 @@
 		ExpectXML: `<Strings><A></A></Strings>`,
 		Value:     &Strings{},
 	},
-<<<<<<< HEAD
-=======
 	// Custom marshalers.
 	{
 		ExpectXML: `<MyMarshalerTest>hello world</MyMarshalerTest>`,
@@ -888,7 +883,6 @@
 		ExpectXML: `<MarshalerStruct Foo="hello world"></MarshalerStruct>`,
 		Value:     &MarshalerStruct{},
 	},
->>>>>>> 4d0aec87
 }
 
 func TestMarshal(t *testing.T) {
@@ -915,13 +909,10 @@
 	X string `xml:"X>Y,attr"`
 }
 
-<<<<<<< HEAD
-=======
 type BadAttr struct {
 	Name []string `xml:"name,attr"`
 }
 
->>>>>>> 4d0aec87
 var marshalErrorTests = []struct {
 	Value interface{}
 	Err   string
@@ -954,13 +945,10 @@
 		Value: &AttrParent{},
 		Err:   `xml: X>Y chain not valid with attr flag`,
 	},
-<<<<<<< HEAD
-=======
 	{
 		Value: BadAttr{[]string{"X", "Y"}},
 		Err:   `xml: unsupported type: []string`,
 	},
->>>>>>> 4d0aec87
 }
 
 var marshalIndentTests = []struct {
@@ -1101,8 +1089,6 @@
 	}
 }
 
-<<<<<<< HEAD
-=======
 func TestMarshalFlush(t *testing.T) {
 	var buf bytes.Buffer
 	enc := NewEncoder(&buf)
@@ -1120,7 +1106,6 @@
 	}
 }
 
->>>>>>> 4d0aec87
 func BenchmarkMarshal(b *testing.B) {
 	for i := 0; i < b.N; i++ {
 		Marshal(atomValue)
