--- conflicted
+++ resolved
@@ -542,15 +542,6 @@
 
 static void ReportSummary(const char *error_type, StackTrace *stack) {
   if (!stack->size) return;
-<<<<<<< HEAD
-  if (IsSymbolizerAvailable()) {
-    AddressInfo ai;
-    // Currently, we include the first stack frame into the report summary.
-    // Maybe sometimes we need to choose another frame (e.g. skip memcpy/etc).
-    SymbolizeCode(stack->trace[0], &ai, 1);
-    ReportErrorSummary(error_type,
-                       StripPathPrefix(ai.file, flags()->strip_path_prefix),
-=======
   if (&getSymbolizer && getSymbolizer()->IsAvailable()) {
     AddressInfo ai;
     // Currently, we include the first stack frame into the report summary.
@@ -560,7 +551,6 @@
     ReportErrorSummary(error_type,
                        StripPathPrefix(ai.file,
                                        common_flags()->strip_path_prefix),
->>>>>>> 4d0aec87
                        ai.line, ai.function);
   }
   // FIXME: do we need to print anything at all if there is no symbolizer?
