//===-- asan_rtl.cc -------------------------------------------------------===//
//
// This file is distributed under the University of Illinois Open Source
// License. See LICENSE.TXT for details.
//
//===----------------------------------------------------------------------===//
//
// This file is a part of AddressSanitizer, an address sanity checker.
//
// Main file of the ASan run-time library.
//===----------------------------------------------------------------------===//
#include "asan_allocator.h"
#include "asan_interceptors.h"
#include "asan_interface_internal.h"
#include "asan_internal.h"
#include "asan_mapping.h"
#include "asan_poisoning.h"
#include "asan_report.h"
#include "asan_stack.h"
#include "asan_stats.h"
#include "asan_thread.h"
<<<<<<< HEAD
#include "asan_thread_registry.h"
=======
>>>>>>> 4d0aec87
#include "sanitizer_common/sanitizer_atomic.h"
#include "sanitizer_common/sanitizer_flags.h"
#include "sanitizer_common/sanitizer_libc.h"
#include "sanitizer_common/sanitizer_symbolizer.h"
#include "lsan/lsan_common.h"

int __asan_option_detect_stack_use_after_return;  // Global interface symbol.

namespace __asan {

uptr AsanMappingProfile[kAsanMappingProfileSize];

static void AsanDie() {
  static atomic_uint32_t num_calls;
  if (atomic_fetch_add(&num_calls, 1, memory_order_relaxed) != 0) {
    // Don't die twice - run a busy loop.
    while (1) { }
  }
  if (flags()->sleep_before_dying) {
    Report("Sleeping for %d second(s)\n", flags()->sleep_before_dying);
    SleepForSeconds(flags()->sleep_before_dying);
  }
  if (flags()->unmap_shadow_on_exit) {
    if (kMidMemBeg) {
      UnmapOrDie((void*)kLowShadowBeg, kMidMemBeg - kLowShadowBeg);
      UnmapOrDie((void*)kMidMemEnd, kHighShadowEnd - kMidMemEnd);
    } else {
      UnmapOrDie((void*)kLowShadowBeg, kHighShadowEnd - kLowShadowBeg);
    }
  }
  if (death_callback)
    death_callback();
  if (flags()->abort_on_error)
    Abort();
  internal__exit(flags()->exitcode);
}

static void AsanCheckFailed(const char *file, int line, const char *cond,
                            u64 v1, u64 v2) {
  Report("AddressSanitizer CHECK failed: %s:%d \"%s\" (0x%zx, 0x%zx)\n",
             file, line, cond, (uptr)v1, (uptr)v2);
  // FIXME: check for infinite recursion without a thread-local counter here.
  PRINT_CURRENT_STACK();
  Die();
}

// -------------------------- Flags ------------------------- {{{1
static const int kDefaultMallocContextSize = 30;

Flags asan_flags_dont_use_directly;  // use via flags().

static const char *MaybeCallAsanDefaultOptions() {
  return (&__asan_default_options) ? __asan_default_options() : "";
}

static const char *MaybeUseAsanDefaultOptionsCompileDefiniton() {
#ifdef ASAN_DEFAULT_OPTIONS
// Stringize the macro value.
# define ASAN_STRINGIZE(x) #x
# define ASAN_STRINGIZE_OPTIONS(options) ASAN_STRINGIZE(options)
  return ASAN_STRINGIZE_OPTIONS(ASAN_DEFAULT_OPTIONS);
#else
  return "";
#endif
}

static void ParseFlagsFromString(Flags *f, const char *str) {
  ParseCommonFlagsFromString(str);
  CHECK((uptr)common_flags()->malloc_context_size <= kStackTraceMax);

  ParseFlag(str, &f->quarantine_size, "quarantine_size");
  ParseFlag(str, &f->verbosity, "verbosity");
  ParseFlag(str, &f->redzone, "redzone");
  CHECK_GE(f->redzone, 16);
  CHECK(IsPowerOfTwo(f->redzone));

  ParseFlag(str, &f->debug, "debug");
  ParseFlag(str, &f->report_globals, "report_globals");
  ParseFlag(str, &f->check_initialization_order, "check_initialization_order");

  ParseFlag(str, &f->replace_str, "replace_str");
  ParseFlag(str, &f->replace_intrin, "replace_intrin");
  ParseFlag(str, &f->mac_ignore_invalid_free, "mac_ignore_invalid_free");
  ParseFlag(str, &f->detect_stack_use_after_return,
            "detect_stack_use_after_return");
  ParseFlag(str, &f->uar_stack_size_log, "uar_stack_size_log");
  ParseFlag(str, &f->max_malloc_fill_size, "max_malloc_fill_size");
  ParseFlag(str, &f->malloc_fill_byte, "malloc_fill_byte");
  ParseFlag(str, &f->exitcode, "exitcode");
  ParseFlag(str, &f->allow_user_poisoning, "allow_user_poisoning");
  ParseFlag(str, &f->sleep_before_dying, "sleep_before_dying");
  ParseFlag(str, &f->handle_segv, "handle_segv");
  ParseFlag(str, &f->allow_user_segv_handler, "allow_user_segv_handler");
  ParseFlag(str, &f->use_sigaltstack, "use_sigaltstack");
  ParseFlag(str, &f->check_malloc_usable_size, "check_malloc_usable_size");
  ParseFlag(str, &f->unmap_shadow_on_exit, "unmap_shadow_on_exit");
  ParseFlag(str, &f->abort_on_error, "abort_on_error");
  ParseFlag(str, &f->print_stats, "print_stats");
  ParseFlag(str, &f->print_legend, "print_legend");
  ParseFlag(str, &f->atexit, "atexit");
  ParseFlag(str, &f->disable_core, "disable_core");
  ParseFlag(str, &f->allow_reexec, "allow_reexec");
  ParseFlag(str, &f->print_full_thread_history, "print_full_thread_history");
  ParseFlag(str, &f->poison_heap, "poison_heap");
  ParseFlag(str, &f->alloc_dealloc_mismatch, "alloc_dealloc_mismatch");
  ParseFlag(str, &f->use_stack_depot, "use_stack_depot");
  ParseFlag(str, &f->strict_memcmp, "strict_memcmp");
  ParseFlag(str, &f->strict_init_order, "strict_init_order");
}

void InitializeFlags(Flags *f, const char *env) {
  CommonFlags *cf = common_flags();
  cf->external_symbolizer_path = GetEnv("ASAN_SYMBOLIZER_PATH");
  cf->symbolize = true;
  cf->malloc_context_size = kDefaultMallocContextSize;
  cf->fast_unwind_on_fatal = false;
  cf->fast_unwind_on_malloc = true;
  cf->strip_path_prefix = "";
  cf->handle_ioctl = false;
  cf->log_path = 0;
  cf->detect_leaks = false;
  cf->leak_check_at_exit = true;

  internal_memset(f, 0, sizeof(*f));
  f->quarantine_size = (ASAN_LOW_MEMORY) ? 1UL << 26 : 1UL << 28;
  f->verbosity = 0;
  f->redzone = 16;
  f->debug = false;
  f->report_globals = 1;
  f->check_initialization_order = false;
  f->replace_str = true;
  f->replace_intrin = true;
  f->mac_ignore_invalid_free = false;
  f->detect_stack_use_after_return = false;  // Also needs the compiler flag.
  f->uar_stack_size_log = 0;
  f->max_malloc_fill_size = 0x1000;  // By default, fill only the first 4K.
  f->malloc_fill_byte = 0xbe;
  f->exitcode = ASAN_DEFAULT_FAILURE_EXITCODE;
  f->allow_user_poisoning = true;
  f->sleep_before_dying = 0;
  f->handle_segv = ASAN_NEEDS_SEGV;
  f->allow_user_segv_handler = false;
  f->use_sigaltstack = false;
  f->check_malloc_usable_size = true;
  f->unmap_shadow_on_exit = false;
  f->abort_on_error = false;
  f->print_stats = false;
  f->print_legend = true;
  f->atexit = false;
  f->disable_core = (SANITIZER_WORDSIZE == 64);
  f->allow_reexec = true;
  f->print_full_thread_history = true;
  f->poison_heap = true;
<<<<<<< HEAD
  f->alloc_dealloc_mismatch = true;
  f->use_stack_depot = true;  // Only affects allocator2.
=======
  // Turn off alloc/dealloc mismatch checker on Mac and Windows for now.
  // TODO(glider,timurrrr): Fix known issues and enable this back.
  f->alloc_dealloc_mismatch = (SANITIZER_MAC == 0) && (SANITIZER_WINDOWS == 0);
  f->use_stack_depot = true;
  f->strict_memcmp = true;
  f->strict_init_order = false;

  // Override from compile definition.
  ParseFlagsFromString(f, MaybeUseAsanDefaultOptionsCompileDefiniton());
>>>>>>> 4d0aec87

  // Override from compile definition.
  ParseFlagsFromString(f, MaybeUseAsanDefaultOptionsCompileDefiniton());

  // Override from user-specified string.
  ParseFlagsFromString(f, MaybeCallAsanDefaultOptions());
  if (flags()->verbosity) {
    Report("Using the defaults from __asan_default_options: %s\n",
           MaybeCallAsanDefaultOptions());
  }

  // Override from command line.
  ParseFlagsFromString(f, env);

#if !CAN_SANITIZE_LEAKS
  if (cf->detect_leaks) {
    Report("%s: detect_leaks is not supported on this platform.\n",
           SanitizerToolName);
    cf->detect_leaks = false;
  }
#endif

  if (cf->detect_leaks && !f->use_stack_depot) {
    Report("%s: detect_leaks is ignored (requires use_stack_depot).\n",
           SanitizerToolName);
    cf->detect_leaks = false;
  }
}

// -------------------------- Globals --------------------- {{{1
int asan_inited;
bool asan_init_is_running;
void (*death_callback)(void);

#if !ASAN_FIXED_MAPPING
uptr kHighMemEnd, kMidMemBeg, kMidMemEnd;
#endif

// -------------------------- Misc ---------------- {{{1
void ShowStatsAndAbort() {
  __asan_print_accumulated_stats();
  Die();
}

// ---------------------- mmap -------------------- {{{1
// Reserve memory range [beg, end].
static void ReserveShadowMemoryRange(uptr beg, uptr end) {
  CHECK_EQ((beg % GetPageSizeCached()), 0);
  CHECK_EQ(((end + 1) % GetPageSizeCached()), 0);
  uptr size = end - beg + 1;
  void *res = MmapFixedNoReserve(beg, size);
  if (res != (void*)beg) {
    Report("ReserveShadowMemoryRange failed while trying to map 0x%zx bytes. "
           "Perhaps you're using ulimit -v\n", size);
    Abort();
  }
}

// --------------- LowLevelAllocateCallbac ---------- {{{1
static void OnLowLevelAllocate(uptr ptr, uptr size) {
  PoisonShadow(ptr, size, kAsanInternalHeapMagic);
}

// -------------------------- Run-time entry ------------------- {{{1
// exported functions
#define ASAN_REPORT_ERROR(type, is_write, size)                     \
extern "C" NOINLINE INTERFACE_ATTRIBUTE                        \
void __asan_report_ ## type ## size(uptr addr);                \
void __asan_report_ ## type ## size(uptr addr) {               \
  GET_CALLER_PC_BP_SP;                                              \
  __asan_report_error(pc, bp, sp, addr, is_write, size);            \
}

ASAN_REPORT_ERROR(load, false, 1)
ASAN_REPORT_ERROR(load, false, 2)
ASAN_REPORT_ERROR(load, false, 4)
ASAN_REPORT_ERROR(load, false, 8)
ASAN_REPORT_ERROR(load, false, 16)
ASAN_REPORT_ERROR(store, true, 1)
ASAN_REPORT_ERROR(store, true, 2)
ASAN_REPORT_ERROR(store, true, 4)
ASAN_REPORT_ERROR(store, true, 8)
ASAN_REPORT_ERROR(store, true, 16)

#define ASAN_REPORT_ERROR_N(type, is_write)                    \
extern "C" NOINLINE INTERFACE_ATTRIBUTE                        \
void __asan_report_ ## type ## _n(uptr addr, uptr size);       \
void __asan_report_ ## type ## _n(uptr addr, uptr size) {      \
  GET_CALLER_PC_BP_SP;                                         \
  __asan_report_error(pc, bp, sp, addr, is_write, size);       \
}

ASAN_REPORT_ERROR_N(load, false)
ASAN_REPORT_ERROR_N(store, true)

// Force the linker to keep the symbols for various ASan interface functions.
// We want to keep those in the executable in order to let the instrumented
// dynamic libraries access the symbol even if it is not used by the executable
// itself. This should help if the build system is removing dead code at link
// time.
static NOINLINE void force_interface_symbols() {
  volatile int fake_condition = 0;  // prevent dead condition elimination.
  // __asan_report_* functions are noreturn, so we need a switch to prevent
  // the compiler from removing any of them.
  switch (fake_condition) {
    case 1: __asan_report_load1(0); break;
    case 2: __asan_report_load2(0); break;
    case 3: __asan_report_load4(0); break;
    case 4: __asan_report_load8(0); break;
    case 5: __asan_report_load16(0); break;
    case 6: __asan_report_store1(0); break;
    case 7: __asan_report_store2(0); break;
    case 8: __asan_report_store4(0); break;
    case 9: __asan_report_store8(0); break;
    case 10: __asan_report_store16(0); break;
    case 12: __asan_register_globals(0, 0); break;
    case 13: __asan_unregister_globals(0, 0); break;
    case 14: __asan_set_death_callback(0); break;
    case 15: __asan_set_error_report_callback(0); break;
    case 16: __asan_handle_no_return(); break;
    case 17: __asan_address_is_poisoned(0); break;
    case 18: __asan_get_allocated_size(0); break;
    case 19: __asan_get_current_allocated_bytes(); break;
    case 20: __asan_get_estimated_allocated_size(0); break;
    case 21: __asan_get_free_bytes(); break;
    case 22: __asan_get_heap_size(); break;
    case 23: __asan_get_ownership(0); break;
    case 24: __asan_get_unmapped_bytes(); break;
    case 25: __asan_poison_memory_region(0, 0); break;
    case 26: __asan_unpoison_memory_region(0, 0); break;
    case 27: __asan_set_error_exit_code(0); break;
    case 30: __asan_before_dynamic_init(0); break;
    case 31: __asan_after_dynamic_init(); break;
    case 32: __asan_poison_stack_memory(0, 0); break;
    case 33: __asan_unpoison_stack_memory(0, 0); break;
    case 34: __asan_region_is_poisoned(0, 0); break;
    case 35: __asan_describe_address(0); break;
  }
}

static void asan_atexit() {
  Printf("AddressSanitizer exit stats:\n");
  __asan_print_accumulated_stats();
  // Print AsanMappingProfile.
  for (uptr i = 0; i < kAsanMappingProfileSize; i++) {
    if (AsanMappingProfile[i] == 0) continue;
    Printf("asan_mapping.h:%zd -- %zd\n", i, AsanMappingProfile[i]);
  }
}

static void InitializeHighMemEnd() {
#if !ASAN_FIXED_MAPPING
<<<<<<< HEAD
#if SANITIZER_WORDSIZE == 64
# if defined(__powerpc64__)
  // FIXME:
  // On PowerPC64 we have two different address space layouts: 44- and 46-bit.
  // We somehow need to figure our which one we are using now and choose
  // one of 0x00000fffffffffffUL and 0x00003fffffffffffUL.
  // Note that with 'ulimit -s unlimited' the stack is moved away from the top
  // of the address space, so simply checking the stack address is not enough.
  kHighMemEnd = (1ULL << 44) - 1;  // 0x00000fffffffffffUL
# else
  kHighMemEnd = (1ULL << 47) - 1;  // 0x00007fffffffffffUL;
# endif
#else  // SANITIZER_WORDSIZE == 32
  kHighMemEnd = (1ULL << 32) - 1;  // 0xffffffff;
#endif  // SANITIZER_WORDSIZE
#endif  // !ASAN_FIXED_MAPPING
=======
  kHighMemEnd = GetMaxVirtualAddress();
  // Increase kHighMemEnd to make sure it's properly
  // aligned together with kHighMemBeg:
  kHighMemEnd |= SHADOW_GRANULARITY * GetPageSizeCached() - 1;
#endif  // !ASAN_FIXED_MAPPING
  CHECK_EQ((kHighMemBeg % GetPageSizeCached()), 0);
>>>>>>> 4d0aec87
}

static void ProtectGap(uptr a, uptr size) {
  CHECK_EQ(a, (uptr)Mprotect(a, size));
}

static void PrintAddressSpaceLayout() {
  Printf("|| `[%p, %p]` || HighMem    ||\n",
         (void*)kHighMemBeg, (void*)kHighMemEnd);
  Printf("|| `[%p, %p]` || HighShadow ||\n",
         (void*)kHighShadowBeg, (void*)kHighShadowEnd);
  if (kMidMemBeg) {
    Printf("|| `[%p, %p]` || ShadowGap3 ||\n",
           (void*)kShadowGap3Beg, (void*)kShadowGap3End);
    Printf("|| `[%p, %p]` || MidMem     ||\n",
           (void*)kMidMemBeg, (void*)kMidMemEnd);
    Printf("|| `[%p, %p]` || ShadowGap2 ||\n",
           (void*)kShadowGap2Beg, (void*)kShadowGap2End);
    Printf("|| `[%p, %p]` || MidShadow  ||\n",
           (void*)kMidShadowBeg, (void*)kMidShadowEnd);
  }
  Printf("|| `[%p, %p]` || ShadowGap  ||\n",
         (void*)kShadowGapBeg, (void*)kShadowGapEnd);
  if (kLowShadowBeg) {
    Printf("|| `[%p, %p]` || LowShadow  ||\n",
           (void*)kLowShadowBeg, (void*)kLowShadowEnd);
    Printf("|| `[%p, %p]` || LowMem     ||\n",
           (void*)kLowMemBeg, (void*)kLowMemEnd);
  }
  Printf("MemToShadow(shadow): %p %p %p %p",
         (void*)MEM_TO_SHADOW(kLowShadowBeg),
         (void*)MEM_TO_SHADOW(kLowShadowEnd),
         (void*)MEM_TO_SHADOW(kHighShadowBeg),
         (void*)MEM_TO_SHADOW(kHighShadowEnd));
  if (kMidMemBeg) {
    Printf(" %p %p",
           (void*)MEM_TO_SHADOW(kMidShadowBeg),
           (void*)MEM_TO_SHADOW(kMidShadowEnd));
  }
  Printf("\n");
  Printf("red_zone=%zu\n", (uptr)flags()->redzone);
<<<<<<< HEAD
  Printf("malloc_context_size=%zu\n", (uptr)flags()->malloc_context_size);
=======
  Printf("quarantine_size=%zuM\n", (uptr)flags()->quarantine_size >> 20);
  Printf("malloc_context_size=%zu\n",
         (uptr)common_flags()->malloc_context_size);
>>>>>>> 4d0aec87

  Printf("SHADOW_SCALE: %zx\n", (uptr)SHADOW_SCALE);
  Printf("SHADOW_GRANULARITY: %zx\n", (uptr)SHADOW_GRANULARITY);
  Printf("SHADOW_OFFSET: %zx\n", (uptr)SHADOW_OFFSET);
  CHECK(SHADOW_SCALE >= 3 && SHADOW_SCALE <= 7);
  if (kMidMemBeg)
    CHECK(kMidShadowBeg > kLowShadowEnd &&
          kMidMemBeg > kMidShadowEnd &&
          kHighShadowBeg > kMidMemEnd);
}

}  // namespace __asan

// ---------------------- Interface ---------------- {{{1
using namespace __asan;  // NOLINT

#if !SANITIZER_SUPPORTS_WEAK_HOOKS
extern "C" {
SANITIZER_INTERFACE_ATTRIBUTE SANITIZER_WEAK_ATTRIBUTE
const char* __asan_default_options() { return ""; }
}  // extern "C"
#endif

int NOINLINE __asan_set_error_exit_code(int exit_code) {
  int old = flags()->exitcode;
  flags()->exitcode = exit_code;
  return old;
}

void NOINLINE __asan_handle_no_return() {
  int local_stack;
  AsanThread *curr_thread = GetCurrentThread();
  CHECK(curr_thread);
  uptr PageSize = GetPageSizeCached();
  uptr top = curr_thread->stack_top();
  uptr bottom = ((uptr)&local_stack - PageSize) & ~(PageSize-1);
  static const uptr kMaxExpectedCleanupSize = 64 << 20;  // 64M
  if (top - bottom > kMaxExpectedCleanupSize) {
    static bool reported_warning = false;
    if (reported_warning)
      return;
    reported_warning = true;
    Report("WARNING: ASan is ignoring requested __asan_handle_no_return: "
           "stack top: %p; bottom %p; size: %p (%zd)\n"
           "False positive error reports may follow\n"
           "For details see "
           "http://code.google.com/p/address-sanitizer/issues/detail?id=189\n",
           top, bottom, top - bottom, top - bottom);
    return;
  }
  PoisonShadow(bottom, top - bottom, 0);
  if (curr_thread->has_fake_stack())
    curr_thread->fake_stack()->HandleNoReturn();
}

void NOINLINE __asan_set_death_callback(void (*callback)(void)) {
  death_callback = callback;
}

void __asan_init() {
  if (asan_inited) return;
  SanitizerToolName = "AddressSanitizer";
  CHECK(!asan_init_is_running && "ASan init calls itself!");
  asan_init_is_running = true;
  InitializeHighMemEnd();

  // Make sure we are not statically linked.
  AsanDoesNotSupportStaticLinkage();

  // Install tool-specific callbacks in sanitizer_common.
  SetDieCallback(AsanDie);
  SetCheckFailedCallback(AsanCheckFailed);
  SetPrintfAndReportCallback(AppendToErrorMessageBuffer);

  // Initialize flags. This must be done early, because most of the
  // initialization steps look at flags().
  const char *options = GetEnv("ASAN_OPTIONS");
  InitializeFlags(flags(), options);
  __sanitizer_set_report_path(common_flags()->log_path);
  __asan_option_detect_stack_use_after_return =
      flags()->detect_stack_use_after_return;

  if (flags()->verbosity && options) {
    Report("Parsed ASAN_OPTIONS: %s\n", options);
  }

  // Re-exec ourselves if we need to set additional env or command line args.
  MaybeReexec();

  // Setup internal allocator callback.
  SetLowLevelAllocateCallback(OnLowLevelAllocate);

  if (flags()->atexit) {
    Atexit(asan_atexit);
  }

  // interceptors
  InitializeAsanInterceptors();

  ReplaceSystemMalloc();
  ReplaceOperatorsNewAndDelete();

  uptr shadow_start = kLowShadowBeg;
<<<<<<< HEAD
  if (kLowShadowBeg) shadow_start -= GetMmapGranularity();
  uptr shadow_end = kHighShadowEnd;
  bool full_shadow_is_available =
      MemoryRangeIsAvailable(shadow_start, shadow_end);

#if ASAN_LINUX && defined(__x86_64__) && !ASAN_FIXED_MAPPING
=======
  if (kLowShadowBeg)
    shadow_start -= GetMmapGranularity();
  bool full_shadow_is_available =
      MemoryRangeIsAvailable(shadow_start, kHighShadowEnd);

#if SANITIZER_LINUX && defined(__x86_64__) && !ASAN_FIXED_MAPPING
>>>>>>> 4d0aec87
  if (!full_shadow_is_available) {
    kMidMemBeg = kLowMemEnd < 0x3000000000ULL ? 0x3000000000ULL : 0;
    kMidMemEnd = kLowMemEnd < 0x3000000000ULL ? 0x4fffffffffULL : 0;
  }
#endif

  if (flags()->verbosity)
    PrintAddressSpaceLayout();

  if (flags()->disable_core) {
    DisableCoreDumper();
  }

  if (full_shadow_is_available) {
    // mmap the low shadow plus at least one page at the left.
    if (kLowShadowBeg)
      ReserveShadowMemoryRange(shadow_start, kLowShadowEnd);
    // mmap the high shadow.
    ReserveShadowMemoryRange(kHighShadowBeg, kHighShadowEnd);
    // protect the gap.
    ProtectGap(kShadowGapBeg, kShadowGapEnd - kShadowGapBeg + 1);
  } else if (kMidMemBeg &&
      MemoryRangeIsAvailable(shadow_start, kMidMemBeg - 1) &&
<<<<<<< HEAD
      MemoryRangeIsAvailable(kMidMemEnd + 1, shadow_end)) {
=======
      MemoryRangeIsAvailable(kMidMemEnd + 1, kHighShadowEnd)) {
>>>>>>> 4d0aec87
    CHECK(kLowShadowBeg != kLowShadowEnd);
    // mmap the low shadow plus at least one page at the left.
    ReserveShadowMemoryRange(shadow_start, kLowShadowEnd);
    // mmap the mid shadow.
    ReserveShadowMemoryRange(kMidShadowBeg, kMidShadowEnd);
    // mmap the high shadow.
    ReserveShadowMemoryRange(kHighShadowBeg, kHighShadowEnd);
    // protect the gaps.
    ProtectGap(kShadowGapBeg, kShadowGapEnd - kShadowGapBeg + 1);
    ProtectGap(kShadowGap2Beg, kShadowGap2End - kShadowGap2Beg + 1);
    ProtectGap(kShadowGap3Beg, kShadowGap3End - kShadowGap3Beg + 1);
  } else {
    Report("Shadow memory range interleaves with an existing memory mapping. "
           "ASan cannot proceed correctly. ABORTING.\n");
    DumpProcessMap();
    Die();
  }

  InstallSignalHandlers();

  AsanTSDInit(AsanThread::TSDDtor);
  // Allocator should be initialized before starting external symbolizer, as
  // fork() on Mac locks the allocator.
  InitializeAllocator();

  // Start symbolizer process if necessary.
  if (common_flags()->symbolize && &getSymbolizer) {
    getSymbolizer()
        ->InitializeExternal(common_flags()->external_symbolizer_path);
  }

  // On Linux AsanThread::ThreadStart() calls malloc() that's why asan_inited
  // should be set to 1 prior to initializing the threads.
  asan_inited = 1;
  asan_init_is_running = false;

  InitTlsSize();

  // Create main thread.
  AsanThread *main_thread = AsanThread::Create(0, 0);
  CreateThreadContextArgs create_main_args = { main_thread, 0 };
  u32 main_tid = asanThreadRegistry().CreateThread(
      0, true, 0, &create_main_args);
  CHECK_EQ(0, main_tid);
  SetCurrentThread(main_thread);
  main_thread->ThreadStart(internal_getpid());
  force_interface_symbols();  // no-op.

<<<<<<< HEAD
  InitializeAllocator();
=======
#if CAN_SANITIZE_LEAKS
  __lsan::InitCommonLsan();
  if (common_flags()->detect_leaks && common_flags()->leak_check_at_exit) {
    Atexit(__lsan::DoLeakCheck);
  }
#endif  // CAN_SANITIZE_LEAKS
>>>>>>> 4d0aec87

  if (flags()->verbosity) {
    Report("AddressSanitizer Init done\n");
  }
}<|MERGE_RESOLUTION|>--- conflicted
+++ resolved
@@ -19,10 +19,6 @@
 #include "asan_stack.h"
 #include "asan_stats.h"
 #include "asan_thread.h"
-<<<<<<< HEAD
-#include "asan_thread_registry.h"
-=======
->>>>>>> 4d0aec87
 #include "sanitizer_common/sanitizer_atomic.h"
 #include "sanitizer_common/sanitizer_flags.h"
 #include "sanitizer_common/sanitizer_libc.h"
@@ -176,20 +172,12 @@
   f->allow_reexec = true;
   f->print_full_thread_history = true;
   f->poison_heap = true;
-<<<<<<< HEAD
-  f->alloc_dealloc_mismatch = true;
-  f->use_stack_depot = true;  // Only affects allocator2.
-=======
   // Turn off alloc/dealloc mismatch checker on Mac and Windows for now.
   // TODO(glider,timurrrr): Fix known issues and enable this back.
   f->alloc_dealloc_mismatch = (SANITIZER_MAC == 0) && (SANITIZER_WINDOWS == 0);
   f->use_stack_depot = true;
   f->strict_memcmp = true;
   f->strict_init_order = false;
-
-  // Override from compile definition.
-  ParseFlagsFromString(f, MaybeUseAsanDefaultOptionsCompileDefiniton());
->>>>>>> 4d0aec87
 
   // Override from compile definition.
   ParseFlagsFromString(f, MaybeUseAsanDefaultOptionsCompileDefiniton());
@@ -342,31 +330,12 @@
 
 static void InitializeHighMemEnd() {
 #if !ASAN_FIXED_MAPPING
-<<<<<<< HEAD
-#if SANITIZER_WORDSIZE == 64
-# if defined(__powerpc64__)
-  // FIXME:
-  // On PowerPC64 we have two different address space layouts: 44- and 46-bit.
-  // We somehow need to figure our which one we are using now and choose
-  // one of 0x00000fffffffffffUL and 0x00003fffffffffffUL.
-  // Note that with 'ulimit -s unlimited' the stack is moved away from the top
-  // of the address space, so simply checking the stack address is not enough.
-  kHighMemEnd = (1ULL << 44) - 1;  // 0x00000fffffffffffUL
-# else
-  kHighMemEnd = (1ULL << 47) - 1;  // 0x00007fffffffffffUL;
-# endif
-#else  // SANITIZER_WORDSIZE == 32
-  kHighMemEnd = (1ULL << 32) - 1;  // 0xffffffff;
-#endif  // SANITIZER_WORDSIZE
-#endif  // !ASAN_FIXED_MAPPING
-=======
   kHighMemEnd = GetMaxVirtualAddress();
   // Increase kHighMemEnd to make sure it's properly
   // aligned together with kHighMemBeg:
   kHighMemEnd |= SHADOW_GRANULARITY * GetPageSizeCached() - 1;
 #endif  // !ASAN_FIXED_MAPPING
   CHECK_EQ((kHighMemBeg % GetPageSizeCached()), 0);
->>>>>>> 4d0aec87
 }
 
 static void ProtectGap(uptr a, uptr size) {
@@ -408,13 +377,9 @@
   }
   Printf("\n");
   Printf("red_zone=%zu\n", (uptr)flags()->redzone);
-<<<<<<< HEAD
-  Printf("malloc_context_size=%zu\n", (uptr)flags()->malloc_context_size);
-=======
   Printf("quarantine_size=%zuM\n", (uptr)flags()->quarantine_size >> 20);
   Printf("malloc_context_size=%zu\n",
          (uptr)common_flags()->malloc_context_size);
->>>>>>> 4d0aec87
 
   Printf("SHADOW_SCALE: %zx\n", (uptr)SHADOW_SCALE);
   Printf("SHADOW_GRANULARITY: %zx\n", (uptr)SHADOW_GRANULARITY);
@@ -518,21 +483,12 @@
   ReplaceOperatorsNewAndDelete();
 
   uptr shadow_start = kLowShadowBeg;
-<<<<<<< HEAD
-  if (kLowShadowBeg) shadow_start -= GetMmapGranularity();
-  uptr shadow_end = kHighShadowEnd;
-  bool full_shadow_is_available =
-      MemoryRangeIsAvailable(shadow_start, shadow_end);
-
-#if ASAN_LINUX && defined(__x86_64__) && !ASAN_FIXED_MAPPING
-=======
   if (kLowShadowBeg)
     shadow_start -= GetMmapGranularity();
   bool full_shadow_is_available =
       MemoryRangeIsAvailable(shadow_start, kHighShadowEnd);
 
 #if SANITIZER_LINUX && defined(__x86_64__) && !ASAN_FIXED_MAPPING
->>>>>>> 4d0aec87
   if (!full_shadow_is_available) {
     kMidMemBeg = kLowMemEnd < 0x3000000000ULL ? 0x3000000000ULL : 0;
     kMidMemEnd = kLowMemEnd < 0x3000000000ULL ? 0x4fffffffffULL : 0;
@@ -556,11 +512,7 @@
     ProtectGap(kShadowGapBeg, kShadowGapEnd - kShadowGapBeg + 1);
   } else if (kMidMemBeg &&
       MemoryRangeIsAvailable(shadow_start, kMidMemBeg - 1) &&
-<<<<<<< HEAD
-      MemoryRangeIsAvailable(kMidMemEnd + 1, shadow_end)) {
-=======
       MemoryRangeIsAvailable(kMidMemEnd + 1, kHighShadowEnd)) {
->>>>>>> 4d0aec87
     CHECK(kLowShadowBeg != kLowShadowEnd);
     // mmap the low shadow plus at least one page at the left.
     ReserveShadowMemoryRange(shadow_start, kLowShadowEnd);
@@ -609,16 +561,12 @@
   main_thread->ThreadStart(internal_getpid());
   force_interface_symbols();  // no-op.
 
-<<<<<<< HEAD
-  InitializeAllocator();
-=======
 #if CAN_SANITIZE_LEAKS
   __lsan::InitCommonLsan();
   if (common_flags()->detect_leaks && common_flags()->leak_check_at_exit) {
     Atexit(__lsan::DoLeakCheck);
   }
 #endif  // CAN_SANITIZE_LEAKS
->>>>>>> 4d0aec87
 
   if (flags()->verbosity) {
     Report("AddressSanitizer Init done\n");
