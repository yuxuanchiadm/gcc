//===-- sanitizer_libc.h ----------------------------------------*- C++ -*-===//
//
// This file is distributed under the University of Illinois Open Source
// License. See LICENSE.TXT for details.
//
//===----------------------------------------------------------------------===//
//
// This file is shared between AddressSanitizer and ThreadSanitizer
// run-time libraries.
// These tools can not use some of the libc functions directly because those
// functions are intercepted. Instead, we implement a tiny subset of libc here.
//===----------------------------------------------------------------------===//
#ifndef SANITIZER_LIBC_H
#define SANITIZER_LIBC_H

// ----------- ATTENTION -------------
// This header should NOT include any other headers from sanitizer runtime.
#include "sanitizer_internal_defs.h"

namespace __sanitizer {

// internal_X() is a custom implementation of X() for use in RTL.

// String functions
s64 internal_atoll(const char *nptr);
void *internal_memchr(const void *s, int c, uptr n);
int internal_memcmp(const void* s1, const void* s2, uptr n);
void *internal_memcpy(void *dest, const void *src, uptr n);
void *internal_memmove(void *dest, const void *src, uptr n);
// Should not be used in performance-critical places.
void *internal_memset(void *s, int c, uptr n);
char* internal_strchr(const char *s, int c);
char *internal_strchrnul(const char *s, int c);
int internal_strcmp(const char *s1, const char *s2);
uptr internal_strcspn(const char *s, const char *reject);
char *internal_strdup(const char *s);
uptr internal_strlen(const char *s);
char *internal_strncat(char *dst, const char *src, uptr n);
int internal_strncmp(const char *s1, const char *s2, uptr n);
char *internal_strncpy(char *dst, const char *src, uptr n);
uptr internal_strnlen(const char *s, uptr maxlen);
char *internal_strrchr(const char *s, int c);
// This is O(N^2), but we are not using it in hot places.
char *internal_strstr(const char *haystack, const char *needle);
// Works only for base=10 and doesn't set errno.
s64 internal_simple_strtoll(const char *nptr, char **endptr, int base);
int internal_snprintf(char *buffer, uptr length, const char *format, ...);

// Return true if all bytes in [mem, mem+size) are zero.
// Optimized for the case when the result is true.
bool mem_is_zero(const char *mem, uptr size);


// Memory
uptr internal_mmap(void *addr, uptr length, int prot, int flags,
                   int fd, u64 offset);
uptr internal_munmap(void *addr, uptr length);

// I/O
const fd_t kInvalidFd = -1;
const fd_t kStdinFd = 0;
const fd_t kStdoutFd = 1;
const fd_t kStderrFd = 2;
uptr internal_close(fd_t fd);
int internal_isatty(fd_t fd);

// Use __sanitizer::OpenFile() instead.
<<<<<<< HEAD
fd_t internal_open(const char *filename, int flags);
fd_t internal_open(const char *filename, int flags, u32 mode);
=======
uptr internal_open(const char *filename, int flags);
uptr internal_open(const char *filename, int flags, u32 mode);
>>>>>>> 4d0aec87

uptr internal_read(fd_t fd, void *buf, uptr count);
uptr internal_write(fd_t fd, const void *buf, uptr count);

// OS
uptr internal_filesize(fd_t fd);  // -1 on error.
<<<<<<< HEAD
int internal_stat(const char *path, void *buf);
int internal_lstat(const char *path, void *buf);
int internal_fstat(fd_t fd, void *buf);
int internal_dup2(int oldfd, int newfd);
uptr internal_readlink(const char *path, char *buf, uptr bufsize);
void NORETURN internal__exit(int exitcode);
=======
uptr internal_stat(const char *path, void *buf);
uptr internal_lstat(const char *path, void *buf);
uptr internal_fstat(fd_t fd, void *buf);
uptr internal_dup2(int oldfd, int newfd);
uptr internal_readlink(const char *path, char *buf, uptr bufsize);
uptr internal_unlink(const char *path);
void NORETURN internal__exit(int exitcode);
uptr internal_lseek(fd_t fd, OFF_T offset, int whence);

uptr internal_ptrace(int request, int pid, void *addr, void *data);
uptr internal_waitpid(int pid, int *status, int options);
uptr internal_getpid();
uptr internal_getppid();
>>>>>>> 4d0aec87

// Threading
uptr internal_sched_yield();

// Error handling
bool internal_iserror(uptr retval, int *rverrno = 0);

}  // namespace __sanitizer

#endif  // SANITIZER_LIBC_H<|MERGE_RESOLUTION|>--- conflicted
+++ resolved
@@ -65,27 +65,14 @@
 int internal_isatty(fd_t fd);
 
 // Use __sanitizer::OpenFile() instead.
-<<<<<<< HEAD
-fd_t internal_open(const char *filename, int flags);
-fd_t internal_open(const char *filename, int flags, u32 mode);
-=======
 uptr internal_open(const char *filename, int flags);
 uptr internal_open(const char *filename, int flags, u32 mode);
->>>>>>> 4d0aec87
 
 uptr internal_read(fd_t fd, void *buf, uptr count);
 uptr internal_write(fd_t fd, const void *buf, uptr count);
 
 // OS
 uptr internal_filesize(fd_t fd);  // -1 on error.
-<<<<<<< HEAD
-int internal_stat(const char *path, void *buf);
-int internal_lstat(const char *path, void *buf);
-int internal_fstat(fd_t fd, void *buf);
-int internal_dup2(int oldfd, int newfd);
-uptr internal_readlink(const char *path, char *buf, uptr bufsize);
-void NORETURN internal__exit(int exitcode);
-=======
 uptr internal_stat(const char *path, void *buf);
 uptr internal_lstat(const char *path, void *buf);
 uptr internal_fstat(fd_t fd, void *buf);
@@ -99,7 +86,6 @@
 uptr internal_waitpid(int pid, int *status, int options);
 uptr internal_getpid();
 uptr internal_getppid();
->>>>>>> 4d0aec87
 
 // Threading
 uptr internal_sched_yield();
