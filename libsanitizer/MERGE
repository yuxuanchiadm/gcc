<<<<<<< HEAD
175733
=======
191666
>>>>>>> 4d0aec87

The first line of this file holds the svn revision number of the
last merge done from the master library sources.<|MERGE_RESOLUTION|>--- conflicted
+++ resolved
@@ -1,8 +1,4 @@
-<<<<<<< HEAD
-175733
-=======
 191666
->>>>>>> 4d0aec87
 
 The first line of this file holds the svn revision number of the
 last merge done from the master library sources.