--- conflicted
+++ resolved
@@ -1901,7 +1901,6 @@
 #define CALL_EXPR_ARGP(NODE) \
   (&(TREE_OPERAND (CALL_EXPR_CHECK (NODE), 0)) + 3)
 
-<<<<<<< HEAD
 /* True if this call is a Cilk spawn.
    This should not be set after gimplification. */
 /* #define SPAWN_CALL_P(NODE) (CALL_EXPR_CHECK (NODE)->base.saturating_flag) */
@@ -1913,7 +1912,6 @@
 #define SPAWN_DETACH_POINT(NODE) (CALL_EXPR_CHECK (NODE)->base.default_def_flag)
 
 
-=======
 /* TM directives and accessors.  */
 #define TRANSACTION_EXPR_BODY(NODE) \
   TREE_OPERAND (TRANSACTION_EXPR_CHECK (NODE), 0)
@@ -1921,7 +1919,6 @@
   (TRANSACTION_EXPR_CHECK (NODE)->base.static_flag)
 #define TRANSACTION_EXPR_RELAXED(NODE) \
   (TRANSACTION_EXPR_CHECK (NODE)->base.public_flag)
->>>>>>> faaa58a5
 
 /* OpenMP directive and clause accessors.  */
 
@@ -3728,13 +3725,10 @@
   unsigned pure_flag : 1;
   unsigned looping_const_or_pure_flag : 1;
   unsigned has_debug_args_flag : 1;
-<<<<<<< HEAD
   unsigned cilk_knot_type : 2;
   unsigned cilk_hyper_flag : 1;
   signed int kills_registers : DECL_KILLS_REGISTERS_BITS;
-=======
   unsigned tm_clone_flag : 1;
->>>>>>> faaa58a5
 
   /* 1 bit left */
 };
