--- conflicted
+++ resolved
@@ -27,8 +27,8 @@
 #include "obstack.h"
 #include "function.h"
 #include "basic-block.h"
-#include "toplev.h"
 #include "cfgloop.h"
+#include "diagnostic-core.h"
 #include "flags.h"
 #include "tree.h"
 #include "tree-flow.h"
@@ -340,10 +340,6 @@
   loop->exits = ggc_alloc_cleared_loop_exit ();
   loop->exits->next = loop->exits->prev = loop->exits;
   loop->can_be_parallel = false;
-<<<<<<< HEAD
-  loop->single_iv = NULL_TREE;
-=======
->>>>>>> e33a1692
 
   return loop;
 }
@@ -896,11 +892,7 @@
 /* Gets body of a LOOP sorted via provided BB_COMPARATOR.  */
 
 basic_block *
-<<<<<<< HEAD
 get_loop_body_in_custom_order (const struct loop *loop,
-=======
-get_loop_body_in_custom_order (const struct loop *loop, 
->>>>>>> e33a1692
 			       int (*bb_comparator) (const void *, const void *))
 {
   basic_block *bbs = get_loop_body (loop);
@@ -933,22 +925,16 @@
       edge e;
       edge_iterator ei;
 
-      if (!bitmap_bit_p (visited, bb->index))
-	{
-	  /* This basic block is now visited */
-	  bitmap_set_bit (visited, bb->index);
-	  blocks[i++] = bb;
-	}
+      if (bitmap_set_bit (visited, bb->index))
+	/* This basic block is now visited */
+	blocks[i++] = bb;
 
       FOR_EACH_EDGE (e, ei, bb->succs)
 	{
 	  if (flow_bb_inside_loop_p (loop, e->dest))
 	    {
-	      if (!bitmap_bit_p (visited, e->dest->index))
-		{
-		  bitmap_set_bit (visited, e->dest->index);
-		  blocks[i++] = e->dest;
-		}
+	      if (bitmap_set_bit (visited, e->dest->index))
+		blocks[i++] = e->dest;
 	    }
 	}
 
@@ -1629,10 +1615,10 @@
     return NULL;
 }
 
-/* Returns true when BB has an edge exiting LOOP.  */
+/* Returns true when BB has an incoming edge exiting LOOP.  */
 
 bool
-is_loop_exit (struct loop *loop, basic_block bb)
+loop_exits_to_bb_p (struct loop *loop, basic_block bb)
 {
   edge e;
   edge_iterator ei;
@@ -1642,4 +1628,19 @@
       return true;
 
   return false;
+}
+
+/* Returns true when BB has an outgoing edge exiting LOOP.  */
+
+bool
+loop_exits_from_bb_p (struct loop *loop, basic_block bb)
+{
+  edge e;
+  edge_iterator ei;
+
+  FOR_EACH_EDGE (e, ei, bb->succs)
+    if (loop_exit_edge_p (loop, e))
+      return true;
+
+  return false;
 }