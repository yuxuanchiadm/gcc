--- conflicted
+++ resolved
@@ -2,11 +2,7 @@
 // prms-id: 9068
 
 struct ostream {
-<<<<<<< HEAD
-  void operator<< (int);	// { dg-message "candidate is" } fn ref in err msg
-=======
   void operator<< (int);	// { dg-message "operator|no known conversion" } fn ref in err msg
->>>>>>> 3082eeb7
 };
 
 class C {
