// { dg-do assemble  }

struct S1
{
  template <class T>
<<<<<<< HEAD
  void f(T t1, T t2);		// { dg-message "candidate" }
=======
  void f(T t1, T t2);		// { dg-message "note" }
>>>>>>> b56a5220
};


template <>
void S1::f(int i1, int i2);

template <class U>
struct S2
{
  template <class T>
<<<<<<< HEAD
  void f(T t1, T t2);		// { dg-message "candidate" }
=======
  void f(T t1, T t2);		// { dg-message "note" }
>>>>>>> b56a5220
};

template <>
template <>
void S2<char>::f(int i1, int i2);

void h()
{
  S1 s1;
  s1.f(3, 'c'); // { dg-error "" } no matching function
  // { dg-message "candidate" "candidate note" { target *-*-* } 27 }

  S2<char> s2;
  s2.f(3, 'c'); // { dg-error "" } no matching function
  // { dg-message "candidate" "candidate note" { target *-*-* } 31 }
}<|MERGE_RESOLUTION|>--- conflicted
+++ resolved
@@ -3,11 +3,7 @@
 struct S1
 {
   template <class T>
-<<<<<<< HEAD
-  void f(T t1, T t2);		// { dg-message "candidate" }
-=======
   void f(T t1, T t2);		// { dg-message "note" }
->>>>>>> b56a5220
 };
 
 
@@ -18,11 +14,7 @@
 struct S2
 {
   template <class T>
-<<<<<<< HEAD
-  void f(T t1, T t2);		// { dg-message "candidate" }
-=======
   void f(T t1, T t2);		// { dg-message "note" }
->>>>>>> b56a5220
 };
 
 template <>
