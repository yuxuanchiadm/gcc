// { dg-do assemble  }

// Copyright (C) 2000 Free Software Foundation, Inc.
// Contributed by Nathan Sidwell 12 Jan 2001 <nathan@codesourcery.com>

// Bug 1630. Template deduction at a call allowed conversions more lenient than
// qualification conversions. That would lead to misleading diagnostics during
// overload resolution.


<<<<<<< HEAD
template <typename T> void Foo (T const **); // { dg-message "candidate" }
=======
template <typename T> void Foo (T const **); // { dg-message "note" }
>>>>>>> b56a5220
template <typename T> void Bar (T const * const *);
void Foo (int);       // { dg-message "note" }
void Foo (float);     // { dg-message "note" } candidate

void baz (int **p1)
{
  Foo (p1);   // { dg-error "match" } no such function
  // { dg-message "candidate" "candidate note" { target *-*-* } 18 }
  Bar (p1);   // OK
}<|MERGE_RESOLUTION|>--- conflicted
+++ resolved
@@ -8,11 +8,7 @@
 // overload resolution.
 
 
-<<<<<<< HEAD
-template <typename T> void Foo (T const **); // { dg-message "candidate" }
-=======
 template <typename T> void Foo (T const **); // { dg-message "note" }
->>>>>>> b56a5220
 template <typename T> void Bar (T const * const *);
 void Foo (int);       // { dg-message "note" }
 void Foo (float);     // { dg-message "note" } candidate
