--- conflicted
+++ resolved
@@ -1,5 +1,3 @@
-<<<<<<< HEAD
-=======
 2014-07-19  Eric Botcazou  <ebotcazou@adacore.com>
 
 	* gcc.dg/stack-usage-2.c: Adjust.
@@ -2914,53 +2912,12 @@
 	PR tree-optimization/61009
 	* g++.dg/tree-ssa/pr61009.C: New test.
 
->>>>>>> 02d42640
 2014-05-08  Matthias Klose  <doko@ubuntu.com>
 
 	PR driver/61106
 	* gcc-dg/unused-8a.c: New.
 	* gcc-dg/unused-8b.c: Likewise.
 
-<<<<<<< HEAD
-2014-05-07  Paolo Carlini  <paolo.carlini@oracle.com>
-
-	PR c++/61083
-	* g++.dg/cpp0x/sfinae50.C: New.
-
-2014-05-07  Richard Biener  <rguenther@suse.de>
-
-	PR tree-optimization/57864
-	* gcc.dg/torture/pr57864.c: New testcase.
-
-2014-05-06  Paolo Carlini  <paolo.carlini@oracle.com>
-
-	PR c++/60999
-	* g++.dg/cpp0x/nsdmi-template9.C: New.
-	* g++.dg/cpp0x/nsdmi-template10.C: Likewise.
-
-2014-05-04  Jan Hubicka  <hubicka@ucw.cz>
-
-	PR ipa/60965
-	* g++.dg/ipa/devirt-31.C: New testcase.
-	* g++.dg/ipa/devirt-11.C: Adjust testcase.
-
-2014-05-04  Peter Bergner  <bergner@vnet.ibm.com>
-
-	* gcc.target/powerpc/pack02.c (dg-options): Add -mhard-float.
-	(dg-require-effective-target): Change target to powerpc_fprs.
-	* gcc.target/powerpc/pack03.c (dg-options): Add -mhard-dfp.
-	(dg-require-effective-target): Change target to dfprt.
-
-2014-05-02  Bill Schmidt  <wschmidt@linux.vnet.ibm.com>
-
-	PR tree-optimization/60930
-	* gcc.dg/torture/pr60930.c:  New test.
-
-2014-04-30  Michael Meissner  <meissner@linux.vnet.ibm.com>
-
-	Back port from mainline
-	2014-04-24  Michael Meissner  <meissner@linux.vnet.ibm.com>
-=======
 2014-05-08  Marek Polacek  <polacek@redhat.com>
 
 	PR c/61053
@@ -3667,7 +3624,6 @@
 	* g++.dg/vect/pr60896.cc: New test.
 
 2014-04-24  Michael Meissner  <meissner@linux.vnet.ibm.com>
->>>>>>> 02d42640
 
 	* gcc.target/powerpc/pack01.c: New test to test the new pack and
 	unpack builtin functionss for 128-bit types.
@@ -3684,78 +3640,6 @@
 	builtin functionss.
 	* gcc.target/powerpc/dfp-builtin-2.c: Likewise.
 
-<<<<<<< HEAD
-2014-04-29  Pat Haugen  <pthaugen@us.ibm.com>
-
-	Backport from mainline
-	2014-04-17  Pat Haugen  <pthaugen@us.ibm.com>
-
-	* gcc.target/powerpc/ti_math1.c: New.
-	* gcc.target/powerpc/ti_math2.c: New.
-
-2014-04-29  Jakub Jelinek  <jakub@redhat.com>
-
-	PR tree-optimization/60971
-	* c-c++-common/turtore/pr60971.c: New test.
-
-2014-04-26  Uros Bizjak  <ubizjak@gmail.com>
-
-	* gcc.dg/tree-ssa/alias-30.c (dg-options): Dump only fre1 details.
-	* gcc.dg/vect/pr60505.c: Cleanup vect tree dump.
-	* g++.dg/ipa/devirt-27.C (dg-options): Remove -fdump-ipa-devirt.
-
-2014-04-25  Uros Bizjak  <ubizjak@gmail.com>
-
-	* c-c++-common/gomp/pr60823-2.c: Require effective target
-	vect_simd_clones.
-
-2014-04-25  Jakub Jelinek  <jakub@redhat.com>
-
-	PR tree-optimization/60960
-	* gcc.c-torture/execute/pr60960.c: New test.
-
-2014-04-25  Eric Botcazou  <ebotcazou@adacore.com>
-
-	* gcc.c-torture/execute/20140425-1.c: New test.
-
-2014-04-25  Richard Biener  <rguenther@suse.de>
-
-	PR ipa/60912
-	* g++.dg/opt/pr60912.C: New testcase.
-
-2014-04-25  Richard Biener  <rguenther@suse.de>
-
-	PR ipa/60911
-	* gcc.dg/lto/pr60911_0.c: New testcase.
-
-2014-04-24  Jakub Jelinek  <jakub@redhat.com>
-
-	* c-c++-common/gomp/atomic-16.c: Remove all dg-error directives.
-	Replace load with read and store with write.
-
-2014-04-23  Uros Bizjak  <ubizjak@gmail.com>
-
-	Backport from mainline
-	2014-04-21  Uros Bizjak  <ubizjak@gmail.com>
-
-	PR target/60909
-	* gcc.target/i386/pr60909-1.c: New test.
-	* gcc.target/i386/pr60909-2.c: Ditto.
-
-2014-04-23  Richard Biener  <rguenther@suse.de>
-
-	PR tree-optimization/60903
-	* gcc.dg/torture/pr60903.c: New testcase.
-
-2014-04-23  Richard Biener  <rguenther@suse.de>
-
-	Backport from mainline
-	2014-04-14  Richard Biener  <rguenther@suse.de>
-
-	PR lto/60720
-	* gcc.dg/lto/pr60720_0.c: New testcase.
-	* gcc.dg/lto/pr60720_1.c: Likewise.
-=======
 2014-04-24  Vishnu K S  <Vishnu.k_s@atmel.com>
 
 	* gcc/testsuite/gcc.dg/tree-ssa/isolate-1.c: Skip test if
@@ -3825,7 +3709,6 @@
 
 	PR tree-optimization/60903
 	* gcc.dg/torture/pr60903.c: New testcase.
->>>>>>> 02d42640
 
 2014-04-23  Richard Biener  <rguenther@suse.de>
 
@@ -3837,31 +3720,6 @@
 	PR middle-end/60891
 	* gcc.dg/torture/pr60891.c: New testcase.
 
-<<<<<<< HEAD
-2014-04-22  Michael Meissner  <meissner@linux.vnet.ibm.com>
-
-	Backport from mainline
-	2014-04-21  Michael Meissner  <meissner@linux.vnet.ibm.com>
-
-	PR target/60735
-	* gcc.target/powerpc/pr60735.c: New test.  Insure _Decimal64 does
-	not cause errors if -mspe.
-
-2014-04-22  Tobias Burnus  <burnus@net-b.de>
-
-	Backport from mainline
-	2014-04-11  Tobias Burnus  <burnus@net-b.de>
-
-	PR fortran/58880
-	PR fortran/60495
-	* gfortran.dg/finalize_25.f90: New.
-
-2014-04-22  H.J. Lu  <hongjiu.lu@intel.com>
-
-	Backport from mainline
-	2014-04-22  H.J. Lu  <hongjiu.lu@intel.com>
-
-=======
 2014-04-22  Jakub Jelinek  <jakub@redhat.com>
 
 	PR sanitizer/60275
@@ -3910,7 +3768,6 @@
 2014-04-22  H.J. Lu  <hongjiu.lu@intel.com>
 
 	PR target/60868
->>>>>>> 02d42640
 	* gcc.target/i386/pr60868.c: New testcase.
 
 2014-04-22  Jakub Jelinek  <jakub@redhat.com>
@@ -3918,9 +3775,6 @@
 	PR c/59073
 	* c-c++-common/gomp/pr59073.c: New test.
 
-<<<<<<< HEAD
-2014-04-22  Bill Schmidt  <wschmidt@linux.vnet.ibm.com>
-=======
 2014-04-22  Alex Velenko  <Alex.Velenko@arm.com>
 
 	* gcc.target/aarch64/vreinterpret_f64_1.c: New.
@@ -4005,25 +3859,10 @@
 	* gcc.dg/vect/vect-widen-mult-u8-u32.c: New test.
 
 2014-04-18  Bill Schmidt  <wschmidt@linux.vnet.ibm.com>
->>>>>>> 02d42640
 
 	* gcc.dg/vmx/merge-vsx.c: Add V4SI and V4SF tests.
 	* gcc.dg/vmx/merge-vsx-be-order.c: Likewise.
 
-<<<<<<< HEAD
-2014-04-22  Richard Biener  <rguenther@suse.de>
-
-	Backport from mainline
-	2014-04-14  Richard Biener  <rguenther@suse.de>
-
-	PR middle-end/55022
-	* gcc.dg/graphite/pr55022.c: New testcase.
-
-2014-04-22  Richard Biener  <rguenther@suse.de>
-
-	Backport from mainline
-	2014-04-17  Richard Biener  <rguenther@suse.de>
-=======
 2014-04-17  Paolo Carlini  <paolo.carlini@oracle.com>
 
 	PR c++/59200
@@ -4060,67 +3899,20 @@
 	* gcc.target/i386/bmi-2.c: Ditto.
 
 2014-04-17  Richard Biener  <rguenther@suse.de>
->>>>>>> 02d42640
 
 	PR middle-end/60849
 	* g++.dg/opt/pr60849.C: New testcase.
 
-<<<<<<< HEAD
-2014-04-22   Richard Biener  <rguenther@suse.de>
-
-	Backport from mainline
-	2014-04-17   Richard Biener  <rguenther@suse.de>
-=======
 2014-04-17  Richard Biener  <rguenther@suse.de>
 
 	PR tree-optimization/60836
 	* g++.dg/vect/pr60836.cc: New testcase.
 
 2014-04-17  Richard Biener  <rguenther@suse.de>
->>>>>>> 02d42640
 
 	PR tree-optimization/60841
 	* gcc.dg/vect/pr60841.c: New testcase.
 
-<<<<<<< HEAD
-2014-04-22  Richard Biener  <rguenther@suse.de>
-
-	Backport from mainline
-	2014-04-17  Richard Biener  <rguenther@suse.de>
-
-	PR tree-optimization/60836
-	* g++.dg/vect/pr60836.cc: New testcase.
-
-2014-04-22  Richard Biener  <rguenther@suse.de>
-
-	Backport from mainline
-	2014-04-14  Richard Biener  <rguenther@suse.de>
-		Marc Glisse  <marc.glisse@inria.fr>
-
-	PR c/60819
-	* gcc.target/i386/vec-may_alias.c: New testcase.
-
-2014-04-22  Richard Biener  <rguenther@suse.de>
-
-	Backport from mainline
-	2014-04-14  Richard Biener  <rguenther@suse.de>
-
-	PR tree-optimization/59817
-	PR tree-optimization/60453
-	* gfortran.dg/graphite/pr59817.f: New testcase.
-	* gcc.dg/graphite/pr59817-1.c: Likewise.
-	* gcc.dg/graphite/pr59817-2.c: Likewise.
-
-2014-04-22  Jakub Jelinek  <jakub@redhat.com>
-
-	PR tree-optimization/60823
-	* c-c++-common/gomp/pr60823-1.c: New test.
-	* c-c++-common/gomp/pr60823-2.c: New test.
-	* c-c++-common/gomp/pr60823-3.c: New test.
-
-	Backported from mainline
-	2014-04-16  Jakub Jelinek  <jakub@redhat.com>
-=======
 2014-04-16  Jan Hubicka  <hubicka@ucw.cz>
 
 	* g++.dg/ipa/devirt-31.C: New testcase.
@@ -4151,37 +3943,10 @@
 	* gcc.dg/uninit-pr19430-O0.c: Remove some XFAILs.
 
 2014-04-16  Jakub Jelinek  <jakub@redhat.com>
->>>>>>> 02d42640
 
 	PR tree-optimization/60844
 	* gcc.dg/pr60844.c: New test.
 
-<<<<<<< HEAD
-2014-04-22  Release Manager
-
-	* GCC 4.9.0 released.
-
-2014-04-17  Jakub Jelinek  <jakub@redhat.com>
-
-	PR target/60847
-	Forward port from 4.8 branch
-	2013-07-19  Kirill Yukhin  <kirill.yukhin@intel.com>
-
-	* gcc.target/i386/bmi-1.c: Extend with new instrinsics.
-	Fix scan patterns.
-	* gcc.target/i386/bmi-2.c: Ditto.
-
-2014-04-15  Igor Zamyatin  <igor.zamyatin@intel.com>
-
-	PR middle-end/60467
-	* c-c++-common/cilk-plus/CK/invalid_spawns.c: Add new invalid
-	case to check.
-
-2014-04-15  Igor Zamyatin  <igor.zamyatin@intel.com>
-
-	PR middle-end/60469
-	* c-c++-common/cilk-plus/CK/pr60469.c: New test.
-=======
 2014-04-15  Richard Biener  <rguenther@suse.de>
 
 	PR rtl-optimization/56965
@@ -4241,21 +4006,17 @@
 2014-04-14  Richard Biener  <rguenther@suse.de>
 
 	* g++.dg/tree-ssa/forwprop-switch.C: New testcase.
->>>>>>> 02d42640
 
 2014-04-14  Rainer Orth  <ro@CeBiTec.Uni-Bielefeld.DE>
 
 	* gcc.dg/lto/pr55113_0.c: Skip on i?86-*-solaris2.1[0-1]*.
 
-<<<<<<< HEAD
-=======
 2014-04-14  Richard Biener  <rguenther@suse.de>
 	    Marc Glisse  <marc.glisse@inria.fr>
 
 	PR c/60819
 	* gcc.target/i386/vec-may_alias.c: New testcase.
 
->>>>>>> 02d42640
 2014-04-14  Rainer Orth  <ro@CeBiTec.Uni-Bielefeld.DE>
 
 	* lib/target-supports.exp
@@ -4263,8 +4024,6 @@
 	Initialize et_vect_widen_mult_si_to_di_pattern_saved.
 	Fix formatting.
 
-<<<<<<< HEAD
-=======
 2014-04-14  Richard Biener  <rguenther@suse.de>
 
 	PR lto/60720
@@ -4288,7 +4047,6 @@
 	* gcc.dg/graphite/pr59817-1.c: Likewise.
 	* gcc.dg/graphite/pr59817-2.c: Likewise.
 
->>>>>>> 02d42640
 2014-04-14  Jason Merrill  <jason@redhat.com>
 
 	Revert:
@@ -4303,12 +4061,6 @@
 	PR fortran/58085
 	* gfortran.dg/associate_15.f90: New test.
 
-<<<<<<< HEAD
-2014-04-12  Jerry DeLisle  <jvdelisle@gcc.gnu>
-
-	PR libfortran/60810
-	* gfortran.dg/arrayio_13.f90: New test.
-=======
 2014-04-12  Igor Zamyatin  <igor.zamyatin@intel.com>
 
 	PR middle-end/60467
@@ -4354,7 +4106,6 @@
 	PR c++/58600
 	* g++.dg/cpp0x/gen-attrs-58.C: New.
 	* g++.dg/cpp0x/gen-attrs-59.C: Likewise.
->>>>>>> 02d42640
 
 2014-04-11  Steve Ellcey  <sellcey@mips.com>
 	    Jakub Jelinek  <jakub@redhat.com>
@@ -4602,11 +4353,7 @@
 2014-04-02  Jan Hubicka  <hubicka@ucw.cz>
 
 	PR ipa/60659
-<<<<<<< HEAD
-	* testsuite/g++.dg/torture/pr60659.C: New testcase.
-=======
 	* g++.dg/torture/pr60659.C: New testcase.
->>>>>>> 02d42640
 
 2014-04-02  Bill Schmidt  <wschmidt@linux.vnet.ibm.com>
 
@@ -7400,8 +7147,8 @@
 	* gfortran.dg/vect/fast-math-mgrid-resid.f: Change
 	-fdump-tree-optimized to -fdump-tree-pcom-details in dg-options and
 	cleanup-tree-dump from optimized to pcom.  Remove scan-tree-dump-times
-	for vect_\[^\\n\]*\\+, add scan-tree-dump-times for no suitable
-	chains and Executing predictive commoning without unrolling.
+	for vect_\[^\\n\]*\\+, add scan-tree-dump-times for no suitable chains and
+	Executing predictive commoning without unrolling.
 
 2014-01-14  Kirill Yukhin  <kirill.yukhin@intel.com>
 
