--- conflicted
+++ resolved
@@ -1,8 +1,4 @@
-<<<<<<< HEAD
-# Copyright (C) 1991, 1992, 1993, 1995, 1997, 2001, 2007, 2008
-=======
 # Copyright (C) 1991, 1992, 1993, 1995, 1997, 2001, 2007, 2008, 2010
->>>>>>> 3082eeb7
 # Free Software Foundation, Inc.
 
 # This program is free software; you can redistribute it and/or modify
