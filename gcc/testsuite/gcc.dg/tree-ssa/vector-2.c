--- conflicted
+++ resolved
@@ -1,9 +1,6 @@
 /* { dg-do compile } */
 /* { dg-options "-w -O1 -fdump-tree-optimized" } */
-<<<<<<< HEAD
-=======
 /* { dg-options "-w -O1 -fdump-tree-optimized -msse" { target { i?86-*-* x86_64-*-* } } } */
->>>>>>> 3082eeb7
 
 #define vector __attribute__(( vector_size(16) ))
 
