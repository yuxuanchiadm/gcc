/* { dg-do compile } */ 
/* { dg-options "-O2 -fdump-tree-fre-stats" } */

int vnum_test8(int *data) 
{ 
  int i; 
  int stop = data[3]; 
  int m = data[4]; 
  int n = m; 
  int p = 0;

  for (i=0; i<stop; i++) { 
    int k = data[2]; 
    data[5] = 0;
    if (i < 30)
      data[5] = m - n;
    p = data[5];
    k = data[1]; 
    m = m + k; 
    n = n + k; 
  } 
  return p;
} 
/* We should eliminate m - n, n + k, set data[5] = 0, eliminate the
   address arithmetic for data[5], and set p = 0.
<<<<<<< HEAD
/* { dg-final { scan-tree-dump-times "Eliminated: 7" 1 "fre"} } */
=======
/* { dg-final { scan-tree-dump-times "Eliminated: 5" 1 "fre"} } */
>>>>>>> 3bd7a983
/* { dg-final { cleanup-tree-dump "fre" } } */<|MERGE_RESOLUTION|>--- conflicted
+++ resolved
@@ -23,9 +23,5 @@
 } 
 /* We should eliminate m - n, n + k, set data[5] = 0, eliminate the
    address arithmetic for data[5], and set p = 0.
-<<<<<<< HEAD
-/* { dg-final { scan-tree-dump-times "Eliminated: 7" 1 "fre"} } */
-=======
 /* { dg-final { scan-tree-dump-times "Eliminated: 5" 1 "fre"} } */
->>>>>>> 3bd7a983
 /* { dg-final { cleanup-tree-dump "fre" } } */