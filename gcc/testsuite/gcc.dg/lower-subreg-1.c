--- conflicted
+++ resolved
@@ -1,9 +1,6 @@
 /* { dg-do compile { target { { { ! mips64 } && { ! ia64-*-* } } && { ! spu-*-* } } } } */
 /* { dg-options "-O -fdump-rtl-subreg1" } */
-<<<<<<< HEAD
-=======
 /* { dg-skip-if "" { { i?86-*-* x86_64-*-* } && x32 } { "*" } { "" } } */
->>>>>>> 3082eeb7
 /* { dg-require-effective-target ilp32 } */
 
 long long test (long long a, long long b) { return a | b; }
