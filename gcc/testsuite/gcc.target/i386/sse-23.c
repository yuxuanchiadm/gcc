/* { dg-do compile } */
/* { dg-options "-O2 -Werror-implicit-function-declaration -march=k8" } */

#include <mm_malloc.h>

<<<<<<< HEAD
/* Test that the intrinsics compile with optimization.  All of them are
   defined as inline functions in {,x,e,p,t,s,w,a}mmintrin.h, xopintrin.h and mm3dnow.h
   that reference the proper builtin functions.  Defining away "extern" and
   "__inline" results in all of them being compiled as proper functions.  */
=======
/* Test that the intrinsics compile with optimization.  All of them
   are defined as inline functions in {,x,e,p,t,s,w,a}mmintrin.h,
   xopintrin.h, lwpintrin.h, popcntintrin.h and mm3dnow.h that
   reference the proper builtin functions.  Defining away "extern" and
   "__inline" results in all of them being compiled as proper
   functions.  */
>>>>>>> 779871ac

#define extern
#define __inline

/* Following intrinsics require immediate arguments. */

/* ammintrin.h */
#define __builtin_ia32_extrqi(X, I, L)  __builtin_ia32_extrqi(X, 1, 1)
#define __builtin_ia32_insertqi(X, Y, I, L) __builtin_ia32_insertqi(X, Y, 1, 1)

/* wmmintrin.h */
#define __builtin_ia32_aeskeygenassist128(X, C) __builtin_ia32_aeskeygenassist128(X, 1)
#define __builtin_ia32_pclmulqdq128(X, Y, I) __builtin_ia32_pclmulqdq128(X, Y, 1)

/* smmintrin.h */
#define __builtin_ia32_roundpd(V, M) __builtin_ia32_roundpd(V, 1)
#define __builtin_ia32_roundsd(D, V, M) __builtin_ia32_roundsd(D, V, 1)
#define __builtin_ia32_roundps(V, M) __builtin_ia32_roundps(V, 1)
#define __builtin_ia32_roundss(D, V, M) __builtin_ia32_roundss(D, V, 1)

#define __builtin_ia32_pblendw128(X, Y, M) __builtin_ia32_pblendw128 (X, Y, 1)
#define __builtin_ia32_blendps(X, Y, M) __builtin_ia32_blendps(X, Y, 1)
#define __builtin_ia32_blendpd(X, Y, M) __builtin_ia32_blendpd(X, Y, 1)
#define __builtin_ia32_dpps(X, Y, M) __builtin_ia32_dpps(X, Y, 1)
#define __builtin_ia32_dppd(X, Y, M) __builtin_ia32_dppd(X, Y, 1)
#define __builtin_ia32_insertps128(D, S, N) __builtin_ia32_insertps128(D, S, 1)
#define __builtin_ia32_vec_ext_v4sf(X, N) __builtin_ia32_vec_ext_v4sf(X, 1)
#define __builtin_ia32_vec_set_v16qi(D, S, N) __builtin_ia32_vec_set_v16qi(D, S, 1)
#define __builtin_ia32_vec_set_v4si(D, S, N) __builtin_ia32_vec_set_v4si(D, S, 1)
#define __builtin_ia32_vec_set_v2di(D, S, N) __builtin_ia32_vec_set_v2di(D, S, 1)
#define __builtin_ia32_vec_ext_v16qi(X, N) __builtin_ia32_vec_ext_v16qi(X, 1)
#define __builtin_ia32_vec_ext_v4si(X, N) __builtin_ia32_vec_ext_v4si(X, 1)
#define __builtin_ia32_vec_ext_v2di(X, N) __builtin_ia32_vec_ext_v2di(X, 1)
#define __builtin_ia32_mpsadbw128(X, Y, M) __builtin_ia32_mpsadbw128(X, Y, 1)
#define __builtin_ia32_pcmpistrm128(X, Y, M) \
  __builtin_ia32_pcmpistrm128(X, Y, 1)
#define __builtin_ia32_pcmpistri128(X, Y, M) \
  __builtin_ia32_pcmpistri128(X, Y, 1)
#define __builtin_ia32_pcmpestrm128(X, LX, Y, LY, M) \
  __builtin_ia32_pcmpestrm128(X, LX, Y, LY, 1)
#define __builtin_ia32_pcmpestri128(X, LX, Y, LY, M) \
  __builtin_ia32_pcmpestri128(X, LX, Y, LY, 1)
#define __builtin_ia32_pcmpistria128(X, Y, M) \
  __builtin_ia32_pcmpistria128(X, Y, 1)
#define __builtin_ia32_pcmpistric128(X, Y, M) \
  __builtin_ia32_pcmpistric128(X, Y, 1)
#define __builtin_ia32_pcmpistrio128(X, Y, M) \
  __builtin_ia32_pcmpistrio128(X, Y, 1)
#define __builtin_ia32_pcmpistris128(X, Y, M) \
  __builtin_ia32_pcmpistris128(X, Y, 1)
#define __builtin_ia32_pcmpistriz128(X, Y, M) \
  __builtin_ia32_pcmpistriz128(X, Y, 1)
#define __builtin_ia32_pcmpestria128(X, LX, Y, LY, M) \
  __builtin_ia32_pcmpestria128(X, LX, Y, LY, 1)
#define __builtin_ia32_pcmpestric128(X, LX, Y, LY, M) \
  __builtin_ia32_pcmpestric128(X, LX, Y, LY, 1)
#define __builtin_ia32_pcmpestrio128(X, LX, Y, LY, M) \
  __builtin_ia32_pcmpestrio128(X, LX, Y, LY, 1)
#define __builtin_ia32_pcmpestris128(X, LX, Y, LY, M) \
  __builtin_ia32_pcmpestris128(X, LX, Y, LY, 1)
#define __builtin_ia32_pcmpestriz128(X, LX, Y, LY, M) \
  __builtin_ia32_pcmpestriz128(X, LX, Y, LY, 1)

/* tmmintrin.h */
#define __builtin_ia32_palignr128(X, Y, N) __builtin_ia32_palignr128(X, Y, 8)
#define __builtin_ia32_palignr(X, Y, N) __builtin_ia32_palignr(X, Y, 8)

/* emmintrin.h */
#define __builtin_ia32_psrldqi128(A, B) __builtin_ia32_psrldqi128(A, 8)
#define __builtin_ia32_pslldqi128(A, B) __builtin_ia32_pslldqi128(A, 8)
#define __builtin_ia32_pshufhw(A, N) __builtin_ia32_pshufhw(A, 0)
#define __builtin_ia32_pshuflw(A, N) __builtin_ia32_pshuflw(A, 0)
#define __builtin_ia32_pshufd(A, N) __builtin_ia32_pshufd(A, 0)
#define __builtin_ia32_vec_set_v8hi(A, D, N) \
  __builtin_ia32_vec_set_v8hi(A, D, 0)
#define __builtin_ia32_vec_ext_v8hi(A, N) __builtin_ia32_vec_ext_v8hi(A, 0)
#define __builtin_ia32_shufpd(A, B, N) __builtin_ia32_shufpd(A, B, 0)

/* xmmintrin.h */
#define __builtin_prefetch(P, A, I) __builtin_prefetch(P, A, _MM_HINT_NTA)
#define __builtin_ia32_pshufw(A, N) __builtin_ia32_pshufw(A, 0)
#define __builtin_ia32_vec_set_v4hi(A, D, N) \
  __builtin_ia32_vec_set_v4hi(A, D, 0)
#define __builtin_ia32_vec_ext_v4hi(A, N) __builtin_ia32_vec_ext_v4hi(A, 0)
#define __builtin_ia32_shufps(A, B, N) __builtin_ia32_shufps(A, B, 0)

<<<<<<< HEAD
=======
/* immintrin.h */
#define __builtin_ia32_blendpd256(X, Y, M) __builtin_ia32_blendpd256(X, Y, 1)
#define __builtin_ia32_blendps256(X, Y, M) __builtin_ia32_blendps256(X, Y, 1)
#define __builtin_ia32_dpps256(X, Y, M) __builtin_ia32_dpps256(X, Y, 1)
#define __builtin_ia32_shufpd256(X, Y, M) __builtin_ia32_shufpd256(X, Y, 1)
#define __builtin_ia32_shufps256(X, Y, M) __builtin_ia32_shufps256(X, Y, 1)
#define __builtin_ia32_cmpsd(X, Y, O) __builtin_ia32_cmpsd(X, Y, 1)
#define __builtin_ia32_cmpss(X, Y, O) __builtin_ia32_cmpss(X, Y, 1)
#define __builtin_ia32_cmppd(X, Y, O) __builtin_ia32_cmppd(X, Y, 1)
#define __builtin_ia32_cmpps(X, Y, O) __builtin_ia32_cmpps(X, Y, 1)
#define __builtin_ia32_cmppd256(X, Y, O) __builtin_ia32_cmppd256(X, Y, 1)
#define __builtin_ia32_cmpps256(X, Y, O) __builtin_ia32_cmpps256(X, Y, 1)
#define __builtin_ia32_vextractf128_pd256(X, N) __builtin_ia32_vextractf128_pd256(X, 1)
#define __builtin_ia32_vextractf128_ps256(X, N) __builtin_ia32_vextractf128_ps256(X, 1)
#define __builtin_ia32_vextractf128_si256(X, N) __builtin_ia32_vextractf128_si256(X, 1)
#define __builtin_ia32_vpermilpd(X, N) __builtin_ia32_vpermilpd(X, 1)
#define __builtin_ia32_vpermilpd256(X, N) __builtin_ia32_vpermilpd256(X, 1)
#define __builtin_ia32_vpermilps(X, N) __builtin_ia32_vpermilps(X, 1)
#define __builtin_ia32_vpermilps256(X, N) __builtin_ia32_vpermilps256(X, 1)
#define __builtin_ia32_vpermil2pd(X, Y, C, I) __builtin_ia32_vpermil2pd(X, Y, C, 1)
#define __builtin_ia32_vpermil2pd256(X, Y, C, I) __builtin_ia32_vpermil2pd256(X, Y, C, 1)
#define __builtin_ia32_vpermil2ps(X, Y, C, I) __builtin_ia32_vpermil2ps(X, Y, C, 1)
#define __builtin_ia32_vpermil2ps256(X, Y, C, I) __builtin_ia32_vpermil2ps256(X, Y, C, 1)
#define __builtin_ia32_vperm2f128_pd256(X, Y, C) __builtin_ia32_vperm2f128_pd256(X, Y, 1)
#define __builtin_ia32_vperm2f128_ps256(X, Y, C) __builtin_ia32_vperm2f128_ps256(X, Y, 1)
#define __builtin_ia32_vperm2f128_si256(X, Y, C) __builtin_ia32_vperm2f128_si256(X, Y, 1)
#define __builtin_ia32_vinsertf128_pd256(X, Y, C) __builtin_ia32_vinsertf128_pd256(X, Y, 1)
#define __builtin_ia32_vinsertf128_ps256(X, Y, C) __builtin_ia32_vinsertf128_ps256(X, Y, 1)
#define __builtin_ia32_vinsertf128_si256(X, Y, C) __builtin_ia32_vinsertf128_si256(X, Y, 1)
#define __builtin_ia32_roundpd256(V, M) __builtin_ia32_roundpd256(V, 1)
#define __builtin_ia32_roundps256(V, M) __builtin_ia32_roundps256(V, 1)
#define __builtin_ia32_vcvtps2ph(A, I) __builtin_ia32_vcvtps2ph(A, 1)
#define __builtin_ia32_vcvtps2ph256(A, I) __builtin_ia32_vcvtps2ph256(A, 1)

>>>>>>> 779871ac
/* xopintrin.h */
#define __builtin_ia32_vprotbi(A, B) __builtin_ia32_vprotbi(A,1)
#define __builtin_ia32_vprotwi(A, B) __builtin_ia32_vprotwi(A,1)
#define __builtin_ia32_vprotdi(A, B) __builtin_ia32_vprotdi(A,1)
#define __builtin_ia32_vprotqi(A, B) __builtin_ia32_vprotqi(A,1)
<<<<<<< HEAD

#pragma GCC target ("3dnow,sse4,sse4a,aes,pclmul,xop")
=======

/* lwpintrin.h */
#define __builtin_ia32_lwpval32(D2, D1, F) __builtin_ia32_lwpval32 (D2, D1, 1)
#define __builtin_ia32_lwpval64(D2, D1, F) __builtin_ia32_lwpval64 (D2, D1, 1)
#define __builtin_ia32_lwpins32(D2, D1, F) __builtin_ia32_lwpins32 (D2, D1, 1)
#define __builtin_ia32_lwpins64(D2, D1, F) __builtin_ia32_lwpins64 (D2, D1, 1)

#pragma GCC target ("3dnow,sse4,sse4a,aes,pclmul,xop,abm,popcnt,lwp,fsgsbase,rdrnd,f16c")
>>>>>>> 779871ac
#include <wmmintrin.h>
#include <smmintrin.h>
#include <mm3dnow.h>
#include <x86intrin.h><|MERGE_RESOLUTION|>--- conflicted
+++ resolved
@@ -3,19 +3,12 @@
 
 #include <mm_malloc.h>
 
-<<<<<<< HEAD
-/* Test that the intrinsics compile with optimization.  All of them are
-   defined as inline functions in {,x,e,p,t,s,w,a}mmintrin.h, xopintrin.h and mm3dnow.h
-   that reference the proper builtin functions.  Defining away "extern" and
-   "__inline" results in all of them being compiled as proper functions.  */
-=======
 /* Test that the intrinsics compile with optimization.  All of them
    are defined as inline functions in {,x,e,p,t,s,w,a}mmintrin.h,
    xopintrin.h, lwpintrin.h, popcntintrin.h and mm3dnow.h that
    reference the proper builtin functions.  Defining away "extern" and
    "__inline" results in all of them being compiled as proper
    functions.  */
->>>>>>> 779871ac
 
 #define extern
 #define __inline
@@ -102,8 +95,6 @@
 #define __builtin_ia32_vec_ext_v4hi(A, N) __builtin_ia32_vec_ext_v4hi(A, 0)
 #define __builtin_ia32_shufps(A, B, N) __builtin_ia32_shufps(A, B, 0)
 
-<<<<<<< HEAD
-=======
 /* immintrin.h */
 #define __builtin_ia32_blendpd256(X, Y, M) __builtin_ia32_blendpd256(X, Y, 1)
 #define __builtin_ia32_blendps256(X, Y, M) __builtin_ia32_blendps256(X, Y, 1)
@@ -138,16 +129,11 @@
 #define __builtin_ia32_vcvtps2ph(A, I) __builtin_ia32_vcvtps2ph(A, 1)
 #define __builtin_ia32_vcvtps2ph256(A, I) __builtin_ia32_vcvtps2ph256(A, 1)
 
->>>>>>> 779871ac
 /* xopintrin.h */
 #define __builtin_ia32_vprotbi(A, B) __builtin_ia32_vprotbi(A,1)
 #define __builtin_ia32_vprotwi(A, B) __builtin_ia32_vprotwi(A,1)
 #define __builtin_ia32_vprotdi(A, B) __builtin_ia32_vprotdi(A,1)
 #define __builtin_ia32_vprotqi(A, B) __builtin_ia32_vprotqi(A,1)
-<<<<<<< HEAD
-
-#pragma GCC target ("3dnow,sse4,sse4a,aes,pclmul,xop")
-=======
 
 /* lwpintrin.h */
 #define __builtin_ia32_lwpval32(D2, D1, F) __builtin_ia32_lwpval32 (D2, D1, 1)
@@ -156,7 +142,6 @@
 #define __builtin_ia32_lwpins64(D2, D1, F) __builtin_ia32_lwpins64 (D2, D1, 1)
 
 #pragma GCC target ("3dnow,sse4,sse4a,aes,pclmul,xop,abm,popcnt,lwp,fsgsbase,rdrnd,f16c")
->>>>>>> 779871ac
 #include <wmmintrin.h>
 #include <smmintrin.h>
 #include <mm3dnow.h>
