#include <stdlib.h>
#include "m128-check.h"
#include "cpuid.h"
#include "sse-os-support.h"

static void sse_test (void);

static void
__attribute__ ((noinline))
do_test (void)
{
  sse_test ();
}

int
main ()
{
  unsigned int eax, ebx, ecx, edx;
 
  if (!__get_cpuid (1, &eax, &ebx, &ecx, &edx))
    return 0;

  /* Run SSE test only if host has SSE support.  */
<<<<<<< HEAD
  if (edx & bit_SSE)
=======
  if ((edx & bit_SSE) && sse_os_support ())
>>>>>>> 3bd7a983
    do_test ();

  return 0;
}<|MERGE_RESOLUTION|>--- conflicted
+++ resolved
@@ -21,11 +21,7 @@
     return 0;
 
   /* Run SSE test only if host has SSE support.  */
-<<<<<<< HEAD
-  if (edx & bit_SSE)
-=======
   if ((edx & bit_SSE) && sse_os_support ())
->>>>>>> 3bd7a983
     do_test ();
 
   return 0;
