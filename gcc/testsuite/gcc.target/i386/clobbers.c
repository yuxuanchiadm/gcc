/* Test asm clobbers on x86. */

/* { dg-do run } */

extern void abort (void);

int main ()
{
        int i;
        __asm__ ("movl $1,%0\n\txorl %%eax,%%eax" : "=r" (i) : : "eax");
        if (i != 1)
                abort ();
	/* On darwin you can't call external functions from non-pic code,
	   however, clobbering ebx isn't valid in pic code. Instead of
	   disabling the whole test, just disable the ebx clobbering part.
	   Ditto for any x86 system that is ilp32 && pic.
	*/
#if !(defined (__MACH__))
<<<<<<< HEAD
#if ! defined (__PIC__) || defined (__LP64__)
=======
#if ! defined (__PIC__) || defined (__x86_64__)
>>>>>>> 3082eeb7
        __asm__ ("movl $1,%0\n\txorl %%ebx,%%ebx" : "=r" (i) : : "ebx");
        if (i != 1)
                abort ();
#endif /* ! pic || lp64 */
#endif
        __asm__ ("movl $1,%0\n\txorl %%ecx,%%ecx" : "=r" (i) : : "ecx");
        if (i != 1)
                abort ();
        __asm__ ("movl $1,%0\n\txorl %%edx,%%edx" : "=r" (i) : : "edx");
        if (i != 1)
                abort ();
        __asm__ ("movl $1,%0\n\txorl %%esi,%%esi" : "=r" (i) : : "esi");
        if (i != 1)
                abort ();
        __asm__ ("movl $1,%0\n\txorl %%edi,%%edi" : "=r" (i) : : "edi");
        if (i != 1)
                abort ();
        return 0;
}<|MERGE_RESOLUTION|>--- conflicted
+++ resolved
@@ -16,11 +16,7 @@
 	   Ditto for any x86 system that is ilp32 && pic.
 	*/
 #if !(defined (__MACH__))
-<<<<<<< HEAD
-#if ! defined (__PIC__) || defined (__LP64__)
-=======
 #if ! defined (__PIC__) || defined (__x86_64__)
->>>>>>> 3082eeb7
         __asm__ ("movl $1,%0\n\txorl %%ebx,%%ebx" : "=r" (i) : : "ebx");
         if (i != 1)
                 abort ();
