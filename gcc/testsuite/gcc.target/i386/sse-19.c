--- conflicted
+++ resolved
@@ -1,11 +1,6 @@
 /* { dg-do compile } */
-<<<<<<< HEAD
-/* { dg-options "-O3 -msse2" } */
-/* { dg-require-effective-target sse2 } */
-=======
 /* { dg-skip-if "" { i?86-*-* x86_64-*-* } { "-march=*" } { "-march=x86-64" } } */
 /* { dg-options "-O3 -march=x86-64 -msse2" } */
->>>>>>> b56a5220
 /* { dg-final { scan-assembler "punpcklbw" } } */
 extern void abort();
 #include <emmintrin.h>
