--- conflicted
+++ resolved
@@ -46,12 +46,8 @@
 	set test_tree_vectorize 1
     } elseif { ( [istarget "i?86-*-*"] || [istarget "x86_64-*-*"] )
 	       && [check_effective_target_sse2]
-<<<<<<< HEAD
-	       && [check_sse2_hw_available] } {
-=======
 	       && [check_sse2_hw_available]
 	       && [check_sse_os_support_available] } {
->>>>>>> b56a5220
 	lappend vectorizer_options "-msse2"
 	set test_tree_vectorize 1
     } elseif { [istarget "mips*-*-*"]
