! { dg-do compile }
!
! Test the most important constraints unlimited polymorphic entities
!
! Contributed by Paul Thomas  <pault@gcc.gnu.org>
!            and Tobias Burnus <burnus@gcc.gnu.org>
!
<<<<<<< HEAD
  CHARACTER(:), allocatable, target :: chr 
=======
  CHARACTER(:), allocatable, target :: chr
>>>>>>> 603a3b9d
! F2008: C5100
  integer :: i(2)
  logical :: flag
  class(*), pointer :: u1, u2(:) ! { dg-error "cannot appear in COMMON" }
  common u1
  u1 => chr
! F2003: C625
  allocate (u1) ! { dg-error "requires either a type-spec or SOURCE tag" }
  allocate (real :: u1)
  Allocate (u1, source = 1.0)

! F2008: C4106
  u2 = [u1] ! { dg-error "shall not be unlimited polymorphic" }

  i = u2 ! { dg-error "Can\\'t convert CLASS\\(\\*\\)" }

! Repeats same_type_as_1.f03 for unlimited polymorphic u2
  flag = same_type_as (i, u2) ! { dg-error "cannot be of type INTEGER" }
  flag = extends_type_of (i, u2) ! { dg-error "cannot be of type INTEGER" }

contains

! C717 (R735) If data-target is unlimited polymorphic,
! data-pointer-object shall be unlimited polymorphic, of a sequence
! derived type, or of a type with the BIND attribute.
!
  subroutine bar

    type sq
      sequence
      integer :: i
    end type sq

    type(sq), target :: x
    class(*), pointer :: y
    integer, pointer :: tgt

    x%i = 42
    y => x
    call foo (y)

    y => tgt ! This is OK, of course.
    tgt => y ! { dg-error "must be unlimited polymorphic" }

    select type (y) ! This is the correct way to accomplish the previous
      type is (integer)
        tgt => y
    end select

  end subroutine bar


  subroutine foo(tgt)
    class(*), pointer, intent(in) :: tgt
    type t
      sequence
      integer :: k
    end type t

    type(t), pointer :: ptr

    ptr => tgt ! C717 allows this.

    select type (tgt)
! F03:C815 or F08:C839
      type is (t) ! { dg-error "shall not specify a sequence derived type" }
        ptr => tgt ! { dg-error "Expected TYPE IS" }
    end select

    print *, ptr%k
  end subroutine foo
END
<|MERGE_RESOLUTION|>--- conflicted
+++ resolved
@@ -1,84 +1,80 @@
-! { dg-do compile }
-!
-! Test the most important constraints unlimited polymorphic entities
-!
-! Contributed by Paul Thomas  <pault@gcc.gnu.org>
-!            and Tobias Burnus <burnus@gcc.gnu.org>
-!
-<<<<<<< HEAD
-  CHARACTER(:), allocatable, target :: chr 
-=======
-  CHARACTER(:), allocatable, target :: chr
->>>>>>> 603a3b9d
-! F2008: C5100
-  integer :: i(2)
-  logical :: flag
-  class(*), pointer :: u1, u2(:) ! { dg-error "cannot appear in COMMON" }
-  common u1
-  u1 => chr
-! F2003: C625
-  allocate (u1) ! { dg-error "requires either a type-spec or SOURCE tag" }
-  allocate (real :: u1)
-  Allocate (u1, source = 1.0)
-
-! F2008: C4106
-  u2 = [u1] ! { dg-error "shall not be unlimited polymorphic" }
-
-  i = u2 ! { dg-error "Can\\'t convert CLASS\\(\\*\\)" }
-
-! Repeats same_type_as_1.f03 for unlimited polymorphic u2
-  flag = same_type_as (i, u2) ! { dg-error "cannot be of type INTEGER" }
-  flag = extends_type_of (i, u2) ! { dg-error "cannot be of type INTEGER" }
-
-contains
-
-! C717 (R735) If data-target is unlimited polymorphic,
-! data-pointer-object shall be unlimited polymorphic, of a sequence
-! derived type, or of a type with the BIND attribute.
-!
-  subroutine bar
-
-    type sq
-      sequence
-      integer :: i
-    end type sq
-
-    type(sq), target :: x
-    class(*), pointer :: y
-    integer, pointer :: tgt
-
-    x%i = 42
-    y => x
-    call foo (y)
-
-    y => tgt ! This is OK, of course.
-    tgt => y ! { dg-error "must be unlimited polymorphic" }
-
-    select type (y) ! This is the correct way to accomplish the previous
-      type is (integer)
-        tgt => y
-    end select
-
-  end subroutine bar
-
-
-  subroutine foo(tgt)
-    class(*), pointer, intent(in) :: tgt
-    type t
-      sequence
-      integer :: k
-    end type t
-
-    type(t), pointer :: ptr
-
-    ptr => tgt ! C717 allows this.
-
-    select type (tgt)
-! F03:C815 or F08:C839
-      type is (t) ! { dg-error "shall not specify a sequence derived type" }
-        ptr => tgt ! { dg-error "Expected TYPE IS" }
-    end select
-
-    print *, ptr%k
-  end subroutine foo
-END
+! { dg-do compile }
+!
+! Test the most important constraints unlimited polymorphic entities
+!
+! Contributed by Paul Thomas  <pault@gcc.gnu.org>
+!            and Tobias Burnus <burnus@gcc.gnu.org>
+!
+  CHARACTER(:), allocatable, target :: chr
+! F2008: C5100
+  integer :: i(2)
+  logical :: flag
+  class(*), pointer :: u1, u2(:) ! { dg-error "cannot appear in COMMON" }
+  common u1
+  u1 => chr
+! F2003: C625
+  allocate (u1) ! { dg-error "requires either a type-spec or SOURCE tag" }
+  allocate (real :: u1)
+  Allocate (u1, source = 1.0)
+
+! F2008: C4106
+  u2 = [u1] ! { dg-error "shall not be unlimited polymorphic" }
+
+  i = u2 ! { dg-error "Can\\'t convert CLASS\\(\\*\\)" }
+
+! Repeats same_type_as_1.f03 for unlimited polymorphic u2
+  flag = same_type_as (i, u2) ! { dg-error "cannot be of type INTEGER" }
+  flag = extends_type_of (i, u2) ! { dg-error "cannot be of type INTEGER" }
+
+contains
+
+! C717 (R735) If data-target is unlimited polymorphic,
+! data-pointer-object shall be unlimited polymorphic, of a sequence
+! derived type, or of a type with the BIND attribute.
+!
+  subroutine bar
+
+    type sq
+      sequence
+      integer :: i
+    end type sq
+
+    type(sq), target :: x
+    class(*), pointer :: y
+    integer, pointer :: tgt
+
+    x%i = 42
+    y => x
+    call foo (y)
+
+    y => tgt ! This is OK, of course.
+    tgt => y ! { dg-error "must be unlimited polymorphic" }
+
+    select type (y) ! This is the correct way to accomplish the previous
+      type is (integer)
+        tgt => y
+    end select
+
+  end subroutine bar
+
+
+  subroutine foo(tgt)
+    class(*), pointer, intent(in) :: tgt
+    type t
+      sequence
+      integer :: k
+    end type t
+
+    type(t), pointer :: ptr
+
+    ptr => tgt ! C717 allows this.
+
+    select type (tgt)
+! F03:C815 or F08:C839
+      type is (t) ! { dg-error "shall not specify a sequence derived type" }
+        ptr => tgt ! { dg-error "Expected TYPE IS" }
+    end select
+
+    print *, ptr%k
+  end subroutine foo
+END