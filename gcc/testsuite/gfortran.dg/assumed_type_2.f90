! { dg-do run }
! { dg-options "-fdump-tree-original" }
!
! PR fortran/48820
!
! Test TYPE(*)
!

module mod
  use iso_c_binding, only: c_loc, c_ptr, c_bool
  implicit none
  interface my_c_loc
    function my_c_loc1(x) bind(C)
      import c_ptr
      type(*) :: x
      type(c_ptr) :: my_c_loc1
    end function
    function my_c_loc2(x) bind(C)
      import c_ptr
      type(*) :: x(*)
      type(c_ptr) :: my_c_loc2
    end function
  end interface my_c_loc
contains
  subroutine sub_scalar (arg1, presnt)
     type(*), target, optional :: arg1
     logical :: presnt
     type(c_ptr) :: cpt
     if (presnt .neqv. present (arg1)) call abort ()
     cpt = c_loc (arg1)
  end subroutine sub_scalar

  subroutine sub_array_shape (arg2, lbounds, ubounds)
     type(*), target :: arg2(:,:)
     type(c_ptr) :: cpt
     integer :: lbounds(2), ubounds(2)
     if (any (lbound(arg2) /= lbounds)) call abort ()
     if (any (ubound(arg2) /= ubounds)) call abort ()
     if (any (shape(arg2) /= ubounds-lbounds+1)) call abort ()
     if (size(arg2) /= product (ubounds-lbounds+1)) call abort ()
     if (rank (arg2) /= 2) call abort ()
!     if (.not. is_continuous (arg2)) call abort () !<< Not yet implemented
!     cpt = c_loc (arg2) ! << FIXME: Valid since TS29113
     call sub_array_assumed (arg2)
  end subroutine sub_array_shape

  subroutine sub_array_assumed (arg3)
     type(*), target :: arg3(*)
     type(c_ptr) :: cpt
     cpt = c_loc (arg3)
  end subroutine sub_array_assumed
end module

use mod
use iso_c_binding, only: c_int, c_null_ptr
implicit none
type t1
  integer :: a
end type t1
type :: t2
  sequence
  integer :: b
end type t2
type, bind(C) :: t3
  integer(c_int) :: c
end type t3

integer            :: scalar_int
real, allocatable  :: scalar_real_alloc
character, pointer :: scalar_char_ptr

integer            :: array_int(3)
real, allocatable  :: array_real_alloc(:,:)
character, pointer :: array_char_ptr(:,:)

type(t1)              :: scalar_t1
type(t2), allocatable :: scalar_t2_alloc
type(t3), pointer     :: scalar_t3_ptr

type(t1)              :: array_t1(4)
type(t2), allocatable :: array_t2_alloc(:,:)
type(t3), pointer     :: array_t3_ptr(:,:)

class(t1), allocatable :: scalar_class_t1_alloc
class(t1), pointer     :: scalar_class_t1_ptr

class(t1), allocatable :: array_class_t1_alloc(:,:)
class(t1), pointer     :: array_class_t1_ptr(:,:)

scalar_char_ptr => null()
scalar_t3_ptr => null()

call sub_scalar (presnt=.false.)
call sub_scalar (scalar_real_alloc, .false.)
call sub_scalar (scalar_char_ptr, .false.)
call sub_scalar (null (), .false.)
call sub_scalar (scalar_t2_alloc, .false.)
call sub_scalar (scalar_t3_ptr, .false.)

allocate (scalar_real_alloc, scalar_char_ptr, scalar_t3_ptr)
allocate (scalar_class_t1_alloc, scalar_class_t1_ptr, scalar_t2_alloc)
allocate (array_real_alloc(3:5,2:4), array_char_ptr(-2:2,2))
allocate (array_t2_alloc(3:5,2:4), array_t3_ptr(-2:2,2))
allocate (array_class_t1_alloc(3,3), array_class_t1_ptr(4,4))

call sub_scalar (scalar_int, .true.)
call sub_scalar (scalar_real_alloc, .true.)
call sub_scalar (scalar_char_ptr, .true.)
call sub_scalar (array_int(2), .true.)
call sub_scalar (array_real_alloc(3,2), .true.)
call sub_scalar (array_char_ptr(0,1), .true.)
call sub_scalar (scalar_t1, .true.)
call sub_scalar (scalar_t2_alloc, .true.)
call sub_scalar (scalar_t3_ptr, .true.)
call sub_scalar (array_t1(2), .true.)
call sub_scalar (array_t2_alloc(3,2), .true.)
call sub_scalar (array_t3_ptr(0,1), .true.)
call sub_scalar (array_class_t1_alloc(2,1), .true.)
call sub_scalar (array_class_t1_ptr(3,3), .true.)

call sub_array_assumed (array_int)
call sub_array_assumed (array_real_alloc)
call sub_array_assumed (array_char_ptr)
call sub_array_assumed (array_t1)
call sub_array_assumed (array_t2_alloc)
call sub_array_assumed (array_t3_ptr)
call sub_array_assumed (array_class_t1_alloc)
call sub_array_assumed (array_class_t1_ptr)

call sub_array_shape (array_real_alloc, [1,1], shape(array_real_alloc))
call sub_array_shape (array_char_ptr, [1,1], shape(array_char_ptr))
call sub_array_shape (array_t2_alloc, [1,1], shape(array_t2_alloc))
call sub_array_shape (array_t3_ptr, [1,1], shape(array_t3_ptr))
call sub_array_shape (array_class_t1_alloc, [1,1], shape(array_class_t1_alloc))
call sub_array_shape (array_class_t1_ptr, [1,1], shape(array_class_t1_ptr))

deallocate (scalar_char_ptr, scalar_class_t1_ptr, array_char_ptr)
deallocate (array_class_t1_ptr, array_t3_ptr)

end

! { dg-final { scan-tree-dump-times "sub_scalar .0B,"  2 "original" } }
! { dg-final { scan-tree-dump-times "sub_scalar .scalar_real_alloc," 2 "original" } }
! { dg-final { scan-tree-dump-times "sub_scalar .scalar_char_ptr," 2 "original" } }
! { dg-final { scan-tree-dump-times "sub_scalar .scalar_t2_alloc," 2 "original" } }
! { dg-final { scan-tree-dump-times "sub_scalar .scalar_t3_ptr" 2 "original" } }

! { dg-final { scan-tree-dump-times "sub_scalar .&scalar_int," 1 "original" } }
! { dg-final { scan-tree-dump-times "sub_scalar .&scalar_t1," 1 "original" } }
! { dg-final { scan-tree-dump-times "sub_scalar .&array_int.1.," 1 "original" } }
! { dg-final { scan-tree-dump-times "sub_scalar .&scalar_t1," 1 "original" } }

! { dg-final { scan-tree-dump-times "sub_scalar .&\\(.\\(real.kind=4..0:. . restrict\\) array_real_alloc.base_addr" 1 "original" } }
! { dg-final { scan-tree-dump-times "sub_scalar .&\\(.\\(character.kind=1..0:..1:1. .\\) array_char_ptr.base_addr" 1 "original" } }
! { dg-final { scan-tree-dump-times "sub_scalar .&\\(.\\(struct t2.0:. . restrict\\) array_t2_alloc.base_addr" 1 "original" } }
! { dg-final { scan-tree-dump-times "sub_scalar .&\\(.\\(struct t3.0:. .\\) array_t3_ptr.base_addr" 1 "original" } }
! { dg-final { scan-tree-dump-times "sub_scalar .\\(struct t1 .\\) array_class_t1_alloc._data.base_addr" 1 "original" } }
! { dg-final { scan-tree-dump-times "sub_scalar .\\(struct t1 .\\) array_class_t1_ptr._data.base_addr" 1 "original" } }a

! { dg-final { scan-tree-dump-times "sub_array_assumed \\(D" 3 "original" } }
! { dg-final { scan-tree-dump-times " = _gfortran_internal_pack \\(&parm" 1 "original" } }
! { dg-final { scan-tree-dump-times "sub_array_assumed \\(&array_int\\)" 1 "original" } }
! { dg-final { scan-tree-dump-times "sub_array_assumed \\(\\(real\\(kind=4\\).0:. . restrict\\) array_real_alloc.base_addr" 1 "original" } }
! { dg-final { scan-tree-dump-times " = _gfortran_internal_pack \\(&array_char_ptr\\);" 1 "original" } }
! { dg-final { scan-tree-dump-times "\\.base_addr = \\(void .\\) &array_t1.0.;" 1 "original" } }
! { dg-final { scan-tree-dump-times "sub_array_assumed \\(\\(struct t1.0:. .\\) parm" 1 "original" } }
<<<<<<< HEAD
! { dg-final { scan-tree-dump-times "sub_array_assumed \\(\\(struct t2.0:. . restrict\\) array_t2_alloc.base_addr\\);" 1 "original" } }
! { dg-final { scan-tree-dump-times "sub_array_assumed \\(\\(struct t3.0:. .\\) array_t3_ptr.base_addr\\);" 1 "original" } }
! { dg-final { scan-tree-dump-times "sub_array_assumed \\(\\(struct t1.0:. . restrict\\) array_class_t1_alloc._data.base_addr\\);" 1 "original" } }
! { dg-final { scan-tree-dump-times "sub_array_assumed \\(\\(struct t1.0:. .\\) array_class_t1_ptr._data.base_addr\\);" 1 "original" } }
=======
! { dg-final { scan-tree-dump-times "sub_array_assumed \\(\\(struct t2.0:. . restrict\\) array_t2_alloc.data\\);" 1 "original" } }
! { dg-final { scan-tree-dump-times "sub_array_assumed \\(\\(struct t1.0:. . restrict\\) array_class_t1_alloc._data.data\\);" 1 "original" } }
! { dg-final { scan-tree-dump-times "sub_array_assumed \\(\\(struct t1.0:. .\\) array_class_t1_ptr._data.data\\);" 1 "original" } }
>>>>>>> 9ddbb404

! { dg-final { scan-tree-dump-times "sub_array_shape \\(&array_real_alloc," 1 "original" } }
! { dg-final { scan-tree-dump-times "sub_array_shape \\(&array_char_ptr," 1 "original" } }
! { dg-final { scan-tree-dump-times "sub_array_shape \\(&array_t2_alloc," 1 "original" } }
! { dg-final { scan-tree-dump-times "sub_array_shape \\(&array_t3_ptr," 1 "original" } }
! { dg-final { scan-tree-dump-times "sub_array_shape \\(&array_class_t1_alloc._data," 1 "original" } }
! { dg-final { scan-tree-dump-times "sub_array_shape \\(&array_class_t1_ptr._data," 1 "original" } }

! { dg-final { cleanup-tree-dump "original" } }<|MERGE_RESOLUTION|>--- conflicted
+++ resolved
@@ -164,16 +164,10 @@
 ! { dg-final { scan-tree-dump-times " = _gfortran_internal_pack \\(&array_char_ptr\\);" 1 "original" } }
 ! { dg-final { scan-tree-dump-times "\\.base_addr = \\(void .\\) &array_t1.0.;" 1 "original" } }
 ! { dg-final { scan-tree-dump-times "sub_array_assumed \\(\\(struct t1.0:. .\\) parm" 1 "original" } }
-<<<<<<< HEAD
 ! { dg-final { scan-tree-dump-times "sub_array_assumed \\(\\(struct t2.0:. . restrict\\) array_t2_alloc.base_addr\\);" 1 "original" } }
 ! { dg-final { scan-tree-dump-times "sub_array_assumed \\(\\(struct t3.0:. .\\) array_t3_ptr.base_addr\\);" 1 "original" } }
 ! { dg-final { scan-tree-dump-times "sub_array_assumed \\(\\(struct t1.0:. . restrict\\) array_class_t1_alloc._data.base_addr\\);" 1 "original" } }
 ! { dg-final { scan-tree-dump-times "sub_array_assumed \\(\\(struct t1.0:. .\\) array_class_t1_ptr._data.base_addr\\);" 1 "original" } }
-=======
-! { dg-final { scan-tree-dump-times "sub_array_assumed \\(\\(struct t2.0:. . restrict\\) array_t2_alloc.data\\);" 1 "original" } }
-! { dg-final { scan-tree-dump-times "sub_array_assumed \\(\\(struct t1.0:. . restrict\\) array_class_t1_alloc._data.data\\);" 1 "original" } }
-! { dg-final { scan-tree-dump-times "sub_array_assumed \\(\\(struct t1.0:. .\\) array_class_t1_ptr._data.data\\);" 1 "original" } }
->>>>>>> 9ddbb404
 
 ! { dg-final { scan-tree-dump-times "sub_array_shape \\(&array_real_alloc," 1 "original" } }
 ! { dg-final { scan-tree-dump-times "sub_array_shape \\(&array_char_ptr," 1 "original" } }
