--- conflicted
+++ resolved
@@ -60,13 +60,6 @@
 !
 ! The check below for temporaries gave 14 and 33 for "parm" and "atmp".
 !
-<<<<<<< HEAD
 ! { dg-final { scan-tree-dump-times "parm" 78 "original" } }
 ! { dg-final { scan-tree-dump-times "atmp" 14 "original" } }
-! { dg-final { cleanup-tree-dump "original" } }
-! { dg-final { cleanup-modules "mod" } }
-=======
-! { dg-final { scan-tree-dump-times "parm" 66 "original" } }
-! { dg-final { scan-tree-dump-times "atmp" 12 "original" } }
-! { dg-final { cleanup-tree-dump "original" } }
->>>>>>> d5bf7b64
+! { dg-final { cleanup-tree-dump "original" } }