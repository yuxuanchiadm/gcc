/* Test for ivar access inside of class methods.  It should be allowed
   (with a warning), but only if no other declarations with the same
   name are seen.  */
/* Author: Ziemowit Laski <zlaski@apple.com>.  */

/* { dg-do compile } */

<<<<<<< HEAD
#include "../objc-obj-c++-shared/Object1.h"
=======
#include "../objc-obj-c++-shared/TestsuiteObject.h"
>>>>>>> 3082eeb7

@interface Sprite: TestsuiteObject {
  int sprite, spree;
}
+ (void)setFoo:(int)foo;
+ (void)setSprite:(int)sprite;
- (void)setFoo:(int)foo;
- (void)setSprite:(int)sprite;
@end

int spree = 23;

@implementation Sprite
+ (void)setFoo:(int)foo {
  sprite = foo;  /* { dg-warning "instance variable .sprite. accessed in class method" } */
  spree = foo;
}
+ (void)setSprite:(int)sprite {
  int spree;
  sprite = 15;
  spree = 17;
  ((Sprite *)self)->sprite = 16;   /* NB: This is how one _should_ access */
  ((Sprite *)self)->spree = 18;    /* ivars from within class methods!    */
}
- (void)setFoo:(int)foo {
  sprite = foo;
  spree = foo;
}
- (void)setSprite:(int)sprite {
  int spree;
  sprite = 15;  /* { dg-warning "local declaration of .sprite. hides instance variable" } */
  self->sprite = 16;
  spree = 17;  /* { dg-warning "local declaration of .spree. hides instance variable" } */
  self->spree = 18;
}   
@end<|MERGE_RESOLUTION|>--- conflicted
+++ resolved
@@ -5,11 +5,7 @@
 
 /* { dg-do compile } */
 
-<<<<<<< HEAD
-#include "../objc-obj-c++-shared/Object1.h"
-=======
 #include "../objc-obj-c++-shared/TestsuiteObject.h"
->>>>>>> 3082eeb7
 
 @interface Sprite: TestsuiteObject {
   int sprite, spree;
