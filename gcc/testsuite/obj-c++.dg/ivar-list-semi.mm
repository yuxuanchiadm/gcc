/* Allow for an optional semicolon following the ivar block.  */
/* Contributed by: Ziemowit Laski <zlaski@apple.com>.  */

<<<<<<< HEAD
#include "../objc-obj-c++-shared/Object1.h"
=======
#include "../objc-obj-c++-shared/TestsuiteObject.h"
>>>>>>> 3082eeb7

@interface Tink : TestsuiteObject {
@private
 unsigned long mCode[4];
};
- (id)initWithProc:(void *)inProc;
- (void *)getUniqueProc;
@end<|MERGE_RESOLUTION|>--- conflicted
+++ resolved
@@ -1,11 +1,7 @@
 /* Allow for an optional semicolon following the ivar block.  */
 /* Contributed by: Ziemowit Laski <zlaski@apple.com>.  */
 
-<<<<<<< HEAD
-#include "../objc-obj-c++-shared/Object1.h"
-=======
 #include "../objc-obj-c++-shared/TestsuiteObject.h"
->>>>>>> 3082eeb7
 
 @interface Tink : TestsuiteObject {
 @private
