// A basic sanity check for Objective-C++.
// { dg-do run }
/* { dg-xfail-run-if "Needs OBJC2 ABI" { *-*-darwin* && { lp64 && { ! objc2 } } } { "-fnext-runtime" } { "" } } */
<<<<<<< HEAD
#include "../objc-obj-c++-shared/Object1.h"
=======

#include "../objc-obj-c++-shared/TestsuiteObject.m"
>>>>>>> 3082eeb7
#include <iostream>

@interface Greeter : TestsuiteObject
- (void) greet: (const char *)msg;
@end

@implementation Greeter
- (void) greet: (const char *)msg 
{ std::cout << msg << __VERSION__ << std::endl;}
@end

int
main ()
{
  std::cout << "Hello from C++" << __VERSION__ << std::endl;
  Greeter *obj = [Greeter new];
<<<<<<< HEAD
  [obj greet: "Hello from Objective-C\n"];
}
#include "../objc-obj-c++-shared/Object1-implementation.h"
=======
  [obj greet: "Hello from Objective-C++"];
}
>>>>>>> 3082eeb7
<|MERGE_RESOLUTION|>--- conflicted
+++ resolved
@@ -1,12 +1,8 @@
 // A basic sanity check for Objective-C++.
 // { dg-do run }
 /* { dg-xfail-run-if "Needs OBJC2 ABI" { *-*-darwin* && { lp64 && { ! objc2 } } } { "-fnext-runtime" } { "" } } */
-<<<<<<< HEAD
-#include "../objc-obj-c++-shared/Object1.h"
-=======
 
 #include "../objc-obj-c++-shared/TestsuiteObject.m"
->>>>>>> 3082eeb7
 #include <iostream>
 
 @interface Greeter : TestsuiteObject
@@ -23,11 +19,5 @@
 {
   std::cout << "Hello from C++" << __VERSION__ << std::endl;
   Greeter *obj = [Greeter new];
-<<<<<<< HEAD
-  [obj greet: "Hello from Objective-C\n"];
-}
-#include "../objc-obj-c++-shared/Object1-implementation.h"
-=======
   [obj greet: "Hello from Objective-C++"];
 }
->>>>>>> 3082eeb7
