/* All calls must be properly stubified, m32 only.  */
/* Testcase extracted from TextEdit:Document.m.  */

<<<<<<< HEAD
/* { dg-do compile { target *-*-darwin* } } */
/* { dg-skip-if "" { *-*-* } { "-fgnu-runtime" } { "" } } */
/* { dg-options "-mdynamic-no-pic -fdump-rtl-jump" } */
=======
/* { dg-do compile { target powerpc*-*-darwin* } } */
/* { dg-skip-if "" { *-*-* } { "-fgnu-runtime" } { "" } } */
/* { dg-require-effective-target ilp32 } */
/* { dg-options "-mdynamic-no-pic -fdump-rtl-jump -mmacosx-version-min=10.4" } */
>>>>>>> 3082eeb7

typedef struct objc_object { } *id ;
int x = 41 ;
extern id objc_msgSend(id self, char * op, ...);
extern int bogonic (int, int, int) ;
@interface Document {}
- (Document *) window;
- (Document *) class;
- (Document *) close;
@end
@implementation Document
- (Document *) class { }
- (Document *) close { }
- (Document *) window { }
- (void)willEndCloseSheet:(void *)sheet returnCode:(int)returnCode contextInfo:(void *)contextInfo {
  [[self window] close];
  ((void (*)(id, char *, int))objc_msgSend)([self class], (char *)contextInfo, 1);
  ((void (*)(id, char *, int))bogonic)([self class], (char *)contextInfo, 1);
  bogonic (3, 4, 5);
  x++;
}
@end

/* Any symbol_ref of an un-stubified objc_msgSend is an error; look
   for "objc_msgSend" in quotes, without the $stub suffix.  */
/* { dg-final { scan-rtl-dump-not "symbol_ref.*\"objc_msgSend\"" "jump" } } */<|MERGE_RESOLUTION|>--- conflicted
+++ resolved
@@ -1,16 +1,10 @@
 /* All calls must be properly stubified, m32 only.  */
 /* Testcase extracted from TextEdit:Document.m.  */
 
-<<<<<<< HEAD
-/* { dg-do compile { target *-*-darwin* } } */
-/* { dg-skip-if "" { *-*-* } { "-fgnu-runtime" } { "" } } */
-/* { dg-options "-mdynamic-no-pic -fdump-rtl-jump" } */
-=======
 /* { dg-do compile { target powerpc*-*-darwin* } } */
 /* { dg-skip-if "" { *-*-* } { "-fgnu-runtime" } { "" } } */
 /* { dg-require-effective-target ilp32 } */
 /* { dg-options "-mdynamic-no-pic -fdump-rtl-jump -mmacosx-version-min=10.4" } */
->>>>>>> 3082eeb7
 
 typedef struct objc_object { } *id ;
 int x = 41 ;
