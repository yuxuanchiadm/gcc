/* Check if finding multiple signatures for a method is handled gracefully
   when method lookup succeeds (see also method-7.m).  */
/* Contributed by Ziemowit Laski <zlaski@apple.com>  */
/* { dg-do compile } */
/* { dg-options "-Wstrict-selector-match" } */


<<<<<<< HEAD
#include "../objc-obj-c++-shared/Object1.h"
=======
#include "../objc-obj-c++-shared/TestsuiteObject.h"
>>>>>>> 3082eeb7

@protocol MyObject
- (id)initWithData:(TestsuiteObject *)data;
@end

@protocol SomeOther
- (id)initWithData:(int)data;
@end

@protocol MyCoding
- (id)initWithData:(id<MyObject, MyCoding>)data;
@end

@interface NTGridDataObject: TestsuiteObject <MyCoding>
{
    TestsuiteObject<MyCoding> *_data;
}
+ (NTGridDataObject*)dataObject:(id<MyObject, MyCoding>)data;
@end

@implementation NTGridDataObject
- (id)initWithData:(id<MyObject, MyCoding>)data {
  return data;
}
+ (NTGridDataObject*)dataObject:(id<MyObject, MyCoding>)data
{
    NTGridDataObject *result = [[NTGridDataObject alloc] initWithData:data];
    /* { dg-warning "multiple methods named .\\-initWithData:. found" "" { target *-*-* } 35 } */
<<<<<<< HEAD
    /* { dg-message "using .\\-\\(id\\)initWithData:\\(Object \\*\\)data." "" { target *-*-* } 11 } */
=======
    /* { dg-message "using .\\-\\(id\\)initWithData:\\(TestsuiteObject \\*\\)data." "" { target *-*-* } 11 } */
>>>>>>> 3082eeb7
    /* { dg-message "also found .\\-\\(id\\)initWithData:\\(id <MyObject, MyCoding>\\)data." "" { target *-*-* } 19 } */
    /* { dg-message "also found .\\-\\(id\\)initWithData:\\(int\\)data." "" { target *-*-* } 15 } */

    /* The following warning is a consequence of picking the "wrong" method signature.  */
    /* { dg-warning "passing argument 1 of .initWithData:. from distinct Objective\\-C type" "" { target *-*-* } 35 } */
    return result;
}
@end<|MERGE_RESOLUTION|>--- conflicted
+++ resolved
@@ -5,11 +5,7 @@
 /* { dg-options "-Wstrict-selector-match" } */
 
 
-<<<<<<< HEAD
-#include "../objc-obj-c++-shared/Object1.h"
-=======
 #include "../objc-obj-c++-shared/TestsuiteObject.h"
->>>>>>> 3082eeb7
 
 @protocol MyObject
 - (id)initWithData:(TestsuiteObject *)data;
@@ -38,11 +34,7 @@
 {
     NTGridDataObject *result = [[NTGridDataObject alloc] initWithData:data];
     /* { dg-warning "multiple methods named .\\-initWithData:. found" "" { target *-*-* } 35 } */
-<<<<<<< HEAD
-    /* { dg-message "using .\\-\\(id\\)initWithData:\\(Object \\*\\)data." "" { target *-*-* } 11 } */
-=======
     /* { dg-message "using .\\-\\(id\\)initWithData:\\(TestsuiteObject \\*\\)data." "" { target *-*-* } 11 } */
->>>>>>> 3082eeb7
     /* { dg-message "also found .\\-\\(id\\)initWithData:\\(id <MyObject, MyCoding>\\)data." "" { target *-*-* } 19 } */
     /* { dg-message "also found .\\-\\(id\\)initWithData:\\(int\\)data." "" { target *-*-* } 15 } */
 
