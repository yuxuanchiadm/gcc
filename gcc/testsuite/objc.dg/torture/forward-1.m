/* { dg-do run } */
<<<<<<< HEAD
/* See if -forward::/-performv:: is able to work. */
/* { dg-xfail-run-if "PR36610" { ! { { i?86-*-* x86_64-*-* } && ia32 } } { "-fgnu-runtime" } { "" } } */
=======
/* See if -forward:: is able to work. */
/* { dg-xfail-run-if "PR36610" { ! { { i?86-*-* x86_64-*-* } && ilp32 } } { "-fgnu-runtime" } { "" } } */
>>>>>>> 8a472e4d
/* { dg-skip-if "Needs OBJC2 Implementation" { *-*-darwin* && { lp64 } } { "-fnext-runtime" } { "" } } */

#include <stdio.h>
#include <stdlib.h>

#include "../../objc-obj-c++-shared/TestsuiteObject.m"

#define VALUETOUSE 1234567890

id forwarder, receiver;

@interface Forwarder: TestsuiteObject
{
    id receiver;
}

-initWithReceiver:theReceiver;

@end

@interface Receiver:TestsuiteObject
{
    int foo;
}
-display;
-initWithFoo:(int)theFoo;
@end
@implementation Receiver

-initWithFoo: (int)theFoo
{
    foo = theFoo;
    return self;
}

-display
{
  printf ("Executing display\n");
    /* Check to see if we are really the reciever. */
    if (self != receiver)
        abort ();
    /* And the value of foo is set correctly. */
    if (foo != VALUETOUSE)
      abort ();
    return self;
}

@end

@implementation Forwarder
-initWithReceiver: theReceiver
{
    [super init];
    receiver = theReceiver;
    return self;
}
-(void *) forward: (SEL)theSel: (void *)theArgFrame
{
  /* If we have a reciever try to perform on that object */
    if (receiver)
      {
	/* Simple forward that works for methods with no
	   arguments.  */
	typedef id (*method_with_no_args) (id receiver, SEL _cmd);
	Method method = class_getInstanceMethod (object_getClass (receiver),
						 theSel);
	method_with_no_args imp = (method_with_no_args)(method_getImplementation
							(method));
	return (*imp)(receiver, theSel);
      }

    /* Normally you'd emit an error here.  */
    printf ("Unrecognized selector\n");
    return NULL;
}
@end
int main()
{
    /* Init the reciever. */
    receiver = [[Receiver alloc] initWithFoo: VALUETOUSE];
    /* Init the fowarder. */
    forwarder = [[Forwarder alloc] initWithReceiver: receiver];
    /* Call display on the forwarder which in turns calls display on
       the reciever. */
    [forwarder display];
    exit(0);
}<|MERGE_RESOLUTION|>--- conflicted
+++ resolved
@@ -1,11 +1,6 @@
 /* { dg-do run } */
-<<<<<<< HEAD
-/* See if -forward::/-performv:: is able to work. */
+/* See if -forward:: is able to work. */
 /* { dg-xfail-run-if "PR36610" { ! { { i?86-*-* x86_64-*-* } && ia32 } } { "-fgnu-runtime" } { "" } } */
-=======
-/* See if -forward:: is able to work. */
-/* { dg-xfail-run-if "PR36610" { ! { { i?86-*-* x86_64-*-* } && ilp32 } } { "-fgnu-runtime" } { "" } } */
->>>>>>> 8a472e4d
 /* { dg-skip-if "Needs OBJC2 Implementation" { *-*-darwin* && { lp64 } } { "-fnext-runtime" } { "" } } */
 
 #include <stdio.h>
