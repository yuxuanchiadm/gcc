// { dg-do compile }
// { dg-options "" }

// Copyright (C) 2003 Free Software Foundation, Inc.
// Contributed by Nathan Sidwell 21 Mar 2003 <nathan@codesourcery.com>

// PR 9708. We unified a VLA size as a constant. Then issued bogus
// errors.

template <unsigned int N>
<<<<<<< HEAD
char* begin(char (&a) [N] );	// { dg-message "candidate" }
=======
char* begin(char (&a) [N] );	// { dg-message "note" }
>>>>>>> b56a5220

void bar(int i)
{
  char d[i] ;
  
  begin(d);  // { dg-error "no matching function" "" }
  // { dg-message "candidate" "candidate note" { target *-*-* } 17 }
}<|MERGE_RESOLUTION|>--- conflicted
+++ resolved
@@ -8,11 +8,7 @@
 // errors.
 
 template <unsigned int N>
-<<<<<<< HEAD
-char* begin(char (&a) [N] );	// { dg-message "candidate" }
-=======
 char* begin(char (&a) [N] );	// { dg-message "note" }
->>>>>>> b56a5220
 
 void bar(int i)
 {
