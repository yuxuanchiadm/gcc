/* { dg-do compile { target powerpc*-*-linux* } } */
/* { dg-require-effective-target powerpc_altivec_ok } */
<<<<<<< HEAD
/* { dg-options "-maltivec -std=c++98" } */
=======
/* { dg-options "-maltivec -mno-vsx -std=c++98" } */
>>>>>>> 3082eeb7

/* Valid AltiVec vector types should be accepted with no warnings.  */

__vector char vc;
__vector unsigned char vuc;
__vector signed char vsc;
__vector __bool char vbc;
__vector short vh;
__vector signed short vsh;
__vector unsigned short vuh;
__vector short int vhi;
__vector signed short int vshi;
__vector unsigned short int vuhi;
__vector __bool short vbh;
__vector __bool short int vbhi;
__vector int vi;
__vector unsigned int vui;
__vector signed int vsi;
__vector __bool int vbi;
__vector unsigned vuj;
__vector signed vsj;
__vector __bool vbj;
__vector float vf;

/* These should be rejected as invalid AltiVec types.  */

__vector bool vb;			/* { dg-error "AltiVec types" "" } */
__vector long long vll;			/* { dg-error "AltiVec types" "" } */
__vector unsigned long long vull;	/* { dg-error "AltiVec types" "" } */
__vector signed long long vsll;		/* { dg-error "AltiVec types" "" } */
__vector __bool long long vbll;		/* { dg-error "AltiVec types" "" } */
__vector long long int vlli;		/* { dg-error "AltiVec types" "" } */
__vector unsigned long long int vulli;	/* { dg-error "AltiVec types" "" } */
__vector signed long long int vslli;	/* { dg-error "AltiVec types" "" } */
__vector __bool long long int vblli;	/* { dg-error "AltiVec types" "" } */
__vector double vd1;			/* { dg-error "AltiVec types" "" } */
__vector long double vld;		/* { dg-error "AltiVec types" "" } */
__vector _Complex float vcf;		/* { dg-error "AltiVec types" "" } */
__vector _Complex double vcd;		/* { dg-error "AltiVec types" "" } */
__vector _Complex long double vcld;	/* { dg-error "AltiVec types" "" } */
__vector _Complex signed char vcsc;	/* { dg-error "AltiVec types" "" } */
__vector _Complex unsigned char vcuc;	/* { dg-error "AltiVec types" "" } */
__vector _Complex short vcss;		/* { dg-error "AltiVec types" "" } */
__vector _Complex unsigned short vcus;	/* { dg-error "AltiVec types" "" } */
__vector _Complex int vcsi;		/* { dg-error "AltiVec types" "" } */
__vector _Complex unsigned int vcui;	/* { dg-error "AltiVec types" "" } */
__vector _Complex long vcsl;		/* { dg-error "AltiVec types" "" } */
__vector _Complex unsigned long vcul;	/* { dg-error "AltiVec types" "" } */
__vector _Complex long long vcsll;	/* { dg-error "AltiVec types" "" } */
__vector _Complex unsigned long long vcull; /* { dg-error "AltiVec types" "" } */
__vector __complex float v_cf;		/* { dg-error "AltiVec types" "" } */
__vector __complex double v_cd;		/* { dg-error "AltiVec types" "" } */
__vector __complex long double v_cld;	/* { dg-error "AltiVec types" "" } */
__vector __complex signed char v_csc;	/* { dg-error "AltiVec types" "" } */
__vector __complex unsigned char v_cuc;	/* { dg-error "AltiVec types" "" } */
__vector __complex short v_css;		/* { dg-error "AltiVec types" "" } */
__vector __complex unsigned short v_cus; /* { dg-error "AltiVec types" "" } */
__vector __complex int v_csi;		/* { dg-error "AltiVec types" "" } */
__vector __complex unsigned int v_cui;	/* { dg-error "AltiVec types" "" } */
__vector __complex long v_csl;		/* { dg-error "AltiVec types" "" } */
__vector __complex unsigned long v_cul;	/* { dg-error "AltiVec types" "" } */
__vector __complex long long v_csll;	/* { dg-error "AltiVec types" "" } */
__vector __complex unsigned long long v_cull; /* { dg-error "AltiVec types" "" } */

/* These should be rejected because the component types are invalid.  We
   don't care about the actual error messages here.  */

__vector __bool unsigned char vbuc;	/* { dg-error "" "" } */
__vector __bool signed char vbsc;	/* { dg-error "" "" } */
__vector __bool unsigned short vbuh;	/* { dg-error "" "" } */
__vector __bool signed short vbsh;	/* { dg-error "" "" } */
__vector __bool unsigned int vbui;	/* { dg-error "" "" } */
__vector __bool signed int vbsi;	/* { dg-error "" "" } */
__vector __bool unsigned vbuj;		/* { dg-error "" "" } */
__vector __bool signed vbsj;		/* { dg-error "" "" } */
__vector signed float vsf;		/* { dg-error "" "" } */
__vector unsigned float vuf;		/* { dg-error "" "" } */
__vector short float vsf;		/* { dg-error "" "" } */
__vector signed double vsd;		/* { dg-error "" "" } */
__vector unsigned double vud;		/* { dg-error "" "" } */
__vector short double vsd;		/* { dg-error "" "" } */
__vector __bool float vbf;		/* { dg-error "" "" } */
__vector __bool double vbd;		/* { dg-error "" "" } */
__vector __bool short float blf;	/* { dg-error "" "" } */
__vector __bool short double vlbd;	/* { dg-error "" "" } */<|MERGE_RESOLUTION|>--- conflicted
+++ resolved
@@ -1,10 +1,6 @@
 /* { dg-do compile { target powerpc*-*-linux* } } */
 /* { dg-require-effective-target powerpc_altivec_ok } */
-<<<<<<< HEAD
-/* { dg-options "-maltivec -std=c++98" } */
-=======
 /* { dg-options "-maltivec -mno-vsx -std=c++98" } */
->>>>>>> 3082eeb7
 
 /* Valid AltiVec vector types should be accepted with no warnings.  */
 
