// PR c++/44587

template <const int N> struct A { };
template <class T> struct B {
<<<<<<< HEAD
  static const int c;
=======
  static const int c; // { dg-message "not initialized with a constant expression" }
>>>>>>> c0000147
  typedef A<B<T>::c> C;		// { dg-error "constant expression" }
};
template <class T> const int B<T>::c = sizeof (T);

template <const int N> struct D { };
template <class T> struct E {
  static const int c = sizeof (T);
  typedef D<E<T>::c> F;		// OK
};<|MERGE_RESOLUTION|>--- conflicted
+++ resolved
@@ -2,11 +2,7 @@
 
 template <const int N> struct A { };
 template <class T> struct B {
-<<<<<<< HEAD
-  static const int c;
-=======
   static const int c; // { dg-message "not initialized with a constant expression" }
->>>>>>> c0000147
   typedef A<B<T>::c> C;		// { dg-error "constant expression" }
 };
 template <class T> const int B<T>::c = sizeof (T);
