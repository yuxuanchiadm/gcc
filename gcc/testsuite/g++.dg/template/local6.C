template <class T> struct PCVector2 // { dg-message "note" }
{
<<<<<<< HEAD
    template <class T2> PCVector2(const PCVector2<T> &cv) ; // { dg-message "candidate" }
=======
    template <class T2> PCVector2(const PCVector2<T> &cv) ; // { dg-message "note" }
>>>>>>> b56a5220

    PCVector2<T> operator- (const PCVector2<T> &ov) const 
	{ 
	  return PCVector2<T>(ov.xFIELD, ov.yFIELD); // { dg-error "matching" }
	  // { dg-message "candidate" "candidate note" { target *-*-* } 7 }
	}

    T xFIELD, yFIELD;
};

void findIntersection( PCVector2<double>& p0, PCVector2<double>& p1);


void findIntersection( PCVector2<double>& p0, PCVector2<double>& p1)
{
    PCVector2<double> e = p1 - p0;	// { dg-message "instantiated" }
}<|MERGE_RESOLUTION|>--- conflicted
+++ resolved
@@ -1,10 +1,6 @@
 template <class T> struct PCVector2 // { dg-message "note" }
 {
-<<<<<<< HEAD
-    template <class T2> PCVector2(const PCVector2<T> &cv) ; // { dg-message "candidate" }
-=======
     template <class T2> PCVector2(const PCVector2<T> &cv) ; // { dg-message "note" }
->>>>>>> b56a5220
 
     PCVector2<T> operator- (const PCVector2<T> &ov) const 
 	{ 
