// { dg-options "-std=c++0x" }

template<typename _Tp>
<<<<<<< HEAD
  _Tp&& forward(_Tp&& __t) { return __t; } // { dg-message "candidate" }
=======
  _Tp&& forward(_Tp&& __t) { return __t; } // { dg-message "note" }
>>>>>>> b56a5220

void f(...);

template<typename... Args>
void g(Args&&... args)
{
  f(forward<Args...>(args...)); // { dg-error "no matching" }
  // { dg-message "candidate" "candidate note" { target *-*-* } 11 }
}

void h()
{
  g();
}<|MERGE_RESOLUTION|>--- conflicted
+++ resolved
@@ -1,11 +1,7 @@
 // { dg-options "-std=c++0x" }
 
 template<typename _Tp>
-<<<<<<< HEAD
-  _Tp&& forward(_Tp&& __t) { return __t; } // { dg-message "candidate" }
-=======
   _Tp&& forward(_Tp&& __t) { return __t; } // { dg-message "note" }
->>>>>>> b56a5220
 
 void f(...);
 
