// Koenig lookup is not defined as intended in the std.  DR 218 gives
// an indication of what is meant.  This test case encapsulates the
// current conservative behaviour

// Copyright (C) 2006 Free Software Foundation, Inc.
// Contributed by Nathan Sidwell 27 Aug 2006 <nathan@codesourcery.com>

namespace N
{
  struct A {};
<<<<<<< HEAD
  void One (...);
  void (*Two) (...);
  namespace Three {}
=======
  void One (...);		// { dg-message "N::One" }
  void (*Two) (...);		// { dg-message "N::Two" }
  namespace Three {}		// { dg-message "N::Three" }
>>>>>>> 3082eeb7
}

namespace M
{
  struct B {};
<<<<<<< HEAD
  struct One {};
  void (*Two) (...);
  void Three (...);
=======
  struct One {};		// { dg-message "M::One" }
  void (*Two) (...);		// { dg-message "M::Two" }
  void Three (...);		// { dg-message "M::Three" }
>>>>>>> 3082eeb7
}

namespace O 
{
  struct C {};
<<<<<<< HEAD
  void Two (...);
=======
  void Two (...);		// { dg-message "O::Two" }
>>>>>>> 3082eeb7
}
  
void g (N::A *a, M::B *b, O::C *c)
{
  One (a); // ok
  One (a, b); // ok
  One (b); // { dg-error "not declared" }
<<<<<<< HEAD
=======
  // { dg-message "suggested alternatives" "suggested alternative for One" { target *-*-* } 34 }
>>>>>>> 3082eeb7

  Two (c); // ok
  Two (a, c); // ok
  Two (a); // { dg-error "not declared" }
<<<<<<< HEAD
=======
  // { dg-message "suggested alternatives" "suggested alternative for Two" { target *-*-* } 39 }
>>>>>>> 3082eeb7
  Two (a, a); // error masked by earlier error
  Two (b); // error masked by earlier error
  Two (a, b); // error masked by earlier error
  
  Three (b); // ok
  Three (a, b); // ok
  Three (a); // { dg-error "not declared" }
<<<<<<< HEAD
=======
  // { dg-message "suggested alternatives" "suggested alternative for Three" { target *-*-* } 47 }
>>>>>>> 3082eeb7
}<|MERGE_RESOLUTION|>--- conflicted
+++ resolved
@@ -8,39 +8,23 @@
 namespace N
 {
   struct A {};
-<<<<<<< HEAD
-  void One (...);
-  void (*Two) (...);
-  namespace Three {}
-=======
   void One (...);		// { dg-message "N::One" }
   void (*Two) (...);		// { dg-message "N::Two" }
   namespace Three {}		// { dg-message "N::Three" }
->>>>>>> 3082eeb7
 }
 
 namespace M
 {
   struct B {};
-<<<<<<< HEAD
-  struct One {};
-  void (*Two) (...);
-  void Three (...);
-=======
   struct One {};		// { dg-message "M::One" }
   void (*Two) (...);		// { dg-message "M::Two" }
   void Three (...);		// { dg-message "M::Three" }
->>>>>>> 3082eeb7
 }
 
 namespace O 
 {
   struct C {};
-<<<<<<< HEAD
-  void Two (...);
-=======
   void Two (...);		// { dg-message "O::Two" }
->>>>>>> 3082eeb7
 }
   
 void g (N::A *a, M::B *b, O::C *c)
@@ -48,18 +32,12 @@
   One (a); // ok
   One (a, b); // ok
   One (b); // { dg-error "not declared" }
-<<<<<<< HEAD
-=======
   // { dg-message "suggested alternatives" "suggested alternative for One" { target *-*-* } 34 }
->>>>>>> 3082eeb7
 
   Two (c); // ok
   Two (a, c); // ok
   Two (a); // { dg-error "not declared" }
-<<<<<<< HEAD
-=======
   // { dg-message "suggested alternatives" "suggested alternative for Two" { target *-*-* } 39 }
->>>>>>> 3082eeb7
   Two (a, a); // error masked by earlier error
   Two (b); // error masked by earlier error
   Two (a, b); // error masked by earlier error
@@ -67,8 +45,5 @@
   Three (b); // ok
   Three (a, b); // ok
   Three (a); // { dg-error "not declared" }
-<<<<<<< HEAD
-=======
   // { dg-message "suggested alternatives" "suggested alternative for Three" { target *-*-* } 47 }
->>>>>>> 3082eeb7
 }