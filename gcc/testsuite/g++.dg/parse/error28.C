// { dg-options "-fshow-column -ansi -pedantic-errors -Wno-long-long" }
// PR c++/21908

struct virt { virt () {} virt (int i) {} };
<<<<<<< HEAD
struct der : public virtual virt { // { dg-message "8:der::der" }
  der (int i) : virt(i) {} // { dg-message "3:candidates are: der" }
=======
struct der : public virtual virt { // { dg-message "8:der::der|candidate expects" }
  der (int i) : virt(i) {} // { dg-message "3:der::der|candidate expects" }
>>>>>>> 3082eeb7
};
struct top : public der { 
  top () {} // { dg-bogus "der\\(const" }
  // { dg-message "candidate" "candidate note" { target *-*-* } 9 }
};
// { dg-error "10:no matching function for call to 'der" "" { target *-*-* } 9 }<|MERGE_RESOLUTION|>--- conflicted
+++ resolved
@@ -2,13 +2,8 @@
 // PR c++/21908
 
 struct virt { virt () {} virt (int i) {} };
-<<<<<<< HEAD
-struct der : public virtual virt { // { dg-message "8:der::der" }
-  der (int i) : virt(i) {} // { dg-message "3:candidates are: der" }
-=======
 struct der : public virtual virt { // { dg-message "8:der::der|candidate expects" }
   der (int i) : virt(i) {} // { dg-message "3:der::der|candidate expects" }
->>>>>>> 3082eeb7
 };
 struct top : public der { 
   top () {} // { dg-bogus "der\\(const" }
