--- conflicted
+++ resolved
@@ -1,9 +1,5 @@
 /* RTL-based forward propagation pass for GNU compiler.
-<<<<<<< HEAD
-   Copyright (C) 2005, 2006, 2007, 2008, 2009, 2010
-=======
    Copyright (C) 2005, 2006, 2007, 2008, 2009, 2010, 2011
->>>>>>> 3082eeb7
    Free Software Foundation, Inc.
    Contributed by Paolo Bonzini and Steven Bosscher.
 
@@ -44,10 +40,7 @@
 #include "cfgloop.h"
 #include "tree-pass.h"
 #include "domwalk.h"
-<<<<<<< HEAD
-=======
 #include "emit-rtl.h"
->>>>>>> 3082eeb7
 
 
 /* This pass does simple forward propagation and simplification when an
@@ -228,27 +221,18 @@
   struct df_lr_bb_info *lr_bb_info = df_lr_get_bb_info (bb_index);
   rtx insn;
 
-<<<<<<< HEAD
-  bitmap_copy (local_md, md_bb_info->in);
-  bitmap_copy (local_lr, lr_bb_info->in);
-=======
   bitmap_copy (local_md, &md_bb_info->in);
   bitmap_copy (local_lr, &lr_bb_info->in);
->>>>>>> 3082eeb7
 
   /* Push a marker for the leave_block callback.  */
   VEC_safe_push (df_ref, heap, reg_defs_stack, NULL);
 
   process_uses (df_get_artificial_uses (bb_index), DF_REF_AT_TOP);
   process_defs (df_get_artificial_defs (bb_index), DF_REF_AT_TOP);
-<<<<<<< HEAD
-  df_simulate_initialize_forwards (bb, local_lr);
-=======
 
   /* We don't call df_simulate_initialize_forwards, as it may overestimate
      the live registers if there are unused artificial defs.  We prefer
      liveness to be underestimated.  */
->>>>>>> 3082eeb7
 
   FOR_BB_INSNS (bb, insn)
     if (INSN_P (insn))
@@ -915,38 +899,13 @@
 /* Update the USE_DEF_REF array for the given use, using the active definitions
    in the ACTIVE_DEFS array to match pseudos to their def. */
 
-<<<<<<< HEAD
--
-/* Inside INSN, the expression rooted at *LOC has been changed, moving some
-   uses from USE_VEC.  Find those that are present, and create new items
-   in the data flow object of the pass.  Mark any new uses as having the
-   given TYPE.  */
-static void
-update_df (rtx insn, rtx *loc, df_ref *use_rec, enum df_ref_type type,
-	   int new_flags)
-=======
 static inline void
 update_uses (df_ref *use_rec)
->>>>>>> 3082eeb7
 {
   while (*use_rec)
     {
-<<<<<<< HEAD
-      df_ref use = *use_rec;
-      df_ref orig_use = use, new_use;
-      int width = -1;
-      int offset = -1;
-      enum machine_mode mode = VOIDmode;
-      rtx *new_loc = find_occurrence (loc, DF_REF_REG (orig_use));
-      use_rec++;
-
-      if (!new_loc)
-	continue;
-=======
       df_ref use = *use_rec++;
       int regno = DF_REF_REGNO (use);
->>>>>>> 3082eeb7
 
       /* Set up the use-def chain.  */
       if (DF_REF_ID (use) >= (int) VEC_length (df_ref, use_def_ref))
@@ -960,19 +919,6 @@
     }
 }
 
-<<<<<<< HEAD
-      /* Add a new insn use.  Use the original type, because it says if the
-         use was within a MEM.  */
-      new_use = df_ref_create (DF_REF_REG (orig_use), new_loc,
-			       insn, BLOCK_FOR_INSN (insn),
-			       type, DF_REF_FLAGS (orig_use) | new_flags,
-			       width, offset, mode);
-
-      /* Set up the use-def chain.  */
-      gcc_assert (DF_REF_ID (new_use) == (int) VEC_length (df_ref, use_def_ref));
-      VEC_safe_push (df_ref, heap, use_def_ref, get_def_for_use (orig_use));
-      changed = true;
-=======
 
 /* Update the USE_DEF_REF array for the uses in INSN.  Only update note
    uses if NOTES_ONLY is true.  */
@@ -992,7 +938,6 @@
       df_uses_create (&PATTERN (insn), insn, 0);
       df_insn_rescan (insn);
       update_uses (DF_INSN_INFO_USES (insn_info));
->>>>>>> 3082eeb7
     }
 
   update_uses (DF_INSN_INFO_EQ_USES (insn_info));
@@ -1015,20 +960,13 @@
   int old_cost = 0;
   bool ok;
 
-<<<<<<< HEAD
-=======
   update_df_init (def_insn, insn);
 
->>>>>>> 3082eeb7
   /* forward_propagate_subreg may be operating on an instruction with
      multiple sets.  If so, assume the cost of the new instruction is
      not greater than the old one.  */
   if (set)
-<<<<<<< HEAD
-    old_cost = rtx_cost (SET_SRC (set), SET, speed);
-=======
     old_cost = set_src_cost (SET_SRC (set), speed);
->>>>>>> 3082eeb7
   if (dump_file)
     {
       fprintf (dump_file, "\nIn insn %d, replacing\n ", INSN_UID (insn));
@@ -1049,11 +987,7 @@
 
   else if (DF_REF_TYPE (use) == DF_REF_REG_USE
 	   && set
-<<<<<<< HEAD
-	   && rtx_cost (SET_SRC (set), SET, speed) > old_cost)
-=======
 	   && set_src_cost (SET_SRC (set), speed) > old_cost)
->>>>>>> 3082eeb7
     {
       if (dump_file)
 	fprintf (dump_file, "Changes to insn %d not profitable\n",
@@ -1111,7 +1045,6 @@
   if (LOAD_EXTEND_OP (GET_MODE (reg)) != GET_CODE (src))
 #endif
     return false;
-<<<<<<< HEAD
 
   for (use_vec = DF_INSN_USES (insn); *use_vec; use_vec++)
     {
@@ -1144,40 +1077,6 @@
   return false;
 }
 
-=======
-
-  for (use_vec = DF_INSN_USES (insn); *use_vec; use_vec++)
-    {
-      use = *use_vec;
-
-      if (!DF_REF_IS_ARTIFICIAL (use)
-	  && DF_REF_TYPE (use) == DF_REF_REG_USE
-	  && DF_REF_REG (use) == reg)
-	break;
-    }
-  if (!use)
-    return false;
-
-  def = get_def_for_use (use);
-  if (!def)
-    return false;
-
-  if (DF_REF_IS_ARTIFICIAL (def))
-    return false;
-
-  if (NONJUMP_INSN_P (DF_REF_INSN (def)))
-    {
-      rtx patt = PATTERN (DF_REF_INSN (def));
-
-      if (GET_CODE (patt) == SET
-	  && GET_CODE (SET_SRC (patt)) == MEM
-	  && rtx_equal_p (SET_DEST (patt), reg))
-	return true;
-    }
-  return false;
-}
-
->>>>>>> 3082eeb7
 /* If USE is a subreg, see if it can be replaced by a pseudo.  */
 
 static bool
@@ -1205,10 +1104,7 @@
       src = SET_SRC (def_set);
       if (GET_CODE (src) == SUBREG
 	  && REG_P (SUBREG_REG (src))
-<<<<<<< HEAD
-=======
 	  && REGNO (SUBREG_REG (src)) >= FIRST_PSEUDO_REGISTER
->>>>>>> 3082eeb7
 	  && GET_MODE (SUBREG_REG (src)) == use_mode
 	  && subreg_lowpart_p (src)
 	  && all_uses_available_at (def_insn, use_insn))
@@ -1227,10 +1123,7 @@
       if ((GET_CODE (src) == ZERO_EXTEND
 	   || GET_CODE (src) == SIGN_EXTEND)
 	  && REG_P (XEXP (src, 0))
-<<<<<<< HEAD
-=======
 	  && REGNO (XEXP (src, 0)) >= FIRST_PSEUDO_REGISTER
->>>>>>> 3082eeb7
 	  && GET_MODE (XEXP (src, 0)) == use_mode
 	  && !free_load_extend (src, def_insn)
 	  && all_uses_available_at (def_insn, use_insn))
@@ -1259,9 +1152,9 @@
      reg, as that could increase register pressure on the __asm.  */
   use_vec = DF_INSN_USES (def_insn);
   if (use_vec[0] && use_vec[1])
-<<<<<<< HEAD
-    return false;
-
+    return false;
+
+  update_df_init (def_insn, use_insn);
   speed_p = optimize_bb_for_speed_p (BLOCK_FOR_INSN (use_insn));
   asm_operands = NULL_RTX;
   switch (GET_CODE (use_pat))
@@ -1312,62 +1205,7 @@
   if (num_changes_pending () == 0 || !apply_change_group ())
     return false;
 
-=======
-    return false;
-
-  update_df_init (def_insn, use_insn);
-  speed_p = optimize_bb_for_speed_p (BLOCK_FOR_INSN (use_insn));
-  asm_operands = NULL_RTX;
-  switch (GET_CODE (use_pat))
-    {
-    case ASM_OPERANDS:
-      asm_operands = use_pat;
-      break;
-    case SET:
-      if (MEM_P (SET_DEST (use_pat)))
-	{
-	  loc = &SET_DEST (use_pat);
-	  new_rtx = propagate_rtx (*loc, GET_MODE (*loc), reg, src, speed_p);
-	  if (new_rtx)
-	    validate_unshare_change (use_insn, loc, new_rtx, true);
-	}
-      asm_operands = SET_SRC (use_pat);
-      break;
-    case PARALLEL:
-      for (i = 0; i < XVECLEN (use_pat, 0); i++)
-	if (GET_CODE (XVECEXP (use_pat, 0, i)) == SET)
-	  {
-	    if (MEM_P (SET_DEST (XVECEXP (use_pat, 0, i))))
-	      {
-		loc = &SET_DEST (XVECEXP (use_pat, 0, i));
-		new_rtx = propagate_rtx (*loc, GET_MODE (*loc), reg,
-					 src, speed_p);
-		if (new_rtx)
-		  validate_unshare_change (use_insn, loc, new_rtx, true);
-	      }
-	    asm_operands = SET_SRC (XVECEXP (use_pat, 0, i));
-	  }
-	else if (GET_CODE (XVECEXP (use_pat, 0, i)) == ASM_OPERANDS)
-	  asm_operands = XVECEXP (use_pat, 0, i);
-      break;
-    default:
-      gcc_unreachable ();
-    }
-
-  gcc_assert (asm_operands && GET_CODE (asm_operands) == ASM_OPERANDS);
-  for (i = 0; i < ASM_OPERANDS_INPUT_LENGTH (asm_operands); i++)
-    {
-      loc = &ASM_OPERANDS_INPUT (asm_operands, i);
-      new_rtx = propagate_rtx (*loc, GET_MODE (*loc), reg, src, speed_p);
-      if (new_rtx)
-	validate_unshare_change (use_insn, loc, new_rtx, true);
-    }
-
-  if (num_changes_pending () == 0 || !apply_change_group ())
-    return false;
-
   update_df (use_insn, NULL);
->>>>>>> 3082eeb7
   num_changes++;
   return true;
 }
@@ -1485,11 +1323,7 @@
    definition, try to forward propagate it into that insn.
    Return true if cfg cleanup will be needed.  */
 
-<<<<<<< HEAD
-static void
-=======
 static bool
->>>>>>> 3082eeb7
 forward_propagate_into (df_ref use)
 {
   df_ref def;
@@ -1504,11 +1338,7 @@
   /* Only consider uses that have a single definition.  */
   def = get_def_for_use (use);
   if (!def)
-<<<<<<< HEAD
-    return;
-=======
-    return false;
->>>>>>> 3082eeb7
+    return false;
   if (DF_REF_FLAGS (def) & DF_REF_READ_WRITE)
     return false;
   if (DF_REF_IS_ARTIFICIAL (def))
@@ -1577,14 +1407,11 @@
   loop_optimizer_finalize ();
 
   VEC_free (df_ref, heap, use_def_ref);
-<<<<<<< HEAD
-=======
   free (active_defs);
 #ifdef ENABLE_CHECKING
   sparseset_free (active_defs_check);
 #endif
 
->>>>>>> 3082eeb7
   free_dominance_info (CDI_DOMINATORS);
   cleanup_cfg (0);
   delete_trivially_dead_insns (get_insns (), max_reg_num ());
