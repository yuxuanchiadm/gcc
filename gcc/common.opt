; Options for the language- and target-independent parts of the compiler.

; Copyright (C) 2003, 2004, 2005, 2006, 2007, 2008, 2009, 2010, 2011
; Free Software Foundation, Inc.
;
; This file is part of GCC.
;
; GCC is free software; you can redistribute it and/or modify it under
; the terms of the GNU General Public License as published by the Free
; Software Foundation; either version 3, or (at your option) any later
; version.
;
; GCC is distributed in the hope that it will be useful, but WITHOUT ANY
; WARRANTY; without even the implied warranty of MERCHANTABILITY or
; FITNESS FOR A PARTICULAR PURPOSE.  See the GNU General Public License
; for more details.
;
; You should have received a copy of the GNU General Public License
; along with GCC; see the file COPYING3.  If not see
; <http://www.gnu.org/licenses/>.

; See the GCC internals manual (options.texi) for a description of this file's format.

; Please try to keep this file in ASCII collating order.

Variable
int target_flags

Variable
int optimize

Variable
int optimize_size

; Not used directly to control optimizations, only to save -Ofast
; setting for "optimize" attributes.
Variable
int optimize_fast

; True if this is the lto front end.  This is used to disable gimple
; generation and lowering passes that are normally run on the output
; of a front end.  These passes must be bypassed for lto since they
; have already been done before the gimple was written.
Variable
bool in_lto_p = false

; 0 means straightforward implementation of complex divide acceptable.
; 1 means wide ranges of inputs must work for complex divide.
; 2 means C99-like requirements for complex multiply and divide.
Variable
int flag_complex_method = 1

; Nonzero if subexpressions must be evaluated from left-to-right.
Variable
int flag_evaluation_order = 0

; Language specific warning pass for unused results.
Variable
bool flag_warn_unused_result = false

Variable
int *param_values

; Nonzero if we should write GIMPLE bytecode for link-time optimization.
Variable
int flag_generate_lto

; True to warn about any objects definitions whose size is larger
; than N bytes.  Also want about function definitions whose returned
; values are larger than N bytes, where N is 'larger_than_size'.
Variable
bool warn_larger_than

Variable
HOST_WIDE_INT larger_than_size

; True to warn about any function whose frame size is larger
; than N bytes.
Variable
bool warn_frame_larger_than

Variable
HOST_WIDE_INT frame_larger_than_size

; Nonzero means we should be saving declaration info into a .X file.
Variable
int flag_gen_aux_info = 0

; Nonzero if we are compiling code for a shared library, zero for
; executable.
Variable
int flag_shlib

; These two are really VEC(char_p,heap) *.

Variable
void *flag_instrument_functions_exclude_functions

Variable
void *flag_instrument_functions_exclude_files

; Generic structs (e.g. templates not explicitly specialized)
; may not have a compilation unit associated with them, and so
; may need to be treated differently from ordinary structs.
;
; Structs only handled by reference (indirectly), will also usually
; not need as much debugging information.

Variable
enum debug_struct_file debug_struct_ordinary[DINFO_USAGE_NUM_ENUMS] = { DINFO_STRUCT_FILE_ANY, DINFO_STRUCT_FILE_ANY, DINFO_STRUCT_FILE_ANY }

Variable
enum debug_struct_file debug_struct_generic[DINFO_USAGE_NUM_ENUMS] = { DINFO_STRUCT_FILE_ANY, DINFO_STRUCT_FILE_ANY, DINFO_STRUCT_FILE_ANY }

; True if we should exit after parsing options.
Variable
bool exit_after_options

; Type(s) of debugging information we are producing (if any).  See
; flag-types.h for the definitions of the different possible types of
; debugging information.
Variable
enum debug_info_type write_symbols = NO_DEBUG

; Level of debugging information we are producing.  See flag-types.h
; for the definitions of the different possible levels.
Variable
enum debug_info_levels debug_info_level = DINFO_LEVEL_NONE

; Whether to generate line number table.  Normally set at DINFO_LEVEL_NORMAL
; or above; can also be set for DINFO_LEVEL_TERSE with -gmlt.
Variable
bool generate_debug_line_table = false

; Nonzero means use GNU-only extensions in the generated symbolic
; debugging information.  Currently, this only has an effect when
; write_symbols is set to DBX_DEBUG, XCOFF_DEBUG, or DWARF_DEBUG.
Variable
bool use_gnu_debug_info_extensions

; Original value of maximum field alignment in bytes, specified via
; -fpack-struct=<value>.
Variable
unsigned int initial_max_fld_align = TARGET_DEFAULT_PACK_STRUCT

Variable
enum vect_verbosity_levels user_vect_verbosity_level = MAX_VERBOSITY_LEVEL

; Type of stack check.
Variable
enum stack_check_type flag_stack_check = NO_STACK_CHECK

; True if stack usage information needs to be computed.
Variable
bool flag_stack_usage_info = false

; -dA causes debug commentary information to be produced in
; the generated assembly code (to make it more readable).  This option
; is generally only of use to those who actually need to read the
; generated assembly code (perhaps while debugging the compiler itself).
; Currently, this switch is only used by dwarf2out.c; however, it is intended
; to be a catchall for printing debug information in the assembler file.
Variable
int flag_debug_asm

; -dP causes the rtl to be emitted as a comment in assembly.
Variable
int flag_dump_rtl_in_asm

; Whether -da was passed (used only in handle_common_deferred_options).
Variable
bool flag_dump_all_passed

; Other flags saying which kinds of debugging dump have been requested.

Variable
int rtl_dump_and_exit

Variable
int flag_print_asm_name

Variable
enum graph_dump_types graph_dump_format = no_graph

; Name of top-level original source file (what was input to cpp).
; This comes from the #-command at the beginning of the actual input.
; If there isn't any there, then this is the cc1 input file name.
Variable
const char *main_input_filename

; Pointer to base name in main_input_filename, with directories and a
; single final extension removed, and the length of this base
; name.

Variable
const char *main_input_basename

Variable
int main_input_baselength

; Which options have been printed by --help.
Variable
char *help_printed

; Which enums have been printed by --help.  0 = not printed, no
; relevant options seen, 1 = relevant option seen, not yet printed, 2
; = printed.
Variable
char *help_enum_printed

; The number of columns for --help output.
Variable
unsigned int help_columns

; Whether this options structure has been through finish_options
Variable
bool flag_opts_finished

###
Driver

-assemble
Driver Alias(S)

-compile
Driver Alias(c)

-coverage
Driver Alias(coverage)

-debug
Common Alias(g)

-dump
Common Separate Alias(d)

-dump=
Common Joined Alias(d)

-dumpbase
Common Separate Alias(dumpbase)

-dumpdir
Common Separate Alias(dumpdir)

-entry
Driver Separate Alias(e)

-entry=
Driver Joined Alias(e)

-extra-warnings
Common Warning Alias(Wextra)

-for-assembler
Driver Separate Alias(Xassembler)

-for-assembler=
Driver JoinedOrMissing Alias(Xassembler)

-for-linker
Driver Separate Alias(Xlinker)

-for-linker=
Driver JoinedOrMissing Alias(Xlinker)

-force-link
Driver Separate Alias(u)

-force-link=
Driver Joined Alias(u)

-help
Common Driver Var(help_flag)
Display this information

-help=
Common Driver Report Joined
--help=<class>	Display descriptions of a specific class of options.  <class> is one or more of optimizers, target, warnings, undocumented, params

-language
Driver Separate Alias(x)

-language=
Driver Joined Alias(x)

-library-directory
Driver Separate Alias(L)

-library-directory=
Driver Joined Alias(L)

-no-canonical-prefixes
Driver Alias(no-canonical-prefixes)

-canonical-prefixes
Driver Alias(canonical-prefixes)

-no-standard-libraries
Driver Alias(nostdlib)

-no-warnings
Common Alias(w)

-optimize
Common Alias(O)

-output
Common Driver Separate Alias(o) MissingArgError(missing filename after %qs)

-output=
Common Driver Joined Alias(o) MissingArgError(missing filename after %qs)

-pass-exit-codes
Driver Alias(pass-exit-codes)

-pedantic
Common Alias(pedantic)

-pedantic-errors
Common Alias(pedantic-errors)

-pie
Common Alias(pie)

-pipe
Driver Alias(pipe)

-prefix
Driver Separate Alias(B)

-prefix=
Driver JoinedOrMissing Alias(B)

-preprocess
Driver Alias(E)

-print-file-name
Driver Separate Alias(print-file-name=)

-print-file-name=
Driver JoinedOrMissing Alias(print-file-name=)

-print-libgcc-file-name
Driver Alias(print-libgcc-file-name)

-print-multi-directory
Driver Alias(print-multi-directory)

-print-multi-lib
Driver Alias(print-multi-lib)

-print-multi-os-directory
Driver Alias(print-multi-os-directory)

-print-prog-name
Driver Separate Alias(print-prog-name=)

-print-prog-name=
Driver JoinedOrMissing Alias(print-prog-name=)

-print-search-dirs
Driver Alias(print-search-dirs)

-print-sysroot
Driver Alias(print-sysroot)

-print-sysroot-headers-suffix
Driver Alias(print-sysroot-headers-suffix)

-profile
Common Alias(p)

-save-temps
Driver Alias(save-temps)

-shared
Common Alias(shared)

-specs
Driver Separate Alias(specs=)

-specs=
Driver Joined Alias(specs=)

-static
Driver Alias(static)

-symbolic
Driver Alias(symbolic)

-target-help
Common Driver
Alias for --help=target

-time
Driver Alias(time)

-verbose
Driver Alias(v)

;; The driver used to convert options such as --help into forms such
;; as -fhelp; the following four entries are for compatibility with
;; any direct uses of those (undocumented) -f forms
fhelp
Common Driver Alias(-help)

fhelp=
Common Driver Joined Alias(-help=)

ftarget-help
Common Driver Alias(-target-help)

fversion
Common Driver Alias(-version)

-param
Common Separate
--param <param>=<value>	Set parameter <param> to value.  See below for a complete list of parameters

-param=
Common Joined Alias(-param)

-sysroot
Driver Separate Alias(-sysroot=)

-sysroot=
Driver JoinedOrMissing

-version
Common Driver

B
Driver Joined Separate

E
Driver

L
Driver Joined Separate

N
Driver

O
Common JoinedOrMissing Optimization
-O<number>	Set optimization level to <number>

Os
Common Optimization
Optimize for space rather than speed

Ofast
Common Optimization
Optimize for speed disregarding exact standards compliance

Q
Driver

Qn
Driver Negative(Qy)

Qy
Driver Negative(Qn)

R
Driver Joined Separate

S
Driver

T
Driver Joined Separate

Tbss
Driver Separate

Tbss=
Driver Joined

Tdata
Driver Separate

Tdata=
Driver Joined

Ttext
Driver Separate

Ttext=
Driver Joined

W
Common RejectNegative Warning Alias(Wextra)
This switch is deprecated; use -Wextra instead

Wa,
Driver JoinedOrMissing

Wl,
Driver JoinedOrMissing

Wp,
Driver JoinedOrMissing

Waggregate-return
Common Var(warn_aggregate_return) Warning
Warn about returning structures, unions or arrays

Warray-bounds
Common Var(warn_array_bounds) Warning
Warn if an array is accessed out of bounds

Wattributes
Common Var(warn_attributes) Init(1) Warning
Warn about inappropriate attribute usage

Wcast-align
Common Var(warn_cast_align) Warning
Warn about pointer casts which increase alignment

Wcpp
Common Var(warn_cpp) Init(1) Warning
Warn when a #warning directive is encountered

Wdeprecated-declarations
Common Var(warn_deprecated_decl) Init(1) Warning
Warn about uses of __attribute__((deprecated)) declarations

Wdisabled-optimization
Common Var(warn_disabled_optimization) Warning
Warn when an optimization pass is disabled

Werror
Common Var(warnings_are_errors)
Treat all warnings as errors

Werror=
Common Joined
Treat specified warning as error

Wextra
Common Var(extra_warnings) Warning
Print extra (possibly unwanted) warnings

Wfatal-errors
Common Var(flag_fatal_errors)
Exit on the first error occurred

Wframe-larger-than=
Common RejectNegative Joined UInteger
-Wframe-larger-than=<number>	Warn if a function's stack frame requires more than <number> bytes

Wfree-nonheap-object
Common Var(warn_free_nonheap_object) Init(1) Warning
Warn when attempting to free a non-heap object

Winline
Common Var(warn_inline) Warning
Warn when an inlined function cannot be inlined

Wlarger-than-
Common RejectNegative Joined Warning Undocumented Alias(Wlarger-than=)

Wlarger-than=
Common RejectNegative Joined UInteger Warning
-Wlarger-than=<number>	Warn if an object is larger than <number> bytes

Wunsafe-loop-optimizations
Common Var(warn_unsafe_loop_optimizations) Warning
Warn if the loop cannot be optimized due to nontrivial assumptions.

Wmissing-noreturn
Common Var(warn_missing_noreturn) Warning
Warn about functions which might be candidates for __attribute__((noreturn))

Wmudflap
Common Var(warn_mudflap) Init(1) Warning
Warn about constructs not instrumented by -fmudflap

Woverflow
Common Var(warn_overflow) Init(1) Warning
Warn about overflow in arithmetic expressions

Wpacked
Common Var(warn_packed) Warning
Warn when the packed attribute has no effect on struct layout

Wpadded
Common Var(warn_padded) Warning
Warn when padding is required to align structure members

Wripa-opt-mismatch
Common Var(warn_ripa_opt_mismatch) Warning
Warn if primary and auxiliary modules have mismatched command line options

Wself-assign
Common Var(warn_self_assign) Init(0) Warning
Warn when a variable is assigned to itself

Wshadow
Common Var(warn_shadow) Warning
Warn when one local variable shadows another

Wshadow-local
Common Var(warn_shadow_local) Warning
Warn when one local variable shadows another local variable or parameter

Wshadow-compatible-local
Common Var(warn_shadow_compatible_local) Warning
Warn when one local variable shadows another local variable or parameter
of compatible type

Wstack-protector
Common Var(warn_stack_protect) Warning
Warn when not issuing stack smashing protection for some reason

Wstack-usage=
Common Joined RejectNegative UInteger Var(warn_stack_usage) Init(-1) Warning
Warn if stack usage might be larger than specified amount

Wstrict-aliasing
Common Warning
Warn about code which might break strict aliasing rules

Wstrict-aliasing=
Common Joined RejectNegative UInteger Var(warn_strict_aliasing) Init(-1) Warning
Warn about code which might break strict aliasing rules

Wstrict-overflow
Common Warning
Warn about optimizations that assume that signed overflow is undefined

Wstrict-overflow=
Common Joined RejectNegative UInteger Var(warn_strict_overflow) Init(-1) Warning
Warn about optimizations that assume that signed overflow is undefined

Wsuggest-attribute=const
Common Var(warn_suggest_attribute_const) Warning
Warn about functions which might be candidates for __attribute__((const))

Wsuggest-attribute=pure
Common Var(warn_suggest_attribute_pure) Warning
Warn about functions which might be candidates for __attribute__((pure))

Wsuggest-attribute=noreturn
Common Var(warn_suggest_attribute_noreturn) Warning
Warn about functions which might be candidates for __attribute__((noreturn))

Wswitch
Common Var(warn_switch) Warning
Warn about enumerated switches, with no default, missing a case

Wswitch-default
Common Var(warn_switch_default) Warning
Warn about enumerated switches missing a \"default:\" statement

Wswitch-enum
Common Var(warn_switch_enum) Warning
Warn about all enumerated switches missing a specific case

Wsystem-headers
Common Var(warn_system_headers) Warning
Do not suppress warnings from system headers

Wtrampolines
Common Var(warn_trampolines) Warning
Warn whenever a trampoline is generated

Wthread-safety
Common Var(warn_thread_safety) Warning
Warn about potential thread safety issues when the code is annotated with thread safety attributes

Wthread-unguarded-var
Common Var(warn_thread_unguarded_var) Init(1) Warning
Warn about shared variables not properly protected by locks specified in the attributes

Wthread-unguarded-func
Common Var(warn_thread_unguarded_func) Init(1) Warning
Warn about function calls not properly protected by locks specified in the attributes

Wthread-mismatched-lock-order
Common Var(warn_thread_mismatched_lock_order) Init(1) Warning
Warn about lock acquisition order inconsistent with what specified in the attributes

Wthread-mismatched-lock-acq-rel
Common Var(warn_thread_mismatched_lock_acq_rel) Init(1) Warning
Warn about mismatched lock acquisition and release

Wthread-reentrant-lock
Common Var(warn_thread_reentrant_lock) Init(1) Warning
Warn about a lock being acquired recursively

Wthread-unsupported-lock-name
Common Var(warn_unsupported_lock_name) Init(0) Warning
Warn about uses of unsupported lock names in attributes

Wthread-attr-bind-param
Common Var(warn_thread_attr_bind_param) Init(1) Warning
Make the thread safety analysis try to bind the function parameters used in the attributes

Wtype-limits
Common Var(warn_type_limits) Init(-1) Warning
Warn if a comparison is always true or always false due to the limited range of the data type

Wuninitialized
Common Var(warn_uninitialized) Init(-1) Warning
Warn about uninitialized automatic variables

Wmaybe-uninitialized
Common Var(warn_maybe_uninitialized) Warning
Warn about maybe uninitialized automatic variables

Wunreachable-code
Common Ignore
Does nothing. Preserved for backward compatibility.

Wunused
Common Var(warn_unused) Init(0) Warning
Enable all -Wunused- warnings

Wunused-but-set-parameter
Common Var(warn_unused_but_set_parameter) Init(-1) Warning
Warn when a function parameter is only set, otherwise unused

Wunused-but-set-variable
Common Var(warn_unused_but_set_variable) Init(-1) Warning
Warn when a variable is only set, otherwise unused

Wunused-function
Common Var(warn_unused_function) Init(-1) Warning
Warn when a function is unused

Wunused-label
Common Var(warn_unused_label) Init(-1) Warning
Warn when a label is unused

Wunused-parameter
Common Var(warn_unused_parameter) Init(-1) Warning
Warn when a function parameter is unused

Wunused-value
Common Var(warn_unused_value) Init(-1) Warning
Warn when an expression value is unused

Wunused-variable
Common Var(warn_unused_variable) Init(-1) Warning
Warn when a variable is unused

Wcoverage-mismatch
Common Var(warn_coverage_mismatch) Init(1) Warning
Warn in case profiles in -fprofile-use do not match

Xassembler
Driver Separate

Xlinker
Driver Separate

Xpreprocessor
Driver Separate

Z
Driver

aux-info
Common Separate Var(aux_info_file_name)
-aux-info <file>	Emit declaration information into <file>

aux-info=
Common Joined Alias(aux-info)

auxbase
Common Separate RejectDriver Var(aux_base_name)

auxbase-strip
Common Separate RejectDriver

coverage
Driver

c
Driver

d
Common Joined
-d<letters>	Enable dumps from specific passes of the compiler

dumpbase
Common Separate Var(dump_base_name)
-dumpbase <file>	Set the file basename to be used for dumps

dumpdir
Common Separate Var(dump_dir_name)
-dumpdir <dir>	Set the directory name to be used for dumps

dumpmachine
Driver

dumpspecs
Driver

dumpversion
Driver

e
Driver Joined Separate

; This option has historically been passed down to the linker by an
; accident of a %{e*} spec, so ensure it continues to be passed down
; as a single option.  The supported option for this purpose is
; -rdynamic.  See PR 47390.
export-dynamic
Driver Undocumented

; The version of the C++ ABI in use.  The following values are allowed:
;
; 0: The version of the ABI believed most conformant with the C++ ABI
;    specification.  This ABI may change as bugs are discovered and fixed.
;    Therefore, 0 will not necessarily indicate the same ABI in different
;    versions of G++.
;
; 1: The version of the ABI first used in G++ 3.2.
;
; 2: The version of the ABI first used in G++ 3.4 (and current default).
;
; 3: The version of the ABI that fixes the missing underscore
;    in template non-type arguments of pointer type.
;
; 4: The version of the ABI that introduces unambiguous mangling of
;    vector types.  First selectable in G++ 4.5.
;
; 5: The version of the ABI that ignores attribute const/noreturn
;    in function pointer mangling, and corrects mangling of decltype and
;    function parameters used in other parameters and the return type.
;    First selectable in G++ 4.6.
;
; 6: The version of the ABI that doesn't promote scoped enums to int.
;    First selectable in G++ 4.7.
;
; Additional positive integers will be assigned as new versions of
; the ABI become the default version of the ABI.
fabi-version=
Common Joined RejectNegative UInteger Var(flag_abi_version) Init(2)

falign-functions
Common Report Var(align_functions,0) Optimization UInteger
Align the start of functions

falign-functions=
Common RejectNegative Joined UInteger Var(align_functions)

falign-jumps
Common Report Var(align_jumps,0) Optimization UInteger
Align labels which are only reached by jumping

falign-jumps=
Common RejectNegative Joined UInteger Var(align_jumps)

falign-labels
Common Report Var(align_labels,0) Optimization UInteger
Align all labels

falign-labels=
Common RejectNegative Joined UInteger Var(align_labels)

falign-loops
Common Report Var(align_loops,0) Optimization UInteger
Align the start of loops

falign-loops=
Common RejectNegative Joined UInteger Var(align_loops)

fargument-alias
Common Ignore
Does nothing. Preserved for backward compatibility.

fargument-noalias
Common Ignore
Does nothing. Preserved for backward compatibility.

fargument-noalias-global
Common Ignore
Does nothing. Preserved for backward compatibility.

fargument-noalias-anything
Common Ignore
Does nothing. Preserved for backward compatibility.

fasynchronous-unwind-tables
Common Report Var(flag_asynchronous_unwind_tables) Optimization
Generate unwind tables that are exact at each instruction boundary

fauto-inc-dec
Common Report Var(flag_auto_inc_dec) Init(1)
Generate auto-inc/dec instructions

; -fcheck-bounds causes gcc to generate array bounds checks.
; For C, C++ and ObjC: defaults off.
; For Java: defaults to on.
; For Fortran: defaults to off.
fbounds-check
Common Report Var(flag_bounds_check)
Generate code to check bounds before indexing arrays

fbranch-count-reg
Common Report Var(flag_branch_on_count_reg) Init(1) Optimization
Replace add, compare, branch with branch on count register

fbranch-probabilities
Common Report Var(flag_branch_probabilities) Optimization
Use profiling information for branch probabilities

fbranch-target-load-optimize
Common Report Var(flag_branch_target_load_optimize) Optimization
Perform branch target load optimization before prologue / epilogue threading

fbranch-target-load-optimize2
Common Report Var(flag_branch_target_load_optimize2) Optimization
Perform branch target load optimization after prologue / epilogue threading

fbtr-bb-exclusive
Common Report Var(flag_btr_bb_exclusive) Optimization
Restrict target load migration not to re-use registers in any basic block

fcall-saved-
Common Joined RejectNegative Var(common_deferred_options) Defer
-fcall-saved-<register>	Mark <register> as being preserved across functions

fcall-used-
Common Joined RejectNegative Var(common_deferred_options) Defer
-fcall-used-<register>	Mark <register> as being corrupted by function calls

; Nonzero for -fcaller-saves: allocate values in regs that need to
; be saved across function calls, if that produces overall better code.
; Optional now, so people can test it.
fcaller-saves
Common Report Var(flag_caller_saves) Optimization
Save registers around function calls

fcallgraph-profiles-sections
Common Report Var(flag_callgraph_profiles_sections) Init(0)
Generate .note.callgraph.text sections listing callees and edge counts.

fcheck-data-deps
Common Report Var(flag_check_data_deps)
Compare the results of several data dependence analyzers.

fcombine-stack-adjustments
Common Report Var(flag_combine_stack_adjustments) Optimization
Looks for opportunities to reduce stack adjustments and stack references.

fcommon
Common Report Var(flag_no_common,0) Optimization
Do not put uninitialized globals in the common section

fcompare-debug
Driver
; Converted by the driver to -fcompare-debug= options.

fcompare-debug=
Common Driver JoinedOrMissing RejectNegative Var(flag_compare_debug_opt)
-fcompare-debug[=<opts>]	Compile with and without e.g. -gtoggle, and compare the final-insns dump

fcompare-debug-second
Common Driver RejectNegative Var(flag_compare_debug)
Run only the second compilation of -fcompare-debug

fcompare-elim
Common Report Var(flag_compare_elim_after_reload) Optimization
Perform comparison elimination after register allocation has finished

fconserve-stack
Common Var(flag_conserve_stack) Optimization
Do not perform optimizations increasing noticeably stack usage

fcprop-registers
Common Report Var(flag_cprop_registers) Optimization
Perform a register copy-propagation optimization pass

fcrossjumping
Common Report Var(flag_crossjumping) Optimization
Perform cross-jumping optimization

fcse-follow-jumps
Common Report Var(flag_cse_follow_jumps) Optimization
When running CSE, follow jumps to their targets

fcse-skip-blocks
Common Ignore
Does nothing.  Preserved for backward compatibility.

fcx-limited-range
Common Report Var(flag_cx_limited_range) Optimization SetByCombined
Omit range reduction step when performing complex division

fcx-fortran-rules
Common Report Var(flag_cx_fortran_rules) Optimization
Complex multiplication and division follow Fortran rules

fdata-sections
Common Report Var(flag_data_sections) Optimization
Place data items into their own section

fdbg-cnt-list
Common Report Var(common_deferred_options) Defer
List all available debugging counters with their limits and counts.

fdbg-cnt=
Common RejectNegative Joined Var(common_deferred_options) Defer
-fdbg-cnt=<counter>:<limit>[,<counter>:<limit>,...]	Set the debug counter limit.   

fdebug-prefix-map=
Common Joined RejectNegative Var(common_deferred_options) Defer
Map one directory name to another in debug information

fdebug-types-section
Common Report Var(flag_debug_types_section) Init(1)
Output .debug_types section when using DWARF v4 debuginfo.

; Nonzero for -fdefer-pop: don't pop args after each function call
; instead save them up to pop many calls' args with one insns.
fdefer-pop
Common Report Var(flag_defer_pop) Optimization
Defer popping functions args from stack until later

fdelayed-branch
Common Report Var(flag_delayed_branch) Optimization
Attempt to fill delay slots of branch instructions

fdelete-null-pointer-checks
Common Report Var(flag_delete_null_pointer_checks) Init(1) Optimization
Delete useless null pointer checks

fdevirtualize
Common Report Var(flag_devirtualize) Optimization
Try to convert virtual calls to direct ones.

fdiagnostics-show-location=
Common Joined RejectNegative Enum(diagnostic_prefixing_rule)
-fdiagnostics-show-location=[once|every-line]	How often to emit source location at the beginning of line-wrapped diagnostics

; Required for these enum values.
SourceInclude
pretty-print.h

Enum
Name(diagnostic_prefixing_rule) Type(int)

EnumValue
Enum(diagnostic_prefixing_rule) String(once) Value(DIAGNOSTICS_SHOW_PREFIX_ONCE)

EnumValue
Enum(diagnostic_prefixing_rule) String(every-line) Value(DIAGNOSTICS_SHOW_PREFIX_EVERY_LINE)

fdiagnostics-show-option
Common Var(flag_diagnostics_show_option) Init(1)
Amend appropriate diagnostic messages with the command line option that controls them

fdisable-
Common Joined RejectNegative Var(common_deferred_options) Defer
-fdisable-[tree|rtl|ipa]-<pass>=range1+range2 disables an optimization pass

fenable-
Common Joined RejectNegative Var(common_deferred_options) Defer
-fenable-[tree|rtl|ipa]-<pass>=range1+range2 enables an optimization pass

fdump-
Common Joined RejectNegative Var(common_deferred_options) Defer
-fdump-<type>	Dump various compiler internals to a file

fdump-final-insns
Driver RejectNegative

fdump-final-insns=
Common RejectNegative Joined Var(flag_dump_final_insns)
-fdump-final-insns=filename	Dump to filename the insns at the end of translation

fdump-go-spec=
Common RejectNegative Joined Var(flag_dump_go_spec)
-fdump-go-spec=filename	Write all declarations to file as Go code

fdump-noaddr
Common Report Var(flag_dump_noaddr)
Suppress output of addresses in debugging dumps

fdump-passes
Common Var(flag_dump_passes) Init(0)
Dump optimization passes

fdump-unnumbered
Common Report Var(flag_dump_unnumbered)
Suppress output of instruction numbers, line number notes and addresses in debugging dumps

fdump-unnumbered-links
Common Report Var(flag_dump_unnumbered_links)
Suppress output of previous and next insn numbers in debugging dumps

fdwarf2-cfi-asm
Common Report Var(flag_dwarf2_cfi_asm) Init(HAVE_GAS_CFI_DIRECTIVE)
Enable CFI tables via GAS assembler directives.

fprofile-reusedist
Common Report Var(flag_profile_reusedist)
Profile generation for memory reuse distance.

foptimize-locality
Common Report Var(flag_optimize_locality)
Optimization based on improving memory reference locality.

fripa
Common Report Var(flag_dyn_ipa)
Perform Dynamic Inter-Procedural Analysis.

fripa-disallow-asm-modules
Common Report Var(flag_ripa_disallow_asm_modules)
Don't import an auxiliary module if it contains asm statements

fripa-disallow-opt-mismatch
Common Report Var(flag_ripa_disallow_opt_mismatch)
Don't import an auxiliary module if the command line options mismatch with the primary module

fripa-no-promote-always-inline-func
Common Report Var(flag_ripa_no_promote_always_inline) Init(0)
Don't promote always inline static functions assuming they
will be inlined and no copy is needed.


fripa-verbose
Common Report Var(flag_ripa_verbose)
Enable verbose informational messages for LIPO compilation

fearly-inlining
Common Report Var(flag_early_inlining) Init(1) Optimization
Perform early inlining

feliminate-dwarf2-dups
Common Report Var(flag_eliminate_dwarf2_dups)
Perform DWARF2 duplicate elimination

fipa-sra
Common Report Var(flag_ipa_sra) Init(0) Optimization
Perform interprocedural reduction of aggregates

feliminate-unused-debug-symbols
Common Report Var(flag_debug_only_used_symbols)
Perform unused type elimination in debug info

feliminate-unused-debug-types
Common Report Var(flag_eliminate_unused_debug_types) Init(1)
Perform unused type elimination in debug info

femit-class-debug-always
Common Report Var(flag_emit_class_debug_always) Init(0)
Do not suppress C++ class debug information.

fexceptions
Common Report Var(flag_exceptions) Optimization
Enable exception handling

fexpensive-optimizations
Common Report Var(flag_expensive_optimizations) Optimization
Perform a number of minor, expensive optimizations

fexcess-precision=
Common Joined RejectNegative Enum(excess_precision) Var(flag_excess_precision_cmdline) Init(EXCESS_PRECISION_DEFAULT)
-fexcess-precision=[fast|standard]	Specify handling of excess floating-point precision

Enum
Name(excess_precision) Type(enum excess_precision) UnknownError(unknown excess precision style %qs)

EnumValue
Enum(excess_precision) String(fast) Value(EXCESS_PRECISION_FAST)

EnumValue
Enum(excess_precision) String(standard) Value(EXCESS_PRECISION_STANDARD)

ffast-math
Common

ffinite-math-only
Common Report Var(flag_finite_math_only) Optimization SetByCombined
Assume no NaNs or infinities are generated

ffixed-
Common Joined RejectNegative Var(common_deferred_options) Defer
-ffixed-<register>	Mark <register> as being unavailable to the compiler

ffloat-store
Common Report Var(flag_float_store) Optimization
Don't allocate floats and doubles in extended-precision registers

fforce-addr
Common Ignore
Does nothing.  Preserved for backward compatibility.

fforward-propagate
Common Report Var(flag_forward_propagate) Optimization
Perform a forward propagation pass on RTL

ffp-contract=
Common Joined RejectNegative Enum(fp_contract_mode) Var(flag_fp_contract_mode) Init(FP_CONTRACT_FAST)
-ffp-contract=[off|on|fast] Perform floating-point expression contraction.

Enum
Name(fp_contract_mode) Type(enum fp_contract_mode) UnknownError(unknown floating point contraction style %qs)

EnumValue
Enum(fp_contract_mode) String(off) Value(FP_CONTRACT_OFF)

; Not implemented, fall back to conservative FP_CONTRACT_OFF.
EnumValue
Enum(fp_contract_mode) String(on) Value(FP_CONTRACT_OFF)

EnumValue
Enum(fp_contract_mode) String(fast) Value(FP_CONTRACT_FAST)

; Nonzero means don't put addresses of constant functions in registers.
; Used for compiling the Unix kernel, where strange substitutions are
; done on the assembly output.
ffunction-cse
Common Report Var(flag_no_function_cse,0)
Allow function addresses to be held in registers

ffunction-sections
Common Report Var(flag_function_sections)
Place each function into its own section

fgcse
Common Report Var(flag_gcse) Optimization
Perform global common subexpression elimination

fgcse-lm
Common Report Var(flag_gcse_lm) Init(1) Optimization
Perform enhanced load motion during global common subexpression elimination

fgcse-sm
Common Report Var(flag_gcse_sm) Init(0) Optimization
Perform store motion after global common subexpression elimination

fgcse-las
Common Report Var(flag_gcse_las) Init(0) Optimization
Perform redundant load after store elimination in global common subexpression
elimination

fgcse-after-reload
Common Report Var(flag_gcse_after_reload) Optimization
Perform global common subexpression elimination after register allocation
has finished

; This option is not documented yet as its semantics will change.
fgraphite
Common Report Var(flag_graphite)
Enable in and out of Graphite representation

fgraphite-identity
Common Report Var(flag_graphite_identity) Optimization
Enable Graphite Identity transformation

floop-parallelize-all
Common Report Var(flag_loop_parallelize_all) Optimization
Mark all loops as parallel

floop-strip-mine
Common Report Var(flag_loop_strip_mine) Optimization
Enable Loop Strip Mining transformation

floop-interchange
Common Report Var(flag_loop_interchange) Optimization
Enable Loop Interchange transformation

floop-block
Common Report Var(flag_loop_block) Optimization
Enable Loop Blocking transformation

floop-flatten
Common Report Var(flag_loop_flatten) Optimization
Enable Loop Flattening transformation

fstrict-volatile-bitfields
Common Report Var(flag_strict_volatile_bitfields) Init(-1)
Force bitfield accesses to match their type width

fguess-branch-probability
Common Report Var(flag_guess_branch_prob) Optimization
Enable guessing of branch probabilities

; Nonzero means ignore `#ident' directives.  0 means handle them.
; Generate position-independent code for executables if possible
; On SVR4 targets, it also controls whether or not to emit a
; string identifying the compiler.
fident
Common Report Var(flag_no_ident,0)
Process #ident directives

fif-conversion
Common Report Var(flag_if_conversion) Optimization
Perform conversion of conditional jumps to branchless equivalents

fif-conversion2
Common Report Var(flag_if_conversion2) Optimization
Perform conversion of conditional jumps to conditional execution

ftree-loop-if-convert
Common Report Var(flag_tree_loop_if_convert) Init(-1) Optimization
Convert conditional jumps in innermost loops to branchless equivalents

ftree-loop-if-convert-stores
Common Report Var(flag_tree_loop_if_convert_stores) Optimization
Also if-convert conditional jumps containing memory writes

; -finhibit-size-directive inhibits output of .size for ELF.
; This is used only for compiling crtstuff.c,
; and it may be extended to other effects
; needed for crtstuff.c on other systems.
finhibit-size-directive
Common Report Var(flag_inhibit_size_directive)
Do not generate .size directives

findirect-inlining
Common Report Var(flag_indirect_inlining)
Perform indirect inlining

; Nonzero means that functions declared `inline' will be treated
; as `static'.  Prevents generation of zillions of copies of unused
; static inline functions; instead, `inlines' are written out
; only when actually used.  Used in conjunction with -g.  Also
; does the right thing with #pragma interface.
finline
Common Report Var(flag_no_inline,0) Init(0)
Pay attention to the \"inline\" keyword

finline-small-functions
Common Report Var(flag_inline_small_functions) Optimization
Integrate simple functions into their callers when code size is known to not growth

finline-functions
Common Report Var(flag_inline_functions) Optimization
Integrate simple functions into their callers

finline-functions-called-once
Common Report Var(flag_inline_functions_called_once) Optimization
Integrate functions called once into their callers

finline-limit-
Common RejectNegative Joined Alias(finline-limit=)

finline-limit=
Common RejectNegative Joined UInteger
-finline-limit=<number>	Limit the size of inlined functions to <number>

finstrument-functions
Common Report Var(flag_instrument_function_entry_exit)
Instrument function entry and exit with profiling calls

finstrument-functions-exclude-function-list=
Common RejectNegative Joined
-finstrument-functions-exclude-function-list=name,...  Do not instrument listed functions

finstrument-functions-exclude-file-list=
Common RejectNegative Joined
-finstrument-functions-exclude-file-list=filename,...  Do not instrument functions listed in files

fipa-cp
Common Report Var(flag_ipa_cp) Optimization
Perform Interprocedural constant propagation

fipa-cp-clone
Common Report Var(flag_ipa_cp_clone) Optimization
Perform cloning to make Interprocedural constant propagation stronger

fipa-profile
Common Report Var(flag_ipa_profile) Init(0) Optimization
Perform interprocedural profile propagation

fipa-pta
Common Report Var(flag_ipa_pta) Init(0) Optimization
Perform interprocedural points-to analysis

fipa-pure-const
Common Report Var(flag_ipa_pure_const) Init(0) Optimization
Discover pure and const functions

fipa-reference
Common Report Var(flag_ipa_reference) Init(0) Optimization
Discover readonly and non addressable static variables

fipa-matrix-reorg
Common Report Var(flag_ipa_matrix_reorg) Optimization
Perform matrix layout flattening and transposing based
on profiling information.

fipa-struct-reorg
Common Ignore
Does nothing. Preserved for backward compatibility.

fira-algorithm=
Common Joined RejectNegative Enum(ira_algorithm) Var(flag_ira_algorithm) Init(IRA_ALGORITHM_CB)
-fira-algorithm=[CB|priority] Set the used IRA algorithm

Enum
Name(ira_algorithm) Type(enum ira_algorithm) UnknownError(unknown IRA algorithm %qs)

EnumValue
Enum(ira_algorithm) String(CB) Value(IRA_ALGORITHM_CB)

EnumValue
Enum(ira_algorithm) String(priority) Value(IRA_ALGORITHM_PRIORITY)

fira-region=
Common Joined RejectNegative Enum(ira_region) Var(flag_ira_region) Init(IRA_REGION_MIXED)
-fira-region=[one|all|mixed] Set regions for IRA

Enum
Name(ira_region) Type(enum ira_region) UnknownError(unknown IRA region %qs)

EnumValue
Enum(ira_region) String(one) Value(IRA_REGION_ONE)

EnumValue
Enum(ira_region) String(all) Value(IRA_REGION_ALL)

EnumValue
Enum(ira_region) String(mixed) Value(IRA_REGION_MIXED)

fira-loop-pressure
Common Report Var(flag_ira_loop_pressure)
Use IRA based register pressure calculation
in RTL loop optimizations.

fira-share-save-slots
Common Report Var(flag_ira_share_save_slots) Init(1)
Share slots for saving different hard registers.

fira-share-spill-slots
Common Report Var(flag_ira_share_spill_slots) Init(1)
Share stack slots for spilled pseudo-registers.

fira-verbose=
Common RejectNegative Joined UInteger Var(flag_ira_verbose) Init(5)
-fira-verbose=<number>	Control IRA's level of diagnostic messages.

fivopts
Common Report Var(flag_ivopts) Init(1) Optimization
Optimize induction variables on trees

fjump-tables
Common Var(flag_jump_tables) Init(1) Optimization
Use jump tables for sufficiently large switch statements

fkeep-inline-functions
Common Report Var(flag_keep_inline_functions)
Generate code for functions even if they are fully inlined

fkeep-static-consts
Common Report Var(flag_keep_static_consts) Init(1)
Emit static const variables even if they are not used

fleading-underscore
Common Report Var(flag_leading_underscore) Init(-1)
Give external symbols a leading underscore

floop-optimize
Common Ignore
Does nothing.  Preserved for backward compatibility.

flto
Common
Enable link-time optimization.

flto=
Common RejectNegative Joined Var(flag_lto)
Link-time optimization with number of parallel jobs or jobserver.

flto-partition=1to1
Common Var(flag_lto_partition_1to1)
Partition functions and vars at linktime based on object files they originate from

flto-partition=balanced
Common Var(flag_lto_partition_balanced)
Partition functions and vars at linktime into approximately same sized buckets

flto-partition=none
Common Var(flag_lto_partition_none)
Disable partioning and streaming

; The initial value of -1 comes from Z_DEFAULT_COMPRESSION in zlib.h.
flto-compression-level=
Common Joined RejectNegative UInteger Var(flag_lto_compression_level) Init(-1)
-flto-compression-level=<number>	Use zlib compression level <number> for IL

flto-report
Common Report Var(flag_lto_report) Init(0) Optimization
Report various link-time optimization statistics

fmath-errno
Common Report Var(flag_errno_math) Init(1) Optimization SetByCombined
Set errno after built-in math functions

fmax-errors=
Common Joined RejectNegative UInteger Var(flag_max_errors)
-fmax-errors=<number>	Maximum number of errors to report

fmem-report
Common Report Var(mem_report)
Report on permanent memory allocation

; This will attempt to merge constant section constants, if 1 only
; string constants and constants from constant pool, if 2 also constant
; variables.
fmerge-all-constants
Common Report Var(flag_merge_constants,2) Init(1) Optimization
Attempt to merge identical constants and constant variables

fmerge-constants
Common Report Var(flag_merge_constants,1) Optimization
Attempt to merge identical constants across compilation units

fmerge-debug-strings
Common Report Var(flag_merge_debug_strings) Init(1)
Attempt to merge identical debug strings across compilation units

fmessage-length=
Common RejectNegative Joined UInteger
-fmessage-length=<number>	Limit diagnostics to <number> characters per line.  0 suppresses line-wrapping

fmodulo-sched
Common Report Var(flag_modulo_sched) Optimization
Perform SMS based modulo scheduling before the first scheduling pass

fmodulo-sched-allow-regmoves
Common Report Var(flag_modulo_sched_allow_regmoves)
Perform SMS based modulo scheduling with register moves allowed

fmove-loop-invariants
Common Report Var(flag_move_loop_invariants) Init(1) Optimization
Move loop invariant computations out of loops

fmudflap
Common RejectNegative Report Var(flag_mudflap)
Add mudflap bounds-checking instrumentation for single-threaded program

fmudflapth
Common RejectNegative Report Var(flag_mudflap,2)
Add mudflap bounds-checking instrumentation for multi-threaded program

fmudflapir
Common RejectNegative Report Var(flag_mudflap_ignore_reads)
Ignore read operations when inserting mudflap instrumentation

fdce
Common Var(flag_dce) Init(1) Optimization
Use the RTL dead code elimination pass

fdse
Common Var(flag_dse) Init(1) Optimization
Use the RTL dead store elimination pass

freschedule-modulo-scheduled-loops
Common Report Var(flag_resched_modulo_sched) Optimization
Enable/Disable the traditional scheduling in loops that already passed modulo scheduling

fnon-call-exceptions
Common Report Var(flag_non_call_exceptions) Optimization
Support synchronous non-call exceptions

fomit-frame-pointer
Common Report Var(flag_omit_frame_pointer) Optimization
When possible do not generate stack frames

foptimize-register-move
Common Report Var(flag_regmove) Optimization
Do the full register move optimization pass

foptimize-sibling-calls
Common Report Var(flag_optimize_sibling_calls) Optimization
Optimize sibling and tail recursive calls

fpartial-inlining
Common Report Var(flag_partial_inlining)
Perform partial inlining

fpre-ipa-mem-report
Common Report Var(pre_ipa_mem_report)
Report on memory allocation before interprocedural optimization

fpost-ipa-mem-report
Common Report Var(post_ipa_mem_report)
Report on memory allocation before interprocedural optimization

fpack-struct
Common Report Var(flag_pack_struct) Optimization
Pack structure members together without holes

fpack-struct=
Common RejectNegative Joined UInteger Optimization
-fpack-struct=<number>	Set initial maximum structure member alignment

fpcc-struct-return
Common Report Var(flag_pcc_struct_return,1) Init(DEFAULT_PCC_STRUCT_RETURN)
Return small aggregates in memory, not registers

fpeel-loops
Common Report Var(flag_peel_loops) Optimization
Perform loop peeling

fpeephole
Common Report Var(flag_no_peephole,0) Optimization
Enable machine specific peephole optimizations

fpeephole2
Common Report Var(flag_peephole2) Optimization
Enable an RTL peephole pass before sched2

fPIC
Common Report Var(flag_pic,2)
Generate position-independent code if possible (large mode)

fPIE
Common Report Var(flag_pie,2)
Generate position-independent code for executables if possible (large mode)

fpic
Common Report Var(flag_pic,1)
Generate position-independent code if possible (small mode)

fpie
Common Report Var(flag_pie,1)
Generate position-independent code for executables if possible (small mode)

fplugin=
Common Joined RejectNegative Var(common_deferred_options) Defer
Specify a plugin to load

fplugin-arg-
Common Joined RejectNegative Var(common_deferred_options) Defer
-fplugin-arg-<name>-<key>[=<value>]	Specify argument <key>=<value> for plugin <name>

fpmu-profile-generate=
Common Joined RejectNegative Var(flag_pmu_profile_generate)
-fpmu-profile-generate=[load-latency]  Generate pmu profile for cache misses. Currently only pfmon based load latency profiling is supported on Intel/PEBS and AMD/IBS platforms.

fpmu-profile-use=
Common Joined RejectNegative Var(flag_pmu_profile_use)
-fpmu-profile-use=[load-latency]  Use pmu profile data while optimizing.  Currently only perfmon based load latency profiling is supported on Intel/PEBS and AMD/IBS platforms.

fpredictive-commoning
Common Report Var(flag_predictive_commoning) Optimization
Run predictive commoning optimization.

fprefetch-loop-arrays
Common Report Var(flag_prefetch_loop_arrays) Init(-1) Optimization
Generate prefetch instructions, if available, for arrays in loops

fprofile
Common Report Var(profile_flag)
Enable basic program profiling code

fprofile-arcs
Common Report Var(profile_arc_flag)
Insert arc-based program profiling code

fprofile-dir=
Common Joined RejectNegative Var(profile_data_prefix)
Set the top-level directory for storing the profile data.
The default is 'pwd'.

fprofile-correction
Common Report Var(flag_profile_correction)
Enable correction of flow inconsistent profile data input

fprofile-dump
Common Report Var(flag_profile_dump) Init(0) Optimization
Dump CFG profile for comparison.

fprofile-generate
Common
Enable common options for generating profile info for profile feedback directed optimizations

fprofile-generate=
Common Joined RejectNegative
Enable common options for generating profile info for profile feedback directed optimizations, and set -fprofile-dir=

fprofile-generate-sampling
Common Var(flag_profile_generate_sampling)
Turn on instrumentation sampling with -fprofile-generate with rate set by --param profile-generate-sampling-rate or environment variable GCOV_SAMPLING_RATE

fprofile-use
Common Var(flag_profile_use)
Enable common options for performing profile feedback directed optimizations

fprofile-use=
Common Joined RejectNegative
Enable common options for performing profile feedback directed optimizations, and set -fprofile-dir=

fprofile-values
Common Report Var(flag_profile_values)
Insert code to profile values of expressions

frandom-seed
Common Var(common_deferred_options) Defer

frandom-seed=
Common Joined RejectNegative Var(common_deferred_options) Defer
-frandom-seed=<string>	Make compile reproducible using <string>

; This switch causes the command line that was used to create an
; object file to be recorded into the object file.  The exact format
; of this recording is target and binary file format dependent.
; It is related to the -fverbose-asm switch, but that switch only
; records information in the assembler output file as comments, so
; they never reach the object file.
frecord-gcc-switches
Common Report Var(flag_record_gcc_switches)
Record gcc command line switches in the object file.

freg-struct-return
Common Report Var(flag_pcc_struct_return,0) Optimization
Return small aggregates in registers

fregmove
Common Report Var(flag_regmove) Optimization
Enables a register move optimization

frename-registers
Common Report Var(flag_rename_registers) Init(2) Optimization
Perform a register renaming optimization pass

freorder-blocks
Common Report Var(flag_reorder_blocks) Optimization
Reorder basic blocks to improve code placement

freorder-blocks-and-partition
Common Report Var(flag_reorder_blocks_and_partition) Optimization
Reorder basic blocks and partition into hot and cold sections

freorder-functions
Common Report Var(flag_reorder_functions) Optimization
Reorder functions to improve code placement

frerun-cse-after-loop
Common Report Var(flag_rerun_cse_after_loop) Optimization
Add a common subexpression elimination pass after loop optimizations

frerun-loop-opt
Common Ignore
Does nothing.  Preserved for backward compatibility.

frounding-math
Common Report Var(flag_rounding_math) Optimization SetByCombined
Disable optimizations that assume default FP rounding behavior

fsched-interblock
Common Report Var(flag_schedule_interblock) Init(1) Optimization
Enable scheduling across basic blocks

fsched-pressure
Common Report Var(flag_sched_pressure) Init(0) Optimization
Enable register pressure sensitive insn scheduling

fsched-spec
Common Report Var(flag_schedule_speculative) Init(1) Optimization
Allow speculative motion of non-loads

fsched-spec-load
Common Report Var(flag_schedule_speculative_load) Optimization
Allow speculative motion of some loads

fsched-spec-load-dangerous
Common Report Var(flag_schedule_speculative_load_dangerous) Optimization
Allow speculative motion of more loads

fsched-verbose=
Common RejectNegative Joined UInteger Var(sched_verbose_param)
-fsched-verbose=<number>	Set the verbosity level of the scheduler

fsched2-use-superblocks
Common Report Var(flag_sched2_use_superblocks) Optimization
If scheduling post reload, do superblock scheduling

fsched2-use-traces
Common Ignore
Does nothing.  Preserved for backward compatibility.

fschedule-insns
Common Report Var(flag_schedule_insns) Optimization
Reschedule instructions before register allocation

fschedule-insns2
Common Report Var(flag_schedule_insns_after_reload) Optimization
Reschedule instructions after register allocation

; This flag should be on when a target implements non-trivial
; scheduling hooks, maybe saving some information for its own sake.
; On IA64, for example, this is used for correct bundling. 
fselective-scheduling
Common Report Var(flag_selective_scheduling) Optimization
Schedule instructions using selective scheduling algorithm

fselective-scheduling2
Common Report Var(flag_selective_scheduling2) Optimization 
Run selective scheduling after reload

fsel-sched-pipelining
Common Report Var(flag_sel_sched_pipelining) Init(0) Optimization
Perform software pipelining of inner loops during selective scheduling

fsel-sched-pipelining-outer-loops
Common Report Var(flag_sel_sched_pipelining_outer_loops) Init(0) Optimization
Perform software pipelining of outer loops during selective scheduling

fsel-sched-reschedule-pipelined
Common Report Var(flag_sel_sched_reschedule_pipelined) Init(0) Optimization
Reschedule pipelined regions without pipelining

; sched_stalled_insns means that insns can be moved prematurely from the queue
; of stalled insns into the ready list.
fsched-stalled-insns
Common Report Var(flag_sched_stalled_insns) Optimization UInteger
Allow premature scheduling of queued insns

fsched-stalled-insns=
Common RejectNegative Joined UInteger
-fsched-stalled-insns=<number>	Set number of queued insns that can be prematurely scheduled

; sched_stalled_insns_dep controls how many recently scheduled cycles will
; be examined for a dependency on a stalled insn that is candidate for
; premature removal from the queue of stalled insns into the ready list (has
; an effect only if the flag 'sched_stalled_insns' is set).
fsched-stalled-insns-dep
Common Report Var(flag_sched_stalled_insns_dep,1) Init(1) Optimization UInteger
Set dependence distance checking in premature scheduling of queued insns

fsched-stalled-insns-dep=
Common RejectNegative Joined UInteger
-fsched-stalled-insns-dep=<number>	Set dependence distance checking in premature scheduling of queued insns

fsched-group-heuristic
Common Report Var(flag_sched_group_heuristic) Init(1) Optimization
Enable the group heuristic in the scheduler

fsched-critical-path-heuristic
Common Report Var(flag_sched_critical_path_heuristic) Init(1) Optimization
Enable the critical path heuristic in the scheduler

fsched-spec-insn-heuristic
Common Report Var(flag_sched_spec_insn_heuristic) Init(1) Optimization
Enable the speculative instruction heuristic in the scheduler

fsched-rank-heuristic
Common Report Var(flag_sched_rank_heuristic) Init(1) Optimization
Enable the rank heuristic in the scheduler

fsched-last-insn-heuristic
Common Report Var(flag_sched_last_insn_heuristic) Init(1) Optimization
Enable the last instruction heuristic in the scheduler

fsched-dep-count-heuristic
Common Report Var(flag_sched_dep_count_heuristic) Init(1) Optimization
Enable the dependent count heuristic in the scheduler

fsection-anchors
Common Report Var(flag_section_anchors) Optimization
Access data in the same section from shared anchor points

fsee
Common Ignore
Does nothing.  Preserved for backward compatibility.

fzee
Common Report Var(flag_zee) Init(0)
Eliminate redundant zero extensions on targets that support implicit extensions.

fshow-column
Common Report Var(flag_show_column) Init(1)
Show column numbers in diagnostics, when available.  Default on

fsignaling-nans
Common Report Var(flag_signaling_nans) Optimization SetByCombined
Disable optimizations observable by IEEE signaling NaNs

fsigned-zeros
Common Report Var(flag_signed_zeros) Init(1) Optimization SetByCombined
Disable floating point optimizations that ignore the IEEE signedness of zero

fsingle-precision-constant
Common Report Var(flag_single_precision_constant) Optimization
Convert floating point constants to single precision constants

fsplit-ivs-in-unroller
Common Report Var(flag_split_ivs_in_unroller) Init(1) Optimization
Split lifetimes of induction variables when loops are unrolled

fsplit-stack
Common Report Var(flag_split_stack) Init(-1)
Generate discontiguous stack frames

fsplit-wide-types
Common Report Var(flag_split_wide_types) Optimization
Split wide types into independent registers

fvariable-expansion-in-unroller
Common Report Var(flag_variable_expansion_in_unroller) Optimization
Apply variable expansion when loops are unrolled

fstack-check=
Common Report RejectNegative Joined
-fstack-check=[no|generic|specific]	Insert stack checking code into the program

fstack-check
Common Alias(fstack-check=, specific, no)
Insert stack checking code into the program.  Same as -fstack-check=specific

fstack-limit
Common Var(common_deferred_options) Defer

fstack-limit-register=
Common RejectNegative Joined Var(common_deferred_options) Defer
-fstack-limit-register=<register>	Trap if the stack goes past <register>

fstack-limit-symbol=
Common RejectNegative Joined Var(common_deferred_options) Defer
-fstack-limit-symbol=<name>	Trap if the stack goes past symbol <name>

fstack-protector
Common Report Var(flag_stack_protect, 1)
Use propolice as a stack protection method

fstack-protector-all
Common Report RejectNegative Var(flag_stack_protect, 2)
Use a stack protection method for every function

fstack-usage
Common RejectNegative Var(flag_stack_usage)
Output stack usage information on a per-function basis

fstrength-reduce
Common Ignore
Does nothing.  Preserved for backward compatibility.

; Nonzero if we should do (language-dependent) alias analysis.
; Typically, this analysis will assume that expressions of certain
; types do not alias expressions of certain other types.  Only used
; if alias analysis (in general) is enabled.
fstrict-aliasing
Common Report Var(flag_strict_aliasing) Optimization
Assume strict aliasing rules apply

fstrict-overflow
Common Report Var(flag_strict_overflow)
Treat signed overflow as undefined

fsyntax-only
Common Report Var(flag_syntax_only)
Check for syntax errors, then stop

ftest-coverage
Common Report Var(flag_test_coverage)
Create data files needed by \"gcov\"

fthread-jumps
Common Report Var(flag_thread_jumps) Optimization
Perform jump threading optimizations

ftime-report
Common Report Var(time_report)
Report the time taken by each compiler pass

ftls-model=
Common Joined RejectNegative Enum(tls_model) Var(flag_tls_default) Init(TLS_MODEL_GLOBAL_DYNAMIC)
-ftls-model=[global-dynamic|local-dynamic|initial-exec|local-exec]	Set the default thread-local storage code generation model

Enum
Name(tls_model) Type(enum tls_model) UnknownError(unknown TLS model %qs)

EnumValue
Enum(tls_model) String(global-dynamic) Value(TLS_MODEL_GLOBAL_DYNAMIC)

EnumValue
Enum(tls_model) String(local-dynamic) Value(TLS_MODEL_LOCAL_DYNAMIC)

EnumValue
Enum(tls_model) String(initial-exec) Value(TLS_MODEL_INITIAL_EXEC)

EnumValue
Enum(tls_model) String(local-exec) Value(TLS_MODEL_LOCAL_EXEC)

ftoplevel-reorder
Common Report Var(flag_toplevel_reorder) Init(2) Optimization
Reorder top level functions, variables, and asms

ftracer
Common Report Var(flag_tracer)
Perform superblock formation via tail duplication

; Zero means that floating-point math operations cannot generate a
; (user-visible) trap.  This is the case, for example, in nonstop
; IEEE 754 arithmetic.
ftrapping-math
Common Report Var(flag_trapping_math) Init(1) Optimization SetByCombined
Assume floating-point operations can trap

ftrapv
Common Report Var(flag_trapv) Optimization
Trap for signed overflow in addition, subtraction and multiplication

ftree-ccp
Common Report Var(flag_tree_ccp) Optimization
Enable SSA-CCP optimization on trees

ftree-bit-ccp
Common Report Var(flag_tree_bit_ccp) Optimization
Enable SSA-BIT-CCP optimization on trees

ftree-store-ccp
Common Ignore
Does nothing.  Preserved for backward compatibility.

ftree-ch
Common Report Var(flag_tree_ch) Optimization
Enable loop header copying on trees

ftree-copyrename
Common Report Var(flag_tree_copyrename) Optimization
Replace SSA temporaries with better names in copies

ftree-copy-prop
Common Report Var(flag_tree_copy_prop) Optimization
Enable copy propagation on trees

ftree-store-copy-prop
Common Ignore
Does nothing.  Preserved for backward compatibility.

ftree-cselim
Common Report Var(flag_tree_cselim) Init(2) Optimization
Transform condition stores into unconditional ones

ftree-switch-conversion
Common Report Var(flag_tree_switch_conversion) Optimization
Perform conversions of switch initializations.

ftree-dce
Common Report Var(flag_tree_dce) Optimization
Enable SSA dead code elimination optimization on trees

ftree-dominator-opts
Common Report Var(flag_tree_dom) Optimization
Enable dominator optimizations

ftree-dse
Common Report Var(flag_tree_dse) Optimization
Enable dead store elimination

ftree-forwprop
Common Report Var(flag_tree_forwprop) Init(1) Optimization
Enable forward propagation on trees

ftree-fre
Common Report Var(flag_tree_fre) Optimization
Enable Full Redundancy Elimination (FRE) on trees

ftree-loop-distribution
Common Report Var(flag_tree_loop_distribution) Optimization
Enable loop distribution on trees

ftree-loop-distribute-patterns
Common Report Var(flag_tree_loop_distribute_patterns) Optimization
Enable loop distribution for patterns transformed into a library call

ftree-loop-im
Common Report Var(flag_tree_loop_im) Init(1) Optimization
Enable loop invariant motion on trees

ftree-loop-linear
Common Alias(floop-interchange)
Enable loop interchange transforms.  Same as -floop-interchange

ftree-loop-ivcanon
Common Report Var(flag_tree_loop_ivcanon) Init(1) Optimization
Create canonical induction variables in loops

ftree-loop-optimize
Common Report Var(flag_tree_loop_optimize) Init(1) Optimization
Enable loop optimizations on tree level

ftree-parallelize-loops=
Common Report Joined RejectNegative UInteger Var(flag_tree_parallelize_loops) Init(1)
Enable automatic parallelization of loops

ftree-phiprop
Common Report Var(flag_tree_phiprop) Init(1) Optimization
Enable hoisting loads from conditional pointers.

ftree-pre
Common Report Var(flag_tree_pre) Optimization
Enable SSA-PRE optimization on trees

ftree-pta
Common Report Var(flag_tree_pta) Init(1) Optimization
Perform function-local points-to analysis on trees.

ftree-reassoc
Common Report Var(flag_tree_reassoc) Init(1) Optimization
Enable reassociation on tree level

ftree-salias
Common Ignore
Does nothing.  Preserved for backward compatibility.

ftree-sink
Common Report Var(flag_tree_sink) Optimization
Enable SSA code sinking on trees

ftree-sra
Common Report Var(flag_tree_sra) Optimization
Perform scalar replacement of aggregates

ftree-ter
Common Report Var(flag_tree_ter) Optimization
Replace temporary expressions in the SSA->normal pass

ftree-lrs
Common Report Var(flag_tree_live_range_split) Optimization
Perform live range splitting during the SSA->normal pass

ftree-vrp
Common Report Var(flag_tree_vrp) Init(0) Optimization
Perform Value Range Propagation on trees

fstrict-enum-precision
Common Report Var(flag_strict_enum_precision) Init(1) Optimization
Perform transformations based on enum precision

funit-at-a-time
Common Report Var(flag_unit_at_a_time) Init(1) Optimization
Compile whole compilation unit at a time

funroll-loops
Common Report Var(flag_unroll_loops) Optimization
Perform loop unrolling when iteration count is known

funroll-all-loops
Common Report Var(flag_unroll_all_loops) Optimization
Perform loop unrolling for all loops

; Nonzero means that loop optimizer may assume that the induction variables
; that control loops do not overflow and that the loops with nontrivial
; exit condition are not infinite
funsafe-loop-optimizations
Common Report Var(flag_unsafe_loop_optimizations) Optimization
Allow loop optimizations to assume that the loops behave in normal way

fassociative-math
Common Report Var(flag_associative_math) SetByCombined
Allow optimization for floating-point arithmetic which may change the
result of the operation due to rounding.

freciprocal-math
Common Report Var(flag_reciprocal_math) SetByCombined
Same as -fassociative-math for expressions which include division.

; Nonzero means that unsafe floating-point math optimizations are allowed
; for the sake of speed.  IEEE compliance is not guaranteed, and operations
; are allowed to assume that their arguments and results are "normal"
; (e.g., nonnegative for SQRT).
funsafe-math-optimizations
Common Report Var(flag_unsafe_math_optimizations) Optimization SetByCombined
Allow math optimizations that may violate IEEE or ISO standards

funswitch-loops
Common Report Var(flag_unswitch_loops) Optimization
Perform loop unswitching

funwind-tables
Common Report Var(flag_unwind_tables) Optimization
Just generate unwind tables for exception handling

fuse-ld=
Common Joined Undocumented

fuse-linker-plugin
Common Undocumented

; Positive if we should track variables, negative if we should run
; the var-tracking pass only to discard debug annotations, zero if
; we're not to run it.  When flag_var_tracking == 2 (AUTODETECT_VALUE) it
; will be set according to optimize, debug_info_level and debug_hooks
; in process_options ().
fvar-tracking
Common Report Var(flag_var_tracking) Init(2) Optimization
Perform variable tracking

; Positive if we should track variables at assignments, negative if
; we should run the var-tracking pass only to discard debug
; annotations.  When flag_var_tracking_assignments ==
; AUTODETECT_VALUE it will be set according to flag_var_tracking.
fvar-tracking-assignments
Common Report Var(flag_var_tracking_assignments) Init(2) Optimization
Perform variable tracking by annotating assignments

; Nonzero if we should toggle flag_var_tracking_assignments after
; processing options and computing its default.  */
fvar-tracking-assignments-toggle
Common Report Var(flag_var_tracking_assignments_toggle) Optimization
Toggle -fvar-tracking-assignments

fvar-tracking-uninit
Common Report Var(flag_var_tracking_uninit) Optimization
Perform variable tracking and also tag variables that are uninitialized

ftree-vectorize
Common Report Var(flag_tree_vectorize) Optimization
Enable loop vectorization on trees

ftree-slp-vectorize
Common Report Var(flag_tree_slp_vectorize) Init(2) Optimization
Enable basic block vectorization (SLP) on trees

fvect-cost-model
Common Report Var(flag_vect_cost_model) Optimization
Enable use of cost model in vectorization

ftree-vect-loop-version
Common Report Var(flag_tree_vect_loop_version) Init(1) Optimization
Enable loop versioning when doing loop vectorization on trees

ftree-vectorizer-verbose=
Common RejectNegative Joined UInteger
-ftree-vectorizer-verbose=<number>	Set the verbosity level of the vectorizer

ftree-scev-cprop
Common Report Var(flag_tree_scev_cprop) Init(1) Optimization
Enable copy propagation of scalar-evolution information.

; -fverbose-asm causes extra commentary information to be produced in
; the generated assembly code (to make it more readable).  This option
; is generally only of use to those who actually need to read the
; generated assembly code (perhaps while debugging the compiler itself).
; -fno-verbose-asm, the default, causes the extra information
; to not be added and is useful when comparing two assembler files.
fverbose-asm
Common Report Var(flag_verbose_asm)
Add extra commentary to assembler output

fvisibility=
Common Joined RejectNegative Enum(symbol_visibility) Var(default_visibility) Init(VISIBILITY_DEFAULT)
-fvisibility=[default|internal|hidden|protected]	Set the default symbol visibility

Enum
Name(symbol_visibility) Type(enum symbol_visibility) UnknownError(unrecognized visibility value %qs)

EnumValue
Enum(symbol_visibility) String(default) Value(VISIBILITY_DEFAULT)

EnumValue
Enum(symbol_visibility) String(internal) Value(VISIBILITY_INTERNAL)

EnumValue
Enum(symbol_visibility) String(hidden) Value(VISIBILITY_HIDDEN)

EnumValue
Enum(symbol_visibility) String(protected) Value(VISIBILITY_PROTECTED)

fvpt
Common Report Var(flag_value_profile_transformations) Optimization
Use expression value profiles in optimizations

fweb
Common Report Var(flag_web) Init(2) Optimization
Construct webs and split unrelated uses of single variable

ftree-builtin-call-dce
Common Report Var(flag_tree_builtin_call_dce) Init(0) Optimization
Enable conditional dead code elimination for builtin calls

fclone-hot-version-paths
Common Report Var(flag_clone_hot_version_paths) Init(0)
Enable cloning and hoisting of hot multiversioned paths

fwhole-program
Common Report Var(flag_whole_program) Init(0) Optimization
Perform whole program optimizations

fwrapv
Common Report Var(flag_wrapv) Optimization
Assume signed arithmetic overflow wraps around

fzero-initialized-in-bss
Common Report Var(flag_zero_initialized_in_bss) Init(1)
Put zero initialized data in the bss section

g
Common JoinedOrMissing
Generate debug information in default format

gcoff
Common JoinedOrMissing Negative(gdwarf-)
Generate debug information in COFF format

gdwarf-
Common Joined UInteger Var(dwarf_version) Init(2) Negative(gstabs)
Generate debug information in DWARF v2 (or later) format

ggdb
Common JoinedOrMissing
Generate debug information in default extended format

<<<<<<< HEAD
=======
gno-record-gcc-switches
Common RejectNegative Var(dwarf_record_gcc_switches,0) Init(0)
Don't record gcc command line switches in DWARF DW_AT_producer.

grecord-gcc-switches
Common RejectNegative Var(dwarf_record_gcc_switches,1)
Record gcc command line switches in DWARF DW_AT_producer.

>>>>>>> 43ff10c2
gmlt
Common RejectNegative
Generate debug information at level 1 with minimal line table

gstabs
Common JoinedOrMissing Negative(gstabs+)
Generate debug information in STABS format

gstabs+
Common JoinedOrMissing Negative(gvms)
Generate debug information in extended STABS format

gno-strict-dwarf
Common RejectNegative Var(dwarf_strict,0) Init(-1)
Emit DWARF additions beyond selected version

gstrict-dwarf
Common Report RejectNegative Var(dwarf_strict,1)
Don't emit DWARF additions beyond selected version

gtoggle
Common Report Var(flag_gtoggle)
Toggle debug information generation

gvms
Common JoinedOrMissing Negative(gxcoff)
Generate debug information in VMS format

gxcoff
Common JoinedOrMissing Negative(gxcoff+)
Generate debug information in XCOFF format

gxcoff+
Common JoinedOrMissing Negative(gcoff)
Generate debug information in extended XCOFF format

h
Driver Joined Separate

iplugindir=
Common Joined Var(plugindir_string) Init(0)
-iplugindir=<dir>	Set <dir> to be the default plugin directory

l
Driver Joined Separate

n
Driver

no-canonical-prefixes
Driver

canonical-prefixes
Driver

nodefaultlibs
Driver

nostartfiles
Driver

nostdlib
Driver

o
Common Driver Joined Separate Var(asm_file_name) MissingArgError(missing filename after %qs)
-o <file>	Place output into <file>

p
Common Var(profile_flag)
Enable function profiling

pass-exit-codes
Driver Var(pass_exit_codes)

pedantic
Common Var(pedantic)
Issue warnings needed for strict compliance to the standard

pedantic-errors
Common Var(flag_pedantic_errors)
Like -pedantic but issue them as errors

pg
Driver

pipe
Driver Var(use_pipes)

print-file-name=
Driver JoinedOrMissing Var(print_file_name)

print-libgcc-file-name
Driver

print-multi-directory
Driver Var(print_multi_directory)

print-multi-lib
Driver Var(print_multi_lib)

print-multi-os-directory
Driver Var(print_multi_os_directory)

print-prog-name=
Driver JoinedOrMissing Var(print_prog_name)

print-search-dirs
Driver Var(print_search_dirs)

print-sysroot
Driver Var(print_sysroot)

print-sysroot-headers-suffix
Driver Var(print_sysroot_headers_suffix)

quiet
Common Var(quiet_flag) RejectDriver
Do not display functions compiled or elapsed time

r
Driver

s
Driver

save-temps
Driver

save-temps=
Driver Joined

t
Driver

time
Driver Var(report_times)

time=
Driver JoinedOrMissing

u
Driver Joined Separate

undef
Driver
; C option, but driver must not handle as "-u ndef".

v
Common Driver Var(verbose_flag)
Enable verbose output

version
Common Var(version_flag) RejectDriver
Display the compiler's version

w
Common Var(inhibit_warnings)
Suppress warnings

wrapper
Driver Separate Var(wrapper_string)

x
Driver Joined Separate

shared
Common RejectNegative Negative(pie)
Create a shared library

shared-libgcc
Driver

specs
Driver Separate Alias(specs=)

specs=
Driver Joined

static
Driver

static-libgcc
Driver

static-libgfortran
Driver
; Documented for Fortran, but always accepted by driver.

static-libstdc++
Driver

static-libgo
Driver
; Documented for Go, but always accepted by driver.

symbolic
Driver

pie
Common RejectNegative Negative(shared)
Create a position independent executable

z
Driver Joined Separate

; This comment is to ensure we retain the blank line above.<|MERGE_RESOLUTION|>--- conflicted
+++ resolved
@@ -2306,8 +2306,10 @@
 Common JoinedOrMissing
 Generate debug information in default extended format
 
-<<<<<<< HEAD
-=======
+gmlt
+Common RejectNegative
+Generate debug information at level 1 with minimal line table
+
 gno-record-gcc-switches
 Common RejectNegative Var(dwarf_record_gcc_switches,0) Init(0)
 Don't record gcc command line switches in DWARF DW_AT_producer.
@@ -2316,11 +2318,6 @@
 Common RejectNegative Var(dwarf_record_gcc_switches,1)
 Record gcc command line switches in DWARF DW_AT_producer.
 
->>>>>>> 43ff10c2
-gmlt
-Common RejectNegative
-Generate debug information at level 1 with minimal line table
-
 gstabs
 Common JoinedOrMissing Negative(gstabs+)
 Generate debug information in STABS format
