--- conflicted
+++ resolved
@@ -732,13 +732,6 @@
 /* Linker command line options for -fsanitize= late on the command line.  */
 #ifndef SANITIZER_SPEC
 #define SANITIZER_SPEC "\
-<<<<<<< HEAD
-%{!nostdlib:%{!nodefaultlibs:%{fsanitize=address:" LIBASAN_SPEC "\
-    %{static:%ecannot specify -static with -fsanitize=address}\
-    %{fsanitize=thread:%e-fsanitize=address is incompatible with -fsanitize=thread}}\
-    %{fsanitize=thread:" LIBTSAN_SPEC "\
-    %{!pie:%{!shared:%e-fsanitize=thread linking must be done with -pie or -shared}}}}}"
-=======
 %{!nostdlib:%{!nodefaultlibs:%{%:sanitize(address):" LIBASAN_SPEC "\
     %{static:%ecannot specify -static with -fsanitize=address}\
     %{%:sanitize(thread):%e-fsanitize=address is incompatible with -fsanitize=thread}}\
@@ -755,7 +748,6 @@
 #define VTABLE_VERIFICATION_SPEC "\
 %{!nostdlib:%{fvtable-verify=std: -lvtv -u_vtable_map_vars_start -u_vtable_map_vars_end}\
     %{fvtable-verify=preinit: -lvtv -u_vtable_map_vars_start -u_vtable_map_vars_end}}"
->>>>>>> 4d0aec87
 #endif
 
 /* -u* was put back because both BSD and SysV seem to support it.  */
