--- conflicted
+++ resolved
@@ -146,16 +146,10 @@
 /* Given GNAT_ENTITY, an object (constant, variable, parameter, exception)
    and GNU_TYPE, its corresponding GCC type, set Esize and Alignment to the
    size and alignment used by Gigi.  Prefer SIZE over TYPE_SIZE if non-null.
-<<<<<<< HEAD
-   BY_REF is true if the object is used by reference.  */
-extern void annotate_object (Entity_Id gnat_entity, tree gnu_type, tree size,
-			     bool by_ref);
-=======
    BY_REF is true if the object is used by reference and BY_DOUBLE_REF is
    true if the object is used by double reference.  */
 extern void annotate_object (Entity_Id gnat_entity, tree gnu_type, tree size,
 			     bool by_ref, bool by_double_ref);
->>>>>>> b56a5220
 
 /* Given a type T, a FIELD_DECL F, and a replacement value R, return a new
    type with all size expressions that contain F updated by replacing F
@@ -273,12 +267,9 @@
    if none.  */
 extern tree get_exception_label (char kind);
 
-<<<<<<< HEAD
-=======
 /* Return the decl for the current elaboration procedure.  */
 extern tree get_elaboration_procedure (void);
 
->>>>>>> b56a5220
 /* If nonzero, pretend we are allocating at global level.  */
 extern int force_global;
 
@@ -538,12 +529,6 @@
 /* Append PARALLEL_TYPE on the chain of parallel types for decl.  */
 extern void add_parallel_type (tree decl, tree parallel_type);
 
-<<<<<<< HEAD
-/* Return the parallel type associated to a type, if any.  */
-extern tree get_parallel_type (tree type);
-
-=======
->>>>>>> b56a5220
 /* Return a FUNCTION_TYPE node.  RETURN_TYPE is the type returned by the
    subprogram.  If it is VOID_TYPE, then we are dealing with a procedure,
    otherwise we are dealing with a function.  PARAM_DECL_LIST is a list of
