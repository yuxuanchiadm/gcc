/*
------------------------------------------------------------------------------
--                                                                          --
--                         GNAT COMPILER COMPONENTS                         --
--                                                                          --
--                  S Y S T E M . O S _ C O N S T A N T S                   --
--                                                                          --
--                                 S p e c                                  --
--                                                                          --
--          Copyright (C) 2000-2009, Free Software Foundation, Inc.         --
--                                                                          --
-- GNAT is free software;  you can  redistribute it  and/or modify it under --
-- terms of the  GNU General Public License as published  by the Free Soft- --
-- ware  Foundation;  either version 3,  or (at your option) any later ver- --
-- sion.  GNAT is distributed in the hope that it will be useful, but WITH- --
-- OUT ANY WARRANTY;  without even the  implied warranty of MERCHANTABILITY --
-- or FITNESS FOR A PARTICULAR PURPOSE.                                     --
--                                                                          --
-- As a special exception under Section 7 of GPL version 3, you are granted --
-- additional permissions described in the GCC Runtime Library Exception,   --
-- version 3.1, as published by the Free Software Foundation.               --
--                                                                          --
-- You should have received a copy of the GNU General Public License and    --
-- a copy of the GCC Runtime Library Exception along with this program;     --
-- see the files COPYING3 and COPYING.RUNTIME respectively.  If not, see    --
-- <http://www.gnu.org/licenses/>.                                          --
--                                                                          --
-- GNAT was originally developed  by the GNAT team at  New York University. --
-- Extensive contributions were provided by Ada Core Technologies Inc.      --
--                                                                          --
------------------------------------------------------------------------------

pragma Style_Checks ("M32766");
--  Allow long lines

*/

/**
 **  This template file is used while building the GNAT runtime library to
 **  generate package System.OS_Constants (s-oscons.ads).
 **
 **  The generation process is:
 **  1. the platform-independent extraction tool xoscons is built with the
 **     base native compiler
 **  2. this template is processed by the cross C compiler to produce
 **     a list of constant values
 **  3. the comments in this template and the list of values are processed
 **     by xoscons to generate s-oscons.ads.
 **
 **  Any comment occurring in this file whose start and end markers are on
 **  a line by themselves (see above) is copied verbatim to s-oscons.ads.
 **  All other comments are ignored. Note that the build process first passes
 **  this file through the C preprocessor, so comments that occur in a section
 **  that is conditioned by a #if directive will be copied to the output only
 **  when it applies.
 **
 **  Two methods are supported to generate the list of constant values,
 **  s-oscons-tmpl.s.
 **
 **  The default one assumes that the template can be compiled by the newly-
 **  built cross compiler. It uses markup produced in the (pseudo-)assembly
 **  listing:
 **
 **     xgcc -DTARGET=\"$target\" -C -E s-oscons-tmplt.c > s-oscons-tmplt.i
 **     xgcc -S s-oscons-tmplt.i
 **     xoscons
 **
 **  Alternatively, if s-oscons-tmplt.c must be compiled with a proprietary
 **  compiler (e.g. the native DEC CC on OpenVMS), the NATIVE macro should
 **  be defined, and the resulting program executed:
 **
 **  $ CC/DEFINE=("TARGET=""OpenVMS""",NATIVE)
 **      /PREPROCESS_ONLY /COMMENTS=AS_IS s-oscons-tmplt
 **  $ CC/DEFINE=("TARGET=""OpenVMS""",NATIVE) s-oscons-tmplt
 **  $ LINK s-oscons-tmplt
 **  $ DEFINE/USER SYS$OUTPUT s-oscons-tmplt.s
 **  $ RUN s-oscons-tmplt
 **  $ RUN xoscons
 **/

#if defined (__linux__) && !defined (_XOPEN_SOURCE)
/** For Linux _XOPEN_SOURCE must be defined, otherwise IOV_MAX is not defined
 **/
#define _XOPEN_SOURCE 500

#elif defined (__mips) && defined (__sgi)
/** For IRIX 6, _XOPEN5 must be defined and _XOPEN_IOV_MAX must be used as
 ** IOV_MAX, otherwise IOV_MAX is not defined.  IRIX 5 has neither.
 **/
#ifdef _XOPEN_IOV_MAX
#define _XOPEN5
#define IOV_MAX _XOPEN_IOV_MAX
#endif
#endif

#include <stdlib.h>
#include <string.h>
#include <limits.h>
#include <fcntl.h>

#if defined (__alpha__) && defined (__osf__)
/** Tru64 is unable to do vector IO operations with default value of IOV_MAX,
 ** so its value is redefined to a small one which is known to work properly.
 **/
#undef IOV_MAX
#define IOV_MAX 16
#endif

#if defined (__VMS)
/** VMS is unable to do vector IO operations with default value of IOV_MAX,
 ** so its value is redefined to a small one which is known to work properly.
 **/
#undef IOV_MAX
#define IOV_MAX 16
#endif

#if ! (defined (__vxworks) || defined (__VMS) || defined (__MINGW32__) || \
       defined (__nucleus__))
# define HAVE_TERMIOS
#endif

#if defined (__vxworks)

/**
 ** For VxWorks, always include vxWorks.h (gsocket.h provides it only for
 ** the case of runtime libraries that support sockets).
 **/

# include <vxWorks.h>
#endif

#include "gsocket.h"

#ifdef DUMMY

# if defined (TARGET)
#   error TARGET may not be defined when generating the dummy version
# else
#   define TARGET "batch runtime compilation (dummy values)"
# endif

# if !(defined (HAVE_SOCKETS) && defined (HAVE_TERMIOS))
#   error Features missing on platform
# endif

# define NATIVE

#endif

#ifndef TARGET
# error Please define TARGET
#endif

#ifndef HAVE_SOCKETS
# include <errno.h>
#endif

#ifdef HAVE_TERMIOS
# include <termios.h>
#endif

#ifdef __APPLE__
# include <_types.h>
#endif

#ifdef NATIVE
#include <stdio.h>

#ifdef DUMMY
int counter = 0;
# define _VAL(x) counter++
#else
# define _VAL(x) x
#endif

#define CND(name,comment) \
  printf ("\n->CND:$%d:" #name ":$%d:" comment, __LINE__, ((int) _VAL (name)));

#define CNS(name,comment) \
  printf ("\n->CNS:$%d:" #name ":" name ":" comment, __LINE__);

#define C(sname,type,value,comment)\
  printf ("\n->C:$%d:" sname ":" #type ":" value ":" comment, __LINE__);

#define TXT(text) \
  printf ("\n->TXT:$%d:" text, __LINE__);

#else

#define CND(name, comment) \
  asm volatile("\n->CND:%0:" #name ":%1:" comment \
  : : "i" (__LINE__), "i" ((int) name));
/* Decimal constant in the range of type "int" */

#define CNS(name, comment) \
  asm volatile("\n->CNS:%0:" #name ":" name ":" comment \
  : : "i" (__LINE__));
/* General expression named number */

#define C(sname, type, value, comment) \
  asm volatile("\n->C:%0:" sname ":" #type ":" value ":" comment \
  : : "i" (__LINE__));
/* Typed constant */

#define TXT(text) \
  asm volatile("\n->TXT:%0:" text \
  : : "i" (__LINE__));
/* Freeform text */

#endif

#define CST(name,comment) C(#name,String,name,comment)

#define STR(x) STR1(x)
#define STR1(x) #x

#ifdef __MINGW32__
unsigned int _CRT_fmode = _O_BINARY;
#endif

int
main (void) {

/*
--  This package provides target dependent definitions of constant for use
--  by the GNAT runtime library. This package should not be directly with'd
--  by an application program.

--  This file is generated automatically, do not modify it by hand! Instead,
--  make changes to s-oscons-tmplt.c and rebuild the GNAT runtime library.
*/

/**
 ** Do not change the format of the line below without also updating the
 ** MaRTE Makefile.
 **/
TXT("--  This is the version for " TARGET)
TXT("")

#ifdef HAVE_SOCKETS
/**
 **  The type definitions for struct hostent components uses Interfaces.C
 **/

TXT("with Interfaces.C;")
#endif

/*
package System.OS_Constants is

   pragma Pure;
*/

/**
 **  General constants (all platforms)
 **/

/*

   -----------------------------
   -- Platform identification --
   -----------------------------

   type OS_Type is (Windows, VMS, Other_OS);
*/
#if defined (__MINGW32__)
# define TARGET_OS "Windows"
#elif defined (__VMS)
# define TARGET_OS "VMS"
#else
# define TARGET_OS "Other_OS"
#endif
C("Target_OS", OS_Type, TARGET_OS, "")
#define Target_Name TARGET
CST(Target_Name, "")
/*

   -------------------
   -- System limits --
   -------------------

*/

#ifndef IOV_MAX
# define IOV_MAX INT_MAX
#endif
CND(IOV_MAX, "Maximum writev iovcnt")

/*

   ---------------------
   -- File open modes --
   ---------------------

*/

#ifndef O_RDWR
# define O_RDWR -1
#endif
CND(O_RDWR, "Read/write")

#ifndef O_NOCTTY
# define O_NOCTTY -1
#endif
CND(O_NOCTTY, "Don't change ctrl tty")

#ifndef O_NDELAY
# define O_NDELAY -1
#endif
CND(O_NDELAY, "Nonblocking")

/*

   ----------------------
   -- Fcntl operations --
   ----------------------

*/

#ifndef F_GETFL
# define F_GETFL -1
#endif
CND(F_GETFL, "Get flags")

#ifndef F_SETFL
# define F_SETFL -1
#endif
CND(F_SETFL, "Set flags")

/*

   -----------------
   -- Fcntl flags --
   -----------------

*/

#ifndef FNDELAY
# define FNDELAY -1
#endif
CND(FNDELAY, "Nonblocking")

/*

   ----------------------
   -- Ioctl operations --
   ----------------------

*/

#ifndef FIONBIO
# define FIONBIO -1
#endif
CND(FIONBIO, "Set/clear non-blocking io")

#ifndef FIONREAD
# define FIONREAD -1
#endif
CND(FIONREAD, "How many bytes to read")

/*

   ------------------
   -- Errno values --
   ------------------

   --  The following constants are defined from <errno.h>

*/
#ifndef EAGAIN
# define EAGAIN -1
#endif
CND(EAGAIN, "Try again")

#ifndef ENOENT
# define ENOENT -1
#endif
CND(ENOENT, "File not found")

#ifndef ENOMEM
# define ENOMEM -1
#endif
CND(ENOMEM, "Out of memory")

#ifdef __MINGW32__
/*

   --  The following constants are defined from <winsock2.h> (WSA*)

*/

/**
 **  For sockets-related errno values on Windows, gsocket.h redefines
 **  Exxx as WSAExxx.
 **/

#endif

#ifndef EACCES
# define EACCES -1
#endif
CND(EACCES, "Permission denied")

#ifndef EADDRINUSE
# define EADDRINUSE -1
#endif
CND(EADDRINUSE, "Address already in use")

#ifndef EADDRNOTAVAIL
# define EADDRNOTAVAIL -1
#endif
CND(EADDRNOTAVAIL, "Cannot assign address")

#ifndef EAFNOSUPPORT
# define EAFNOSUPPORT -1
#endif
CND(EAFNOSUPPORT, "Addr family not supported")

#ifndef EALREADY
# define EALREADY -1
#endif
CND(EALREADY, "Operation in progress")

#ifndef EBADF
# define EBADF -1
#endif
CND(EBADF, "Bad file descriptor")

#ifndef ECONNABORTED
# define ECONNABORTED -1
#endif
CND(ECONNABORTED, "Connection aborted")

#ifndef ECONNREFUSED
# define ECONNREFUSED -1
#endif
CND(ECONNREFUSED, "Connection refused")

#ifndef ECONNRESET
# define ECONNRESET -1
#endif
CND(ECONNRESET, "Connection reset by peer")

#ifndef EDESTADDRREQ
# define EDESTADDRREQ -1
#endif
CND(EDESTADDRREQ, "Destination addr required")

#ifndef EFAULT
# define EFAULT -1
#endif
CND(EFAULT, "Bad address")

#ifndef EHOSTDOWN
# define EHOSTDOWN -1
#endif
CND(EHOSTDOWN, "Host is down")

#ifndef EHOSTUNREACH
# define EHOSTUNREACH -1
#endif
CND(EHOSTUNREACH, "No route to host")

#ifndef EINPROGRESS
# define EINPROGRESS -1
#endif
CND(EINPROGRESS, "Operation now in progress")

#ifndef EINTR
# define EINTR -1
#endif
CND(EINTR, "Interrupted system call")

#ifndef EINVAL
# define EINVAL -1
#endif
CND(EINVAL, "Invalid argument")

#ifndef EIO
# define EIO -1
#endif
CND(EIO, "Input output error")

#ifndef EISCONN
# define EISCONN -1
#endif
CND(EISCONN, "Socket already connected")

#ifndef ELOOP
# define ELOOP -1
#endif
CND(ELOOP, "Too many symbolic links")

#ifndef EMFILE
# define EMFILE -1
#endif
CND(EMFILE, "Too many open files")

#ifndef EMSGSIZE
# define EMSGSIZE -1
#endif
CND(EMSGSIZE, "Message too long")

#ifndef ENAMETOOLONG
# define ENAMETOOLONG -1
#endif
CND(ENAMETOOLONG, "Name too long")

#ifndef ENETDOWN
# define ENETDOWN -1
#endif
CND(ENETDOWN, "Network is down")

#ifndef ENETRESET
# define ENETRESET -1
#endif
CND(ENETRESET, "Disconn. on network reset")

#ifndef ENETUNREACH
# define ENETUNREACH -1
#endif
CND(ENETUNREACH, "Network is unreachable")

#ifndef ENOBUFS
# define ENOBUFS -1
#endif
CND(ENOBUFS, "No buffer space available")

#ifndef ENOPROTOOPT
# define ENOPROTOOPT -1
#endif
CND(ENOPROTOOPT, "Protocol not available")

#ifndef ENOTCONN
# define ENOTCONN -1
#endif
CND(ENOTCONN, "Socket not connected")

#ifndef ENOTSOCK
# define ENOTSOCK -1
#endif
CND(ENOTSOCK, "Operation on non socket")

#ifndef EOPNOTSUPP
# define EOPNOTSUPP -1
#endif
CND(EOPNOTSUPP, "Operation not supported")

#ifndef EPIPE
# define EPIPE -1
#endif
CND(EPIPE, "Broken pipe")

#ifndef EPFNOSUPPORT
# define EPFNOSUPPORT -1
#endif
CND(EPFNOSUPPORT, "Unknown protocol family")

#ifndef EPROTONOSUPPORT
# define EPROTONOSUPPORT -1
#endif
CND(EPROTONOSUPPORT, "Unknown protocol")

#ifndef EPROTOTYPE
# define EPROTOTYPE -1
#endif
CND(EPROTOTYPE, "Unknown protocol type")

#ifndef ERANGE
# define ERANGE -1
#endif
CND(ERANGE, "Result too large")

#ifndef ESHUTDOWN
# define ESHUTDOWN -1
#endif
CND(ESHUTDOWN, "Cannot send once shutdown")

#ifndef ESOCKTNOSUPPORT
# define ESOCKTNOSUPPORT -1
#endif
CND(ESOCKTNOSUPPORT, "Socket type not supported")

#ifndef ETIMEDOUT
# define ETIMEDOUT -1
#endif
CND(ETIMEDOUT, "Connection timed out")

#ifndef ETOOMANYREFS
# define ETOOMANYREFS -1
#endif
CND(ETOOMANYREFS, "Too many references")

#ifndef EWOULDBLOCK
# define EWOULDBLOCK -1
#endif
CND(EWOULDBLOCK, "Operation would block")

/**
 **  Terminal I/O constants
 **/

#ifdef HAVE_TERMIOS

/*

   ----------------------
   -- Terminal control --
   ----------------------

*/

#ifndef TCSANOW
# define TCSANOW -1
#endif
CND(TCSANOW, "Immediate")

#ifndef TCIFLUSH
# define TCIFLUSH -1
#endif
CND(TCIFLUSH, "Flush input")

#ifndef CLOCAL
# define CLOCAL -1
#endif
CND(CLOCAL, "Local")

#ifndef CRTSCTS
# define CRTSCTS -1
#endif
CND(CRTSCTS, "Hardware flow control")

#ifndef CREAD
# define CREAD -1
#endif
CND(CREAD, "Read")

#ifndef CS5
# define CS5 -1
#endif
CND(CS5, "5 data bits")

#ifndef CS6
# define CS6 -1
#endif
CND(CS6, "6 data bits")

#ifndef CS7
# define CS7 -1
#endif
CND(CS7, "7 data bits")

#ifndef CS8
# define CS8 -1
#endif
CND(CS8, "8 data bits")

#ifndef CSTOPB
# define CSTOPB -1
#endif
CND(CSTOPB, "2 stop bits")

#ifndef PARENB
# define PARENB -1
#endif
CND(PARENB, "Parity enable")

#ifndef PARODD
# define PARODD -1
#endif
CND(PARODD, "Parity odd")

#ifndef B0
# define B0 -1
#endif
CND(B0, "0 bps")

#ifndef B50
# define B50 -1
#endif
CND(B50, "50 bps")

#ifndef B75
# define B75 -1
#endif
CND(B75, "75 bps")

#ifndef B110
# define B110 -1
#endif
CND(B110, "110 bps")

#ifndef B134
# define B134 -1
#endif
CND(B134, "134 bps")

#ifndef B150
# define B150 -1
#endif
CND(B150, "150 bps")

#ifndef B200
# define B200 -1
#endif
CND(B200, "200 bps")

#ifndef B300
# define B300 -1
#endif
CND(B300, "300 bps")

#ifndef B600
# define B600 -1
#endif
CND(B600, "600 bps")

#ifndef B1200
# define B1200 -1
#endif
CND(B1200, "1200 bps")

#ifndef B1800
# define B1800 -1
#endif
CND(B1800, "1800 bps")

#ifndef B2400
# define B2400 -1
#endif
CND(B2400, "2400 bps")

#ifndef B4800
# define B4800 -1
#endif
CND(B4800, "4800 bps")

#ifndef B9600
# define B9600 -1
#endif
CND(B9600, "9600 bps")

#ifndef B19200
# define B19200 -1
#endif
CND(B19200, "19200 bps")

#ifndef B38400
# define B38400 -1
#endif
CND(B38400, "38400 bps")

#ifndef B57600
# define B57600 -1
#endif
CND(B57600, "57600 bps")

#ifndef B115200
# define B115200 -1
#endif
CND(B115200, "115200 bps")

#ifndef B230400
# define B230400 -1
#endif
CND(B230400, "230400 bps")

#ifndef B460800
# define B460800 -1
#endif
CND(B460800, "460800 bps")

#ifndef B500000
# define B500000 -1
#endif
CND(B500000, "500000 bps")

#ifndef B576000
# define B576000 -1
#endif
CND(B576000, "576000 bps")

#ifndef B921600
# define B921600 -1
#endif
CND(B921600, "921600 bps")

#ifndef B1000000
# define B1000000 -1
#endif
CND(B1000000, "1000000 bps")

#ifndef B1152000
# define B1152000 -1
#endif
CND(B1152000, "1152000 bps")

#ifndef B1500000
# define B1500000 -1
#endif
CND(B1500000, "1500000 bps")

#ifndef B2000000
# define B2000000 -1
#endif
CND(B2000000, "2000000 bps")

#ifndef B2500000
# define B2500000 -1
#endif
CND(B2500000, "2500000 bps")

#ifndef B3000000
# define B3000000 -1
#endif
CND(B3000000, "3000000 bps")

#ifndef B3500000
# define B3500000 -1
#endif
CND(B3500000, "3500000 bps")

#ifndef B4000000
# define B4000000 -1
#endif
CND(B4000000, "4000000 bps")

/*

   ---------------------------------
   -- Terminal control characters --
   ---------------------------------

*/

#ifndef VINTR
# define VINTR -1
#endif
CND(VINTR, "Interrupt")

#ifndef VQUIT
# define VQUIT -1
#endif
CND(VQUIT, "Quit")

#ifndef VERASE
# define VERASE -1
#endif
CND(VERASE, "Erase")

#ifndef VKILL
# define VKILL -1
#endif
CND(VKILL, "Kill")

#ifndef VEOF
# define VEOF -1
#endif
CND(VEOF, "EOF")

#ifndef VTIME
# define VTIME -1
#endif
CND(VTIME, "Read timeout")

#ifndef VMIN
# define VMIN -1
#endif
CND(VMIN, "Read min chars")

#ifndef VSWTC
# define VSWTC -1
#endif
CND(VSWTC, "Switch")

#ifndef VSTART
# define VSTART -1
#endif
CND(VSTART, "Flow control start")

#ifndef VSTOP
# define VSTOP -1
#endif
CND(VSTOP, "Flow control stop")

#ifndef VSUSP
# define VSUSP -1
#endif
CND(VSUSP, "Suspend")

#ifndef VEOL
# define VEOL -1
#endif
CND(VEOL, "EOL")

#ifndef VREPRINT
# define VREPRINT -1
#endif
CND(VREPRINT, "Reprint unread")

#ifndef VDISCARD
# define VDISCARD -1
#endif
CND(VDISCARD, "Discard pending")

#ifndef VWERASE
# define VWERASE -1
#endif
CND(VWERASE, "Word erase")

#ifndef VLNEXT
# define VLNEXT -1
#endif
CND(VLNEXT, "Literal next")

#ifndef VEOL2
# define VEOL2 -1
#endif
CND(VEOL2, "Alternative EOL")

#endif /* HAVE_TERMIOS */

/**
 **  Sockets constants
 **/

#ifdef HAVE_SOCKETS

/*

   --------------
   -- Families --
   --------------

*/

#ifndef AF_INET
# define AF_INET -1
#endif
CND(AF_INET, "IPv4 address family")

/**
 ** RTEMS lies and defines AF_INET6 even though there is no IPV6 support.
 ** Its TCP/IP stack is in transition.  It has newer .h files but no IPV6 yet.
 **/
#if defined(__rtems__)
# undef AF_INET6
#endif

/**
 ** Tru64 UNIX V4.0F defines AF_INET6 without IPv6 support, specifically
 ** without struct sockaddr_in6.  We use _SS_MAXSIZE (used for the definition
 ** of struct sockaddr_storage on Tru64 UNIX V5.1) to detect this.
 **/
#if defined(__osf__) && !defined(_SS_MAXSIZE)
# undef AF_INET6
#endif

#ifndef AF_INET6
# define AF_INET6 -1
#else
# define HAVE_AF_INET6 1
#endif
CND(AF_INET6, "IPv6 address family")

/*

   ------------------
   -- Socket modes --
   ------------------

*/

#ifndef SOCK_STREAM
# define SOCK_STREAM -1
#endif
CND(SOCK_STREAM, "Stream socket")

#ifndef SOCK_DGRAM
# define SOCK_DGRAM -1
#endif
CND(SOCK_DGRAM, "Datagram socket")

/*

   -----------------
   -- Host errors --
   -----------------

*/

#ifndef HOST_NOT_FOUND
# define HOST_NOT_FOUND -1
#endif
CND(HOST_NOT_FOUND, "Unknown host")

#ifndef TRY_AGAIN
# define TRY_AGAIN -1
#endif
CND(TRY_AGAIN, "Host name lookup failure")

#ifndef NO_DATA
# define NO_DATA -1
#endif
CND(NO_DATA, "No data record for name")

#ifndef NO_RECOVERY
# define NO_RECOVERY -1
#endif
CND(NO_RECOVERY, "Non recoverable errors")

/*

   --------------------
   -- Shutdown modes --
   --------------------

*/

#ifndef SHUT_RD
# define SHUT_RD -1
#endif
CND(SHUT_RD, "No more recv")

#ifndef SHUT_WR
# define SHUT_WR -1
#endif
CND(SHUT_WR, "No more send")

#ifndef SHUT_RDWR
# define SHUT_RDWR -1
#endif
CND(SHUT_RDWR, "No more recv/send")

/*

   ---------------------
   -- Protocol levels --
   ---------------------

*/

#ifndef SOL_SOCKET
# define SOL_SOCKET -1
#endif
CND(SOL_SOCKET, "Options for socket level")

#ifndef IPPROTO_IP
# define IPPROTO_IP -1
#endif
CND(IPPROTO_IP, "Dummy protocol for IP")

#ifndef IPPROTO_UDP
# define IPPROTO_UDP -1
#endif
CND(IPPROTO_UDP, "UDP")

#ifndef IPPROTO_TCP
# define IPPROTO_TCP -1
#endif
CND(IPPROTO_TCP, "TCP")

/*

   -------------------
   -- Request flags --
   -------------------

*/

#ifndef MSG_OOB
# define MSG_OOB -1
#endif
CND(MSG_OOB, "Process out-of-band data")

#ifndef MSG_PEEK
# define MSG_PEEK -1
#endif
CND(MSG_PEEK, "Peek at incoming data")

#ifndef MSG_EOR
# define MSG_EOR -1
#endif
CND(MSG_EOR, "Send end of record")

#ifndef MSG_WAITALL
# define MSG_WAITALL -1
#endif
CND(MSG_WAITALL, "Wait for full reception")

#ifndef MSG_NOSIGNAL
# define MSG_NOSIGNAL -1
#endif
CND(MSG_NOSIGNAL, "No SIGPIPE on send")

#ifdef __linux__
# define MSG_Forced_Flags "MSG_NOSIGNAL"
#else
# define MSG_Forced_Flags "0"
#endif
CNS(MSG_Forced_Flags, "")
/*
   --  Flags set on all send(2) calls
*/

/*

   --------------------
   -- Socket options --
   --------------------

*/

#ifndef TCP_NODELAY
# define TCP_NODELAY -1
#endif
CND(TCP_NODELAY, "Do not coalesce packets")

#ifndef SO_REUSEADDR
# define SO_REUSEADDR -1
#endif
CND(SO_REUSEADDR, "Bind reuse local address")

#ifndef SO_REUSEPORT
# define SO_REUSEPORT -1
#endif
CND(SO_REUSEPORT, "Bind reuse port number")

#ifndef SO_KEEPALIVE
# define SO_KEEPALIVE -1
#endif
CND(SO_KEEPALIVE, "Enable keep-alive msgs")

#ifndef SO_LINGER
# define SO_LINGER -1
#endif
CND(SO_LINGER, "Defer close to flush data")

#ifndef SO_BROADCAST
# define SO_BROADCAST -1
#endif
CND(SO_BROADCAST, "Can send broadcast msgs")

#ifndef SO_SNDBUF
# define SO_SNDBUF -1
#endif
CND(SO_SNDBUF, "Set/get send buffer size")

#ifndef SO_RCVBUF
# define SO_RCVBUF -1
#endif
CND(SO_RCVBUF, "Set/get recv buffer size")

#ifndef SO_SNDTIMEO
# define SO_SNDTIMEO -1
#endif
CND(SO_SNDTIMEO, "Emission timeout")

#ifndef SO_RCVTIMEO
# define SO_RCVTIMEO -1
#endif
CND(SO_RCVTIMEO, "Reception timeout")

#ifndef SO_ERROR
# define SO_ERROR -1
#endif
CND(SO_ERROR, "Get/clear error status")

#ifndef IP_MULTICAST_IF
# define IP_MULTICAST_IF -1
#endif
CND(IP_MULTICAST_IF, "Set/get mcast interface")

#ifndef IP_MULTICAST_TTL
# define IP_MULTICAST_TTL -1
#endif
CND(IP_MULTICAST_TTL, "Set/get multicast TTL")

#ifndef IP_MULTICAST_LOOP
# define IP_MULTICAST_LOOP -1
#endif
CND(IP_MULTICAST_LOOP, "Set/get mcast loopback")

#ifndef IP_ADD_MEMBERSHIP
# define IP_ADD_MEMBERSHIP -1
#endif
CND(IP_ADD_MEMBERSHIP, "Join a multicast group")

#ifndef IP_DROP_MEMBERSHIP
# define IP_DROP_MEMBERSHIP -1
#endif
CND(IP_DROP_MEMBERSHIP, "Leave a multicast group")

#ifndef IP_PKTINFO
# define IP_PKTINFO -1
#endif
CND(IP_PKTINFO, "Get datagram info")

/*

   ----------------------
   -- Type definitions --
   ----------------------

*/

{
  struct timeval tv;
/*
   --  Sizes (in bytes) of the components of struct timeval
*/
#define SIZEOF_tv_sec (sizeof tv.tv_sec)
CND(SIZEOF_tv_sec, "tv_sec")
#define SIZEOF_tv_usec (sizeof tv.tv_usec)
CND(SIZEOF_tv_usec, "tv_usec")
}
/*

   --  Sizes of various data types
*/

#define SIZEOF_sockaddr_in (sizeof (struct sockaddr_in))
CND(SIZEOF_sockaddr_in, "struct sockaddr_in")
#ifdef HAVE_AF_INET6
# define SIZEOF_sockaddr_in6 (sizeof (struct sockaddr_in6))
#else
# define SIZEOF_sockaddr_in6 0
#endif
CND(SIZEOF_sockaddr_in6, "struct sockaddr_in6")

#define SIZEOF_fd_set (sizeof (fd_set))
CND(SIZEOF_fd_set, "fd_set");

<<<<<<< HEAD
=======
#define SIZEOF_struct_hostent (sizeof (struct hostent))
CND(SIZEOF_struct_hostent, "struct hostent");

>>>>>>> b56a5220
#define SIZEOF_struct_servent (sizeof (struct servent))
CND(SIZEOF_struct_servent, "struct servent");
/*

   --  Fields of struct msghdr
*/

#if defined (__sun__) || defined (__hpux__)
# define msg_iovlen_t "int"
#else
# define msg_iovlen_t "size_t"
#endif

TXT("   subtype Msg_Iovlen_T is Interfaces.C." msg_iovlen_t ";")

/*

   --  Fields of struct msghdr
*/

#if defined (__sun__) || defined (__hpux__)
# define msg_iovlen_t "int"
#else
# define msg_iovlen_t "size_t"
#endif

TXT("   subtype Msg_Iovlen_T is Interfaces.C." msg_iovlen_t ";")

/*

   ----------------------------------------
   -- Properties of supported interfaces --
   ----------------------------------------

*/

CND(Need_Netdb_Buffer, "Need buffer for Netdb ops")
CND(Need_Netdb_Lock,   "Need lock for Netdb ops")
CND(Has_Sockaddr_Len,  "Sockaddr has sa_len field")

/**
 ** Do not change the format of the line below without also updating the
 ** MaRTE Makefile.
 **/
C("Thread_Blocking_IO", Boolean, "True", "")
/*
   --  Set False for contexts where socket i/o are process blocking

*/

#ifdef HAVE_INET_PTON
# define Inet_Pton_Linkname "inet_pton"
#else
# define Inet_Pton_Linkname "__gnat_inet_pton"
#endif
CST(Inet_Pton_Linkname, "")

#endif /* HAVE_SOCKETS */

/**
 **  System-specific constants follow
 **  Each section should be activated if compiling for the corresponding
 **  platform *or* generating the dummy version for runtime test compilation.
 **/

#if defined (__vxworks) || defined (DUMMY)

/*

   --------------------------------
   -- VxWorks-specific constants --
   --------------------------------

   --  These constants may be used only within the VxWorks version of
   --  GNAT.Sockets.Thin.
*/

CND(OK,    "VxWorks generic success")
CND(ERROR, "VxWorks generic error")

#endif

#if defined (__MINGW32__) || defined (DUMMY)
/*

   ------------------------------
   -- MinGW-specific constants --
   ------------------------------

   --  These constants may be used only within the MinGW version of
   --  GNAT.Sockets.Thin.
*/

CND(WSASYSNOTREADY,     "System not ready")
CND(WSAVERNOTSUPPORTED, "Version not supported")
CND(WSANOTINITIALISED,  "Winsock not initialized")
CND(WSAEDISCON,         "Disconnected")

#endif

#ifdef NATIVE
   putchar ('\n');
#endif

#if defined (__APPLE__) || defined (DUMMY)
/*

   -------------------------------
   -- Darwin-specific constants --
   -------------------------------

   --  These constants may be used only within the Darwin version of the GNAT
   --  runtime library.
*/

#define PTHREAD_SIZE __PTHREAD_SIZE__
CND(PTHREAD_SIZE, "Pad in pthread_t")

#define PTHREAD_ATTR_SIZE __PTHREAD_ATTR_SIZE__
CND(PTHREAD_ATTR_SIZE, "Pad in pthread_attr_t")

#define PTHREAD_MUTEXATTR_SIZE __PTHREAD_MUTEXATTR_SIZE__
CND(PTHREAD_MUTEXATTR_SIZE, "Pad in pthread_mutexattr_t")

#define PTHREAD_MUTEX_SIZE __PTHREAD_MUTEX_SIZE__
CND(PTHREAD_MUTEX_SIZE, "Pad in pthread_mutex_t")

#define PTHREAD_CONDATTR_SIZE __PTHREAD_CONDATTR_SIZE__
CND(PTHREAD_CONDATTR_SIZE, "Pad in pthread_condattr_t")

#define PTHREAD_COND_SIZE __PTHREAD_COND_SIZE__
CND(PTHREAD_COND_SIZE, "Pad in pthread_cond_t")

#define PTHREAD_RWLOCKATTR_SIZE __PTHREAD_RWLOCKATTR_SIZE__
CND(PTHREAD_RWLOCKATTR_SIZE, "Pad in pthread_rwlockattr_t")

#define PTHREAD_RWLOCK_SIZE __PTHREAD_RWLOCK_SIZE__
CND(PTHREAD_RWLOCK_SIZE, "Pad in pthread_rwlock_t")

#define PTHREAD_ONCE_SIZE __PTHREAD_ONCE_SIZE__
CND(PTHREAD_ONCE_SIZE, "Pad in pthread_once_t")

#endif

/*

end System.OS_Constants;
*/
}<|MERGE_RESOLUTION|>--- conflicted
+++ resolved
@@ -1231,12 +1231,9 @@
 #define SIZEOF_fd_set (sizeof (fd_set))
 CND(SIZEOF_fd_set, "fd_set");
 
-<<<<<<< HEAD
-=======
 #define SIZEOF_struct_hostent (sizeof (struct hostent))
 CND(SIZEOF_struct_hostent, "struct hostent");
 
->>>>>>> b56a5220
 #define SIZEOF_struct_servent (sizeof (struct servent))
 CND(SIZEOF_struct_servent, "struct servent");
 /*
@@ -1254,19 +1251,6 @@
 
 /*
 
-   --  Fields of struct msghdr
-*/
-
-#if defined (__sun__) || defined (__hpux__)
-# define msg_iovlen_t "int"
-#else
-# define msg_iovlen_t "size_t"
-#endif
-
-TXT("   subtype Msg_Iovlen_T is Interfaces.C." msg_iovlen_t ";")
-
-/*
-
    ----------------------------------------
    -- Properties of supported interfaces --
    ----------------------------------------
