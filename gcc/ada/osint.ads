------------------------------------------------------------------------------
--                                                                          --
--                         GNAT COMPILER COMPONENTS                         --
--                                                                          --
--                                O S I N T                                 --
--                                                                          --
--                                 S p e c                                  --
--                                                                          --
--          Copyright (C) 1992-2010, Free Software Foundation, Inc.         --
--                                                                          --
-- GNAT is free software;  you can  redistribute it  and/or modify it under --
-- terms of the  GNU General Public License as published  by the Free Soft- --
-- ware  Foundation;  either version 3,  or (at your option) any later ver- --
-- sion.  GNAT is distributed in the hope that it will be useful, but WITH- --
-- OUT ANY WARRANTY;  without even the  implied warranty of MERCHANTABILITY --
-- or FITNESS FOR A PARTICULAR PURPOSE.  See the GNU General Public License --
-- for  more details.  You should have  received  a copy of the GNU General --
-- Public License  distributed with GNAT; see file COPYING3.  If not, go to --
-- http://www.gnu.org/licenses for a complete copy of the license.          --
--                                                                          --
-- GNAT was originally developed  by the GNAT team at  New York University. --
-- Extensive contributions were provided by Ada Core Technologies Inc.      --
--                                                                          --
------------------------------------------------------------------------------

--  This package contains the low level, operating system routines used in the
--  compiler and binder for command line processing and file input output.

with Namet; use Namet;
with Types; use Types;

<<<<<<< HEAD
with System.Storage_Elements;
with System.OS_Lib; use System.OS_Lib;
with System;        use System;
=======
with System;                  use System;

pragma Warnings (Off);
--  This package is used also by gnatcoll
with System.OS_Lib;           use System.OS_Lib;
pragma Warnings (On);

with System.Storage_Elements;
>>>>>>> 779871ac

pragma Elaborate_All (System.OS_Lib);
--  For the call to function Get_Target_Object_Suffix in the private part

package Osint is

   Multi_Unit_Index_Character : Character := '~';
   --  The character before the index of the unit in a multi-unit source in ALI
   --  and object file names. Changed to '$' on VMS.

   Ada_Include_Path          : constant String := "ADA_INCLUDE_PATH";
   Ada_Objects_Path          : constant String := "ADA_OBJECTS_PATH";
   Project_Include_Path_File : constant String := "ADA_PRJ_INCLUDE_FILE";
   Project_Objects_Path_File : constant String := "ADA_PRJ_OBJECTS_FILE";

   procedure Initialize;
   --  Initialize internal tables

   function Normalize_Directory_Name (Directory : String) return String_Ptr;
   --  Verify and normalize a directory name. If directory name is invalid,
   --  this will return an empty string. Otherwise it will insure a trailing
   --  slash and make other normalizations.

   type File_Type is (Source, Library, Config, Definition, Preprocessing_Data);

   function Find_File
     (N : File_Name_Type;
      T : File_Type) return File_Name_Type;
   --  Finds a source, library or config file depending on the value of T
   --  following the directory search order rules unless N is the name of the
   --  file just read with Next_Main_File and already contains directory
   --  information, in which case just look in the Primary_Directory. Returns
   --  File_Name_Type of the full file name if found, No_File if file not
   --  found. Note that for the special case of gnat.adc, only the compilation
   --  environment directory is searched, i.e. the directory where the ali and
   --  object files are written. Another special case is Debug_Generated_Code
   --  set and the file name ends on ".dg", in which case we look for the
   --  generated file only in the current directory, since that is where it is
   --  always built.

   function Get_File_Names_Case_Sensitive return Int;
   pragma Import (C, Get_File_Names_Case_Sensitive,
                  "__gnat_get_file_names_case_sensitive");
   File_Names_Case_Sensitive : constant Boolean :=
                                 Get_File_Names_Case_Sensitive /= 0;
   --  Set to indicate whether the operating system convention is for file
   --  names to be case sensitive (e.g., in Unix, set True), or non case
   --  sensitive (e.g., in Windows, set False).

   procedure Canonical_Case_File_Name (S : in out String);
   --  Given a file name, converts it to canonical case form. For systems
   --  where file names are case sensitive, this procedure has no effect.
   --  If file names are not case sensitive (i.e. for example if you have
   --  the file "xyz.adb", you can refer to it as XYZ.adb or XyZ.AdB), then
   --  this call converts the given string to canonical all lower case form,
   --  so that two file names compare equal if they refer to the same file.

   function Get_Env_Vars_Case_Sensitive return Int;
   pragma Import (C, Get_Env_Vars_Case_Sensitive,
                  "__gnat_get_env_vars_case_sensitive");
   Env_Vars_Case_Sensitive : constant Boolean :=
                                 Get_Env_Vars_Case_Sensitive /= 0;
   --  Set to indicate whether the operating system convention is for
   --  environment variable names to be case sensitive (e.g., in Unix, set
   --  True), or non case sensitive (e.g., in Windows, set False).

   procedure Canonical_Case_Env_Var_Name (S : in out String);
   --  Given an environment variable name, converts it to canonical case form.
   --  For systems where environment variable names are case sensitive, this
   --  procedure has no effect. If environment variable names are not case
   --  sensitive, then this call converts the given string to canonical all
   --  lower case form, so that two environment variable names compare equal if
   --  they refer to the same environment variable.

   function Number_Of_Files return Int;
   --  Gives the total number of filenames found on the command line

   No_Index : constant := -1;
   --  Value used in Add_File to indicate no index is specified for main

   procedure Add_File (File_Name : String; Index : Int := No_Index);
   --  Called by the subprogram processing the command line for each file name
   --  found. The index, when not defaulted to No_Index is the index of the
   --  subprogram in its source, zero indicating that the source is not
   --  multi-unit.

   procedure Find_Program_Name;
   --  Put simple name of current program being run (excluding the directory
   --  path) in Name_Buffer, with the length in Name_Len.

   function Program_Name (Nam : String; Prog : String) return String_Access;
   --  In the native compilation case, Create a string containing Nam. In the
   --  cross compilation case, looks at the prefix of the current program being
   --  run and prepend it to Nam. For instance if the program being run is
   --  <target>-gnatmake and Nam is "gcc", the returned value will be a pointer
   --  to "<target>-gcc". In the specific case where AAMP_On_Target is set, the
   --  name "gcc" is mapped to "gnaamp", and names of the form "gnat*" are
   --  mapped to "gnaamp*". This function clobbers Name_Buffer and Name_Len.
   --  Also look at any suffix, e.g. gnatmake-4.1 -> "gcc-4.1". Prog is the
   --  default name of the current program being executed, e.g. "gnatmake",
   --  "gnatlink".

   procedure Write_Program_Name;
   --  Writes name of program as invoked to the current output (normally
   --  standard output).

   procedure Fail (S : String);
   pragma No_Return (Fail);
   --  Outputs error message S preceded by the name of the executing program
   --  and exits with E_Fatal. The output goes to standard error, except if
   --  special output is in effect (see Output).

   function Is_Directory_Separator (C : Character) return Boolean;
   --  Returns True if C is a directory separator

   function Get_Directory (Name : File_Name_Type) return File_Name_Type;
   --  Get the prefix directory name (if any) from Name. The last separator
   --  is preserved. Return the normalized current directory if there is no
   --  directory part in the name.

   function Is_Readonly_Library (File : File_Name_Type) return Boolean;
   --  Check if this library file is a read-only file

   function Strip_Directory (Name : File_Name_Type) return File_Name_Type;
   --  Strips the prefix directory name (if any) from Name. Returns the
   --  stripped name. Name cannot end with a directory separator.

   function Strip_Suffix (Name : File_Name_Type) return File_Name_Type;
   --  Strips the suffix (the last '.' and whatever comes after it) from Name.
   --  Returns the stripped name.

   function Executable_Name
     (Name              : File_Name_Type;
      Only_If_No_Suffix : Boolean := False) return File_Name_Type;
   --  Given a file name it adds the appropriate suffix at the end so that
   --  it becomes the name of the executable on the system at end. For
   --  instance under DOS it adds the ".exe" suffix, whereas under UNIX no
   --  suffix is added.

   function Executable_Name
     (Name              : String;
      Only_If_No_Suffix : Boolean := False) return String;
   --  Same as above, with String parameters

   function File_Stamp (Name : File_Name_Type) return Time_Stamp_Type;
   --  Returns the time stamp of file Name. Name should include relative path
   --  information in order to locate it. If the source file cannot be opened,
   --  or Name = No_File, and all blank time stamp is returned (this is not an
   --  error situation).

   function File_Stamp (Name : Path_Name_Type) return Time_Stamp_Type;
   --  Same as above for a path name

   type String_Access_List is array (Positive range <>) of String_Access;
   --  Dereferenced type used to return a list of file specs in
   --  To_Canonical_File_List.

   type String_Access_List_Access is access all String_Access_List;
   --  Type used to return a String_Access_List without dragging in secondary
   --  stack.

   function To_Canonical_File_List
     (Wildcard_Host_File : String;
      Only_Dirs          : Boolean) return String_Access_List_Access;
   --  Expand a wildcard host syntax file or directory specification (e.g. on
   --  a VMS host, any file or directory spec that contains: "*", or "%", or
   --  "...") and return a list of valid Unix syntax file or directory specs.
   --  If Only_Dirs is True, then only return directories.

   function To_Canonical_Dir_Spec
     (Host_Dir     : String;
      Prefix_Style : Boolean) return String_Access;
   --  Convert a host syntax directory specification (e.g. on a VMS host:
   --  "SYS$DEVICE:[DIR]") to canonical (Unix) syntax (e.g. "/sys$device/dir").
   --  If Prefix_Style then make it a valid file specification prefix. A file
   --  specification prefix is a directory specification that can be appended
   --  with a simple file specification to yield a valid absolute or relative
   --  path to a file. On a conversion to Unix syntax this simply means the
   --  spec has a trailing slash ("/").

   function To_Canonical_File_Spec
     (Host_File : String) return String_Access;
   --  Convert a host syntax file specification (e.g. on a VMS host:
   --  "SYS$DEVICE:[DIR]FILE.EXT;69 to canonical (Unix) syntax (e.g.
   --  "/sys$device/dir/file.ext.69").

   function To_Canonical_Path_Spec
     (Host_Path : String) return String_Access;
   --  Convert a host syntax Path specification (e.g. on a VMS host:
   --  "SYS$DEVICE:[BAR],DISK$USER:[FOO] to canonical (Unix) syntax (e.g.
   --  "/sys$device/foo:disk$user/foo").

   function To_Host_Dir_Spec
     (Canonical_Dir : String;
      Prefix_Style  : Boolean) return String_Access;
   --  Convert a canonical syntax directory specification to host syntax. The
   --  Prefix_Style flag is currently ignored but should be set to False.
   --  Note that the caller must free result.

   function To_Host_File_Spec
     (Canonical_File : String) return String_Access;
   --  Convert a canonical syntax file specification to host syntax

   function Relocate_Path
     (Prefix : String;
      Path   : String) return String_Ptr;
   --  Given an absolute path and a prefix, if Path starts with Prefix,
   --  replace the Prefix substring with the root installation directory.
   --  By default, try to compute the root installation directory by looking
   --  at the executable name as it was typed on the command line and, if
   --  needed, use the PATH environment variable. If the above computation
   --  fails, return Path. This function assumes Prefix'First = Path'First.

   function Shared_Lib (Name : String) return String;
   --  Returns the runtime shared library in the form -l<name>-<version> where
   --  version is the GNAT runtime library option for the platform. For example
   --  this routine called with Name set to "gnat" will return "-lgnat-5.02"
   --  on UNIX and Windows and -lgnat_5_02 on VMS.

   ---------------------
   -- File attributes --
   ---------------------
<<<<<<< HEAD
=======

>>>>>>> 779871ac
   --  The following subprograms offer services similar to those found in
   --  System.OS_Lib, but with the ability to extra multiple information from
   --  a single system call, depending on the system. This can result in fewer
   --  system calls when reused.
<<<<<<< HEAD
=======

>>>>>>> 779871ac
   --  In all these subprograms, the requested value is either read from the
   --  File_Attributes parameter (resulting in no system call), or computed
   --  from the disk and then cached in the File_Attributes parameter (possibly
   --  along with other values).

   type File_Attributes is private;
   Unknown_Attributes : constant File_Attributes;
   --  A cache for various attributes for a file (length, accessibility,...)
   --  This must be initialized to Unknown_Attributes prior to the first call.

   function Is_Directory
<<<<<<< HEAD
     (Name : C_File_Name; Attr : access File_Attributes) return Boolean;
   function Is_Regular_File
     (Name : C_File_Name; Attr : access File_Attributes) return Boolean;
   function Is_Symbolic_Link
     (Name : C_File_Name; Attr : access File_Attributes) return Boolean;
   --  Return the type of the file,

   function File_Length
     (Name : C_File_Name; Attr : access File_Attributes) return Long_Integer;
   --  Return the length (number of bytes) of the file

   function File_Time_Stamp
     (Name : C_File_Name; Attr : access File_Attributes) return OS_Time;
   --  Return the time stamp of the file

   function Is_Readable_File
     (Name : C_File_Name; Attr : access File_Attributes) return Boolean;
   function Is_Executable_File
     (Name : C_File_Name; Attr : access File_Attributes) return Boolean;
   function Is_Writable_File
     (Name : C_File_Name; Attr : access File_Attributes) return Boolean;
=======
     (Name : C_File_Name;
      Attr : access File_Attributes) return Boolean;
   function Is_Regular_File
     (Name : C_File_Name;
      Attr : access File_Attributes) return Boolean;
   function Is_Symbolic_Link
     (Name : C_File_Name;
      Attr : access File_Attributes) return Boolean;
   --  Return the type of the file,

   function File_Length
     (Name : C_File_Name;
      Attr : access File_Attributes) return Long_Integer;
   --  Return the length (number of bytes) of the file

   function File_Time_Stamp
     (Name : C_File_Name;
      Attr : access File_Attributes) return OS_Time;
   function File_Time_Stamp
     (Name : Path_Name_Type;
      Attr : access File_Attributes) return Time_Stamp_Type;
   --  Return the time stamp of the file

   function Is_Readable_File
     (Name : C_File_Name;
      Attr : access File_Attributes) return Boolean;
   function Is_Executable_File
     (Name : C_File_Name;
      Attr : access File_Attributes) return Boolean;
   function Is_Writable_File
     (Name : C_File_Name;
      Attr : access File_Attributes) return Boolean;
>>>>>>> 779871ac
   --  Return the access rights for the file

   -------------------------
   -- Search Dir Routines --
   -------------------------

   function Include_Dir_Default_Prefix return String;
   --  Return the directory of the run-time library sources, as modified
   --  by update_path.

   function Object_Dir_Default_Prefix return String;
   --  Return the directory of the run-time library ALI and object files, as
   --  modified by update_path.

   procedure Add_Default_Search_Dirs;
   --  This routine adds the default search dirs indicated by the environment
   --  variables and sdefault package.

   procedure Add_Lib_Search_Dir (Dir : String);
   --  Add Dir at the end of the library file search path

   procedure Add_Src_Search_Dir (Dir : String);
   --  Add Dir at the end of the source file search path

   procedure Get_Next_Dir_In_Path_Init
     (Search_Path : String_Access);
   function Get_Next_Dir_In_Path
     (Search_Path : String_Access) return String_Access;
   --  These subprograms are used to parse out the directory names in a search
   --  path specified by a Search_Path argument. The procedure initializes an
   --  internal pointer to point to the initial directory name, and calls to
   --  the function return successive directory names, with a null pointer
   --  marking the end of the list.

   type Search_File_Type is (Include, Objects);

   procedure Add_Search_Dirs
     (Search_Path : String_Ptr;
      Path_Type   : Search_File_Type);
   --  These procedure adds all the search directories that are in Search_Path
   --  in the proper file search path (library or source)

   function Get_Primary_Src_Search_Directory return String_Ptr;
   --  Retrieved the primary directory (directory containing the main source
   --  file for Gnatmake.

   function Nb_Dir_In_Src_Search_Path return Natural;
   function Dir_In_Src_Search_Path (Position : Natural) return String_Ptr;
   --  Functions to access the directory names in the source search path

   function Nb_Dir_In_Obj_Search_Path return Natural;
   function Dir_In_Obj_Search_Path (Position : Natural) return String_Ptr;
   --  Functions to access the directory names in the Object search path

   Include_Search_File : constant String_Access :=
                           new String'("ada_source_path");
   Objects_Search_File : constant String_Access :=
                           new String'("ada_object_path");
   --  Names of the files containing the default include or objects search
   --  directories. These files, located in Sdefault.Search_Dir_Prefix, do
   --  not necessarily exist.

   Exec_Name : String_Ptr;
   --  Executable name as typed by the user (used to compute the
   --  executable prefix).

   function Read_Default_Search_Dirs
     (Search_Dir_Prefix       : String_Access;
      Search_File             : String_Access;
      Search_Dir_Default_Name : String_Access) return String_Access;
   --  Read and return the default search directories from the file located
   --  in Search_Dir_Prefix (as modified by update_path) and named Search_File.
   --  If no such file exists or an error occurs then instead return the
   --  Search_Dir_Default_Name (as modified by update_path).

   function Get_RTS_Search_Dir
     (Search_Dir : String;
      File_Type  : Search_File_Type) return String_Ptr;
   --  This function retrieves the paths to the search (resp. lib) dirs and
   --  return them. The search dir can be absolute or relative. If the search
   --  dir contains Include_Search_File (resp. Object_Search_File), then this
   --  function reads and returns the default search directories from the file.
   --  Otherwise, if the directory is absolute, it will try to find 'adalib'
   --  (resp. 'adainclude'). If found, null is returned. If the directory is
   --  relative, the following directories for the directories 'adalib' and
   --  'adainclude' will be scanned:
   --
   --   - current directory (from which the tool has been spawned)
   --   - $GNAT_ROOT/gcc/gcc-lib/$targ/$vers/
   --   - $GNAT_ROOT/gcc/gcc-lib/$targ/$vers/rts-
   --
   --  The scan will stop as soon as the directory being searched for (adalib
   --  or adainclude) is found. If the scan fails, null is returned.

   -----------------------
   -- Source File Input --
   -----------------------

   --  Source file input routines are used by the compiler to read the main
   --  source files and the subsidiary source files (e.g. with'ed units), and
   --  also by the binder to check presence/time stamps of sources.

   procedure Read_Source_File
     (N   : File_Name_Type;
      Lo  : Source_Ptr;
      Hi  : out Source_Ptr;
      Src : out Source_Buffer_Ptr;
      T   : File_Type := Source);
   --  Allocates a Source_Buffer of appropriate length and then reads the
   --  entire contents of the source file N into the buffer. The address of
   --  the allocated buffer is returned in Src.
   --
   --  Each line of text is terminated by one of the sequences:
   --
   --    CR
   --    CR/LF
   --    LF

   --  The source is terminated by an EOF (16#1A#) character, which is the last
   --  character of the returned source buffer (note that any EOF characters in
   --  positions other than the last source character are treated as blanks).
   --
   --  The logical lower bound of the source buffer is the input value of Lo,
   --  and on exit Hi is set to the logical upper bound of the source buffer.
   --  Note that the returned value in Src points to an array with a physical
   --  lower bound of zero. This virtual origin addressing approach means that
   --  a constrained array pointer can be used with a low bound of zero which
   --  results in more efficient code.
   --
   --  If the given file cannot be opened, then the action depends on whether
   --  this file is the current main unit (i.e. its name matches the name
   --  returned by the most recent call to Next_Main_Source). If so, then the
   --  failure to find the file is a fatal error, an error message is output,
   --  and program execution is terminated. Otherwise (for the case of a
   --  subsidiary source loaded directly or indirectly using with), a file
   --  not found condition causes null to be set as the result value.
   --
   --  Note that the name passed to this function is the simple file name,
   --  without any directory information. The implementation is responsible
   --  for searching for the file in the appropriate directories.
   --
   --  Note the special case that if the file name is gnat.adc, then the search
   --  for the file is done ONLY in the directory corresponding to the current
   --  compilation environment, i.e. in the same directory where the ali and
   --  object files will be written.

   function Full_Source_Name return File_Name_Type;
   function Current_Source_File_Stamp return Time_Stamp_Type;
   --  Returns the full name/time stamp of the source file most recently read
   --  using Read_Source_File. Calling this routine entails no source file
   --  directory lookup penalty.

   procedure Full_Source_Name
     (N         : File_Name_Type;
      Full_File : out File_Name_Type;
      Attr      : access File_Attributes);
   function Full_Source_Name (N : File_Name_Type) return File_Name_Type;
   function Source_File_Stamp (N : File_Name_Type) return Time_Stamp_Type;
   --  Returns the full name/time stamp of the source file whose simple name
   --  is N which should not include path information. Note that if the file
   --  cannot be located No_File is returned for the first routine and an all
   --  blank time stamp is returned for the second (this is not an error
   --  situation). The full name includes appropriate directory information.
   --  The source file directory lookup penalty is incurred every single time
   --  the routines are called unless you have previously called
   --  Source_File_Data (Cache => True). See below.
<<<<<<< HEAD
=======
   --
>>>>>>> 779871ac
   --  The procedural version also returns some file attributes for the ALI
   --  file (to save on system calls later on).

   function Current_File_Index return Int;
   --  Return the index in its source file of the current main unit

   function Matching_Full_Source_Name
     (N : File_Name_Type;
      T : Time_Stamp_Type) return File_Name_Type;
   --  Same semantics than Full_Source_Name but will search on the source path
   --  until a source file with time stamp matching T is found. If none is
   --  found returns No_File.

   procedure Source_File_Data (Cache : Boolean);
   --  By default source file data (full source file name and time stamp)
   --  are looked up every time a call to Full_Source_Name (N) or
   --  Source_File_Stamp (N) is made. This may be undesirable in certain
   --  applications as this is uselessly slow if source file data does not
   --  change during program execution. When this procedure is called with
   --  Cache => True access to source file data does not incur a penalty if
   --  this data was previously retrieved.

   procedure Dump_Source_File_Names;
   --  Prints out the names of all source files that have been read by
   --  Read_Source_File, except those that come from the run-time library
   --  (i.e. Include_Dir_Default_Prefix). The text is sent to whatever Output
   --  is currently using (e.g. standard output or standard error).

   -------------------------------------------
   -- Representation of Library Information --
   -------------------------------------------

   --  Associated with each compiled source file is library information, a
   --  string of bytes whose exact format is described in the body of Lib.Writ.
   --  Compiling a source file generates this library information for the
   --  compiled unit, and access the library information for units that were
   --  compiled previously on which the unit being compiled depends.

   --  How this information is stored is up to the implementation of this
   --  package. At the interface level, this information is simply associated
   --  with its corresponding source.

   --  Several different implementations are possible:

   --    1. The information could be directly associated with the source file,
   --       e.g. placed in a resource fork of this file on the Mac, or on
   --       MS-DOS, written to the source file after the end of file mark.

   --    2. The information could be written into the generated object module
   --       if the system supports the inclusion of arbitrary informational
   --       byte streams into object files. In this case there must be a naming
   --       convention that allows object files to be located given the name of
   --       the corresponding source file.

   --    3. The information could be written to a separate file, whose name is
   --       related to the name of the source file by a fixed convention.

   --  Which of these three methods is chosen depends on the constraints of the
   --  host operating system. The interface described here is independent of
   --  which of these approaches is used. Currently all versions of GNAT use
   --  the third approach with a file name of xxx.ali where xxx is the source
   --  file name.

   -------------------------------
   -- Library Information Input --
   -------------------------------

   --  These subprograms are used by the binder to read library information
   --  files, see section above for representation of these files.

   function Read_Library_Info
     (Lib_File  : File_Name_Type;
      Fatal_Err : Boolean := False) return Text_Buffer_Ptr;
   --  Allocates a Text_Buffer of appropriate length and reads in the entire
   --  source of the library information from the library information file
   --  whose name is given by the parameter Name.
   --
   --  See description of Read_Source_File for details on the format of the
   --  returned text buffer (the format is identical). The lower bound of
   --  the Text_Buffer is always zero
   --
   --  If the specified file cannot be opened, then the action depends on
   --  Fatal_Err. If Fatal_Err is True, an error message is given and the
   --  compilation is abandoned. Otherwise if Fatal_Err is False, then null
   --  is returned. Note that the Lib_File is a simple name which does not
   --  include any directory information. The implementation is responsible
   --  for searching for the file in appropriate directories.
   --
   --  If Opt.Check_Object_Consistency is set to True then this routine checks
   --  whether the object file corresponding to the Lib_File is consistent with
   --  it. The object file is inconsistent if the object does not exist or if
   --  it has an older time stamp than Lib_File. This check is not performed
   --  when the Lib_File is "locked" (i.e. read/only) because in this case the
   --  object file may be buried in a library. In case of inconsistencies
   --  Read_Library_Info behaves as if it did not find Lib_File (namely if
   --  Fatal_Err is False, null is returned).

   function Read_Library_Info_From_Full
     (Full_Lib_File : File_Name_Type;
      Lib_File_Attr : access File_Attributes;
      Fatal_Err     : Boolean := False) return Text_Buffer_Ptr;
   --  Same as Read_Library_Info, except Full_Lib_File must contains the full
   --  path to the library file (instead of having Read_Library_Info recompute
   --  it).
   --  Lib_File_Attr should be an initialized set of attributes for the
   --  library file (it can be initialized to Unknown_Attributes, but in
   --  general will have been initialized by a previous call to Find_File).

   function Read_Library_Info_From_Full
     (Full_Lib_File : File_Name_Type;
      Lib_File_Attr : access File_Attributes;
      Fatal_Err     : Boolean := False) return Text_Buffer_Ptr;
   --  Same as Read_Library_Info, except Full_Lib_File must contains the full
   --  path to the library file (instead of having Read_Library_Info recompute
   --  it).
   --  Lib_File_Attr should be an initialized set of attributes for the
   --  library file (it can be initialized to Unknown_Attributes, but in
   --  general will have been initialized by a previous call to Find_File).

   function Full_Library_Info_Name return File_Name_Type;
   function Full_Object_File_Name return File_Name_Type;
   --  Returns the full name of the library/object file most recently read
   --  using Read_Library_Info, including appropriate directory information.
   --  Calling this routine entails no library file directory lookup
   --  penalty. Note that the object file corresponding to a library file
   --  is not actually read. Its time stamp is affected when the flag
   --  Opt.Check_Object_Consistency is set.

   function Current_Library_File_Stamp return Time_Stamp_Type;
   function Current_Object_File_Stamp return Time_Stamp_Type;
   --  The time stamps of the files returned by the previous two routines.
   --  It is an error to call Current_Object_File_Stamp if
   --  Opt.Check_Object_Consistency is set to False.

   procedure Full_Lib_File_Name
     (N        : File_Name_Type;
      Lib_File : out File_Name_Type;
      Attr     : out File_Attributes);
   function Full_Lib_File_Name (N : File_Name_Type) return File_Name_Type;
   --  Returns the full name of library file N. N should not include
   --  path information. Note that if the file cannot be located No_File is
   --  returned for the first routine and an all blank time stamp is returned
   --  for the second (this is not an error situation). The full name includes
   --  the appropriate directory information. The library file directory lookup
   --  penalty is incurred every single time this routine is called.
   --  The procedural version also returns some file attributes for the ALI
   --  file (to save on system calls later on).

   function Lib_File_Name
     (Source_File : File_Name_Type;
      Munit_Index : Nat := 0) return File_Name_Type;
   --  Given the name of a source file, returns the name of the corresponding
   --  library information file. This may be the name of the object file or of
   --  a separate file used to store the library information. In the current
   --  implementation, a separate file (the ALI file) is always used. In either
   --  case the returned result is suitable for calling Read_Library_Info. The
   --  Munit_Index is the unit index in multiple unit per file mode, or zero in
   --  normal single unit per file mode (used to add ~nnn suffix). Note: this
   --  subprogram is in this section because it is used by the compiler to
   --  determine the proper library information names to be placed in the
   --  generated library information file.

   -----------------
   -- Termination --
   -----------------

   Current_Exit_Status : Integer := 0;
   --  Exit status that is set with procedure OS_Exit_Through_Exception below
   --  and can be used in exception handler for Types.Terminate_Program to call
   --  Set_Exit_Status as the last action of the program.

   procedure OS_Exit_Through_Exception (Status : Integer);
   --  Set the Current_Exit_Status, then raise Types.Terminate_Program

   type Exit_Code_Type is (
      E_Success,    -- No warnings or errors
      E_Warnings,   -- Compiler warnings generated
      E_No_Code,    -- No code generated
      E_No_Compile, -- Compilation not needed (smart recompilation)
      E_Errors,     -- Compiler error messages generated
      E_Fatal,      -- Fatal (serious) error, e.g. source file not found
      E_Abort);     -- Internally detected compiler error

   procedure Exit_Program (Exit_Code : Exit_Code_Type);
   pragma No_Return (Exit_Program);
   --  A call to Exit_Program terminates execution with the given status. A
   --  status of zero indicates normal completion, a non-zero status indicates
   --  abnormal termination.

   -------------------------
   -- Command Line Access --
   -------------------------

   --  Direct interface to command line parameters. (We don't want to use
   --  the predefined command line package because it defines functions
   --  returning string)

   function Arg_Count return Natural;
   pragma Import (C, Arg_Count, "__gnat_arg_count");
   --  Get number of arguments (note: optional globbing may be enabled)

   procedure Fill_Arg (A : System.Address; Arg_Num : Integer);
   pragma Import (C, Fill_Arg, "__gnat_fill_arg");
   --  Store one argument

   function Len_Arg (Arg_Num : Integer) return Integer;
   pragma Import (C, Len_Arg, "__gnat_len_arg");
   --  Get length of argument

   ALI_Default_Suffix : constant String_Ptr := new String'("ali");
   ALI_Suffix         : String_Ptr          := ALI_Default_Suffix;
   --  The suffixes used for the library files (also known as ALI files)

private

   Current_Main : File_Name_Type := No_File;
   --  Used to save a simple file name between calls to Next_Main_Source and
   --  Read_Source_File. If the file name argument to Read_Source_File is
   --  No_File, that indicates that the file whose name was returned by the
   --  last call to Next_Main_Source (and stored here) is to be read.

   Target_Object_Suffix : constant String := Get_Target_Object_Suffix.all;
   --  The suffix used for the target object files

   Output_FD : File_Descriptor;
   --  File descriptor for current library info, list, tree, or binder output

   Output_File_Name : File_Name_Type;
   --  File_Name_Type for name of open file whose FD is in Output_FD, the name
   --  stored does not include the trailing NUL character.

   Argument_Count : constant Integer := Arg_Count - 1;
   --  Number of arguments (excluding program name)

   type File_Name_Array is array (Int range <>) of String_Ptr;
   type File_Name_Array_Ptr is access File_Name_Array;
   File_Names : File_Name_Array_Ptr :=
                  new File_Name_Array (1 .. Int (Argument_Count) + 2);
   --  As arguments are scanned, file names are stored in this array. The
   --  strings do not have terminating NUL files. The array is extensible,
   --  because when using project files, there may be more files than
   --  arguments on the command line.

   type File_Index_Array is array (Int range <>) of Int;
   type File_Index_Array_Ptr is access File_Index_Array;
   File_Indexes : File_Index_Array_Ptr :=
                    new File_Index_Array (1 .. Int (Argument_Count) + 2);

   Current_File_Name_Index : Int := 0;
   --  The index in File_Names of the last file opened by Next_Main_Source
   --  or Next_Main_Lib_File. The value 0 indicates that no files have been
   --  opened yet.

   procedure Create_File_And_Check
     (Fdesc : out File_Descriptor;
      Fmode : Mode);
   --  Create file whose name (NUL terminated) is in Name_Buffer (with the
   --  length in Name_Len), and place the resulting descriptor in Fdesc. Issue
   --  message and exit with fatal error if file cannot be created. The Fmode
   --  parameter is set to either Text or Binary (for details see description
   --  of System.OS_Lib.Create_File).

   type Program_Type is (Compiler, Binder, Make, Gnatls, Unspecified);
   --  Program currently running
   procedure Set_Program (P : Program_Type);
   --  Indicates to the body of Osint the program currently running. This
   --  procedure is called by the child packages of Osint. A check is made
   --  that this procedure is not called more than once.

   function More_Files return Boolean;
   --  Implements More_Source_Files and More_Lib_Files

   function Next_Main_File return File_Name_Type;
   --  Implements Next_Main_Source and Next_Main_Lib_File

   function Object_File_Name (N : File_Name_Type) return File_Name_Type;
   --  Constructs the name of the object file corresponding to library file N.
   --  If N is a full file name than the returned file name will also be a full
   --  file name. Note that no lookup in the library file directories is done
   --  for this file. This routine merely constructs the name.

   procedure Write_Info (Info : String);
   --  Implementation of Write_Binder_Info, Write_Debug_Info and
   --  Write_Library_Info (identical)

   procedure Write_With_Check (A : Address; N  : Integer);
   --  Writes N bytes from buffer starting at address A to file whose FD is
   --  stored in Output_FD, and whose file name is stored as a File_Name_Type
   --  in Output_File_Name. A check is made for disk full, and if this is
   --  detected, the file being written is deleted, and a fatal error is
   --  signalled.

<<<<<<< HEAD
   File_Attributes_Size : constant Integer := 50;
   --  This should be big enough to fit a "struct file_attributes" on any
   --  system. It doesn't matter if it is too big (which avoids the need for
   --  either mapping the struct exactly or importing the sizeof from C, which
   --  would result in dynamic code)

   type File_Attributes is
     array (1 .. File_Attributes_Size)
     of System.Storage_Elements.Storage_Element;
=======
   File_Attributes_Size : constant Natural := 24;
   --  This should be big enough to fit a "struct file_attributes" on any
   --  system. It doesn't cause any malfunction if it is too big (which avoids
   --  the need for either mapping the struct exactly or importing the sizeof
   --  from C, which would result in dynamic code). However, it does waste
   --  space (e.g. when a component of this type appears in a record, if it is
   --  unnecessarily large.

   type File_Attributes is
     array (1 .. File_Attributes_Size)
       of System.Storage_Elements.Storage_Element;
>>>>>>> 779871ac
   for File_Attributes'Alignment use Standard'Maximum_Alignment;

   Unknown_Attributes : constant File_Attributes := (others => 0);
   --  Will be initialized properly at elaboration (for efficiency later on,
   --  avoid function calls every time we want to reset the attributes).

end Osint;<|MERGE_RESOLUTION|>--- conflicted
+++ resolved
@@ -29,11 +29,6 @@
 with Namet; use Namet;
 with Types; use Types;
 
-<<<<<<< HEAD
-with System.Storage_Elements;
-with System.OS_Lib; use System.OS_Lib;
-with System;        use System;
-=======
 with System;                  use System;
 
 pragma Warnings (Off);
@@ -42,7 +37,6 @@
 pragma Warnings (On);
 
 with System.Storage_Elements;
->>>>>>> 779871ac
 
 pragma Elaborate_All (System.OS_Lib);
 --  For the call to function Get_Target_Object_Suffix in the private part
@@ -265,18 +259,12 @@
    ---------------------
    -- File attributes --
    ---------------------
-<<<<<<< HEAD
-=======
-
->>>>>>> 779871ac
+
    --  The following subprograms offer services similar to those found in
    --  System.OS_Lib, but with the ability to extra multiple information from
    --  a single system call, depending on the system. This can result in fewer
    --  system calls when reused.
-<<<<<<< HEAD
-=======
-
->>>>>>> 779871ac
+
    --  In all these subprograms, the requested value is either read from the
    --  File_Attributes parameter (resulting in no system call), or computed
    --  from the disk and then cached in the File_Attributes parameter (possibly
@@ -288,29 +276,6 @@
    --  This must be initialized to Unknown_Attributes prior to the first call.
 
    function Is_Directory
-<<<<<<< HEAD
-     (Name : C_File_Name; Attr : access File_Attributes) return Boolean;
-   function Is_Regular_File
-     (Name : C_File_Name; Attr : access File_Attributes) return Boolean;
-   function Is_Symbolic_Link
-     (Name : C_File_Name; Attr : access File_Attributes) return Boolean;
-   --  Return the type of the file,
-
-   function File_Length
-     (Name : C_File_Name; Attr : access File_Attributes) return Long_Integer;
-   --  Return the length (number of bytes) of the file
-
-   function File_Time_Stamp
-     (Name : C_File_Name; Attr : access File_Attributes) return OS_Time;
-   --  Return the time stamp of the file
-
-   function Is_Readable_File
-     (Name : C_File_Name; Attr : access File_Attributes) return Boolean;
-   function Is_Executable_File
-     (Name : C_File_Name; Attr : access File_Attributes) return Boolean;
-   function Is_Writable_File
-     (Name : C_File_Name; Attr : access File_Attributes) return Boolean;
-=======
      (Name : C_File_Name;
       Attr : access File_Attributes) return Boolean;
    function Is_Regular_File
@@ -343,7 +308,6 @@
    function Is_Writable_File
      (Name : C_File_Name;
       Attr : access File_Attributes) return Boolean;
->>>>>>> 779871ac
    --  Return the access rights for the file
 
    -------------------------
@@ -510,10 +474,7 @@
    --  The source file directory lookup penalty is incurred every single time
    --  the routines are called unless you have previously called
    --  Source_File_Data (Cache => True). See below.
-<<<<<<< HEAD
-=======
-   --
->>>>>>> 779871ac
+   --
    --  The procedural version also returns some file attributes for the ALI
    --  file (to save on system calls later on).
 
@@ -610,17 +571,6 @@
    --  object file may be buried in a library. In case of inconsistencies
    --  Read_Library_Info behaves as if it did not find Lib_File (namely if
    --  Fatal_Err is False, null is returned).
-
-   function Read_Library_Info_From_Full
-     (Full_Lib_File : File_Name_Type;
-      Lib_File_Attr : access File_Attributes;
-      Fatal_Err     : Boolean := False) return Text_Buffer_Ptr;
-   --  Same as Read_Library_Info, except Full_Lib_File must contains the full
-   --  path to the library file (instead of having Read_Library_Info recompute
-   --  it).
-   --  Lib_File_Attr should be an initialized set of attributes for the
-   --  library file (it can be initialized to Unknown_Attributes, but in
-   --  general will have been initialized by a previous call to Find_File).
 
    function Read_Library_Info_From_Full
      (Full_Lib_File : File_Name_Type;
@@ -806,17 +756,6 @@
    --  detected, the file being written is deleted, and a fatal error is
    --  signalled.
 
-<<<<<<< HEAD
-   File_Attributes_Size : constant Integer := 50;
-   --  This should be big enough to fit a "struct file_attributes" on any
-   --  system. It doesn't matter if it is too big (which avoids the need for
-   --  either mapping the struct exactly or importing the sizeof from C, which
-   --  would result in dynamic code)
-
-   type File_Attributes is
-     array (1 .. File_Attributes_Size)
-     of System.Storage_Elements.Storage_Element;
-=======
    File_Attributes_Size : constant Natural := 24;
    --  This should be big enough to fit a "struct file_attributes" on any
    --  system. It doesn't cause any malfunction if it is too big (which avoids
@@ -828,7 +767,6 @@
    type File_Attributes is
      array (1 .. File_Attributes_Size)
        of System.Storage_Elements.Storage_Element;
->>>>>>> 779871ac
    for File_Attributes'Alignment use Standard'Maximum_Alignment;
 
    Unknown_Attributes : constant File_Attributes := (others => 0);
