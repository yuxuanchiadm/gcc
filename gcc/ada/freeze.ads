--- conflicted
+++ resolved
@@ -6,29 +6,17 @@
 --                                                                          --
 --                                 S p e c                                  --
 --                                                                          --
-<<<<<<< HEAD
---          Copyright (C) 1992-2009, Free Software Foundation, Inc.         --
-=======
 --          Copyright (C) 1992-2010, Free Software Foundation, Inc.         --
->>>>>>> 3082eeb7
 --                                                                          --
 -- GNAT is free software;  you can  redistribute it  and/or modify it under --
 -- terms of the  GNU General Public License as published  by the Free Soft- --
 -- ware  Foundation;  either version 3,  or (at your option) any later ver- --
 -- sion.  GNAT is distributed in the hope that it will be useful, but WITH- --
 -- OUT ANY WARRANTY;  without even the  implied warranty of MERCHANTABILITY --
-<<<<<<< HEAD
--- or FITNESS FOR A PARTICULAR PURPOSE.                                     --
---                                                                          --
--- You should have received a copy of the GNU General Public License along  --
--- with this program; see file COPYING3.  If not see                        --
--- <http://www.gnu.org/licenses/>.                                          --
-=======
 -- or FITNESS FOR A PARTICULAR PURPOSE.  See the GNU General Public License --
 -- for  more details.  You should have  received  a copy of the GNU General --
 -- Public License  distributed with GNAT; see file COPYING3.  If not, go to --
 -- http://www.gnu.org/licenses for a complete copy of the license.          --
->>>>>>> 3082eeb7
 --                                                                          --
 -- GNAT was originally developed  by the GNAT team at  New York University. --
 -- Extensive contributions were provided by Ada Core Technologies Inc.      --
@@ -186,27 +174,6 @@
    --  do not allow a size clause if the size would not otherwise be known at
    --  compile time in any case.
 
-<<<<<<< HEAD
-   function  Is_Atomic_Aggregate
-     (E   : Entity_Id;
-      Typ : Entity_Id) return Boolean;
-
-   --  If an atomic object is initialized with an aggregate or is assigned
-   --  an aggregate, we have to prevent a piecemeal access or assignment
-   --  to the object, even if the aggregate is to be expanded. We create
-   --  a temporary for the aggregate, and assign the temporary instead,
-   --  so that the back end can generate an atomic move for it. This is
-   --  only done in the context of an object declaration or an assignment.
-   --  Function is a noop and returns false in other contexts.
-
-   function Freeze_Entity (E : Entity_Id; Loc : Source_Ptr) return List_Id;
-   --  Freeze an entity, and return Freeze nodes, to be inserted at the
-   --  point of call. Loc is a source location which corresponds to the
-   --  freeze point. This is used in placing warning messages in the
-   --  situation where it appears that a type has been frozen too early,
-   --  e.g. when a primitive operation is declared after the freezing
-   --  point of its tagged type. Returns No_List if no freeze nodes needed.
-=======
    function Is_Atomic_Aggregate
      (E   : Entity_Id;
       Typ : Entity_Id) return Boolean;
@@ -226,7 +193,6 @@
    --  it appears that a type has been frozen too early, e.g. when a primitive
    --  operation is declared after the freezing point of its tagged type.
    --  Returns No_List if no freeze nodes needed.
->>>>>>> 3082eeb7
 
    procedure Freeze_All (From : Entity_Id; After : in out Node_Id);
    --  Before a non-instance body, or at the end of a declarative part
