------------------------------------------------------------------------------
--                                                                          --
--                         GNAT LIBRARY COMPONENTS                          --
--                                                                          --
--   A D A . C O N T A I N E R S . D O U B L Y _ L I N K E D _ L I S T S    --
--                                                                          --
--                                 B o d y                                  --
--                                                                          --
<<<<<<< HEAD
--          Copyright (C) 2004-2009, Free Software Foundation, Inc.         --
=======
--          Copyright (C) 2004-2011, Free Software Foundation, Inc.         --
>>>>>>> 3082eeb7
--                                                                          --
-- GNAT is free software;  you can  redistribute it  and/or modify it under --
-- terms of the  GNU General Public License as published  by the Free Soft- --
-- ware  Foundation;  either version 3,  or (at your option) any later ver- --
-- sion.  GNAT is distributed in the hope that it will be useful, but WITH- --
-- OUT ANY WARRANTY;  without even the  implied warranty of MERCHANTABILITY --
-- or FITNESS FOR A PARTICULAR PURPOSE.                                     --
--                                                                          --
-- As a special exception under Section 7 of GPL version 3, you are granted --
-- additional permissions described in the GCC Runtime Library Exception,   --
-- version 3.1, as published by the Free Software Foundation.               --
--                                                                          --
-- You should have received a copy of the GNU General Public License and    --
-- a copy of the GCC Runtime Library Exception along with this program;     --
-- see the files COPYING3 and COPYING.RUNTIME respectively.  If not, see    --
-- <http://www.gnu.org/licenses/>.                                          --
--                                                                          --
-- This unit was originally developed by Matthew J Heaney.                  --
------------------------------------------------------------------------------

with System;  use type System.Address;

with Ada.Unchecked_Deallocation;

package body Ada.Containers.Doubly_Linked_Lists is
   type Iterator is new
     List_Iterator_Interfaces.Reversible_Iterator with record
        Container : List_Access;
        Node      : Node_Access;
   end record;

   overriding function First (Object : Iterator) return Cursor;
   overriding function Last  (Object : Iterator) return Cursor;

   overriding function Next
     (Object   : Iterator;
      Position : Cursor) return Cursor;

   overriding function Previous
     (Object   : Iterator;
      Position : Cursor) return Cursor;

   -----------------------
   -- Local Subprograms --
   -----------------------

   procedure Free (X : in out Node_Access);

   procedure Insert_Internal
     (Container : in out List;
      Before    : Node_Access;
      New_Node  : Node_Access);

   function Vet (Position : Cursor) return Boolean;

   ---------
   -- "=" --
   ---------

   function "=" (Left, Right : List) return Boolean is
      L : Node_Access := Left.First;
      R : Node_Access := Right.First;

   begin
      if Left'Address = Right'Address then
         return True;
      end if;

      if Left.Length /= Right.Length then
         return False;
      end if;

      for J in 1 .. Left.Length loop
         if L.Element /= R.Element then
            return False;
         end if;

         L := L.Next;
         R := R.Next;
      end loop;

      return True;
   end "=";

   ------------
   -- Adjust --
   ------------

   procedure Adjust (Container : in out List) is
      Src : Node_Access := Container.First;

   begin
      if Src = null then
         pragma Assert (Container.Last = null);
         pragma Assert (Container.Length = 0);
         pragma Assert (Container.Busy = 0);
         pragma Assert (Container.Lock = 0);
         return;
      end if;

      pragma Assert (Container.First.Prev = null);
      pragma Assert (Container.Last.Next = null);
      pragma Assert (Container.Length > 0);

      Container.First := null;
      Container.Last := null;
      Container.Length := 0;
      Container.Busy := 0;
      Container.Lock := 0;

      Container.First := new Node_Type'(Src.Element, null, null);
      Container.Last := Container.First;
      Container.Length := 1;

      Src := Src.Next;
      while Src /= null loop
         Container.Last.Next := new Node_Type'(Element => Src.Element,
                                               Prev    => Container.Last,
                                               Next    => null);
         Container.Last := Container.Last.Next;
         Container.Length := Container.Length + 1;

         Src := Src.Next;
      end loop;
   end Adjust;

   ------------
   -- Append --
   ------------

   procedure Append
     (Container : in out List;
      New_Item  : Element_Type;
      Count     : Count_Type := 1)
   is
   begin
      Insert (Container, No_Element, New_Item, Count);
   end Append;

   -----------
   -- Clear --
   -----------

   procedure Clear (Container : in out List) is
      X : Node_Access;

   begin
      if Container.Length = 0 then
         pragma Assert (Container.First = null);
         pragma Assert (Container.Last = null);
         pragma Assert (Container.Busy = 0);
         pragma Assert (Container.Lock = 0);
         return;
      end if;

      pragma Assert (Container.First.Prev = null);
      pragma Assert (Container.Last.Next = null);

      if Container.Busy > 0 then
         raise Program_Error with
           "attempt to tamper with cursors (list is busy)";
      end if;

      while Container.Length > 1 loop
         X := Container.First;
         pragma Assert (X.Next.Prev = Container.First);

         Container.First := X.Next;
         Container.First.Prev := null;

         Container.Length := Container.Length - 1;

         Free (X);
      end loop;

      X := Container.First;
      pragma Assert (X = Container.Last);

      Container.First := null;
      Container.Last := null;
      Container.Length := 0;

      pragma Warnings (Off);
      Free (X);
      pragma Warnings (On);
   end Clear;

   --------------
   -- Contains --
   --------------

   function Contains
     (Container : List;
      Item      : Element_Type) return Boolean
   is
   begin
      return Find (Container, Item) /= No_Element;
   end Contains;

   ------------
   -- Delete --
   ------------

   procedure Delete
     (Container : in out List;
      Position  : in out Cursor;
      Count     : Count_Type := 1)
   is
      X : Node_Access;

   begin
      if Position.Node = null then
         raise Constraint_Error with
           "Position cursor has no element";
      end if;

      if Position.Container /= Container'Unrestricted_Access then
         raise Program_Error with
           "Position cursor designates wrong container";
      end if;

      pragma Assert (Vet (Position), "bad cursor in Delete");

      if Position.Node = Container.First then
         Delete_First (Container, Count);
         Position := No_Element; --  Post-York behavior
         return;
      end if;

      if Count = 0 then
         Position := No_Element;  --  Post-York behavior
         return;
      end if;

      if Container.Busy > 0 then
         raise Program_Error with
           "attempt to tamper with cursors (list is busy)";
      end if;

      for Index in 1 .. Count loop
         X := Position.Node;
         Container.Length := Container.Length - 1;

         if X = Container.Last then
            Position := No_Element;

            Container.Last := X.Prev;
            Container.Last.Next := null;

            Free (X);
            return;
         end if;

         Position.Node := X.Next;

         X.Next.Prev := X.Prev;
         X.Prev.Next := X.Next;

         Free (X);
      end loop;

      Position := No_Element;  --  Post-York behavior
   end Delete;

   ------------------
   -- Delete_First --
   ------------------

   procedure Delete_First
     (Container : in out List;
      Count     : Count_Type := 1)
   is
      X : Node_Access;

   begin
      if Count >= Container.Length then
         Clear (Container);
         return;
      end if;

      if Count = 0 then
         return;
      end if;

      if Container.Busy > 0 then
         raise Program_Error with
           "attempt to tamper with cursors (list is busy)";
      end if;

      for I in 1 .. Count loop
         X := Container.First;
         pragma Assert (X.Next.Prev = Container.First);

         Container.First := X.Next;
         Container.First.Prev := null;

         Container.Length := Container.Length - 1;

         Free (X);
      end loop;
   end Delete_First;

   -----------------
   -- Delete_Last --
   -----------------

   procedure Delete_Last
     (Container : in out List;
      Count     : Count_Type := 1)
   is
      X : Node_Access;

   begin
      if Count >= Container.Length then
         Clear (Container);
         return;
      end if;

      if Count = 0 then
         return;
      end if;

      if Container.Busy > 0 then
         raise Program_Error with
           "attempt to tamper with cursors (list is busy)";
      end if;

      for I in 1 .. Count loop
         X := Container.Last;
         pragma Assert (X.Prev.Next = Container.Last);

         Container.Last := X.Prev;
         Container.Last.Next := null;

         Container.Length := Container.Length - 1;

         Free (X);
      end loop;
   end Delete_Last;

   -------------
   -- Element --
   -------------

   function Element (Position : Cursor) return Element_Type is
   begin
      if Position.Node = null then
         raise Constraint_Error with
           "Position cursor has no element";
      end if;

      pragma Assert (Vet (Position), "bad cursor in Element");

      return Position.Node.Element;
   end Element;

   ----------
   -- Find --
   ----------

   function Find
     (Container : List;
      Item      : Element_Type;
      Position  : Cursor := No_Element) return Cursor
   is
      Node : Node_Access := Position.Node;

   begin
      if Node = null then
         Node := Container.First;

      else
         if Position.Container /= Container'Unrestricted_Access then
            raise Program_Error with
              "Position cursor designates wrong container";
         end if;

         pragma Assert (Vet (Position), "bad cursor in Find");
      end if;

      while Node /= null loop
         if Node.Element = Item then
            return Cursor'(Container'Unchecked_Access, Node);
         end if;

         Node := Node.Next;
      end loop;

      return No_Element;
   end Find;

   -----------
   -- First --
   -----------

   function First (Container : List) return Cursor is
   begin
      if Container.First = null then
         return No_Element;
      end if;

      return Cursor'(Container'Unchecked_Access, Container.First);
   end First;

   function First (Object : Iterator) return Cursor is
   begin
      if Object.Container = null then
         return No_Element;
      else
         return (Object.Container, Object.Container.First);
      end if;
   end First;

   -------------------
   -- First_Element --
   -------------------

   function First_Element (Container : List) return Element_Type is
   begin
      if Container.First = null then
         raise Constraint_Error with "list is empty";
      end if;

      return Container.First.Element;
   end First_Element;

   ----------
   -- Free --
   ----------

   procedure Free (X : in out Node_Access) is
      procedure Deallocate is
         new Ada.Unchecked_Deallocation (Node_Type, Node_Access);

   begin
      X.Prev := X;
      X.Next := X;
      Deallocate (X);
   end Free;

   ---------------------
   -- Generic_Sorting --
   ---------------------

   package body Generic_Sorting is

      ---------------
      -- Is_Sorted --
      ---------------

      function Is_Sorted (Container : List) return Boolean is
         Node : Node_Access := Container.First;

      begin
         for I in 2 .. Container.Length loop
            if Node.Next.Element < Node.Element then
               return False;
            end if;

            Node := Node.Next;
         end loop;

         return True;
      end Is_Sorted;

      -----------
      -- Merge --
      -----------

      procedure Merge
        (Target : in out List;
         Source : in out List)
      is
         LI, RI : Cursor;

      begin
         if Target'Address = Source'Address then
            return;
         end if;

         if Target.Busy > 0 then
            raise Program_Error with
              "attempt to tamper with cursors of Target (list is busy)";
         end if;

         if Source.Busy > 0 then
            raise Program_Error with
              "attempt to tamper with cursors of Source (list is busy)";
         end if;

         LI := First (Target);
         RI := First (Source);
         while RI.Node /= null loop
            pragma Assert (RI.Node.Next = null
                             or else not (RI.Node.Next.Element <
                                          RI.Node.Element));

            if LI.Node = null then
               Splice (Target, No_Element, Source);
               return;
            end if;

            pragma Assert (LI.Node.Next = null
                             or else not (LI.Node.Next.Element <
                                          LI.Node.Element));

            if RI.Node.Element < LI.Node.Element then
               declare
                  RJ : Cursor := RI;
                  pragma Warnings (Off, RJ);
               begin
                  RI.Node := RI.Node.Next;
                  Splice (Target, LI, Source, RJ);
               end;

            else
               LI.Node := LI.Node.Next;
            end if;
         end loop;
      end Merge;

      ----------
      -- Sort --
      ----------

      procedure Sort (Container : in out List) is

         procedure Partition (Pivot : Node_Access; Back : Node_Access);

         procedure Sort (Front, Back : Node_Access);

         ---------------
         -- Partition --
         ---------------

         procedure Partition (Pivot : Node_Access; Back : Node_Access) is
            Node : Node_Access := Pivot.Next;

         begin
            while Node /= Back loop
               if Node.Element < Pivot.Element then
                  declare
                     Prev : constant Node_Access := Node.Prev;
                     Next : constant Node_Access := Node.Next;

                  begin
                     Prev.Next := Next;

                     if Next = null then
                        Container.Last := Prev;
                     else
                        Next.Prev := Prev;
                     end if;

                     Node.Next := Pivot;
                     Node.Prev := Pivot.Prev;

                     Pivot.Prev := Node;

                     if Node.Prev = null then
                        Container.First := Node;
                     else
                        Node.Prev.Next := Node;
                     end if;

                     Node := Next;
                  end;

               else
                  Node := Node.Next;
               end if;
            end loop;
         end Partition;

         ----------
         -- Sort --
         ----------

         procedure Sort (Front, Back : Node_Access) is
            Pivot : constant Node_Access :=
                      (if Front = null then Container.First else Front.Next);
         begin
            if Pivot /= Back then
               Partition (Pivot, Back);
               Sort (Front, Pivot);
               Sort (Pivot, Back);
            end if;
         end Sort;

      --  Start of processing for Sort

      begin
         if Container.Length <= 1 then
            return;
         end if;

         pragma Assert (Container.First.Prev = null);
         pragma Assert (Container.Last.Next = null);

         if Container.Busy > 0 then
            raise Program_Error with
              "attempt to tamper with cursors (list is busy)";
         end if;

         Sort (Front => null, Back => null);

         pragma Assert (Container.First.Prev = null);
         pragma Assert (Container.Last.Next = null);
      end Sort;

   end Generic_Sorting;

   -----------------
   -- Has_Element --
   -----------------

   function Has_Element (Position : Cursor) return Boolean is
   begin
      pragma Assert (Vet (Position), "bad cursor in Has_Element");
      return Position.Node /= null;
   end Has_Element;

   ------------
   -- Insert --
   ------------

   procedure Insert
     (Container : in out List;
      Before    : Cursor;
      New_Item  : Element_Type;
      Position  : out Cursor;
      Count     : Count_Type := 1)
   is
      New_Node : Node_Access;

   begin
      if Before.Container /= null then
         if Before.Container /= Container'Unrestricted_Access then
            raise Program_Error with
              "Before cursor designates wrong list";
         end if;

         pragma Assert (Vet (Before), "bad cursor in Insert");
      end if;

      if Count = 0 then
         Position := Before;
         return;
      end if;

      if Container.Length > Count_Type'Last - Count then
         raise Constraint_Error with "new length exceeds maximum";
      end if;

      if Container.Busy > 0 then
         raise Program_Error with
           "attempt to tamper with cursors (list is busy)";
      end if;

      New_Node := new Node_Type'(New_Item, null, null);
      Insert_Internal (Container, Before.Node, New_Node);

      Position := Cursor'(Container'Unchecked_Access, New_Node);

      for J in Count_Type'(2) .. Count loop
         New_Node := new Node_Type'(New_Item, null, null);
         Insert_Internal (Container, Before.Node, New_Node);
      end loop;
   end Insert;

   procedure Insert
     (Container : in out List;
      Before    : Cursor;
      New_Item  : Element_Type;
      Count     : Count_Type := 1)
   is
      Position : Cursor;
      pragma Unreferenced (Position);
   begin
      Insert (Container, Before, New_Item, Position, Count);
   end Insert;

   procedure Insert
     (Container : in out List;
      Before    : Cursor;
      Position  : out Cursor;
      Count     : Count_Type := 1)
   is
      New_Node : Node_Access;

   begin
      if Before.Container /= null then
         if Before.Container /= Container'Unrestricted_Access then
            raise Program_Error with
              "Before cursor designates wrong list";
         end if;

         pragma Assert (Vet (Before), "bad cursor in Insert");
      end if;

      if Count = 0 then
         Position := Before;
         return;
      end if;

      if Container.Length > Count_Type'Last - Count then
         raise Constraint_Error with "new length exceeds maximum";
      end if;

      if Container.Busy > 0 then
         raise Program_Error with
           "attempt to tamper with cursors (list is busy)";
      end if;

      New_Node := new Node_Type;
      Insert_Internal (Container, Before.Node, New_Node);

      Position := Cursor'(Container'Unchecked_Access, New_Node);

      for J in Count_Type'(2) .. Count loop
         New_Node := new Node_Type;
         Insert_Internal (Container, Before.Node, New_Node);
      end loop;
   end Insert;

   ---------------------
   -- Insert_Internal --
   ---------------------

   procedure Insert_Internal
     (Container : in out List;
      Before    : Node_Access;
      New_Node  : Node_Access)
   is
   begin
      if Container.Length = 0 then
         pragma Assert (Before = null);
         pragma Assert (Container.First = null);
         pragma Assert (Container.Last = null);

         Container.First := New_Node;
         Container.Last := New_Node;

      elsif Before = null then
         pragma Assert (Container.Last.Next = null);

         Container.Last.Next := New_Node;
         New_Node.Prev := Container.Last;

         Container.Last := New_Node;

      elsif Before = Container.First then
         pragma Assert (Container.First.Prev = null);

         Container.First.Prev := New_Node;
         New_Node.Next := Container.First;

         Container.First := New_Node;

      else
         pragma Assert (Container.First.Prev = null);
         pragma Assert (Container.Last.Next = null);

         New_Node.Next := Before;
         New_Node.Prev := Before.Prev;

         Before.Prev.Next := New_Node;
         Before.Prev := New_Node;
      end if;

      Container.Length := Container.Length + 1;
   end Insert_Internal;

   --------------
   -- Is_Empty --
   --------------

   function Is_Empty (Container : List) return Boolean is
   begin
      return Container.Length = 0;
   end Is_Empty;

   -------------
   -- Iterate --
   -------------

   procedure Iterate
     (Container : List;
      Process   : not null access procedure (Position : Cursor))
   is
      C : List renames Container'Unrestricted_Access.all;
      B : Natural renames C.Busy;

      Node : Node_Access := Container.First;

   begin
      B := B + 1;

      begin
         while Node /= null loop
            Process (Cursor'(Container'Unchecked_Access, Node));
            Node := Node.Next;
         end loop;
      exception
         when others =>
            B := B - 1;
            raise;
      end;

      B := B - 1;
   end Iterate;

   function Iterate (Container : List)
     return List_Iterator_Interfaces.Reversible_Iterator'class
   is
   begin
      if Container.Length = 0 then
         return Iterator'(null, null);
      else
         return Iterator'(Container'Unchecked_Access, Container.First);
      end if;
   end Iterate;

   function Iterate (Container : List; Start : Cursor)
     return List_Iterator_Interfaces.Reversible_Iterator'class
   is
      It : constant Iterator := (Container'Unchecked_Access, Start.Node);
   begin
      return It;
   end Iterate;

   ----------
   -- Last --
   ----------

   function Last (Container : List) return Cursor is
   begin
      if Container.Last = null then
         return No_Element;
      end if;

      return Cursor'(Container'Unchecked_Access, Container.Last);
   end Last;

   function Last (Object : Iterator) return Cursor is
   begin
      if Object.Container = null then
         return No_Element;
      else
         return (Object.Container, Object.Container.Last);
      end if;
   end Last;

   ------------------
   -- Last_Element --
   ------------------

   function Last_Element (Container : List) return Element_Type is
   begin
      if Container.Last = null then
         raise Constraint_Error with "list is empty";
      end if;

      return Container.Last.Element;
   end Last_Element;

   ------------
   -- Length --
   ------------

   function Length (Container : List) return Count_Type is
   begin
      return Container.Length;
   end Length;

   ----------
   -- Move --
   ----------

   procedure Move
     (Target : in out List;
      Source : in out List)
   is
   begin
      if Target'Address = Source'Address then
         return;
      end if;

      if Source.Busy > 0 then
         raise Program_Error with
           "attempt to tamper with cursors of Source (list is busy)";
      end if;

      Clear (Target);

      Target.First := Source.First;
      Source.First := null;

      Target.Last := Source.Last;
      Source.Last := null;

      Target.Length := Source.Length;
      Source.Length := 0;
   end Move;

   ----------
   -- Next --
   ----------

   procedure Next (Position : in out Cursor) is
   begin
      Position := Next (Position);
   end Next;

   function Next (Position : Cursor) return Cursor is
   begin
      if Position.Node = null then
         return No_Element;
      end if;

      pragma Assert (Vet (Position), "bad cursor in Next");

      declare
         Next_Node : constant Node_Access := Position.Node.Next;

      begin
         if Next_Node = null then
            return No_Element;
         end if;

         return Cursor'(Position.Container, Next_Node);
      end;
   end Next;

   function Next
     (Object   : Iterator;
      Position : Cursor) return Cursor
   is
   begin
      if Position.Node = Object.Container.Last then
         return No_Element;
      else
         return (Object.Container, Position.Node.Next);
      end if;
   end Next;

   -------------
   -- Prepend --
   -------------

   procedure Prepend
     (Container : in out List;
      New_Item  : Element_Type;
      Count     : Count_Type := 1)
   is
   begin
      Insert (Container, First (Container), New_Item, Count);
   end Prepend;

   --------------
   -- Previous --
   --------------

   procedure Previous (Position : in out Cursor) is
   begin
      Position := Previous (Position);
   end Previous;

   function Previous (Position : Cursor) return Cursor is
   begin
      if Position.Node = null then
         return No_Element;
      end if;

      pragma Assert (Vet (Position), "bad cursor in Previous");

      declare
         Prev_Node : constant Node_Access := Position.Node.Prev;

      begin
         if Prev_Node = null then
            return No_Element;
         end if;

         return Cursor'(Position.Container, Prev_Node);
      end;
   end Previous;

   function Previous
     (Object   : Iterator;
      Position : Cursor) return Cursor
   is
   begin
      if Position.Node = Position.Container.First then
         return No_Element;
      else
         return (Object.Container, Position.Node.Prev);
      end if;
   end Previous;

   -------------------
   -- Query_Element --
   -------------------

   procedure Query_Element
     (Position : Cursor;
      Process  : not null access procedure (Element : Element_Type))
   is
   begin
      if Position.Node = null then
         raise Constraint_Error with
           "Position cursor has no element";
      end if;

      pragma Assert (Vet (Position), "bad cursor in Query_Element");

      declare
         C : List renames Position.Container.all'Unrestricted_Access.all;
         B : Natural renames C.Busy;
         L : Natural renames C.Lock;

      begin
         B := B + 1;
         L := L + 1;

         begin
            Process (Position.Node.Element);
         exception
            when others =>
               L := L - 1;
               B := B - 1;
               raise;
         end;

         L := L - 1;
         B := B - 1;
      end;
   end Query_Element;

   ----------
   -- Read --
   ----------

   procedure Read
     (Stream : not null access Root_Stream_Type'Class;
      Item   : out List)
   is
      N : Count_Type'Base;
      X : Node_Access;

   begin
      Clear (Item);
      Count_Type'Base'Read (Stream, N);

      if N = 0 then
         return;
      end if;

      X := new Node_Type;

      begin
         Element_Type'Read (Stream, X.Element);
      exception
         when others =>
            Free (X);
            raise;
      end;

      Item.First := X;
      Item.Last := X;

      loop
         Item.Length := Item.Length + 1;
         exit when Item.Length = N;

         X := new Node_Type;

         begin
            Element_Type'Read (Stream, X.Element);
         exception
            when others =>
               Free (X);
               raise;
         end;

         X.Prev := Item.Last;
         Item.Last.Next := X;
         Item.Last := X;
      end loop;
   end Read;

   procedure Read
     (Stream : not null access Root_Stream_Type'Class;
      Item   : out Cursor)
   is
   begin
      raise Program_Error with "attempt to stream list cursor";
   end Read;

   procedure Read
     (Stream : not null access Root_Stream_Type'Class;
      Item   : out Reference_Type)
   is
   begin
      raise Program_Error with "attempt to stream reference";
   end Read;

   procedure Read
     (Stream : not null access Root_Stream_Type'Class;
      Item   : out Constant_Reference_Type)
   is
   begin
      raise Program_Error with "attempt to stream reference";
   end Read;

   ---------------
   -- Reference --
   ---------------

   function Constant_Reference (Container : List; Position : Cursor)
   return Constant_Reference_Type is
   begin
      pragma Unreferenced (Container);

      if Position.Container = null then
         raise Constraint_Error with "Position cursor has no element";
      end if;

      return (Element => Position.Node.Element'Access);
   end Constant_Reference;

   function Reference (Container : List; Position : Cursor)
   return Reference_Type is
   begin
      pragma Unreferenced (Container);

      if Position.Container = null then
         raise Constraint_Error with "Position cursor has no element";
      end if;

      return (Element => Position.Node.Element'Access);
   end Reference;

   ---------------------
   -- Replace_Element --
   ---------------------

   procedure Replace_Element
     (Container : in out List;
      Position  : Cursor;
      New_Item  : Element_Type)
   is
   begin
      if Position.Container = null then
         raise Constraint_Error with "Position cursor has no element";
      end if;

      if Position.Container /= Container'Unchecked_Access then
         raise Program_Error with
           "Position cursor designates wrong container";
      end if;

      if Container.Lock > 0 then
         raise Program_Error with
           "attempt to tamper with elements (list is locked)";
      end if;

      pragma Assert (Vet (Position), "bad cursor in Replace_Element");

      Position.Node.Element := New_Item;
   end Replace_Element;

   ----------------------
   -- Reverse_Elements --
   ----------------------

   procedure Reverse_Elements (Container : in out List) is
      I : Node_Access := Container.First;
      J : Node_Access := Container.Last;

      procedure Swap (L, R : Node_Access);

      ----------
      -- Swap --
      ----------

      procedure Swap (L, R : Node_Access) is
         LN : constant Node_Access := L.Next;
         LP : constant Node_Access := L.Prev;

         RN : constant Node_Access := R.Next;
         RP : constant Node_Access := R.Prev;

      begin
         if LP /= null then
            LP.Next := R;
         end if;

         if RN /= null then
            RN.Prev := L;
         end if;

         L.Next := RN;
         R.Prev := LP;

         if LN = R then
            pragma Assert (RP = L);

            L.Prev := R;
            R.Next := L;

         else
            L.Prev := RP;
            RP.Next := L;

            R.Next := LN;
            LN.Prev := R;
         end if;
      end Swap;

   --  Start of processing for Reverse_Elements

   begin
      if Container.Length <= 1 then
         return;
      end if;

      pragma Assert (Container.First.Prev = null);
      pragma Assert (Container.Last.Next = null);

      if Container.Busy > 0 then
         raise Program_Error with
           "attempt to tamper with cursors (list is busy)";
      end if;

      Container.First := J;
      Container.Last := I;
      loop
         Swap (L => I, R => J);

         J := J.Next;
         exit when I = J;

         I := I.Prev;
         exit when I = J;

         Swap (L => J, R => I);

         I := I.Next;
         exit when I = J;

         J := J.Prev;
         exit when I = J;
      end loop;

      pragma Assert (Container.First.Prev = null);
      pragma Assert (Container.Last.Next = null);
   end Reverse_Elements;

   ------------------
   -- Reverse_Find --
   ------------------

   function Reverse_Find
     (Container : List;
      Item      : Element_Type;
      Position  : Cursor := No_Element) return Cursor
   is
      Node : Node_Access := Position.Node;

   begin
      if Node = null then
         Node := Container.Last;

      else
         if Position.Container /= Container'Unrestricted_Access then
            raise Program_Error with
              "Position cursor designates wrong container";
         end if;

         pragma Assert (Vet (Position), "bad cursor in Reverse_Find");
      end if;

      while Node /= null loop
         if Node.Element = Item then
            return Cursor'(Container'Unchecked_Access, Node);
         end if;

         Node := Node.Prev;
      end loop;

      return No_Element;
   end Reverse_Find;

   ---------------------
   -- Reverse_Iterate --
   ---------------------

   procedure Reverse_Iterate
     (Container : List;
      Process   : not null access procedure (Position : Cursor))
   is
      C : List renames Container'Unrestricted_Access.all;
      B : Natural renames C.Busy;

      Node : Node_Access := Container.Last;

   begin
      B := B + 1;

      begin
         while Node /= null loop
            Process (Cursor'(Container'Unchecked_Access, Node));
            Node := Node.Prev;
         end loop;

      exception
         when others =>
            B := B - 1;
            raise;
      end;

      B := B - 1;
   end Reverse_Iterate;

   ------------
   -- Splice --
   ------------

   procedure Splice
     (Target : in out List;
      Before : Cursor;
      Source : in out List)
   is
   begin
      if Before.Container /= null then
         if Before.Container /= Target'Unrestricted_Access then
            raise Program_Error with
              "Before cursor designates wrong container";
         end if;

         pragma Assert (Vet (Before), "bad cursor in Splice");
      end if;

      if Target'Address = Source'Address
        or else Source.Length = 0
      then
         return;
      end if;

      pragma Assert (Source.First.Prev = null);
      pragma Assert (Source.Last.Next = null);

      if Target.Length > Count_Type'Last - Source.Length then
         raise Constraint_Error with "new length exceeds maximum";
      end if;

      if Target.Busy > 0 then
         raise Program_Error with
           "attempt to tamper with cursors of Target (list is busy)";
      end if;

      if Source.Busy > 0 then
         raise Program_Error with
           "attempt to tamper with cursors of Source (list is busy)";
      end if;

      if Target.Length = 0 then
         pragma Assert (Target.First = null);
         pragma Assert (Target.Last = null);
         pragma Assert (Before = No_Element);

         Target.First := Source.First;
         Target.Last := Source.Last;

      elsif Before.Node = null then
         pragma Assert (Target.Last.Next = null);

         Target.Last.Next := Source.First;
         Source.First.Prev := Target.Last;

         Target.Last := Source.Last;

      elsif Before.Node = Target.First then
         pragma Assert (Target.First.Prev = null);

         Source.Last.Next := Target.First;
         Target.First.Prev := Source.Last;

         Target.First := Source.First;

      else
         pragma Assert (Target.Length >= 2);

         Before.Node.Prev.Next := Source.First;
         Source.First.Prev := Before.Node.Prev;

         Before.Node.Prev := Source.Last;
         Source.Last.Next := Before.Node;
      end if;

      Source.First := null;
      Source.Last := null;

      Target.Length := Target.Length + Source.Length;
      Source.Length := 0;
   end Splice;

   procedure Splice
     (Container : in out List;
      Before    : Cursor;
      Position  : Cursor)
   is
   begin
      if Before.Container /= null then
         if Before.Container /= Container'Unchecked_Access then
            raise Program_Error with
              "Before cursor designates wrong container";
         end if;

         pragma Assert (Vet (Before), "bad Before cursor in Splice");
      end if;

      if Position.Node = null then
         raise Constraint_Error with "Position cursor has no element";
      end if;

      if Position.Container /= Container'Unrestricted_Access then
         raise Program_Error with
           "Position cursor designates wrong container";
      end if;

      pragma Assert (Vet (Position), "bad Position cursor in Splice");

      if Position.Node = Before.Node
        or else Position.Node.Next = Before.Node
      then
         return;
      end if;

      pragma Assert (Container.Length >= 2);

      if Container.Busy > 0 then
         raise Program_Error with
           "attempt to tamper with cursors (list is busy)";
      end if;

      if Before.Node = null then
         pragma Assert (Position.Node /= Container.Last);

         if Position.Node = Container.First then
            Container.First := Position.Node.Next;
            Container.First.Prev := null;
         else
            Position.Node.Prev.Next := Position.Node.Next;
            Position.Node.Next.Prev := Position.Node.Prev;
         end if;

         Container.Last.Next := Position.Node;
         Position.Node.Prev := Container.Last;

         Container.Last := Position.Node;
         Container.Last.Next := null;

         return;
      end if;

      if Before.Node = Container.First then
         pragma Assert (Position.Node /= Container.First);

         if Position.Node = Container.Last then
            Container.Last := Position.Node.Prev;
            Container.Last.Next := null;
         else
            Position.Node.Prev.Next := Position.Node.Next;
            Position.Node.Next.Prev := Position.Node.Prev;
         end if;

         Container.First.Prev := Position.Node;
         Position.Node.Next := Container.First;

         Container.First := Position.Node;
         Container.First.Prev := null;

         return;
      end if;

      if Position.Node = Container.First then
         Container.First := Position.Node.Next;
         Container.First.Prev := null;

      elsif Position.Node = Container.Last then
         Container.Last := Position.Node.Prev;
         Container.Last.Next := null;

      else
         Position.Node.Prev.Next := Position.Node.Next;
         Position.Node.Next.Prev := Position.Node.Prev;
      end if;

      Before.Node.Prev.Next := Position.Node;
      Position.Node.Prev := Before.Node.Prev;

      Before.Node.Prev := Position.Node;
      Position.Node.Next := Before.Node;

      pragma Assert (Container.First.Prev = null);
      pragma Assert (Container.Last.Next = null);
   end Splice;

   procedure Splice
     (Target   : in out List;
      Before   : Cursor;
      Source   : in out List;
      Position : in out Cursor)
   is
   begin
      if Target'Address = Source'Address then
         Splice (Target, Before, Position);
         return;
      end if;

      if Before.Container /= null then
         if Before.Container /= Target'Unrestricted_Access then
            raise Program_Error with
              "Before cursor designates wrong container";
         end if;

         pragma Assert (Vet (Before), "bad Before cursor in Splice");
      end if;

      if Position.Node = null then
         raise Constraint_Error with "Position cursor has no element";
      end if;

      if Position.Container /= Source'Unrestricted_Access then
         raise Program_Error with
           "Position cursor designates wrong container";
      end if;

      pragma Assert (Vet (Position), "bad Position cursor in Splice");

      if Target.Length = Count_Type'Last then
         raise Constraint_Error with "Target is full";
      end if;

      if Target.Busy > 0 then
         raise Program_Error with
           "attempt to tamper with cursors of Target (list is busy)";
      end if;

      if Source.Busy > 0 then
         raise Program_Error with
           "attempt to tamper with cursors of Source (list is busy)";
      end if;

      if Position.Node = Source.First then
         Source.First := Position.Node.Next;

         if Position.Node = Source.Last then
            pragma Assert (Source.First = null);
            pragma Assert (Source.Length = 1);
            Source.Last := null;

         else
            Source.First.Prev := null;
         end if;

      elsif Position.Node = Source.Last then
         pragma Assert (Source.Length >= 2);
         Source.Last := Position.Node.Prev;
         Source.Last.Next := null;

      else
         pragma Assert (Source.Length >= 3);
         Position.Node.Prev.Next := Position.Node.Next;
         Position.Node.Next.Prev := Position.Node.Prev;
      end if;

      if Target.Length = 0 then
         pragma Assert (Target.First = null);
         pragma Assert (Target.Last = null);
         pragma Assert (Before = No_Element);

         Target.First := Position.Node;
         Target.Last := Position.Node;

         Target.First.Prev := null;
         Target.Last.Next := null;

      elsif Before.Node = null then
         pragma Assert (Target.Last.Next = null);
         Target.Last.Next := Position.Node;
         Position.Node.Prev := Target.Last;

         Target.Last := Position.Node;
         Target.Last.Next := null;

      elsif Before.Node = Target.First then
         pragma Assert (Target.First.Prev = null);
         Target.First.Prev := Position.Node;
         Position.Node.Next := Target.First;

         Target.First := Position.Node;
         Target.First.Prev := null;

      else
         pragma Assert (Target.Length >= 2);
         Before.Node.Prev.Next := Position.Node;
         Position.Node.Prev := Before.Node.Prev;

         Before.Node.Prev := Position.Node;
         Position.Node.Next := Before.Node;
      end if;

      Target.Length := Target.Length + 1;
      Source.Length := Source.Length - 1;

      Position.Container := Target'Unchecked_Access;
   end Splice;

   ----------
   -- Swap --
   ----------

   procedure Swap
     (Container : in out List;
      I, J      : Cursor)
   is
   begin
      if I.Node = null then
         raise Constraint_Error with "I cursor has no element";
      end if;

      if J.Node = null then
         raise Constraint_Error with "J cursor has no element";
      end if;

      if I.Container /= Container'Unchecked_Access then
         raise Program_Error with "I cursor designates wrong container";
      end if;

      if J.Container /= Container'Unchecked_Access then
         raise Program_Error with "J cursor designates wrong container";
      end if;

      if I.Node = J.Node then
         return;
      end if;

      if Container.Lock > 0 then
         raise Program_Error with
           "attempt to tamper with elements (list is locked)";
      end if;

      pragma Assert (Vet (I), "bad I cursor in Swap");
      pragma Assert (Vet (J), "bad J cursor in Swap");

      declare
         EI : Element_Type renames I.Node.Element;
         EJ : Element_Type renames J.Node.Element;

         EI_Copy : constant Element_Type := EI;

      begin
         EI := EJ;
         EJ := EI_Copy;
      end;
   end Swap;

   ----------------
   -- Swap_Links --
   ----------------

   procedure Swap_Links
     (Container : in out List;
      I, J      : Cursor)
   is
   begin
      if I.Node = null then
         raise Constraint_Error with "I cursor has no element";
      end if;

      if J.Node = null then
         raise Constraint_Error with "J cursor has no element";
      end if;

      if I.Container /= Container'Unrestricted_Access then
         raise Program_Error with "I cursor designates wrong container";
      end if;

      if J.Container /= Container'Unrestricted_Access then
         raise Program_Error with "J cursor designates wrong container";
      end if;

      if I.Node = J.Node then
         return;
      end if;

      if Container.Busy > 0 then
         raise Program_Error with
           "attempt to tamper with cursors (list is busy)";
      end if;

      pragma Assert (Vet (I), "bad I cursor in Swap_Links");
      pragma Assert (Vet (J), "bad J cursor in Swap_Links");

      declare
         I_Next : constant Cursor := Next (I);

      begin
         if I_Next = J then
            Splice (Container, Before => I, Position => J);

         else
            declare
               J_Next : constant Cursor := Next (J);

            begin
               if J_Next = I then
                  Splice (Container, Before => J, Position => I);

               else
                  pragma Assert (Container.Length >= 3);

                  Splice (Container, Before => I_Next, Position => J);
                  Splice (Container, Before => J_Next, Position => I);
               end if;
            end;
         end if;
      end;
   end Swap_Links;

   --------------------
   -- Update_Element --
   --------------------

   procedure Update_Element
     (Container : in out List;
      Position  : Cursor;
      Process   : not null access procedure (Element : in out Element_Type))
   is
   begin
      if Position.Node = null then
         raise Constraint_Error with "Position cursor has no element";
      end if;

      if Position.Container /= Container'Unchecked_Access then
         raise Program_Error with
           "Position cursor designates wrong container";
      end if;

      pragma Assert (Vet (Position), "bad cursor in Update_Element");

      declare
         B : Natural renames Container.Busy;
         L : Natural renames Container.Lock;

      begin
         B := B + 1;
         L := L + 1;

         begin
            Process (Position.Node.Element);
         exception
            when others =>
               L := L - 1;
               B := B - 1;
               raise;
         end;

         L := L - 1;
         B := B - 1;
      end;
   end Update_Element;

   ---------
   -- Vet --
   ---------

   function Vet (Position : Cursor) return Boolean is
   begin
      if Position.Node = null then
         return Position.Container = null;
      end if;

      if Position.Container = null then
         return False;
      end if;

      if Position.Node.Next = Position.Node then
         return False;
      end if;

      if Position.Node.Prev = Position.Node then
         return False;
      end if;

      declare
         L : List renames Position.Container.all;
      begin
         if L.Length = 0 then
            return False;
         end if;

         if L.First = null then
            return False;
         end if;

         if L.Last = null then
            return False;
         end if;

         if L.First.Prev /= null then
            return False;
         end if;

         if L.Last.Next /= null then
            return False;
         end if;

         if Position.Node.Prev = null
           and then Position.Node /= L.First
         then
            return False;
         end if;

         --  If we get here, we know that this disjunction is true:
         --  Position.Node.Prev /= null or else Position.Node = L.First

         if Position.Node.Next = null
           and then Position.Node /= L.Last
         then
            return False;
         end if;

         --  If we get here, we know that this disjunction is true:
         --  Position.Node.Next /= null or else Position.Node = L.Last

         if L.Length = 1 then
            return L.First = L.Last;
         end if;

         if L.First = L.Last then
            return False;
         end if;

         if L.First.Next = null then
            return False;
         end if;

         if L.Last.Prev = null then
            return False;
         end if;

         if L.First.Next.Prev /= L.First then
            return False;
         end if;

         if L.Last.Prev.Next /= L.Last then
            return False;
         end if;

         if L.Length = 2 then
            if L.First.Next /= L.Last then
               return False;
            end if;

            if L.Last.Prev /= L.First then
               return False;
            end if;

            return True;
         end if;

         if L.First.Next = L.Last then
            return False;
         end if;

         if L.Last.Prev = L.First then
            return False;
         end if;

<<<<<<< HEAD
         if Position.Node = L.First then  -- eliminates ealier disjunct
=======
         if Position.Node = L.First then  -- eliminates earlier disjunct
>>>>>>> 3082eeb7
            return True;
         end if;

         --  If we get here, we know, per disjunctive syllogism (modus
         --  tollendo ponens), that this predicate is true:
         --  Position.Node.Prev /= null

         if Position.Node = L.Last then  -- eliminates earlier disjunct
            return True;
         end if;

         --  If we get here, we know, per disjunctive syllogism (modus
         --  tollendo ponens), that this predicate is true:
         --  Position.Node.Next /= null

         if Position.Node.Next.Prev /= Position.Node then
            return False;
         end if;

         if Position.Node.Prev.Next /= Position.Node then
            return False;
         end if;

         if L.Length = 3 then
            if L.First.Next /= Position.Node then
               return False;
            end if;

            if L.Last.Prev /= Position.Node then
               return False;
            end if;
         end if;

         return True;
      end;
   end Vet;

   -----------
   -- Write --
   -----------

   procedure Write
     (Stream : not null access Root_Stream_Type'Class;
      Item   : List)
   is
      Node : Node_Access := Item.First;

   begin
      Count_Type'Base'Write (Stream, Item.Length);

      while Node /= null loop
         Element_Type'Write (Stream, Node.Element);
         Node := Node.Next;
      end loop;
   end Write;

   procedure Write
     (Stream : not null access Root_Stream_Type'Class;
      Item   : Cursor)
   is
   begin
      raise Program_Error with "attempt to stream list cursor";
   end Write;

   procedure Write
     (Stream : not null access Root_Stream_Type'Class;
      Item   : Reference_Type)
   is
   begin
      raise Program_Error with "attempt to stream reference";
   end Write;

   procedure Write
     (Stream : not null access Root_Stream_Type'Class;
      Item   : Constant_Reference_Type)
   is
   begin
      raise Program_Error with "attempt to stream reference";
   end Write;

end Ada.Containers.Doubly_Linked_Lists;<|MERGE_RESOLUTION|>--- conflicted
+++ resolved
@@ -6,11 +6,7 @@
 --                                                                          --
 --                                 B o d y                                  --
 --                                                                          --
-<<<<<<< HEAD
---          Copyright (C) 2004-2009, Free Software Foundation, Inc.         --
-=======
 --          Copyright (C) 2004-2011, Free Software Foundation, Inc.         --
->>>>>>> 3082eeb7
 --                                                                          --
 -- GNAT is free software;  you can  redistribute it  and/or modify it under --
 -- terms of the  GNU General Public License as published  by the Free Soft- --
@@ -1894,11 +1890,7 @@
             return False;
          end if;
 
-<<<<<<< HEAD
-         if Position.Node = L.First then  -- eliminates ealier disjunct
-=======
          if Position.Node = L.First then  -- eliminates earlier disjunct
->>>>>>> 3082eeb7
             return True;
          end if;
 
