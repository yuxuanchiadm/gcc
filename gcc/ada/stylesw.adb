--- conflicted
+++ resolved
@@ -6,11 +6,7 @@
 --                                                                          --
 --                                 B o d y                                  --
 --                                                                          --
-<<<<<<< HEAD
---          Copyright (C) 1992-2009, Free Software Foundation, Inc.         --
-=======
 --          Copyright (C) 1992-2011, Free Software Foundation, Inc.         --
->>>>>>> 3082eeb7
 --                                                                          --
 -- GNAT is free software;  you can  redistribute it  and/or modify it under --
 -- terms of the  GNU General Public License as published  by the Free Soft- --
@@ -63,14 +59,11 @@
                      "u" &  -- check no unnecessary blank lines
                      "x";   -- check extra parentheses around conditionals
 
-<<<<<<< HEAD
-=======
    --  Note: we intend GNAT_Style to also include the following, but we do
    --  not yet have the whole tool suite clean with respect to this.
 
    --                "B" &  -- check boolean operators
 
->>>>>>> 3082eeb7
    -------------------------------
    -- Reset_Style_Check_Options --
    -------------------------------
@@ -167,9 +160,6 @@
       Add ('A', Style_Check_Array_Attribute_Index);
       Add ('b', Style_Check_Blanks_At_End);
       Add ('B', Style_Check_Boolean_And_Or);
-<<<<<<< HEAD
-      Add ('c', Style_Check_Comments);
-=======
 
       if Style_Check_Comments_Spacing = 2 then
          Add ('c', Style_Check_Comments);
@@ -177,7 +167,6 @@
          Add ('C', Style_Check_Comments);
       end if;
 
->>>>>>> 3082eeb7
       Add ('d', Style_Check_DOS_Line_Terminator);
       Add ('e', Style_Check_End_Labels);
       Add ('f', Style_Check_Form_Feeds);
@@ -506,11 +495,7 @@
             when 'B' =>
                Style_Check_Boolean_And_Or        := False;
 
-<<<<<<< HEAD
-            when 'c' =>
-=======
             when 'c' | 'C' =>
->>>>>>> 3082eeb7
                Style_Check_Comments              := False;
 
             when 'd' =>
