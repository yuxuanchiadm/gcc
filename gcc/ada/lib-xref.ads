------------------------------------------------------------------------------
--                                                                          --
--                         GNAT COMPILER COMPONENTS                         --
--                                                                          --
--                             L I B . X R E F                              --
--                                                                          --
--                                 S p e c                                  --
--                                                                          --
<<<<<<< HEAD
--          Copyright (C) 1998-2009, Free Software Foundation, Inc.         --
=======
--          Copyright (C) 1998-2011, Free Software Foundation, Inc.         --
>>>>>>> 3082eeb7
--                                                                          --
-- GNAT is free software;  you can  redistribute it  and/or modify it under --
-- terms of the  GNU General Public License as published  by the Free Soft- --
-- ware  Foundation;  either version 3,  or (at your option) any later ver- --
-- sion.  GNAT is distributed in the hope that it will be useful, but WITH- --
-- OUT ANY WARRANTY;  without even the  implied warranty of MERCHANTABILITY --
-- or FITNESS FOR A PARTICULAR PURPOSE.  See the GNU General Public License --
-- for  more details.  You should have  received  a copy of the GNU General --
-- Public License  distributed with GNAT; see file COPYING3.  If not, go to --
-- http://www.gnu.org/licenses for a complete copy of the license.          --
--                                                                          --
-- GNAT was originally developed  by the GNAT team at  New York University. --
-- Extensive contributions were provided by Ada Core Technologies Inc.      --
--                                                                          --
------------------------------------------------------------------------------

--  This package contains for collecting and outputting cross-reference
--  information.

with Einfo;    use Einfo;
with Lib.Util; use Lib.Util;
with Put_Alfa;

package Lib.Xref is

   -------------------------------------------------------
   -- Format of Cross-Reference Information in ALI File --
   -------------------------------------------------------

   --  Cross-reference sections follow the dependency section (D lines) in
   --  an ALI file, so that they need not be read by gnatbind, gnatmake etc.

   --  A cross reference section has a header of the form

   --     X  dependency-number  filename

   --        This header precedes xref information (entities/references from
   --        the unit), identified by dependency number and file name. The
   --        dependency number is the index into the generated D lines and
   --        is ones origin (e.g. 2 = reference to second generated D line).

   --        Note that the filename here will reflect the original name if
   --        a Source_Reference pragma was encountered (since all line number
   --        references will be with respect to the original file).

   --  The lines following the header look like

   --  line type col level entity renameref instref typeref overref ref ref

   --        line is the line number of the referenced entity. The name of
   --        the entity starts in column col. Columns are numbered from one,
   --        and if horizontal tab characters are present, the column number
   --        is computed assuming standard 1,9,17,.. tab stops. For example,
   --        if the entity is the first token on the line, and is preceded
   --        by space-HT-space, then the column would be column 10.

   --        type is a single letter identifying the type of the entity. See
   --        next section (Cross-Reference Entity Identifiers) for a full list
   --        of the characters used).

   --        col is the column number of the referenced entity

   --        level is a single character that separates the col and entity
   --        fields. It is an asterisk (*) for a top level library entity that
   --        is publicly visible, as well for an entity declared in the visible
   --        part of a generic package, the plus sign (+) for a C/C++ static
   --        entity, and space otherwise.

   --        entity is the name of the referenced entity, with casing in
   --        the canonical casing for the source file where it is defined.

   --        renameref provides information on renaming. If the entity is
   --        a package, object or overloadable entity which is declared by
   --        a renaming declaration, and the renaming refers to an entity
   --        with a simple identifier or expanded name, then renameref has
   --        the form:

   --            =line:col

   --        Here line:col give the reference to the identifier that appears
   --        in the renaming declaration. Note that we never need a file entry,
   --        since this identifier is always in the current file in which the
   --        entity is declared. Currently, renameref appears only for the
   --        simple renaming case. If the renaming reference is a complex
   --        expressions, then renameref is omitted. Here line/col give
   --        line/column as defined above.

   --        instref is only present for package and subprogram instances. The
   --        information in instref is the location of the point of declaration
   --        of the generic parent unit. This part has the form:

   --            [file|line]

   --        without column information, on the reasonable assumption that
   --        there is only one unit per line (the same assumption is made in
   --        references to entities declared within instances, see below).

   --        typeref is the reference for a related type. This part is
   --        optional. It is present for the following cases:

   --          derived types (points to the parent type)   LR=<>
   --          access types (points to designated type)    LR=()
   --          array types (points to component type)      LR=()
   --          subtypes (points to ancestor type)          LR={}
   --          functions (points to result type)           LR={}
   --          enumeration literals (points to enum type)  LR={}
   --          objects and components (points to type)     LR={}

   --          For a type that implements multiple interfaces, there is an
   --          entry of the form  LR=<> for each of the interfaces appearing
   --          in the type declaration. In the data structures of ali.ads,
   --          the type that the entity extends (or the first interface if
   --          there is no such type) is stored in Xref_Entity_Record.Tref*,
   --          additional interfaces are stored in the list of references
   --          with a special type of Interface_Reference.

   --          For an array type, there is an entry of the form LR=<> for each
   --          of the index types appearing in the type declaration. The index
   --          types follow the entry for the component type. In the data
   --          structures of ali.ads, however, the list of index types are
   --          output in the list of references with a special Rtype set to
   --          Array_Index_Reference.

   --          In the above list LR shows the brackets used in the output which
   --          has one of the two following forms:

   --            L file | line type col R      user entity
   --            L name-in-lower-case R        standard entity

   --          For the form for a user entity, file is the dependency number
   --          of the file containing the declaration of the related type.
   --          This number and the following vertical bar are omitted if the
   --          relevant type is defined in the same file as the current entity.
   --          The line, type, col are defined as previously described, and
   --          specify the location of the relevant type declaration in the
   --          referenced file. For the standard entity form, the name between
   --          the brackets is the normal name of the entity in lower case.

   --        overref is present for overriding operations (procedures and
   --        functions), and provides information on the operation that it
   --        overrides. This information has the format:

   --        '<' file | line 'o' col '>'

   --           file is the dependency number of the file containing the
   --           declaration of the overridden operation. It and the following
   --           vertical bar are omitted if the file is the same as that of
   --           the overriding operation.

   --     There may be zero or more ref entries on each line

   --        file | line type col [...]

   --           file is the dependency number of the file with the reference.
   --           It and the following vertical bar are omitted if the file is
   --           the same as the previous ref, and the refs for the current
   --           file are first (and do not need a bar).

   --           line is the line number of the reference

   --           col is the column number of the reference, as defined above

   --           type is one of
   --              b = body entity
   --              c = completion of private or incomplete type
   --              d = discriminant of type
   --              D = object definition
   --              e = end of spec
   --              H = abstract type
   --              i = implicit reference
   --              k = implicit reference to parent unit in child unit
   --              l = label on END line
   --              m = modification
   --              o = own variable reference (SPARK only)
   --              p = primitive operation
   --              P = overriding primitive operation
   --              r = reference
   --              R = subprogram reference in dispatching call
   --              s = subprogram reference in a static call
   --              t = end of body
   --              w = WITH line
   --              x = type extension
   --              z = generic formal parameter
   --              > = subprogram IN parameter
   --              = = subprogram IN OUT parameter
   --              < = subprogram OUT parameter
   --              ^ = subprogram ACCESS parameter

   --           b is used for spec entities that are repeated in a body,
   --           including the unit (subprogram, package, task, protected body,
   --           protected entry) name itself, and in the case of a subprogram,
   --           the formals. This letter is also used for the occurrence of
   --           entry names in accept statements. Such entities are not
   --           considered to be definitions for cross-referencing purposes,
   --           but rather are considered to be references to the corresponding
   --           spec entities, marked with this special type.

   --           c is similar to b but is used to mark the completion of a
   --           private or incomplete type. As with b, the completion is not
   --           regarded as a separate definition, but rather a reference to
   --           the initial declaration, marked with this special type.

   --           d is used to identify a discriminant of a type. If this is
   --           an incomplete or private type with discriminants, the entry
   --           denotes the occurrence of the discriminant in the partial view
   --           which is also the point of definition of the discriminant. The
   --           occurrence of the same discriminant in the full view is a
   --           regular reference to it.

   --           e is used to identify the end of a construct in the following
   --           cases:

   --             Block Statement        end [block_IDENTIFIER];
   --             Loop Statement         end loop [loop_IDENTIFIER];
   --             Package Specification  end [[PARENT_UNIT_NAME .] IDENTIFIER];
   --             Task Definition        end [task_IDENTIFIER];
   --             Protected Definition   end [protected_IDENTIFIER];
   --             Record Definition      end record;
   --             Enumeration Definition );

   --           Note that 'e' entries are special in that they appear even
   --           in referencing units (normally xref entries appear only for
   --           references in the extended main source unit (see Lib) to which
   --           the ali applies. But 'e' entries are really structural and
   --           simply indicate where packages end. This information can be
   --           used to reconstruct scope information for any entities
   --           referenced from within the package. The line/column values
   --           for these entries point to the semicolon ending the construct.

   --           i is used to identify a reference to the entity in a generic
   --           actual or in a default in a call. The node that denotes the
   --           entity does not come from source, but it has the Sloc of the
   --           source node that generates the implicit reference, and it is
   --           useful to record this one.

   --           k is another non-standard reference type, used to record a
   --           reference from a child unit to its parent. For various cross-
   --           referencing tools, we need a pointer from the xref entries for
   --           the child to the parent. This is the opposite way round from
   --           normal xref entries, since the reference is *from* the child
   --           unit *to* the parent unit, yet appears in the xref entries for
   --           the child. Consider this example:
   --
   --             package q is
   --             end;
   --             package q.r is
   --             end q.r;
   --
   --           The ali file for q-r.ads has these entries
   --
   --             D q.ads
   --             D q-r.ads
   --             D system.ads
   --             X 1 q.ads
   --             1K9*q 2e4 2|1r9 2r5
   --             X 2 q-r.ads
   --             1K11*r 1|1k9 2|2l7 2e8
   --
   --           Here the 2|1r9 entry appearing in the section for the parent
   --           is the normal reference from the child to the parent. The 1k9
   --           entry in the section for the child duplicates this information
   --           but appears in the child rather than the parent.

   --           l is used to identify the occurrence in the source of the name
   --           on an end line. This is just a syntactic reference which can be
   --           ignored for semantic purposes (e.g. a call graph construction).
   --           Again, in the case of an accept there can be multiple l lines.

   --           o is used for variables referenced from a SPARK 'own'
   --           definition. In the SPARK language, it is allowed to use a
   --           variable before its actual declaration.

   --           o is used for variables referenced from a SPARK 'own'
   --           definition. In the SPARK language, it is allowed to use a
   --           variable before its actual declaration.

   --           p is used to mark a primitive operation of the given entity.
   --           For example, if we have a type Tx, and a primitive operation
   --           Pq of this type, then an entry in the list of references to
   --           Tx will point to the declaration of Pq. Note that this entry
   --           type is unusual because it an implicit rather than explicit,
   --           and the name of the reference does not match the name of the
   --           entity for which a reference is generated. These entries are
   --           generated only for entities declared in the extended main
   --           source unit (main unit itself, its separate spec (if any).
   --           and all subunits (considered recursively).

   --           If the primitive operation overrides an inherited primitive
   --           operation of the parent type, the letter 'P' is used in the
   --           corresponding entry.

   --           R is used to mark a dispatching call. The reference is to
   --           the specification of the primitive operation of the root
   --           type when the call has a controlling argument in its class.

   --           s is used to mark a static subprogram call. The reference is
   --           to the specification of the subprogram being called.

   --           t is similar to e. It identifies the end of a corresponding
   --           body (such a reference always links up with a b reference)

   --             Subprogram Body        end [DESIGNATOR];
   --             Package Body           end [[PARENT_UNIT_NAME .] IDENTIFIER];
   --             Task Body              end [task_IDENTIFIER];
   --             Entry Body             end [entry_IDENTIFIER];
   --             Protected Body         end [protected_IDENTIFIER]
   --             Accept Statement       end [entry_IDENTIFIER]];

   --           Note that in the case of accept statements, there can
   --           be multiple b and t entries for the same entity.

   --           x is used to identify the reference as the entity from which a
   --           tagged type is extended. This allows immediate access to the
   --           parent of a tagged type.

   --           z is used on the cross-reference line for a generic unit,
   --           to mark the definition of a generic formal of the unit. This
   --           entry type is similar to 'k' and 'p' in that it is an implicit
   --           reference for an entity with a different name.

   --           The characters >, <. =, and ^ are used on the cross-reference
   --           line for a subprogram, to denote formal parameters and their
   --           modes. As with the 'z' and 'p' entries, each such entry is
   --           an implicit reference to an entity with a different name.

   --           [..] is used for generic instantiation references. These
   --           references are present only if the entity in question is
   --           a generic entity, and in that case the [..] contains the
   --           reference for the instantiation. In the case of nested
   --           instantiations, this can be nested [...[...[...]]] etc. The
   --           reference is of the form [file|line] no column is present since
   --           it is assumed that only one instantiation appears on a single
   --           source line. Note that the appearance of file numbers in such
   --           references follows the normal rules (present only if needed,
   --           and resets the current file for subsequent references).

   --     Examples:

   --        44B5*Flag_Type{boolean} 5r23 6m45 3|9r35 11r56

   --           This line gives references for the publicly visible Boolean
   --           type Flag_Type declared on line 44, column 5. There are four
   --           references

   --              a reference on line 5, column 23 of the current file

   --              a modification on line 6, column 45 of the current file

   --              a reference on line 9, column 35 of unit number 3

   --              a reference on line 11, column 56 of unit number 3

   --        2U13 p3=2:35 5b13 8r4 12r13 12t15

   --           This line gives references for the non-publicly visible
   --           procedure p3 declared on line 2, column 13. This procedure
   --           renames the procedure whose identifier reference is at
   --           line 2 column 35. There are four references:

   --              the corresponding body entity at line 5, column 13,
   --              of the current file.

   --              a reference (e.g. a call) at line 8 column 4 of the
   --              of the current file.

   --              the END line of the body has an explicit reference to
   --              the name of the procedure at line 12, column 13.

   --              the body ends at line 12, column 15, just past this label

   --        16I9*My_Type<2|4I9> 18r8

   --           This line gives references for the publicly visible Integer
   --           derived type My_Type declared on line 16, column 9. It also
   --           gives references to the parent type declared in the unit
   --           number 2 on line 4, column 9. There is one reference:

   --              a reference (e.g. a variable declaration) at line 18 column
   --              4 of the current file.

   --        10I3*Genv{integer} 3|4I10[6|12]

   --           This line gives a reference for the entity Genv in a generic
   --           package. The reference in file 3, line 4, col 10, refers to an
   --           instance of the generic where the instantiation can be found in
   --           file 6 at line 12.

   --  Continuation lines are used if the reference list gets too long,
   --  a continuation line starts with a period, and then has references
   --  continuing from the previous line. The references are sorted first
   --  by unit, then by position in the source.

   --  Note on handling of generic entities. The cross-reference is oriented
   --  towards source references, so the entities in a generic instantiation
   --  are not considered distinct from the entities in the template. All
   --  definitions and references from generic instantiations are suppressed,
   --  since they will be generated from the template. Any references to
   --  entities in a generic instantiation from outside the instantiation
   --  are considered to be references to the original template entity.

   ----------------------------------------
   -- Cross-Reference Entity Identifiers --
   ----------------------------------------

   --  In the cross-reference section of the ali file, entity types are
   --  identified by a single letter, indicating the entity type. The following
   --  table indicates the letter. A space for an entry is used for entities
   --  that do not appear in the cross-reference table.

   --  For objects, the character * appears in this table. In the xref listing,
   --  this character is replaced by the lower case letter that corresponds to
   --  the type of the object. For example, if a variable is of a Float type,
   --  then, since the type is represented by an upper case F, the object would
   --  be represented by a lower case f.

   --  A special exception is the case of booleans, whose entities are normal
   --  E_Enumeration_Type or E_Enumeration_Subtype entities, but which appear
   --  as B/b in the xref lines, rather than E/e.

   --  For private types, the character + appears in the table. In this case
   --  the kind of the underlying type is used, if available, to determine the
   --  character to use in the xref listing. The listing will still include a
   --  '+' for a generic private type, for example, but will retain the '*' for
   --  an object or formal parameter of such a type.

   --  For subprograms, the characters 'U' and 'V' appear in the table,
   --  indicating procedures and functions. If the operation is abstract,
   --  these letters are replaced in the xref by 'x' and 'y' respectively.

   Xref_Entity_Letters : array (Entity_Kind) of Character :=
     (E_Void                                       => ' ',
      E_Variable                                   => '*',
      E_Component                                  => '*',
      E_Constant                                   => '*',
      E_Discriminant                               => '*',

      E_Loop_Parameter                             => '*',
      E_In_Parameter                               => '*',
      E_Out_Parameter                              => '*',
      E_In_Out_Parameter                           => '*',
      E_Generic_In_Out_Parameter                   => '*',

      E_Generic_In_Parameter                       => '*',
      E_Named_Integer                              => 'N',
      E_Named_Real                                 => 'N',
      E_Enumeration_Type                           => 'E',  -- B for boolean
      E_Enumeration_Subtype                        => 'E',  -- B for boolean

      E_Signed_Integer_Type                        => 'I',
      E_Signed_Integer_Subtype                     => 'I',
      E_Modular_Integer_Type                       => 'M',
      E_Modular_Integer_Subtype                    => 'M',
      E_Ordinary_Fixed_Point_Type                  => 'O',

      E_Ordinary_Fixed_Point_Subtype               => 'O',
      E_Decimal_Fixed_Point_Type                   => 'D',
      E_Decimal_Fixed_Point_Subtype                => 'D',
      E_Floating_Point_Type                        => 'F',
      E_Floating_Point_Subtype                     => 'F',

      E_Access_Type                                => 'P',
      E_Access_Subtype                             => 'P',
      E_Access_Attribute_Type                      => 'P',
      E_Allocator_Type                             => ' ',
      E_General_Access_Type                        => 'P',

      E_Access_Subprogram_Type                     => 'P',
      E_Access_Protected_Subprogram_Type           => 'P',
      E_Anonymous_Access_Subprogram_Type           => ' ',
      E_Anonymous_Access_Protected_Subprogram_Type => ' ',
      E_Anonymous_Access_Type                      => ' ',

      E_Array_Type                                 => 'A',
      E_Array_Subtype                              => 'A',
      E_String_Type                                => 'S',
      E_String_Subtype                             => 'S',
      E_String_Literal_Subtype                     => ' ',

      E_Class_Wide_Type                            => 'C',
      E_Class_Wide_Subtype                         => 'C',
      E_Record_Type                                => 'R',
      E_Record_Subtype                             => 'R',
      E_Record_Type_With_Private                   => 'R',

      E_Record_Subtype_With_Private                => 'R',
      E_Private_Type                               => '+',
      E_Private_Subtype                            => '+',
      E_Limited_Private_Type                       => '+',
      E_Limited_Private_Subtype                    => '+',

      E_Incomplete_Type                            => '+',
      E_Incomplete_Subtype                         => '+',
      E_Task_Type                                  => 'T',
      E_Task_Subtype                               => 'T',
      E_Protected_Type                             => 'W',

      E_Protected_Subtype                          => 'W',
      E_Exception_Type                             => ' ',
      E_Subprogram_Type                            => ' ',
      E_Enumeration_Literal                        => 'n',
      E_Function                                   => 'V',

      E_Operator                                   => 'V',
      E_Procedure                                  => 'U',
      E_Entry                                      => 'Y',
      E_Entry_Family                               => 'Y',
      E_Block                                      => 'q',

      E_Entry_Index_Parameter                      => '*',
      E_Exception                                  => 'X',
      E_Generic_Function                           => 'v',
      E_Generic_Package                            => 'k',
      E_Generic_Procedure                          => 'u',

      E_Label                                      => 'L',
      E_Loop                                       => 'l',
      E_Return_Statement                           => ' ',
      E_Package                                    => 'K',

      --  The following entities are not ones to which we gather the cross-
      --  references, since it does not make sense to do so (e.g. references to
      --  a package are to the spec, not the body) Indeed the occurrence of the
      --  body entity is considered to be a reference to the spec entity.

      E_Package_Body                               => ' ',
      E_Protected_Object                           => ' ',
      E_Protected_Body                             => ' ',
      E_Task_Body                                  => ' ',
      E_Subprogram_Body                            => ' ');

   --  The following table is for information purposes. It shows the use of
   --  each character appearing as an entity type.

   --  letter  lower case usage                UPPER CASE USAGE

   --    a     array object (except string)    array type (except string)
   --    b     Boolean object                  Boolean type
   --    c     class-wide object               class-wide type
   --    d     decimal fixed-point object      decimal fixed-point type
   --    e     non-Boolean enumeration object  non_Boolean enumeration type
   --    f     floating-point object           floating-point type
   --    g     C/C++ macro                     C/C++ fun-like macro
   --    h     Interface (Ada 2005)            Abstract type
   --    i     signed integer object           signed integer type
   --    j     C++ class object                C++ class
   --    k     generic package                 package
   --    l     label on loop                   label on statement
   --    m     modular integer object          modular integer type
   --    n     enumeration literal             named number
   --    o     ordinary fixed-point object     ordinary fixed-point type
   --    p     access object                   access type
   --    q     label on block                  C/C++ include file
   --    r     record object                   record type
   --    s     string object                   string type
   --    t     task object                     task type
   --    u     generic procedure               procedure
   --    v     generic function or operator    function or operator
   --    w     protected object                protected type
   --    x     abstract procedure              exception
   --    y     abstract function               entry or entry family
   --    z     generic formal parameter        (unused)

   --------------------------------------
   -- Handling of Imported Subprograms --
   --------------------------------------

   --  If a pragma Import or Interface applies to a subprogram, the pragma is
   --  the completion of the subprogram. This is noted in the ALI file by
   --  making the occurrence of the subprogram in the pragma into a body
   --  reference ('b') and by including the external name of the subprogram and
   --  its language, bracketed by '<' and '>' in that reference. For example:
   --
   --     3U13*elsewhere 4b<c,there>21
   --
   --  indicates that procedure elsewhere, declared at line 3, has a pragma
   --  Import at line 4, that its body is in C, and that the link name as given
   --  in the pragma is "there".

   ----------------------
   -- Alfa Information --
   ----------------------

   --  This package defines procedures for collecting Alfa information and
   --  printing in ALI files.

   package Alfa is

      function Enclosing_Subprogram_Or_Package (N : Node_Id) return Entity_Id;
      --  Return the closest enclosing subprogram of package

      procedure Generate_Dereference
        (N   : Node_Id;
         Typ : Character := 'r');
      --  This procedure is called to record a dereference. N is the location
      --  of the dereference.

      type Node_Processing is access procedure (N : Node_Id);

      procedure Traverse_Compilation_Unit
        (CU           : Node_Id;
         Process      : Node_Processing;
         Inside_Stubs : Boolean);
      --  This procedure is undocumented ???

      procedure Traverse_All_Compilation_Units (Process : Node_Processing);
      --  Call Process on all declarations through all compilation units

      procedure Collect_Alfa (Sdep_Table : Unit_Ref_Table; Num_Sdep : Nat);
      --  Collect Alfa information from library units (for files and scopes)
      --  and from cross-references. Fill in the tables in library package
      --  called Alfa.

      procedure Output_Alfa is new Put_Alfa;
      --  Output Alfa information to the ALI files, based on the information
      --  collected in the tables in library package called Alfa, and using
      --  routines in Lib.Util.

   end Alfa;

   -----------------
   -- Subprograms --
   -----------------

   procedure Generate_Definition (E : Entity_Id);
   --  Records the definition of an entity

   procedure Generate_Operator_Reference
     (N : Node_Id;
      T : Entity_Id);
   --  Node N is an operator node, whose entity has been set. If this entity
   --  is a user defined operator (i.e. an operator not defined in package
   --  Standard), then a reference to the operator is recorded at node N.
   --  T is the operand type of the operator. A reference to the operator is an
   --  implicit reference to the type, and that needs to be recorded to avoid
   --  spurious warnings on unused entities, when the operator is a renaming of
   --  a predefined operator.

   procedure Generate_Reference
     (E       : Entity_Id;
      N       : Node_Id;
      Typ     : Character := 'r';
      Set_Ref : Boolean   := True;
      Force   : Boolean   := False);
   --  This procedure is called to record a reference. N is the location of the
   --  reference and E is the referenced entity. Typ is one of:
   --
   --    a character already described in the description of ref entries above
   --    ' ' for dummy reference (see below)
   --
   --  Note: all references to incomplete or private types are to the original
   --  (incomplete or private type) declaration. The full declaration is
   --  treated as a reference with type 'c'.
   --
   --  Note: all references to packages or subprograms are to the entity for
   --  the spec. The entity in the body is treated as a reference with type
   --  'b'. Similar handling for references to subprogram formals.
   --
   --  The call has no effect if N is not in the extended main source unit
   --  This check is omitted for type 'e' references (where it is useful to
   --  have structural scoping information for other than the main source),
   --  and for 'p' (since we want to pick up inherited primitive operations
   --  that are defined in other packages).
   --
   --  The call also has no effect if any of the following conditions hold:
   --
   --    cross-reference collection is disabled
   --    entity does not come from source (and Force is False)
   --    reference does not come from source (and Force is False)
   --    the entity is not one for which xrefs are appropriate
   --    the type letter is blank
   --    the node N is not an identifier, defining identifier, or expanded name
   --    the type is 'p' and the entity is not in the extended main source
   --
   --  If all these conditions are met, then the Is_Referenced flag of E is set
   --  (unless Set_Ref is False) and a cross-reference entry is recorded for
   --  later output when Output_References is called.
   --
   --  Note: the dummy space entry is for the convenience of some callers,
   --  who find it easier to pass a space to suppress the entry than to do
   --  a specific test. The call has no effect if the type is a space.
   --
   --  The parameter Set_Ref is normally True, and indicates that in addition
   --  to generating a cross-reference, the Referenced flag of the specified
   --  entity should be set. If this parameter is False, then setting of the
   --  Referenced flag is inhibited.
   --
   --  The parameter Force is set to True to force a reference to be generated
   --  even if Comes_From_Source is false. This is used for certain implicit
   --  references, and also for end label references.

   procedure Generate_Reference_To_Formals (E : Entity_Id);
   --  Add a reference to the definition of each formal on the line for
   --  a subprogram.

   procedure Generate_Reference_To_Generic_Formals (E : Entity_Id);
   --  Add a reference to the definition of each generic formal on the line
   --  for a generic unit.

   procedure Output_References;
   --  Output references to the current ali file

   procedure Initialize;
   --  Initialize internal tables

end Lib.Xref;<|MERGE_RESOLUTION|>--- conflicted
+++ resolved
@@ -6,11 +6,7 @@
 --                                                                          --
 --                                 S p e c                                  --
 --                                                                          --
-<<<<<<< HEAD
---          Copyright (C) 1998-2009, Free Software Foundation, Inc.         --
-=======
 --          Copyright (C) 1998-2011, Free Software Foundation, Inc.         --
->>>>>>> 3082eeb7
 --                                                                          --
 -- GNAT is free software;  you can  redistribute it  and/or modify it under --
 -- terms of the  GNU General Public License as published  by the Free Soft- --
@@ -278,10 +274,6 @@
    --           on an end line. This is just a syntactic reference which can be
    --           ignored for semantic purposes (e.g. a call graph construction).
    --           Again, in the case of an accept there can be multiple l lines.
-
-   --           o is used for variables referenced from a SPARK 'own'
-   --           definition. In the SPARK language, it is allowed to use a
-   --           variable before its actual declaration.
 
    --           o is used for variables referenced from a SPARK 'own'
    --           definition. In the SPARK language, it is allowed to use a
