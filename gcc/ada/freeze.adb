------------------------------------------------------------------------------
--                                                                          --
--                         GNAT COMPILER COMPONENTS                         --
--                                                                          --
--                               F R E E Z E                                --
--                                                                          --
--                                 B o d y                                  --
--                                                                          --
<<<<<<< HEAD
--          Copyright (C) 1992-2009, Free Software Foundation, Inc.         --
=======
--          Copyright (C) 1992-2011, Free Software Foundation, Inc.         --
>>>>>>> 3082eeb7
--                                                                          --
-- GNAT is free software;  you can  redistribute it  and/or modify it under --
-- terms of the  GNU General Public License as published  by the Free Soft- --
-- ware  Foundation;  either version 3,  or (at your option) any later ver- --
-- sion.  GNAT is distributed in the hope that it will be useful, but WITH- --
-- OUT ANY WARRANTY;  without even the  implied warranty of MERCHANTABILITY --
<<<<<<< HEAD
-- or FITNESS FOR A PARTICULAR PURPOSE.                                     --
--                                                                          --
-- You should have received a copy of the GNU General Public License along  --
-- with this program; see file COPYING3.  If not see                        --
-- <http://www.gnu.org/licenses/>.                                          --
=======
-- or FITNESS FOR A PARTICULAR PURPOSE.  See the GNU General Public License --
-- for  more details.  You should have  received  a copy of the GNU General --
-- Public License  distributed with GNAT; see file COPYING3.  If not, go to --
-- http://www.gnu.org/licenses for a complete copy of the license.          --
>>>>>>> 3082eeb7
--                                                                          --
-- GNAT was originally developed  by the GNAT team at  New York University. --
-- Extensive contributions were provided by Ada Core Technologies Inc.      --
--                                                                          --
------------------------------------------------------------------------------

with Atree;    use Atree;
with Debug;    use Debug;
with Einfo;    use Einfo;
with Elists;   use Elists;
with Errout;   use Errout;
with Exp_Ch3;  use Exp_Ch3;
with Exp_Ch7;  use Exp_Ch7;
with Exp_Disp; use Exp_Disp;
with Exp_Pakd; use Exp_Pakd;
with Exp_Util; use Exp_Util;
with Exp_Tss;  use Exp_Tss;
with Layout;   use Layout;
<<<<<<< HEAD
=======
with Lib;      use Lib;
>>>>>>> 3082eeb7
with Namet;    use Namet;
with Nlists;   use Nlists;
with Nmake;    use Nmake;
with Opt;      use Opt;
with Restrict; use Restrict;
with Rident;   use Rident;
with Sem;      use Sem;
with Sem_Aux;  use Sem_Aux;
with Sem_Cat;  use Sem_Cat;
with Sem_Ch6;  use Sem_Ch6;
with Sem_Ch7;  use Sem_Ch7;
with Sem_Ch8;  use Sem_Ch8;
with Sem_Ch13; use Sem_Ch13;
with Sem_Eval; use Sem_Eval;
with Sem_Mech; use Sem_Mech;
with Sem_Prag; use Sem_Prag;
with Sem_Res;  use Sem_Res;
with Sem_Util; use Sem_Util;
with Sinfo;    use Sinfo;
with Snames;   use Snames;
with Stand;    use Stand;
with Targparm; use Targparm;
with Tbuild;   use Tbuild;
with Ttypes;   use Ttypes;
with Uintp;    use Uintp;
with Urealp;   use Urealp;

package body Freeze is

   -----------------------
   -- Local Subprograms --
   -----------------------

   procedure Adjust_Esize_For_Alignment (Typ : Entity_Id);
   --  Typ is a type that is being frozen. If no size clause is given,
   --  but a default Esize has been computed, then this default Esize is
   --  adjusted up if necessary to be consistent with a given alignment,
   --  but never to a value greater than Long_Long_Integer'Size. This
   --  is used for all discrete types and for fixed-point types.

   procedure Build_And_Analyze_Renamed_Body
     (Decl  : Node_Id;
      New_S : Entity_Id;
      After : in out Node_Id);
   --  Build body for a renaming declaration, insert in tree and analyze

   procedure Check_Address_Clause (E : Entity_Id);
   --  Apply legality checks to address clauses for object declarations,
   --  at the point the object is frozen.

   procedure Check_Strict_Alignment (E : Entity_Id);
   --  E is a base type. If E is tagged or has a component that is aliased
   --  or tagged or contains something this is aliased or tagged, set
   --  Strict_Alignment.

   procedure Check_Unsigned_Type (E : Entity_Id);
   pragma Inline (Check_Unsigned_Type);
   --  If E is a fixed-point or discrete type, then all the necessary work
   --  to freeze it is completed except for possible setting of the flag
   --  Is_Unsigned_Type, which is done by this procedure. The call has no
   --  effect if the entity E is not a discrete or fixed-point type.

   procedure Freeze_And_Append
     (Ent    : Entity_Id;
      N      : Node_Id;
      Result : in out List_Id);
   --  Freezes Ent using Freeze_Entity, and appends the resulting list of
   --  nodes to Result, modifying Result from No_List if necessary. N has
   --  the same usage as in Freeze_Entity.

   procedure Freeze_Enumeration_Type (Typ : Entity_Id);
   --  Freeze enumeration type. The Esize field is set as processing
   --  proceeds (i.e. set by default when the type is declared and then
   --  adjusted by rep clauses. What this procedure does is to make sure
   --  that if a foreign convention is specified, and no specific size
   --  is given, then the size must be at least Integer'Size.

   procedure Freeze_Static_Object (E : Entity_Id);
   --  If an object is frozen which has Is_Statically_Allocated set, then
   --  all referenced types must also be marked with this flag. This routine
   --  is in charge of meeting this requirement for the object entity E.

   procedure Freeze_Subprogram (E : Entity_Id);
   --  Perform freezing actions for a subprogram (create extra formals,
   --  and set proper default mechanism values). Note that this routine
   --  is not called for internal subprograms, for which neither of these
   --  actions is needed (or desirable, we do not want for example to have
   --  these extra formals present in initialization procedures, where they
   --  would serve no purpose). In this call E is either a subprogram or
   --  a subprogram type (i.e. an access to a subprogram).

   function Is_Fully_Defined (T : Entity_Id) return Boolean;
   --  True if T is not private and has no private components, or has a full
   --  view. Used to determine whether the designated type of an access type
   --  should be frozen when the access type is frozen. This is done when an
   --  allocator is frozen, or an expression that may involve attributes of
   --  the designated type. Otherwise freezing the access type does not freeze
   --  the designated type.

   procedure Process_Default_Expressions
     (E     : Entity_Id;
      After : in out Node_Id);
   --  This procedure is called for each subprogram to complete processing of
   --  default expressions at the point where all types are known to be frozen.
   --  The expressions must be analyzed in full, to make sure that all error
   --  processing is done (they have only been pre-analyzed). If the expression
   --  is not an entity or literal, its analysis may generate code which must
   --  not be executed. In that case we build a function body to hold that
   --  code. This wrapper function serves no other purpose (it used to be
   --  called to evaluate the default, but now the default is inlined at each
   --  point of call).

   procedure Set_Component_Alignment_If_Not_Set (Typ : Entity_Id);
   --  Typ is a record or array type that is being frozen. This routine sets
   --  the default component alignment from the scope stack values if the
   --  alignment is otherwise not specified.

   procedure Check_Debug_Info_Needed (T : Entity_Id);
   --  As each entity is frozen, this routine is called to deal with the
   --  setting of Debug_Info_Needed for the entity. This flag is set if
   --  the entity comes from source, or if we are in Debug_Generated_Code
   --  mode or if the -gnatdV debug flag is set. However, it never sets
   --  the flag if Debug_Info_Off is set. This procedure also ensures that
   --  subsidiary entities have the flag set as required.

   procedure Undelay_Type (T : Entity_Id);
   --  T is a type of a component that we know to be an Itype. We don't want
   --  this to have a Freeze_Node, so ensure it doesn't. Do the same for any
   --  Full_View or Corresponding_Record_Type.

   procedure Warn_Overlay
     (Expr : Node_Id;
      Typ  : Entity_Id;
      Nam  : Node_Id);
   --  Expr is the expression for an address clause for entity Nam whose type
   --  is Typ. If Typ has a default initialization, and there is no explicit
   --  initialization in the source declaration, check whether the address
   --  clause might cause overlaying of an entity, and emit a warning on the
   --  side effect that the initialization will cause.

   -------------------------------
   -- Adjust_Esize_For_Alignment --
   -------------------------------

   procedure Adjust_Esize_For_Alignment (Typ : Entity_Id) is
      Align : Uint;

   begin
      if Known_Esize (Typ) and then Known_Alignment (Typ) then
         Align := Alignment_In_Bits (Typ);

         if Align > Esize (Typ)
           and then Align <= Standard_Long_Long_Integer_Size
         then
            Set_Esize (Typ, Align);
         end if;
      end if;
   end Adjust_Esize_For_Alignment;

   ------------------------------------
   -- Build_And_Analyze_Renamed_Body --
   ------------------------------------

   procedure Build_And_Analyze_Renamed_Body
     (Decl  : Node_Id;
      New_S : Entity_Id;
      After : in out Node_Id)
   is
      Body_Decl    : constant Node_Id := Unit_Declaration_Node (New_S);
      Ent          : constant Entity_Id := Defining_Entity (Decl);
      Body_Node    : Node_Id;
      Renamed_Subp : Entity_Id;

   begin
      --  If the renamed subprogram is intrinsic, there is no need for a
      --  wrapper body: we set the alias that will be called and expanded which
      --  completes the declaration. This transformation is only legal if the
      --  renamed entity has already been elaborated.

      --  Note that it is legal for a renaming_as_body to rename an intrinsic
      --  subprogram, as long as the renaming occurs before the new entity
      --  is frozen. See RM 8.5.4 (5).

      if Nkind (Body_Decl) = N_Subprogram_Renaming_Declaration
        and then Is_Entity_Name (Name (Body_Decl))
      then
         Renamed_Subp := Entity (Name (Body_Decl));
      else
         Renamed_Subp := Empty;
      end if;

      if Present (Renamed_Subp)
        and then Is_Intrinsic_Subprogram (Renamed_Subp)
        and then
          (not In_Same_Source_Unit (Renamed_Subp, Ent)
            or else Sloc (Renamed_Subp) < Sloc (Ent))

        --  We can make the renaming entity intrinsic if the renamed function
        --  has an interface name, or if it is one of the shift/rotate
        --  operations known to the compiler.

        and then (Present (Interface_Name (Renamed_Subp))
                   or else Chars (Renamed_Subp) = Name_Rotate_Left
                   or else Chars (Renamed_Subp) = Name_Rotate_Right
                   or else Chars (Renamed_Subp) = Name_Shift_Left
                   or else Chars (Renamed_Subp) = Name_Shift_Right
                   or else Chars (Renamed_Subp) = Name_Shift_Right_Arithmetic)
      then
         Set_Interface_Name (Ent, Interface_Name (Renamed_Subp));

         if Present (Alias (Renamed_Subp)) then
            Set_Alias (Ent, Alias (Renamed_Subp));
         else
            Set_Alias (Ent, Renamed_Subp);
         end if;

         Set_Is_Intrinsic_Subprogram (Ent);
         Set_Has_Completion (Ent);

      else
         Body_Node := Build_Renamed_Body (Decl, New_S);
         Insert_After (After, Body_Node);
         Mark_Rewrite_Insertion (Body_Node);
         Analyze (Body_Node);
         After := Body_Node;
      end if;
   end Build_And_Analyze_Renamed_Body;

   ------------------------
   -- Build_Renamed_Body --
   ------------------------

   function Build_Renamed_Body
     (Decl  : Node_Id;
      New_S : Entity_Id) return Node_Id
   is
      Loc : constant Source_Ptr := Sloc (New_S);
      --  We use for the source location of the renamed body, the location of
      --  the spec entity. It might seem more natural to use the location of
      --  the renaming declaration itself, but that would be wrong, since then
      --  the body we create would look as though it was created far too late,
      --  and this could cause problems with elaboration order analysis,
      --  particularly in connection with instantiations.

      N          : constant Node_Id := Unit_Declaration_Node (New_S);
      Nam        : constant Node_Id := Name (N);
      Old_S      : Entity_Id;
      Spec       : constant Node_Id := New_Copy_Tree (Specification (Decl));
      Actuals    : List_Id := No_List;
      Call_Node  : Node_Id;
      Call_Name  : Node_Id;
      Body_Node  : Node_Id;
      Formal     : Entity_Id;
      O_Formal   : Entity_Id;
      Param_Spec : Node_Id;

      Pref : Node_Id := Empty;
      --  If the renamed entity is a primitive operation given in prefix form,
      --  the prefix is the target object and it has to be added as the first
      --  actual in the generated call.

   begin
      --  Determine the entity being renamed, which is the target of the call
      --  statement. If the name is an explicit dereference, this is a renaming
      --  of a subprogram type rather than a subprogram. The name itself is
      --  fully analyzed.

      if Nkind (Nam) = N_Selected_Component then
         Old_S := Entity (Selector_Name (Nam));

      elsif Nkind (Nam) = N_Explicit_Dereference then
         Old_S := Etype (Nam);

      elsif Nkind (Nam) = N_Indexed_Component then
         if Is_Entity_Name (Prefix (Nam)) then
            Old_S := Entity (Prefix (Nam));
         else
            Old_S := Entity (Selector_Name (Prefix (Nam)));
         end if;

      elsif Nkind (Nam) = N_Character_Literal then
         Old_S := Etype (New_S);

      else
         Old_S := Entity (Nam);
      end if;

      if Is_Entity_Name (Nam) then

         --  If the renamed entity is a predefined operator, retain full name
         --  to ensure its visibility.

         if Ekind (Old_S) = E_Operator
           and then Nkind (Nam) = N_Expanded_Name
         then
            Call_Name := New_Copy (Name (N));
         else
            Call_Name := New_Reference_To (Old_S, Loc);
         end if;

      else
         if Nkind (Nam) = N_Selected_Component
           and then Present (First_Formal (Old_S))
           and then
             (Is_Controlling_Formal (First_Formal (Old_S))
                or else Is_Class_Wide_Type (Etype (First_Formal (Old_S))))
         then

            --  Retrieve the target object, to be added as a first actual
            --  in the call.

            Call_Name := New_Occurrence_Of (Old_S, Loc);
            Pref := Prefix (Nam);

         else
            Call_Name := New_Copy (Name (N));
         end if;

         --  Original name may have been overloaded, but is fully resolved now

         Set_Is_Overloaded (Call_Name, False);
      end if;

      --  For simple renamings, subsequent calls can be expanded directly as
      --  calls to the renamed entity. The body must be generated in any case
      --  for calls that may appear elsewhere.

      if Ekind_In (Old_S, E_Function, E_Procedure)
        and then Nkind (Decl) = N_Subprogram_Declaration
      then
         Set_Body_To_Inline (Decl, Old_S);
      end if;

      --  The body generated for this renaming is an internal artifact, and
      --  does not  constitute a freeze point for the called entity.

      Set_Must_Not_Freeze (Call_Name);

      Formal := First_Formal (Defining_Entity (Decl));

      if Present (Pref) then
         declare
            Pref_Type : constant Entity_Id := Etype (Pref);
            Form_Type : constant Entity_Id := Etype (First_Formal (Old_S));

         begin
            --  The controlling formal may be an access parameter, or the
            --  actual may be an access value, so adjust accordingly.

            if Is_Access_Type (Pref_Type)
              and then not Is_Access_Type (Form_Type)
            then
               Actuals := New_List
                 (Make_Explicit_Dereference (Loc, Relocate_Node (Pref)));

            elsif Is_Access_Type (Form_Type)
              and then not Is_Access_Type (Pref)
            then
               Actuals := New_List
                 (Make_Attribute_Reference (Loc,
                   Attribute_Name => Name_Access,
                   Prefix => Relocate_Node (Pref)));
            else
               Actuals := New_List (Pref);
            end if;
         end;

      elsif Present (Formal) then
         Actuals := New_List;

      else
         Actuals := No_List;
      end if;

      if Present (Formal) then
         while Present (Formal) loop
            Append (New_Reference_To (Formal, Loc), Actuals);
            Next_Formal (Formal);
         end loop;
      end if;

      --  If the renamed entity is an entry, inherit its profile. For other
      --  renamings as bodies, both profiles must be subtype conformant, so it
      --  is not necessary to replace the profile given in the declaration.
      --  However, default values that are aggregates are rewritten when
      --  partially analyzed, so we recover the original aggregate to insure
      --  that subsequent conformity checking works. Similarly, if the default
      --  expression was constant-folded, recover the original expression.

      Formal := First_Formal (Defining_Entity (Decl));

      if Present (Formal) then
         O_Formal := First_Formal (Old_S);
         Param_Spec := First (Parameter_Specifications (Spec));
         while Present (Formal) loop
            if Is_Entry (Old_S) then
               if Nkind (Parameter_Type (Param_Spec)) /=
                                                    N_Access_Definition
               then
                  Set_Etype (Formal, Etype (O_Formal));
                  Set_Entity (Parameter_Type (Param_Spec), Etype (O_Formal));
               end if;

            elsif Nkind (Default_Value (O_Formal)) = N_Aggregate
              or else Nkind (Original_Node (Default_Value (O_Formal))) /=
                                           Nkind (Default_Value (O_Formal))
            then
               Set_Expression (Param_Spec,
                 New_Copy_Tree (Original_Node (Default_Value (O_Formal))));
            end if;

            Next_Formal (Formal);
            Next_Formal (O_Formal);
            Next (Param_Spec);
         end loop;
      end if;

      --  If the renamed entity is a function, the generated body contains a
      --  return statement. Otherwise, build a procedure call. If the entity is
      --  an entry, subsequent analysis of the call will transform it into the
      --  proper entry or protected operation call. If the renamed entity is
      --  a character literal, return it directly.

      if Ekind (Old_S) = E_Function
        or else Ekind (Old_S) = E_Operator
        or else (Ekind (Old_S) = E_Subprogram_Type
                  and then Etype (Old_S) /= Standard_Void_Type)
      then
         Call_Node :=
           Make_Simple_Return_Statement (Loc,
              Expression =>
                Make_Function_Call (Loc,
                  Name => Call_Name,
                  Parameter_Associations => Actuals));

      elsif Ekind (Old_S) = E_Enumeration_Literal then
         Call_Node :=
           Make_Simple_Return_Statement (Loc,
              Expression => New_Occurrence_Of (Old_S, Loc));

      elsif Nkind (Nam) = N_Character_Literal then
         Call_Node :=
           Make_Simple_Return_Statement (Loc,
             Expression => Call_Name);

      else
         Call_Node :=
           Make_Procedure_Call_Statement (Loc,
             Name => Call_Name,
             Parameter_Associations => Actuals);
      end if;

      --  Create entities for subprogram body and formals

      Set_Defining_Unit_Name (Spec,
        Make_Defining_Identifier (Loc, Chars => Chars (New_S)));

      Param_Spec := First (Parameter_Specifications (Spec));
      while Present (Param_Spec) loop
         Set_Defining_Identifier (Param_Spec,
           Make_Defining_Identifier (Loc,
             Chars => Chars (Defining_Identifier (Param_Spec))));
         Next (Param_Spec);
      end loop;

      Body_Node :=
        Make_Subprogram_Body (Loc,
          Specification => Spec,
          Declarations => New_List,
          Handled_Statement_Sequence =>
            Make_Handled_Sequence_Of_Statements (Loc,
              Statements => New_List (Call_Node)));

      if Nkind (Decl) /= N_Subprogram_Declaration then
         Rewrite (N,
           Make_Subprogram_Declaration (Loc,
             Specification => Specification (N)));
      end if;

      --  Link the body to the entity whose declaration it completes. If
      --  the body is analyzed when the renamed entity is frozen, it may
      --  be necessary to restore the proper scope (see package Exp_Ch13).

      if Nkind (N) =  N_Subprogram_Renaming_Declaration
        and then Present (Corresponding_Spec (N))
      then
         Set_Corresponding_Spec (Body_Node, Corresponding_Spec (N));
      else
         Set_Corresponding_Spec (Body_Node, New_S);
      end if;

      return Body_Node;
   end Build_Renamed_Body;

   --------------------------
   -- Check_Address_Clause --
   --------------------------

   procedure Check_Address_Clause (E : Entity_Id) is
      Addr : constant Node_Id   := Address_Clause (E);
      Expr : Node_Id;
      Decl : constant Node_Id   := Declaration_Node (E);
      Typ  : constant Entity_Id := Etype (E);

   begin
      if Present (Addr) then
         Expr := Expression (Addr);

         if Needs_Constant_Address (Decl, Typ) then
            Check_Constant_Address_Clause (Expr, E);

            --  Has_Delayed_Freeze was set on E when the address clause was
            --  analyzed. Reset the flag now unless freeze actions were
            --  attached to it in the mean time.

            if No (Freeze_Node (E)) then
               Set_Has_Delayed_Freeze (E, False);
            end if;
         end if;

         --  If Rep_Clauses are to be ignored, remove address clause from
         --  list attached to entity, because it may be illegal for gigi,
         --  for example by breaking order of elaboration..

         if Ignore_Rep_Clauses then
            declare
               Rep : Node_Id;

            begin
               Rep := First_Rep_Item (E);

               if Rep = Addr then
                  Set_First_Rep_Item (E, Next_Rep_Item (Addr));

<<<<<<< HEAD
         --  Otherwise, we require the address clause to be constant because
         --  the call to the initialization procedure (or the attach code) has
         --  to happen at the point of the declaration.
         --  Actually the IP call has been moved to the freeze actions
         --  anyway, so maybe we can relax this restriction???

         else
            Check_Constant_Address_Clause (Expr, E);

            --  Has_Delayed_Freeze was set on E when the address clause was
            --  analyzed. Reset the flag now unless freeze actions were
            --  attached to it in the mean time.

            if No (Freeze_Node (E)) then
               Set_Has_Delayed_Freeze (E, False);
            end if;
         end if;
=======
               else
                  while Present (Rep)
                    and then Next_Rep_Item (Rep) /= Addr
                  loop
                     Rep := Next_Rep_Item (Rep);
                  end loop;
               end if;

               if Present (Rep) then
                  Set_Next_Rep_Item (Rep, Next_Rep_Item (Addr));
               end if;
            end;
>>>>>>> 3082eeb7

            Rewrite (Addr, Make_Null_Statement (Sloc (E)));

         elsif not Error_Posted (Expr)
           and then not Needs_Finalization (Typ)
         then
            Warn_Overlay (Expr, Typ, Name (Addr));
         end if;
      end if;
   end Check_Address_Clause;

   -----------------------------
   -- Check_Compile_Time_Size --
   -----------------------------

   procedure Check_Compile_Time_Size (T : Entity_Id) is

      procedure Set_Small_Size (T : Entity_Id; S : Uint);
      --  Sets the compile time known size (32 bits or less) in the Esize
      --  field, of T checking for a size clause that was given which attempts
      --  to give a smaller size, and also checking for an alignment clause.

      function Size_Known (T : Entity_Id) return Boolean;
      --  Recursive function that does all the work

      function Static_Discriminated_Components (T : Entity_Id) return Boolean;
      --  If T is a constrained subtype, its size is not known if any of its
      --  discriminant constraints is not static and it is not a null record.
      --  The test is conservative and doesn't check that the components are
      --  in fact constrained by non-static discriminant values. Could be made
      --  more precise ???

      --------------------
      -- Set_Small_Size --
      --------------------

      procedure Set_Small_Size (T : Entity_Id; S : Uint) is
      begin
         if S > 32 then
            return;

<<<<<<< HEAD
         --  Don't bother if alignment clause with a value other than 1 is
         --  present, because size may be padded up to meet back end alignment
         --  requirements, and only the back end knows the rules!

         elsif Known_Alignment (T) and then Alignment (T) /= 1 then
            return;

=======
>>>>>>> 3082eeb7
         --  Check for bad size clause given

         elsif Has_Size_Clause (T) then
            if RM_Size (T) < S then
               Error_Msg_Uint_1 := S;
               Error_Msg_NE
                 ("size for& too small, minimum allowed is ^",
                  Size_Clause (T), T);
            end if;

         --  Set size if not set already

         elsif Unknown_RM_Size (T) then
            Set_RM_Size (T, S);
         end if;
      end Set_Small_Size;

      ----------------
      -- Size_Known --
      ----------------

      function Size_Known (T : Entity_Id) return Boolean is
         Index : Entity_Id;
         Comp  : Entity_Id;
         Ctyp  : Entity_Id;
         Low   : Node_Id;
         High  : Node_Id;

      begin
         if Size_Known_At_Compile_Time (T) then
            return True;

         --  Always True for scalar types. This is true even for generic formal
         --  scalar types. We used to return False in the latter case, but the
         --  size is known at compile time, even in the template, we just do
         --  not know the exact size but that's not the point of this routine.

         elsif Is_Scalar_Type (T)
           or else Is_Task_Type (T)
         then
            return True;

         --  Array types

         elsif Is_Array_Type (T) then

            --  String literals always have known size, and we can set it

            if Ekind (T) = E_String_Literal_Subtype then
               Set_Small_Size (T, Component_Size (T)
                               * String_Literal_Length (T));
               return True;

            --  Unconstrained types never have known at compile time size

            elsif not Is_Constrained (T) then
               return False;

            --  Don't do any recursion on type with error posted, since we may
            --  have a malformed type that leads us into a loop.

            elsif Error_Posted (T) then
               return False;

            --  Otherwise if component size unknown, then array size unknown

            elsif not Size_Known (Component_Type (T)) then
               return False;
            end if;

            --  Check for all indexes static, and also compute possible size
            --  (in case it is less than 32 and may be packable).

            declare
               Esiz : Uint := Component_Size (T);
               Dim  : Uint;

            begin
               Index := First_Index (T);
               while Present (Index) loop
                  if Nkind (Index) = N_Range then
                     Get_Index_Bounds (Index, Low, High);

                  elsif Error_Posted (Scalar_Range (Etype (Index))) then
                     return False;

                  else
                     Low  := Type_Low_Bound (Etype (Index));
                     High := Type_High_Bound (Etype (Index));
                  end if;

                  if not Compile_Time_Known_Value (Low)
                    or else not Compile_Time_Known_Value (High)
                    or else Etype (Index) = Any_Type
                  then
                     return False;

                  else
                     Dim := Expr_Value (High) - Expr_Value (Low) + 1;

                     if Dim >= 0 then
                        Esiz := Esiz * Dim;
                     else
                        Esiz := Uint_0;
                     end if;
                  end if;

                  Next_Index (Index);
               end loop;

               Set_Small_Size (T, Esiz);
               return True;
            end;

         --  Access types always have known at compile time sizes

         elsif Is_Access_Type (T) then
            return True;

         --  For non-generic private types, go to underlying type if present

         elsif Is_Private_Type (T)
           and then not Is_Generic_Type (T)
           and then Present (Underlying_Type (T))
         then
            --  Don't do any recursion on type with error posted, since we may
            --  have a malformed type that leads us into a loop.

            if Error_Posted (T) then
               return False;
            else
               return Size_Known (Underlying_Type (T));
            end if;

         --  Record types

         elsif Is_Record_Type (T) then

            --  A class-wide type is never considered to have a known size

            if Is_Class_Wide_Type (T) then
               return False;

            --  A subtype of a variant record must not have non-static
            --  discriminated components.

            elsif T /= Base_Type (T)
              and then not Static_Discriminated_Components (T)
            then
               return False;

            --  Don't do any recursion on type with error posted, since we may
            --  have a malformed type that leads us into a loop.

            elsif Error_Posted (T) then
               return False;
            end if;

            --  Now look at the components of the record

            declare
               --  The following two variables are used to keep track of the
               --  size of packed records if we can tell the size of the packed
               --  record in the front end. Packed_Size_Known is True if so far
               --  we can figure out the size. It is initialized to True for a
               --  packed record, unless the record has discriminants. The
               --  reason we eliminate the discriminated case is that we don't
               --  know the way the back end lays out discriminated packed
               --  records. If Packed_Size_Known is True, then Packed_Size is
               --  the size in bits so far.

               Packed_Size_Known : Boolean :=
                                     Is_Packed (T)
                                       and then not Has_Discriminants (T);

               Packed_Size : Uint := Uint_0;

            begin
               --  Test for variant part present

               if Has_Discriminants (T)
                 and then Present (Parent (T))
                 and then Nkind (Parent (T)) = N_Full_Type_Declaration
                 and then Nkind (Type_Definition (Parent (T))) =
                                               N_Record_Definition
                 and then not Null_Present (Type_Definition (Parent (T)))
                 and then Present (Variant_Part
                            (Component_List (Type_Definition (Parent (T)))))
               then
                  --  If variant part is present, and type is unconstrained,
                  --  then we must have defaulted discriminants, or a size
                  --  clause must be present for the type, or else the size
                  --  is definitely not known at compile time.

                  if not Is_Constrained (T)
                    and then
                      No (Discriminant_Default_Value (First_Discriminant (T)))
                    and then Unknown_RM_Size (T)
                  then
                     return False;
                  end if;
               end if;

               --  Loop through components

               Comp := First_Component_Or_Discriminant (T);
               while Present (Comp) loop
                  Ctyp := Etype (Comp);

                  --  We do not know the packed size if there is a component
                  --  clause present (we possibly could, but this would only
                  --  help in the case of a record with partial rep clauses.
                  --  That's because in the case of full rep clauses, the
                  --  size gets figured out anyway by a different circuit).

                  if Present (Component_Clause (Comp)) then
                     Packed_Size_Known := False;
                  end if;

                  --  We need to identify a component that is an array where
                  --  the index type is an enumeration type with non-standard
                  --  representation, and some bound of the type depends on a
                  --  discriminant.

                  --  This is because gigi computes the size by doing a
                  --  substitution of the appropriate discriminant value in
                  --  the size expression for the base type, and gigi is not
                  --  clever enough to evaluate the resulting expression (which
                  --  involves a call to rep_to_pos) at compile time.

                  --  It would be nice if gigi would either recognize that
                  --  this expression can be computed at compile time, or
                  --  alternatively figured out the size from the subtype
                  --  directly, where all the information is at hand ???

                  if Is_Array_Type (Etype (Comp))
                    and then Present (Packed_Array_Type (Etype (Comp)))
                  then
                     declare
                        Ocomp  : constant Entity_Id :=
                                   Original_Record_Component (Comp);
                        OCtyp  : constant Entity_Id := Etype (Ocomp);
                        Ind    : Node_Id;
                        Indtyp : Entity_Id;
                        Lo, Hi : Node_Id;

                     begin
                        Ind := First_Index (OCtyp);
                        while Present (Ind) loop
                           Indtyp := Etype (Ind);

                           if Is_Enumeration_Type (Indtyp)
                             and then Has_Non_Standard_Rep (Indtyp)
                           then
                              Lo := Type_Low_Bound  (Indtyp);
                              Hi := Type_High_Bound (Indtyp);

                              if Is_Entity_Name (Lo)
                                and then Ekind (Entity (Lo)) = E_Discriminant
                              then
                                 return False;

                              elsif Is_Entity_Name (Hi)
                                and then Ekind (Entity (Hi)) = E_Discriminant
                              then
                                 return False;
                              end if;
                           end if;

                           Next_Index (Ind);
                        end loop;
                     end;
                  end if;

                  --  Clearly size of record is not known if the size of one of
                  --  the components is not known.

                  if not Size_Known (Ctyp) then
                     return False;
                  end if;

                  --  Accumulate packed size if possible

                  if Packed_Size_Known then

                     --  We can only deal with elementary types, since for
                     --  non-elementary components, alignment enters into the
                     --  picture, and we don't know enough to handle proper
                     --  alignment in this context. Packed arrays count as
                     --  elementary if the representation is a modular type.

                     if Is_Elementary_Type (Ctyp)
                       or else (Is_Array_Type (Ctyp)
                                 and then Present (Packed_Array_Type (Ctyp))
                                 and then Is_Modular_Integer_Type
                                            (Packed_Array_Type (Ctyp)))
                     then
                        --  If RM_Size is known and static, then we can keep
                        --  accumulating the packed size.

                        if Known_Static_RM_Size (Ctyp) then

                           --  A little glitch, to be removed sometime ???
                           --  gigi does not understand zero sizes yet.

                           if RM_Size (Ctyp) = Uint_0 then
                              Packed_Size_Known := False;

                           --  Normal case where we can keep accumulating the
                           --  packed array size.

                           else
                              Packed_Size := Packed_Size + RM_Size (Ctyp);
                           end if;

                        --  If we have a field whose RM_Size is not known then
                        --  we can't figure out the packed size here.

                        else
                           Packed_Size_Known := False;
                        end if;

                     --  If we have a non-elementary type we can't figure out
                     --  the packed array size (alignment issues).

                     else
                        Packed_Size_Known := False;
                     end if;
                  end if;

                  Next_Component_Or_Discriminant (Comp);
               end loop;

               if Packed_Size_Known then
                  Set_Small_Size (T, Packed_Size);
               end if;

               return True;
            end;

         --  All other cases, size not known at compile time

         else
            return False;
         end if;
      end Size_Known;

      -------------------------------------
      -- Static_Discriminated_Components --
      -------------------------------------

      function Static_Discriminated_Components
        (T : Entity_Id) return Boolean
      is
         Constraint : Elmt_Id;

      begin
         if Has_Discriminants (T)
           and then Present (Discriminant_Constraint (T))
           and then Present (First_Component (T))
         then
            Constraint := First_Elmt (Discriminant_Constraint (T));
            while Present (Constraint) loop
               if not Compile_Time_Known_Value (Node (Constraint)) then
                  return False;
               end if;

               Next_Elmt (Constraint);
            end loop;
         end if;

         return True;
      end Static_Discriminated_Components;

   --  Start of processing for Check_Compile_Time_Size

   begin
      Set_Size_Known_At_Compile_Time (T, Size_Known (T));
   end Check_Compile_Time_Size;

   -----------------------------
   -- Check_Debug_Info_Needed --
   -----------------------------

   procedure Check_Debug_Info_Needed (T : Entity_Id) is
   begin
      if Debug_Info_Off (T) then
         return;

      elsif Comes_From_Source (T)
        or else Debug_Generated_Code
        or else Debug_Flag_VV
        or else Needs_Debug_Info (T)
      then
         Set_Debug_Info_Needed (T);
      end if;
   end Check_Debug_Info_Needed;

   ----------------------------
   -- Check_Strict_Alignment --
   ----------------------------

   procedure Check_Strict_Alignment (E : Entity_Id) is
      Comp  : Entity_Id;

   begin
      if Is_Tagged_Type (E) or else Is_Concurrent_Type (E) then
         Set_Strict_Alignment (E);

      elsif Is_Array_Type (E) then
         Set_Strict_Alignment (E, Strict_Alignment (Component_Type (E)));

      elsif Is_Record_Type (E) then
         if Is_Limited_Record (E) then
            Set_Strict_Alignment (E);
            return;
         end if;

         Comp := First_Component (E);
         while Present (Comp) loop
            if not Is_Type (Comp)
              and then (Strict_Alignment (Etype (Comp))
                         or else Is_Aliased (Comp))
            then
               Set_Strict_Alignment (E);
               return;
            end if;

            Next_Component (Comp);
         end loop;
      end if;
   end Check_Strict_Alignment;

   -------------------------
   -- Check_Unsigned_Type --
   -------------------------

   procedure Check_Unsigned_Type (E : Entity_Id) is
      Ancestor : Entity_Id;
      Lo_Bound : Node_Id;
      Btyp     : Entity_Id;

   begin
      if not Is_Discrete_Or_Fixed_Point_Type (E) then
         return;
      end if;

      --  Do not attempt to analyze case where range was in error

      if No (Scalar_Range (E))
        or else Error_Posted (Scalar_Range (E))
      then
         return;
      end if;

      --  The situation that is non trivial is something like

      --     subtype x1 is integer range -10 .. +10;
      --     subtype x2 is x1 range 0 .. V1;
      --     subtype x3 is x2 range V2 .. V3;
      --     subtype x4 is x3 range V4 .. V5;

      --  where Vn are variables. Here the base type is signed, but we still
      --  know that x4 is unsigned because of the lower bound of x2.

      --  The only way to deal with this is to look up the ancestor chain

      Ancestor := E;
      loop
         if Ancestor = Any_Type or else Etype (Ancestor) = Any_Type then
            return;
         end if;

         Lo_Bound := Type_Low_Bound (Ancestor);

         if Compile_Time_Known_Value (Lo_Bound) then

            if Expr_Rep_Value (Lo_Bound) >= 0 then
               Set_Is_Unsigned_Type (E, True);
            end if;

            return;

         else
            Ancestor := Ancestor_Subtype (Ancestor);

            --  If no ancestor had a static lower bound, go to base type

            if No (Ancestor) then

               --  Note: the reason we still check for a compile time known
               --  value for the base type is that at least in the case of
               --  generic formals, we can have bounds that fail this test,
               --  and there may be other cases in error situations.

               Btyp := Base_Type (E);

               if Btyp = Any_Type or else Etype (Btyp) = Any_Type then
                  return;
               end if;

               Lo_Bound := Type_Low_Bound (Base_Type (E));

               if Compile_Time_Known_Value (Lo_Bound)
                 and then Expr_Rep_Value (Lo_Bound) >= 0
               then
                  Set_Is_Unsigned_Type (E, True);
               end if;

               return;
            end if;
         end if;
      end loop;
   end Check_Unsigned_Type;

   -------------------------
   -- Is_Atomic_Aggregate --
   -------------------------

   function  Is_Atomic_Aggregate
     (E   : Entity_Id;
      Typ : Entity_Id) return Boolean
   is
      Loc   : constant Source_Ptr := Sloc (E);
      New_N : Node_Id;
      Par   : Node_Id;
      Temp  : Entity_Id;

   begin
      Par := Parent (E);

      --  Array may be qualified, so find outer context

      if Nkind (Par) = N_Qualified_Expression then
         Par := Parent (Par);
      end if;
<<<<<<< HEAD

      if Nkind_In (Par, N_Object_Declaration, N_Assignment_Statement)
        and then Comes_From_Source (Par)
      then
         Temp :=
           Make_Defining_Identifier (Loc,
             New_Internal_Name ('T'));
=======
>>>>>>> 3082eeb7

      if Nkind_In (Par, N_Object_Declaration, N_Assignment_Statement)
        and then Comes_From_Source (Par)
      then
         Temp := Make_Temporary (Loc, 'T', E);
         New_N :=
           Make_Object_Declaration (Loc,
             Defining_Identifier => Temp,
             Object_Definition   => New_Occurrence_Of (Typ, Loc),
             Expression          => Relocate_Node (E));
         Insert_Before (Par, New_N);
         Analyze (New_N);

         Set_Expression (Par, New_Occurrence_Of (Temp, Loc));
         return True;

      else
         return False;
      end if;
   end Is_Atomic_Aggregate;

   ----------------
   -- Freeze_All --
   ----------------

   --  Note: the easy coding for this procedure would be to just build a
   --  single list of freeze nodes and then insert them and analyze them
   --  all at once. This won't work, because the analysis of earlier freeze
   --  nodes may recursively freeze types which would otherwise appear later
   --  on in the freeze list. So we must analyze and expand the freeze nodes
   --  as they are generated.

   procedure Freeze_All (From : Entity_Id; After : in out Node_Id) is
      E     : Entity_Id;
      Decl  : Node_Id;

      procedure Freeze_All_Ent (From : Entity_Id; After : in out Node_Id);
      --  This is the internal recursive routine that does freezing of entities
      --  (but NOT the analysis of default expressions, which should not be
      --  recursive, we don't want to analyze those till we are sure that ALL
      --  the types are frozen).

      --------------------
      -- Freeze_All_Ent --
      --------------------

      procedure Freeze_All_Ent (From : Entity_Id; After : in out Node_Id) is
         E     : Entity_Id;
         Flist : List_Id;
         Lastn : Node_Id;

         procedure Process_Flist;
         --  If freeze nodes are present, insert and analyze, and reset cursor
         --  for next insertion.

         -------------------
         -- Process_Flist --
         -------------------

         procedure Process_Flist is
         begin
            if Is_Non_Empty_List (Flist) then
               Lastn := Next (After);
               Insert_List_After_And_Analyze (After, Flist);

               if Present (Lastn) then
                  After := Prev (Lastn);
               else
                  After := Last (List_Containing (After));
               end if;
            end if;
         end Process_Flist;

      --  Start or processing for Freeze_All_Ent

      begin
         E := From;
         while Present (E) loop

            --  If the entity is an inner package which is not a package
            --  renaming, then its entities must be frozen at this point. Note
            --  that such entities do NOT get frozen at the end of the nested
            --  package itself (only library packages freeze).

            --  Same is true for task declarations, where anonymous records
            --  created for entry parameters must be frozen.

            if Ekind (E) = E_Package
              and then No (Renamed_Object (E))
              and then not Is_Child_Unit (E)
              and then not Is_Frozen (E)
            then
               Push_Scope (E);
               Install_Visible_Declarations (E);
               Install_Private_Declarations (E);

               Freeze_All (First_Entity (E), After);

               End_Package_Scope (E);

               if Is_Generic_Instance (E)
                 and then Has_Delayed_Freeze (E)
               then
                  Set_Has_Delayed_Freeze (E, False);
                  Expand_N_Package_Declaration (Unit_Declaration_Node (E));
               end if;

            elsif Ekind (E) in Task_Kind
              and then
                (Nkind (Parent (E)) = N_Task_Type_Declaration
                   or else
                 Nkind (Parent (E)) = N_Single_Task_Declaration)
            then
               Push_Scope (E);
               Freeze_All (First_Entity (E), After);
               End_Scope;

            --  For a derived tagged type, we must ensure that all the
            --  primitive operations of the parent have been frozen, so that
            --  their addresses will be in the parent's dispatch table at the
            --  point it is inherited.

            elsif Ekind (E) = E_Record_Type
              and then Is_Tagged_Type (E)
              and then Is_Tagged_Type (Etype (E))
              and then Is_Derived_Type (E)
            then
               declare
                  Prim_List : constant Elist_Id :=
                               Primitive_Operations (Etype (E));

                  Prim : Elmt_Id;
                  Subp : Entity_Id;

               begin
                  Prim := First_Elmt (Prim_List);
                  while Present (Prim) loop
                     Subp := Node (Prim);

                     if Comes_From_Source (Subp)
                       and then not Is_Frozen (Subp)
                     then
                        Flist := Freeze_Entity (Subp, After);
                        Process_Flist;
                     end if;

                     Next_Elmt (Prim);
                  end loop;
               end;
            end if;

            if not Is_Frozen (E) then
               Flist := Freeze_Entity (E, After);
               Process_Flist;

            --  If already frozen, and there are delayed aspects, this is where
            --  we do the visibility check for these aspects (see Sem_Ch13 spec
            --  for a description of how we handle aspect visibility).

            elsif Has_Delayed_Aspects (E) then
               declare
                  Ritem : Node_Id;

               begin
                  Ritem := First_Rep_Item (E);
                  while Present (Ritem) loop
                     if Nkind (Ritem) = N_Aspect_Specification
                       and then Entity (Ritem) = E
                       and then Is_Delayed_Aspect (Ritem)
                     then
                        Check_Aspect_At_End_Of_Declarations (Ritem);
                     end if;

                     Ritem := Next_Rep_Item (Ritem);
                  end loop;
               end;
            end if;

            --  If an incomplete type is still not frozen, this may be a
            --  premature freezing because of a body declaration that follows.
            --  Indicate where the freezing took place.

            --  If the freezing is caused by the end of the current declarative
            --  part, it is a Taft Amendment type, and there is no error.

            if not Is_Frozen (E)
              and then Ekind (E) = E_Incomplete_Type
            then
               declare
                  Bod : constant Node_Id := Next (After);

               begin
                  if (Nkind_In (Bod, N_Subprogram_Body,
                                     N_Entry_Body,
                                     N_Package_Body,
                                     N_Protected_Body,
                                     N_Task_Body)
                        or else Nkind (Bod) in N_Body_Stub)
                     and then
                       List_Containing (After) = List_Containing (Parent (E))
                  then
                     Error_Msg_Sloc := Sloc (Next (After));
                     Error_Msg_NE
                       ("type& is frozen# before its full declaration",
                         Parent (E), E);
                  end if;
               end;
            end if;

            Next_Entity (E);
         end loop;
      end Freeze_All_Ent;

   --  Start of processing for Freeze_All

   begin
      Freeze_All_Ent (From, After);

      --  Now that all types are frozen, we can deal with default expressions
      --  that require us to build a default expression functions. This is the
      --  point at which such functions are constructed (after all types that
      --  might be used in such expressions have been frozen).

      --  For subprograms that are renaming_as_body, we create the wrapper
      --  bodies as needed.

      --  We also add finalization chains to access types whose designated
      --  types are controlled. This is normally done when freezing the type,
      --  but this misses recursive type definitions where the later members
      --  of the recursion introduce controlled components.

      --  Loop through entities

      E := From;
      while Present (E) loop
         if Is_Subprogram (E) then

            if not Default_Expressions_Processed (E) then
               Process_Default_Expressions (E, After);
            end if;

            if not Has_Completion (E) then
               Decl := Unit_Declaration_Node (E);

               if Nkind (Decl) = N_Subprogram_Renaming_Declaration then
                  Build_And_Analyze_Renamed_Body (Decl, E, After);

               elsif Nkind (Decl) = N_Subprogram_Declaration
                 and then Present (Corresponding_Body (Decl))
                 and then
                   Nkind (Unit_Declaration_Node (Corresponding_Body (Decl)))
                                          = N_Subprogram_Renaming_Declaration
               then
                  Build_And_Analyze_Renamed_Body
                    (Decl, Corresponding_Body (Decl), After);
               end if;
            end if;

         elsif Ekind (E) in Task_Kind
           and then
             (Nkind (Parent (E)) = N_Task_Type_Declaration
                or else
              Nkind (Parent (E)) = N_Single_Task_Declaration)
         then
            declare
               Ent : Entity_Id;

            begin
               Ent := First_Entity (E);
               while Present (Ent) loop
                  if Is_Entry (Ent)
                    and then not Default_Expressions_Processed (Ent)
                  then
                     Process_Default_Expressions (Ent, After);
                  end if;

                  Next_Entity (Ent);
               end loop;
            end;

         --  We add finalization masters to access types whose designated types
         --  require finalization. This is normally done when freezing the
         --  type, but this misses recursive type definitions where the later
         --  members of the recursion introduce controlled components (such as
         --  can happen when incomplete types are involved), as well cases
         --  where a component type is private and the controlled full type
         --  occurs after the access type is frozen. Cases that don't need a
         --  finalization master are generic formal types (the actual type will
         --  have it) and types with Java and CIL conventions, since those are
         --  used for API bindings. (Are there any other cases that should be
         --  excluded here???)

         elsif Is_Access_Type (E)
           and then Comes_From_Source (E)
           and then not Is_Generic_Type (E)
           and then Needs_Finalization (Designated_Type (E))
         then
            Build_Finalization_Master (E);
         end if;

         Next_Entity (E);
      end loop;
   end Freeze_All;

   -----------------------
   -- Freeze_And_Append --
   -----------------------

   procedure Freeze_And_Append
     (Ent    : Entity_Id;
      N      : Node_Id;
      Result : in out List_Id)
   is
      L : constant List_Id := Freeze_Entity (Ent, N);
   begin
      if Is_Non_Empty_List (L) then
         if Result = No_List then
            Result := L;
         else
            Append_List (L, Result);
         end if;
      end if;
   end Freeze_And_Append;

   -------------------
   -- Freeze_Before --
   -------------------

   procedure Freeze_Before (N : Node_Id; T : Entity_Id) is
      Freeze_Nodes : constant List_Id := Freeze_Entity (T, N);
   begin
      if Is_Non_Empty_List (Freeze_Nodes) then
         Insert_Actions (N, Freeze_Nodes);
      end if;
   end Freeze_Before;

   -------------------
   -- Freeze_Entity --
   -------------------

   function Freeze_Entity (E : Entity_Id; N : Node_Id) return List_Id is
      Loc    : constant Source_Ptr := Sloc (N);
      Test_E : Entity_Id := E;
      Comp   : Entity_Id;
      F_Node : Node_Id;
      Indx   : Node_Id;
      Formal : Entity_Id;
      Atype  : Entity_Id;

<<<<<<< HEAD
      Has_Default_Initialization : Boolean := False;
      --  This flag gets set to true for a variable with default initialization

=======
      Result : List_Id := No_List;
      --  List of freezing actions, left at No_List if none

      Has_Default_Initialization : Boolean := False;
      --  This flag gets set to true for a variable with default initialization

      procedure Add_To_Result (N : Node_Id);
      --  N is a freezing action to be appended to the Result

>>>>>>> 3082eeb7
      procedure Check_Current_Instance (Comp_Decl : Node_Id);
      --  Check that an Access or Unchecked_Access attribute with a prefix
      --  which is the current instance type can only be applied when the type
      --  is limited.

      procedure Check_Suspicious_Modulus (Utype : Entity_Id);
      --  Give warning for modulus of 8, 16, 32, or 64 given as an explicit
      --  integer literal without an explicit corresponding size clause. The
      --  caller has checked that Utype is a modular integer type.

      function After_Last_Declaration return Boolean;
      --  If Loc is a freeze_entity that appears after the last declaration
      --  in the scope, inhibit error messages on late completion.

      procedure Freeze_Record_Type (Rec : Entity_Id);
      --  Freeze each component, handle some representation clauses, and freeze
      --  primitive operations if this is a tagged type.

      -------------------
      -- Add_To_Result --
      -------------------

      procedure Add_To_Result (N : Node_Id) is
      begin
         if No (Result) then
            Result := New_List (N);
         else
            Append (N, Result);
         end if;
      end Add_To_Result;

      ----------------------------
      -- After_Last_Declaration --
      ----------------------------

      function After_Last_Declaration return Boolean is
         Spec : constant Node_Id := Parent (Current_Scope);
      begin
         if Nkind (Spec) = N_Package_Specification then
            if Present (Private_Declarations (Spec)) then
               return Loc >= Sloc (Last (Private_Declarations (Spec)));
            elsif Present (Visible_Declarations (Spec)) then
               return Loc >= Sloc (Last (Visible_Declarations (Spec)));
            else
               return False;
            end if;
         else
            return False;
         end if;
      end After_Last_Declaration;

      ----------------------------
      -- Check_Current_Instance --
      ----------------------------

      procedure Check_Current_Instance (Comp_Decl : Node_Id) is

         Rec_Type : constant Entity_Id :=
                      Scope (Defining_Identifier (Comp_Decl));

         Decl : constant Node_Id := Parent (Rec_Type);

         function Process (N : Node_Id) return Traverse_Result;
         --  Process routine to apply check to given node

         -------------
         -- Process --
         -------------

         function Process (N : Node_Id) return Traverse_Result is
         begin
            case Nkind (N) is
               when N_Attribute_Reference =>
                  if (Attribute_Name (N) = Name_Access
                        or else
                      Attribute_Name (N) = Name_Unchecked_Access)
                    and then Is_Entity_Name (Prefix (N))
                    and then Is_Type (Entity (Prefix (N)))
                    and then Entity (Prefix (N)) = E
                  then
                     Error_Msg_N
                       ("current instance must be a limited type", Prefix (N));
                     return Abandon;
                  else
                     return OK;
                  end if;

               when others => return OK;
            end case;
         end Process;

         procedure Traverse is new Traverse_Proc (Process);

      --  Start of processing for Check_Current_Instance

      begin
         --  In Ada95, the (imprecise) rule is that the current instance of a
         --  limited type is aliased. In Ada2005, limitedness must be explicit:
         --  either a tagged type, or a limited record.

         if Is_Limited_Type (Rec_Type)
<<<<<<< HEAD
           and then (Ada_Version < Ada_05 or else Is_Tagged_Type (Rec_Type))
=======
           and then (Ada_Version < Ada_2005 or else Is_Tagged_Type (Rec_Type))
>>>>>>> 3082eeb7
         then
            return;

         elsif Nkind (Decl) = N_Full_Type_Declaration
           and then Limited_Present (Type_Definition (Decl))
         then
            return;

         else
            Traverse (Comp_Decl);
         end if;
      end Check_Current_Instance;

      ------------------------------
      -- Check_Suspicious_Modulus --
      ------------------------------

      procedure Check_Suspicious_Modulus (Utype : Entity_Id) is
         Decl : constant Node_Id := Declaration_Node (Underlying_Type (Utype));

      begin
         if Nkind (Decl) = N_Full_Type_Declaration then
            declare
               Tdef : constant Node_Id := Type_Definition (Decl);
            begin
               if Nkind (Tdef) = N_Modular_Type_Definition then
                  declare
                     Modulus : constant Node_Id :=
                                 Original_Node (Expression (Tdef));
                  begin
                     if Nkind (Modulus) = N_Integer_Literal then
                        declare
                           Modv : constant Uint := Intval (Modulus);
                           Sizv : constant Uint := RM_Size (Utype);

                        begin
                           --  First case, modulus and size are the same. This
                           --  happens if you have something like mod 32, with
                           --  an explicit size of 32, this is for sure a case
                           --  where the warning is given, since it is seems
                           --  very unlikely that someone would want e.g. a
                           --  five bit type stored in 32 bits. It is much
                           --  more likely they wanted a 32-bit type.

                           if Modv = Sizv then
                              null;

                           --  Second case, the modulus is 32 or 64 and no
                           --  size clause is present. This is a less clear
                           --  case for giving the warning, but in the case
                           --  of 32/64 (5-bit or 6-bit types) these seem rare
                           --  enough that it is a likely error (and in any
                           --  case using 2**5 or 2**6 in these cases seems
                           --  clearer. We don't include 8 or 16 here, simply
                           --  because in practice 3-bit and 4-bit types are
                           --  more common and too many false positives if
                           --  we warn in these cases.

                           elsif not Has_Size_Clause (Utype)
                             and then (Modv = Uint_32 or else Modv = Uint_64)
                           then
                              null;

                           --  No warning needed

                           else
                              return;
                           end if;

                           --  If we fall through, give warning

                           Error_Msg_Uint_1 := Modv;
                           Error_Msg_N
                             ("?2 '*'*^' may have been intended here",
                              Modulus);
                        end;
                     end if;
                  end;
               end if;
            end;
         end if;
      end Check_Suspicious_Modulus;

      ------------------------
      -- Freeze_Record_Type --
      ------------------------

      procedure Freeze_Record_Type (Rec : Entity_Id) is
         Comp : Entity_Id;
         IR   : Node_Id;
         ADC  : Node_Id;
         Prev : Entity_Id;

         Junk : Boolean;
         pragma Warnings (Off, Junk);

         Unplaced_Component : Boolean := False;
         --  Set True if we find at least one component with no component
         --  clause (used to warn about useless Pack pragmas).

         Placed_Component : Boolean := False;
         --  Set True if we find at least one component with a component
         --  clause (used to warn about useless Bit_Order pragmas, and also
         --  to detect cases where Implicit_Packing may have an effect).

         All_Scalar_Components : Boolean := True;
         --  Set False if we encounter a component of a non-scalar type

         Scalar_Component_Total_RM_Size : Uint := Uint_0;
         Scalar_Component_Total_Esize   : Uint := Uint_0;
         --  Accumulates total RM_Size values and total Esize values of all
         --  scalar components. Used for processing of Implicit_Packing.

         function Check_Allocator (N : Node_Id) return Node_Id;
         --  If N is an allocator, possibly wrapped in one or more level of
         --  qualified expression(s), return the inner allocator node, else
         --  return Empty.

         procedure Check_Itype (Typ : Entity_Id);
         --  If the component subtype is an access to a constrained subtype of
         --  an already frozen type, make the subtype frozen as well. It might
         --  otherwise be frozen in the wrong scope, and a freeze node on
         --  subtype has no effect. Similarly, if the component subtype is a
         --  regular (not protected) access to subprogram, set the anonymous
         --  subprogram type to frozen as well, to prevent an out-of-scope
         --  freeze node at some eventual point of call. Protected operations
         --  are handled elsewhere.

         ---------------------
         -- Check_Allocator --
         ---------------------

         function Check_Allocator (N : Node_Id) return Node_Id is
            Inner : Node_Id;
         begin
            Inner := N;
            loop
               if Nkind (Inner) = N_Allocator then
                  return Inner;
               elsif Nkind (Inner) = N_Qualified_Expression then
                  Inner := Expression (Inner);
               else
                  return Empty;
               end if;
            end loop;
         end Check_Allocator;

         -----------------
         -- Check_Itype --
         -----------------

         procedure Check_Itype (Typ : Entity_Id) is
            Desig : constant Entity_Id := Designated_Type (Typ);

         begin
            if not Is_Frozen (Desig)
              and then Is_Frozen (Base_Type (Desig))
            then
               Set_Is_Frozen (Desig);

               --  In addition, add an Itype_Reference to ensure that the
               --  access subtype is elaborated early enough. This cannot be
               --  done if the subtype may depend on discriminants.

               if Ekind (Comp) = E_Component
                 and then Is_Itype (Etype (Comp))
                 and then not Has_Discriminants (Rec)
               then
                  IR := Make_Itype_Reference (Sloc (Comp));
                  Set_Itype (IR, Desig);
                  Add_To_Result (IR);
               end if;

            elsif Ekind (Typ) = E_Anonymous_Access_Subprogram_Type
              and then Convention (Desig) /= Convention_Protected
            then
               Set_Is_Frozen (Desig);
            end if;
         end Check_Itype;

      --  Start of processing for Freeze_Record_Type

      begin
         --  Freeze components and embedded subtypes

         Comp := First_Entity (Rec);
         Prev := Empty;
         while Present (Comp) loop

            --  First handle the component case

            if Ekind (Comp) = E_Component
              or else Ekind (Comp) = E_Discriminant
            then
               declare
                  CC : constant Node_Id := Component_Clause (Comp);

               begin
                  --  Freezing a record type freezes the type of each of its
                  --  components. However, if the type of the component is
                  --  part of this record, we do not want or need a separate
                  --  Freeze_Node. Note that Is_Itype is wrong because that's
                  --  also set in private type cases. We also can't check for
                  --  the Scope being exactly Rec because of private types and
                  --  record extensions.

                  if Is_Itype (Etype (Comp))
                    and then Is_Record_Type (Underlying_Type
                                             (Scope (Etype (Comp))))
                  then
                     Undelay_Type (Etype (Comp));
                  end if;

                  Freeze_And_Append (Etype (Comp), N, Result);

                  --  Check for error of component clause given for variable
                  --  sized type. We have to delay this test till this point,
                  --  since the component type has to be frozen for us to know
                  --  if it is variable length. We omit this test in a generic
                  --  context, it will be applied at instantiation time.

                  --  We also omit this test in CodePeer mode, since we do not
                  --  have sufficient info on size and representation clauses.

                  if Present (CC) then
                     Placed_Component := True;

                     if Inside_A_Generic then
                        null;

                     elsif CodePeer_Mode then
                        null;

                     elsif not
                       Size_Known_At_Compile_Time
                         (Underlying_Type (Etype (Comp)))
                     then
                        Error_Msg_N
                          ("component clause not allowed for variable " &
                           "length component", CC);
                     end if;

                  else
                     Unplaced_Component := True;
                  end if;

                  --  Case of component requires byte alignment

                  if Must_Be_On_Byte_Boundary (Etype (Comp)) then

                     --  Set the enclosing record to also require byte align

                     Set_Must_Be_On_Byte_Boundary (Rec);

                     --  Check for component clause that is inconsistent with
                     --  the required byte boundary alignment.

                     if Present (CC)
                       and then Normalized_First_Bit (Comp) mod
                                  System_Storage_Unit /= 0
                     then
                        Error_Msg_N
                          ("component & must be byte aligned",
                           Component_Name (Component_Clause (Comp)));
                     end if;
                  end if;
               end;
            end if;

            --  Gather data for possible Implicit_Packing later. Note that at
            --  this stage we might be dealing with a real component, or with
            --  an implicit subtype declaration.

            if not Is_Scalar_Type (Etype (Comp)) then
               All_Scalar_Components := False;
            else
               Scalar_Component_Total_RM_Size :=
                 Scalar_Component_Total_RM_Size + RM_Size (Etype (Comp));
               Scalar_Component_Total_Esize :=
                 Scalar_Component_Total_Esize + Esize (Etype (Comp));
            end if;

            --  Gather data for possible Implicit_Packing later

            if not Is_Scalar_Type (Etype (Comp)) then
               All_Scalar_Components := False;
            else
               Scalar_Component_Total_RM_Size :=
                 Scalar_Component_Total_RM_Size + RM_Size (Etype (Comp));
               Scalar_Component_Total_Esize :=
                 Scalar_Component_Total_Esize + Esize (Etype (Comp));
            end if;

            --  If the component is an Itype with Delayed_Freeze and is either
            --  a record or array subtype and its base type has not yet been
            --  frozen, we must remove this from the entity list of this record
            --  and put it on the entity list of the scope of its base type.
            --  Note that we know that this is not the type of a component
            --  since we cleared Has_Delayed_Freeze for it in the previous
            --  loop. Thus this must be the Designated_Type of an access type,
            --  which is the type of a component.

            if Is_Itype (Comp)
              and then Is_Type (Scope (Comp))
              and then Is_Composite_Type (Comp)
              and then Base_Type (Comp) /= Comp
              and then Has_Delayed_Freeze (Comp)
              and then not Is_Frozen (Base_Type (Comp))
            then
               declare
                  Will_Be_Frozen : Boolean := False;
                  S              : Entity_Id;

               begin
                  --  We have a pretty bad kludge here. Suppose Rec is subtype
                  --  being defined in a subprogram that's created as part of
                  --  the freezing of Rec'Base. In that case, we know that
                  --  Comp'Base must have already been frozen by the time we
                  --  get to elaborate this because Gigi doesn't elaborate any
                  --  bodies until it has elaborated all of the declarative
                  --  part. But Is_Frozen will not be set at this point because
                  --  we are processing code in lexical order.

                  --  We detect this case by going up the Scope chain of Rec
                  --  and seeing if we have a subprogram scope before reaching
                  --  the top of the scope chain or that of Comp'Base. If we
                  --  do, then mark that Comp'Base will actually be frozen. If
                  --  so, we merely undelay it.

                  S := Scope (Rec);
                  while Present (S) loop
                     if Is_Subprogram (S) then
                        Will_Be_Frozen := True;
                        exit;
                     elsif S = Scope (Base_Type (Comp)) then
                        exit;
                     end if;

                     S := Scope (S);
                  end loop;

                  if Will_Be_Frozen then
                     Undelay_Type (Comp);
                  else
                     if Present (Prev) then
                        Set_Next_Entity (Prev, Next_Entity (Comp));
                     else
                        Set_First_Entity (Rec, Next_Entity (Comp));
                     end if;

                     --  Insert in entity list of scope of base type (which
                     --  must be an enclosing scope, because still unfrozen).

                     Append_Entity (Comp, Scope (Base_Type (Comp)));
                  end if;
               end;

            --  If the component is an access type with an allocator as default
            --  value, the designated type will be frozen by the corresponding
            --  expression in init_proc. In order to place the freeze node for
            --  the designated type before that for the current record type,
            --  freeze it now.

            --  Same process if the component is an array of access types,
            --  initialized with an aggregate. If the designated type is
            --  private, it cannot contain allocators, and it is premature
            --  to freeze the type, so we check for this as well.

            elsif Is_Access_Type (Etype (Comp))
              and then Present (Parent (Comp))
              and then Present (Expression (Parent (Comp)))
            then
               declare
                  Alloc : constant Node_Id :=
                            Check_Allocator (Expression (Parent (Comp)));

               begin
                  if Present (Alloc) then

                     --  If component is pointer to a classwide type, freeze
                     --  the specific type in the expression being allocated.
                     --  The expression may be a subtype indication, in which
                     --  case freeze the subtype mark.

                     if Is_Class_Wide_Type
                          (Designated_Type (Etype (Comp)))
                     then
                        if Is_Entity_Name (Expression (Alloc)) then
                           Freeze_And_Append
                             (Entity (Expression (Alloc)), N, Result);
                        elsif
                          Nkind (Expression (Alloc)) = N_Subtype_Indication
                        then
                           Freeze_And_Append
                            (Entity (Subtype_Mark (Expression (Alloc))),
                             N, Result);
                        end if;

                     elsif Is_Itype (Designated_Type (Etype (Comp))) then
                        Check_Itype (Etype (Comp));

                     else
                        Freeze_And_Append
                          (Designated_Type (Etype (Comp)), N, Result);
                     end if;
                  end if;
               end;

            elsif Is_Access_Type (Etype (Comp))
              and then Is_Itype (Designated_Type (Etype (Comp)))
            then
               Check_Itype (Etype (Comp));

            elsif Is_Array_Type (Etype (Comp))
              and then Is_Access_Type (Component_Type (Etype (Comp)))
              and then Present (Parent (Comp))
              and then Nkind (Parent (Comp)) = N_Component_Declaration
              and then Present (Expression (Parent (Comp)))
              and then Nkind (Expression (Parent (Comp))) = N_Aggregate
              and then Is_Fully_Defined
                 (Designated_Type (Component_Type (Etype (Comp))))
            then
               Freeze_And_Append
                 (Designated_Type
                   (Component_Type (Etype (Comp))), N, Result);
            end if;

            Prev := Comp;
            Next_Entity (Comp);
         end loop;

         --  Deal with Bit_Order aspect specifying a non-default bit order

         if Reverse_Bit_Order (Rec) and then Base_Type (Rec) = Rec then
            if not Placed_Component then
               ADC :=
                 Get_Attribute_Definition_Clause (Rec, Attribute_Bit_Order);
               Error_Msg_N ("?Bit_Order specification has no effect", ADC);
               Error_Msg_N
                 ("\?since no component clauses were specified", ADC);

            --  Here is where we do the processing for reversed bit order

            else
               Adjust_Record_For_Reverse_Bit_Order (Rec);
            end if;
         end if;

         --  Complete error checking on record representation clause (e.g.
         --  overlap of components). This is called after adjusting the
         --  record for reverse bit order.

         declare
            RRC : constant Node_Id := Get_Record_Representation_Clause (Rec);
         begin
            if Present (RRC) then
               Check_Record_Representation_Clause (RRC);
            end if;
         end;

         --  Set OK_To_Reorder_Components depending on debug flags

         if Is_Base_Type (Rec) and then Convention (Rec) = Convention_Ada then
            if (Has_Discriminants (Rec) and then Debug_Flag_Dot_V)
                  or else
               (not Has_Discriminants (Rec) and then Debug_Flag_Dot_R)
            then
               Set_OK_To_Reorder_Components (Rec);
            end if;
         end if;

         --  Check for useless pragma Pack when all components placed. We only
         --  do this check for record types, not subtypes, since a subtype may
         --  have all its components placed, and it still makes perfectly good
         --  sense to pack other subtypes or the parent type. We do not give
         --  this warning if Optimize_Alignment is set to Space, since the
         --  pragma Pack does have an effect in this case (it always resets
         --  the alignment to one).

         if Ekind (Rec) = E_Record_Type
           and then Is_Packed (Rec)
           and then not Unplaced_Component
           and then Optimize_Alignment /= 'S'
         then
            --  Reset packed status. Probably not necessary, but we do it so
            --  that there is no chance of the back end doing something strange
            --  with this redundant indication of packing.

            Set_Is_Packed (Rec, False);

            --  Give warning if redundant constructs warnings on

            if Warn_On_Redundant_Constructs then
               Error_Msg_N -- CODEFIX
                 ("?pragma Pack has no effect, no unplaced components",
                  Get_Rep_Pragma (Rec, Name_Pack));
            end if;
         end if;

         --  If this is the record corresponding to a remote type, freeze the
         --  remote type here since that is what we are semantically freezing.
         --  This prevents the freeze node for that type in an inner scope.

         --  Also, Check for controlled components and unchecked unions.
         --  Finally, enforce the restriction that access attributes with a
         --  current instance prefix can only apply to limited types.

         if Ekind (Rec) = E_Record_Type then
            if Present (Corresponding_Remote_Type (Rec)) then
               Freeze_And_Append (Corresponding_Remote_Type (Rec), N, Result);
            end if;

            Comp := First_Component (Rec);
            while Present (Comp) loop

               --  Do not set Has_Controlled_Component on a class-wide
               --  equivalent type. See Make_CW_Equivalent_Type.

               if not Is_Class_Wide_Equivalent_Type (Rec)
                 and then (Has_Controlled_Component (Etype (Comp))
                            or else (Chars (Comp) /= Name_uParent
                                      and then Is_Controlled (Etype (Comp)))
                            or else (Is_Protected_Type (Etype (Comp))
                                      and then Present
                                        (Corresponding_Record_Type
                                          (Etype (Comp)))
                                      and then Has_Controlled_Component
                                        (Corresponding_Record_Type
                                          (Etype (Comp)))))
               then
                  Set_Has_Controlled_Component (Rec);
                  exit;
               end if;

               if Has_Unchecked_Union (Etype (Comp)) then
                  Set_Has_Unchecked_Union (Rec);
               end if;

               if Has_Per_Object_Constraint (Comp) then

                  --  Scan component declaration for likely misuses of current
                  --  instance, either in a constraint or a default expression.

                  Check_Current_Instance (Parent (Comp));
               end if;

               Next_Component (Comp);
            end loop;
         end if;

         Set_Component_Alignment_If_Not_Set (Rec);

         --  For first subtypes, check if there are any fixed-point fields with
         --  component clauses, where we must check the size. This is not done
         --  till the freeze point, since for fixed-point types, we do not know
         --  the size until the type is frozen. Similar processing applies to
         --  bit packed arrays.

         if Is_First_Subtype (Rec) then
            Comp := First_Component (Rec);
            while Present (Comp) loop
               if Present (Component_Clause (Comp))
                 and then (Is_Fixed_Point_Type (Etype (Comp))
                             or else
                           Is_Bit_Packed_Array (Etype (Comp)))
               then
                  Check_Size
                    (Component_Name (Component_Clause (Comp)),
                     Etype (Comp),
                     Esize (Comp),
                     Junk);
               end if;

               Next_Component (Comp);
            end loop;
         end if;

         --  Generate warning for applying C or C++ convention to a record
         --  with discriminants. This is suppressed for the unchecked union
         --  case, since the whole point in this case is interface C. We also
         --  do not generate this within instantiations, since we will have
         --  generated a message on the template.

         if Has_Discriminants (E)
           and then not Is_Unchecked_Union (E)
           and then (Convention (E) = Convention_C
                       or else
                     Convention (E) = Convention_CPP)
           and then Comes_From_Source (E)
           and then not In_Instance
           and then not Has_Warnings_Off (E)
           and then not Has_Warnings_Off (Base_Type (E))
         then
            declare
               Cprag : constant Node_Id := Get_Rep_Pragma (E, Name_Convention);
               A2    : Node_Id;

            begin
               if Present (Cprag) then
                  A2 := Next (First (Pragma_Argument_Associations (Cprag)));

                  if Convention (E) = Convention_C then
                     Error_Msg_N
                       ("?variant record has no direct equivalent in C", A2);
                  else
                     Error_Msg_N
                       ("?variant record has no direct equivalent in C++", A2);
                  end if;

                  Error_Msg_NE
                    ("\?use of convention for type& is dubious", A2, E);
               end if;
            end;
         end if;

         --  See if Size is too small as is (and implicit packing might help)

         if not Is_Packed (Rec)

           --  No implicit packing if even one component is explicitly placed

           and then not Placed_Component

           --  Must have size clause and all scalar components

           and then Has_Size_Clause (Rec)
           and then All_Scalar_Components

           --  Do not try implicit packing on records with discriminants, too
           --  complicated, especially in the variant record case.

           and then not Has_Discriminants (Rec)

           --  We can implicitly pack if the specified size of the record is
           --  less than the sum of the object sizes (no point in packing if
           --  this is not the case).

<<<<<<< HEAD
           and then Esize (Rec) < Scalar_Component_Total_Esize
=======
           and then RM_Size (Rec) < Scalar_Component_Total_Esize
>>>>>>> 3082eeb7

           --  And the total RM size cannot be greater than the specified size
           --  since otherwise packing will not get us where we have to be!

<<<<<<< HEAD
           and then Esize (Rec) >= Scalar_Component_Total_RM_Size

           --  Never do implicit packing in CodePeer mode since we don't do
           --  any packing ever in this mode (why not???)

           and then not CodePeer_Mode
=======
           and then RM_Size (Rec) >= Scalar_Component_Total_RM_Size

           --  Never do implicit packing in CodePeer or Alfa modes since
           --  we don't do any packing in these modes, since this generates
           --  over-complex code that confuses static analysis, and in
           --  general, neither CodePeer not GNATprove care about the
           --  internal representation of objects.

           and then not (CodePeer_Mode or Alfa_Mode)
>>>>>>> 3082eeb7
         then
            --  If implicit packing enabled, do it

            if Implicit_Packing then
               Set_Is_Packed (Rec);

               --  Otherwise flag the size clause

            else
               declare
                  Sz : constant Node_Id := Size_Clause (Rec);
               begin
<<<<<<< HEAD
                  Error_Msg_NE --  CODEFIX
                    ("size given for& too small", Sz, Rec);
                  Error_Msg_N --  CODEFIX
=======
                  Error_Msg_NE -- CODEFIX
                    ("size given for& too small", Sz, Rec);
                  Error_Msg_N -- CODEFIX
>>>>>>> 3082eeb7
                    ("\use explicit pragma Pack "
                     & "or use pragma Implicit_Packing", Sz);
               end;
            end if;
         end if;
      end Freeze_Record_Type;

   --  Start of processing for Freeze_Entity

   begin
      --  We are going to test for various reasons why this entity need not be
      --  frozen here, but in the case of an Itype that's defined within a
      --  record, that test actually applies to the record.

      if Is_Itype (E) and then Is_Record_Type (Scope (E)) then
         Test_E := Scope (E);
      elsif Is_Itype (E) and then Present (Underlying_Type (Scope (E)))
        and then Is_Record_Type (Underlying_Type (Scope (E)))
      then
         Test_E := Underlying_Type (Scope (E));
      end if;

      --  Do not freeze if already frozen since we only need one freeze node

      if Is_Frozen (E) then
         return No_List;

      --  It is improper to freeze an external entity within a generic because
      --  its freeze node will appear in a non-valid context. The entity will
      --  be frozen in the proper scope after the current generic is analyzed.

      elsif Inside_A_Generic and then External_Ref_In_Generic (Test_E) then
         return No_List;

      --  AI05-0213: A formal incomplete type does not freeze the actual. In
      --  the instance, the same applies to the subtype renaming the actual.

      elsif Is_Private_Type (E)
        and then Is_Generic_Actual_Type (E)
        and then No (Full_View (Base_Type (E)))
        and then Ada_Version >= Ada_2012
      then
         return No_List;

      --  Do not freeze a global entity within an inner scope created during
      --  expansion. A call to subprogram E within some internal procedure
      --  (a stream attribute for example) might require freezing E, but the
      --  freeze node must appear in the same declarative part as E itself.
      --  The two-pass elaboration mechanism in gigi guarantees that E will
      --  be frozen before the inner call is elaborated. We exclude constants
      --  from this test, because deferred constants may be frozen early, and
      --  must be diagnosed (e.g. in the case of a deferred constant being used
      --  in a default expression). If the enclosing subprogram comes from
      --  source, or is a generic instance, then the freeze point is the one
      --  mandated by the language, and we freeze the entity. A subprogram that
      --  is a child unit body that acts as a spec does not have a spec that
      --  comes from source, but can only come from source.

      elsif In_Open_Scopes (Scope (Test_E))
        and then Scope (Test_E) /= Current_Scope
        and then Ekind (Test_E) /= E_Constant
      then
         declare
            S : Entity_Id;

         begin
            S := Current_Scope;
            while Present (S) loop
               if Is_Overloadable (S) then
                  if Comes_From_Source (S)
                    or else Is_Generic_Instance (S)
                    or else Is_Child_Unit (S)
                  then
                     exit;
                  else
                     return No_List;
                  end if;
               end if;

               S := Scope (S);
            end loop;
         end;

      --  Similarly, an inlined instance body may make reference to global
      --  entities, but these references cannot be the proper freezing point
      --  for them, and in the absence of inlining freezing will take place in
      --  their own scope. Normally instance bodies are analyzed after the
      --  enclosing compilation, and everything has been frozen at the proper
      --  place, but with front-end inlining an instance body is compiled
      --  before the end of the enclosing scope, and as a result out-of-order
      --  freezing must be prevented.

      elsif Front_End_Inlining
        and then In_Instance_Body
        and then Present (Scope (Test_E))
      then
         declare
            S : Entity_Id;

         begin
            S := Scope (Test_E);
            while Present (S) loop
               if Is_Generic_Instance (S) then
                  exit;
               else
                  S := Scope (S);
               end if;
            end loop;

            if No (S) then
               return No_List;
            end if;
         end;
      end if;

      --  Deal with delayed aspect specifications. The analysis of the aspect
      --  is required to be delayed to the freeze point, so we evaluate the
      --  pragma or attribute definition clause in the tree at this point.

      if Has_Delayed_Aspects (E) then
         declare
            Ritem : Node_Id;
            Aitem : Node_Id;

         begin
            --  Look for aspect specification entries for this entity

            Ritem := First_Rep_Item (E);
            while Present (Ritem) loop
               if Nkind (Ritem) = N_Aspect_Specification
                 and then Entity (Ritem) = E
                 and then Is_Delayed_Aspect (Ritem)
                 and then Scope (E) = Current_Scope
               then
                  Aitem := Aspect_Rep_Item (Ritem);

                  --  Skip if this is an aspect with no corresponding pragma
                  --  or attribute definition node (such as Default_Value).

                  if Present (Aitem) then
                     Set_Parent (Aitem, Ritem);
                     Analyze (Aitem);
                  end if;
               end if;

               Next_Rep_Item (Ritem);
            end loop;
         end;
      end if;

      --  Here to freeze the entity

      Set_Is_Frozen (E);

      --  Case of entity being frozen is other than a type

      if not Is_Type (E) then

         --  If entity is exported or imported and does not have an external
         --  name, now is the time to provide the appropriate default name.
         --  Skip this if the entity is stubbed, since we don't need a name
         --  for any stubbed routine. For the case on intrinsics, if no
         --  external name is specified, then calls will be handled in
<<<<<<< HEAD
         --  Exp_Intr.Expand_Intrinsic_Call, and no name is needed; if
         --  an external name is provided, then Expand_Intrinsic_Call leaves
=======
         --  Exp_Intr.Expand_Intrinsic_Call, and no name is needed. If an
         --  external name is provided, then Expand_Intrinsic_Call leaves
>>>>>>> 3082eeb7
         --  calls in place for expansion by GIGI.

         if (Is_Imported (E) or else Is_Exported (E))
           and then No (Interface_Name (E))
           and then Convention (E) /= Convention_Stubbed
           and then Convention (E) /= Convention_Intrinsic
         then
            Set_Encoded_Interface_Name
              (E, Get_Default_External_Name (E));

         --  If entity is an atomic object appearing in a declaration and
         --  the expression is an aggregate, assign it to a temporary to
         --  ensure that the actual assignment is done atomically rather
         --  than component-wise (the assignment to the temp may be done
         --  component-wise, but that is harmless).

         elsif Is_Atomic (E)
           and then Nkind (Parent (E)) = N_Object_Declaration
           and then Present (Expression (Parent (E)))
           and then Nkind (Expression (Parent (E))) = N_Aggregate
<<<<<<< HEAD
           and then
             Is_Atomic_Aggregate (Expression (Parent (E)), Etype (E))
=======
           and then Is_Atomic_Aggregate (Expression (Parent (E)), Etype (E))
>>>>>>> 3082eeb7
         then
            null;
         end if;

         --  For a subprogram, freeze all parameter types and also the return
         --  type (RM 13.14(14)). However skip this for internal subprograms.
         --  This is also the point where any extra formal parameters are
         --  created since we now know whether the subprogram will use a
         --  foreign convention.

         if Is_Subprogram (E) then
            if not Is_Internal (E) then
               declare
                  F_Type    : Entity_Id;
                  R_Type    : Entity_Id;
                  Warn_Node : Node_Id;

               begin
                  --  Loop through formals

                  Formal := First_Formal (E);
                  while Present (Formal) loop
                     F_Type := Etype (Formal);

                     --  AI05-0151 : incomplete types can appear in a profile.
                     --  By the time the entity is frozen, the full view must
                     --  be available, unless it is a limited view.

                     if Is_Incomplete_Type (F_Type)
                       and then Present (Full_View (F_Type))
                     then
                        F_Type := Full_View (F_Type);
                        Set_Etype (Formal, F_Type);
                     end if;

                     Freeze_And_Append (F_Type, N, Result);

                     if Is_Private_Type (F_Type)
                       and then Is_Private_Type (Base_Type (F_Type))
                       and then No (Full_View (Base_Type (F_Type)))
                       and then not Is_Generic_Type (F_Type)
                       and then not Is_Derived_Type (F_Type)
                     then
                        --  If the type of a formal is incomplete, subprogram
                        --  is being frozen prematurely. Within an instance
                        --  (but not within a wrapper package) this is an
                        --  artifact of our need to regard the end of an
                        --  instantiation as a freeze point. Otherwise it is
                        --  a definite error.

                        if In_Instance then
                           Set_Is_Frozen (E, False);
                           return No_List;

                        elsif not After_Last_Declaration
                          and then not Freezing_Library_Level_Tagged_Type
                        then
                           Error_Msg_Node_1 := F_Type;
                           Error_Msg
                             ("type& must be fully defined before this point",
                               Loc);
                        end if;
                     end if;

                     --  Check suspicious parameter for C function. These tests
                     --  apply only to exported/imported subprograms.

                     if Warn_On_Export_Import
                       and then Comes_From_Source (E)
                       and then (Convention (E) = Convention_C
                                   or else
                                 Convention (E) = Convention_CPP)
                       and then (Is_Imported (E) or else Is_Exported (E))
                       and then Convention (E) /= Convention (Formal)
                       and then not Has_Warnings_Off (E)
                       and then not Has_Warnings_Off (F_Type)
                       and then not Has_Warnings_Off (Formal)
                     then
                        --  Qualify mention of formals with subprogram name

                        Error_Msg_Qual_Level := 1;

                        --  Check suspicious use of fat C pointer

                        if Is_Access_Type (F_Type)
                          and then Esize (F_Type) > Ttypes.System_Address_Size
                        then
                           Error_Msg_N
                             ("?type of & does not correspond to C pointer!",
                              Formal);

                        --  Check suspicious return of boolean

                        elsif Root_Type (F_Type) = Standard_Boolean
                          and then Convention (F_Type) = Convention_Ada
                          and then not Has_Warnings_Off (F_Type)
                          and then not Has_Size_Clause (F_Type)
                          and then VM_Target = No_VM
                        then
                           Error_Msg_N ("& is an 8-bit Ada Boolean?", Formal);
                           Error_Msg_N
<<<<<<< HEAD
                             ("& is an 8-bit Ada Boolean?", Formal);
                           Error_Msg_N
=======
>>>>>>> 3082eeb7
                             ("\use appropriate corresponding type in C "
                              & "(e.g. char)?", Formal);

                        --  Check suspicious tagged type

                        elsif (Is_Tagged_Type (F_Type)
                                or else (Is_Access_Type (F_Type)
                                           and then
                                             Is_Tagged_Type
                                               (Designated_Type (F_Type))))
                          and then Convention (E) = Convention_C
                        then
                           Error_Msg_N
                             ("?& involves a tagged type which does not "
                              & "correspond to any C type!", Formal);

                        --  Check wrong convention subprogram pointer

                        elsif Ekind (F_Type) = E_Access_Subprogram_Type
                          and then not Has_Foreign_Convention (F_Type)
                        then
                           Error_Msg_N
                             ("?subprogram pointer & should "
                              & "have foreign convention!", Formal);
                           Error_Msg_Sloc := Sloc (F_Type);
                           Error_Msg_NE
                             ("\?add Convention pragma to declaration of &#",
                              Formal, F_Type);
                        end if;

                        --  Turn off name qualification after message output

                        Error_Msg_Qual_Level := 0;
                     end if;

                     --  Check for unconstrained array in exported foreign
                     --  convention case.

                     if Has_Foreign_Convention (E)
                       and then not Is_Imported (E)
                       and then Is_Array_Type (F_Type)
                       and then not Is_Constrained (F_Type)
                       and then Warn_On_Export_Import

                       --  Exclude VM case, since both .NET and JVM can handle
                       --  unconstrained arrays without a problem.

                       and then VM_Target = No_VM
                     then
                        Error_Msg_Qual_Level := 1;

                        --  If this is an inherited operation, place the
                        --  warning on the derived type declaration, rather
                        --  than on the original subprogram.

                        if Nkind (Original_Node (Parent (E))) =
                          N_Full_Type_Declaration
                        then
                           Warn_Node := Parent (E);

                           if Formal = First_Formal (E) then
                              Error_Msg_NE
                                ("?in inherited operation&", Warn_Node, E);
                           end if;
                        else
                           Warn_Node := Formal;
                        end if;

                        Error_Msg_NE
                          ("?type of argument& is unconstrained array",
                           Warn_Node, Formal);
                        Error_Msg_NE
                          ("?foreign caller must pass bounds explicitly",
                           Warn_Node, Formal);
                        Error_Msg_Qual_Level := 0;
                     end if;

                     if not From_With_Type (F_Type) then
                        if Is_Access_Type (F_Type) then
                           F_Type := Designated_Type (F_Type);
                        end if;

                        --  If the formal is an anonymous_access_to_subprogram
                        --  freeze the  subprogram type as well, to prevent
                        --  scope anomalies in gigi, because there is no other
                        --  clear point at which it could be frozen.

                        if Is_Itype (Etype (Formal))
                          and then Ekind (F_Type) = E_Subprogram_Type
                        then
                           Freeze_And_Append (F_Type, N, Result);
                        end if;
                     end if;

                     Next_Formal (Formal);
                  end loop;

                  --  Case of function: similar checks on return type

                  if Ekind (E) = E_Function then

                     --  Freeze return type

                     R_Type := Etype (E);

                     --  AI05-0151: the return type may have been incomplete
                     --  at the point of declaration.

                     if Ekind (R_Type) = E_Incomplete_Type
                       and then Present (Full_View (R_Type))
                     then
                        R_Type := Full_View (R_Type);
                        Set_Etype (E, R_Type);
                     end if;

                     Freeze_And_Append (R_Type, N, Result);

                     --  Check suspicious return type for C function

                     if Warn_On_Export_Import
                       and then (Convention (E) = Convention_C
                                   or else
                                 Convention (E) = Convention_CPP)
                       and then (Is_Imported (E) or else Is_Exported (E))
                     then
                        --  Check suspicious return of fat C pointer

                        if Is_Access_Type (R_Type)
                          and then Esize (R_Type) > Ttypes.System_Address_Size
                          and then not Has_Warnings_Off (E)
                          and then not Has_Warnings_Off (R_Type)
                        then
                           Error_Msg_N
                             ("?return type of& does not "
                              & "correspond to C pointer!", E);

                        --  Check suspicious return of boolean

                        elsif Root_Type (R_Type) = Standard_Boolean
                          and then Convention (R_Type) = Convention_Ada
                          and then VM_Target = No_VM
                          and then not Has_Warnings_Off (E)
                          and then not Has_Warnings_Off (R_Type)
                          and then not Has_Size_Clause (R_Type)
                        then
                           declare
                              N : constant Node_Id :=
                                    Result_Definition (Declaration_Node (E));
                           begin
                              Error_Msg_NE
                                ("return type of & is an 8-bit Ada Boolean?",
                                 N, E);
                              Error_Msg_NE
                                ("\use appropriate corresponding type in C "
                                 & "(e.g. char)?", N, E);
                           end;

                        --  Check suspicious return tagged type

                        elsif (Is_Tagged_Type (R_Type)
                                or else (Is_Access_Type (R_Type)
                                           and then
                                             Is_Tagged_Type
                                               (Designated_Type (R_Type))))
                          and then Convention (E) = Convention_C
                          and then not Has_Warnings_Off (E)
                          and then not Has_Warnings_Off (R_Type)
                        then
                           Error_Msg_N
                             ("?return type of & does not "
                              & "correspond to C type!", E);

                        --  Check return of wrong convention subprogram pointer

                        elsif Ekind (R_Type) = E_Access_Subprogram_Type
                          and then not Has_Foreign_Convention (R_Type)
                          and then not Has_Warnings_Off (E)
                          and then not Has_Warnings_Off (R_Type)
                        then
                           Error_Msg_N
                             ("?& should return a foreign "
                              & "convention subprogram pointer", E);
                           Error_Msg_Sloc := Sloc (R_Type);
                           Error_Msg_NE
                             ("\?add Convention pragma to declaration of& #",
                              E, R_Type);
                        end if;
                     end if;

<<<<<<< HEAD
                     --  Give warning for suspicous return of a result of an
=======
                     --  Give warning for suspicious return of a result of an
>>>>>>> 3082eeb7
                     --  unconstrained array type in a foreign convention
                     --  function.

                     if Has_Foreign_Convention (E)

                       --  We are looking for a return of unconstrained array

                       and then Is_Array_Type (R_Type)
                       and then not Is_Constrained (R_Type)

                       --  Exclude imported routines, the warning does not
<<<<<<< HEAD
                       --  belong on the import, but on the routine definition.
=======
                       --  belong on the import, but rather on the routine
                       --  definition.
>>>>>>> 3082eeb7

                       and then not Is_Imported (E)

                       --  Exclude VM case, since both .NET and JVM can handle
                       --  return of unconstrained arrays without a problem.

                       and then VM_Target = No_VM

                       --  Check that general warning is enabled, and that it
                       --  is not suppressed for this particular case.

                       and then Warn_On_Export_Import
                       and then not Has_Warnings_Off (E)
                       and then not Has_Warnings_Off (R_Type)
                     then
                        Error_Msg_N
                          ("?foreign convention function& should not " &
                           "return unconstrained array!", E);
                     end if;
                  end if;
               end;
            end if;

            --  Must freeze its parent first if it is a derived subprogram

            if Present (Alias (E)) then
               Freeze_And_Append (Alias (E), N, Result);
            end if;

            --  We don't freeze internal subprograms, because we don't normally
            --  want addition of extra formals or mechanism setting to happen
            --  for those. However we do pass through predefined dispatching
            --  cases, since extra formals may be needed in some cases, such as
            --  for the stream 'Input function (build-in-place formals).

            if not Is_Internal (E)
              or else Is_Predefined_Dispatching_Operation (E)
            then
               Freeze_Subprogram (E);
            end if;

         --  Here for other than a subprogram or type

         else
            --  If entity has a type, and it is not a generic unit, then
            --  freeze it first (RM 13.14(10)).

            if Present (Etype (E))
              and then Ekind (E) /= E_Generic_Function
            then
               Freeze_And_Append (Etype (E), N, Result);
            end if;

            --  Special processing for objects created by object declaration

            if Nkind (Declaration_Node (E)) = N_Object_Declaration then

               --  Abstract type allowed only for C++ imported variables or
               --  constants.

               --  Note: we inhibit this check for objects that do not come
               --  from source because there is at least one case (the
<<<<<<< HEAD
               --  expansion of x'class'input where x is abstract) where we
=======
               --  expansion of x'Class'Input where x is abstract) where we
>>>>>>> 3082eeb7
               --  legitimately generate an abstract object.

               if Is_Abstract_Type (Etype (E))
                 and then Comes_From_Source (Parent (E))
                 and then not (Is_Imported (E)
                                 and then Is_CPP_Class (Etype (E)))
               then
                  Error_Msg_N ("type of object cannot be abstract",
                               Object_Definition (Parent (E)));

                  if Is_CPP_Class (Etype (E)) then
<<<<<<< HEAD
                     Error_Msg_NE ("\} may need a cpp_constructor",
=======
                     Error_Msg_NE
                       ("\} may need a cpp_constructor",
>>>>>>> 3082eeb7
                       Object_Definition (Parent (E)), Etype (E));
                  end if;
               end if;

               --  For object created by object declaration, perform required
               --  categorization (preelaborate and pure) checks. Defer these
               --  checks to freeze time since pragma Import inhibits default
               --  initialization and thus pragma Import affects these checks.

               Validate_Object_Declaration (Declaration_Node (E));

               --  If there is an address clause, check that it is valid

               Check_Address_Clause (E);

               --  If the object needs any kind of default initialization, an
               --  error must be issued if No_Default_Initialization applies.
               --  The check doesn't apply to imported objects, which are not
               --  ever default initialized, and is why the check is deferred
               --  until freezing, at which point we know if Import applies.
               --  Deferred constants are also exempted from this test because
               --  their completion is explicit, or through an import pragma.

               if Ekind (E) = E_Constant
                 and then Present (Full_View (E))
               then
                  null;

               elsif Comes_From_Source (E)
                 and then not Is_Imported (E)
                 and then not Has_Init_Expression (Declaration_Node (E))
                 and then
                   ((Has_Non_Null_Base_Init_Proc (Etype (E))
                      and then not No_Initialization (Declaration_Node (E))
                      and then not Is_Value_Type (Etype (E))
                      and then not Initialization_Suppressed (Etype (E)))
                    or else
                      (Needs_Simple_Initialization (Etype (E))
                        and then not Is_Internal (E)))
               then
                  Has_Default_Initialization := True;
                  Check_Restriction
                    (No_Default_Initialization, Declaration_Node (E));
               end if;

               --  Check that a Thread_Local_Storage variable does not have
               --  default initialization, and any explicit initialization must
               --  either be the null constant or a static constant.

               if Has_Pragma_Thread_Local_Storage (E) then
                  declare
                     Decl : constant Node_Id := Declaration_Node (E);
                  begin
                     if Has_Default_Initialization
                       or else
                         (Has_Init_Expression (Decl)
                            and then
                             (No (Expression (Decl))
                                or else not
                                  (Is_Static_Expression (Expression (Decl))
                                     or else
                                   Nkind (Expression (Decl)) = N_Null)))
                     then
                        Error_Msg_NE
                          ("Thread_Local_Storage variable& is "
                           & "improperly initialized", Decl, E);
                        Error_Msg_NE
                          ("\only allowed initialization is explicit "
                           & "NULL or static expression", Decl, E);
                     end if;
                  end;
               end if;

               --  For imported objects, set Is_Public unless there is also an
               --  address clause, which means that there is no external symbol
               --  needed for the Import (Is_Public may still be set for other
               --  unrelated reasons). Note that we delayed this processing
               --  till freeze time so that we can be sure not to set the flag
               --  if there is an address clause. If there is such a clause,
               --  then the only purpose of the Import pragma is to suppress
               --  implicit initialization.

               if Is_Imported (E)
                 and then No (Address_Clause (E))
               then
                  Set_Is_Public (E);
               end if;

               --  For convention C objects of an enumeration type, warn if
               --  the size is not integer size and no explicit size given.
               --  Skip warning for Boolean, and Character, assume programmer
               --  expects 8-bit sizes for these cases.

               if (Convention (E) = Convention_C
                    or else
                   Convention (E) = Convention_CPP)
                 and then Is_Enumeration_Type (Etype (E))
                 and then not Is_Character_Type (Etype (E))
                 and then not Is_Boolean_Type (Etype (E))
                 and then Esize (Etype (E)) < Standard_Integer_Size
                 and then not Has_Size_Clause (E)
               then
                  Error_Msg_Uint_1 := UI_From_Int (Standard_Integer_Size);
                  Error_Msg_N
                    ("?convention C enumeration object has size less than ^",
                     E);
                  Error_Msg_N ("\?use explicit size clause to set size", E);
               end if;
            end if;

            --  Check that a constant which has a pragma Volatile[_Components]
            --  or Atomic[_Components] also has a pragma Import (RM C.6(13)).

            --  Note: Atomic[_Components] also sets Volatile[_Components]

            if Ekind (E) = E_Constant
              and then (Has_Volatile_Components (E) or else Is_Volatile (E))
              and then not Is_Imported (E)
            then
               --  Make sure we actually have a pragma, and have not merely
               --  inherited the indication from elsewhere (e.g. an address
               --  clause, which is not good enough in RM terms!)

               if Has_Rep_Pragma (E, Name_Atomic)
                    or else
                  Has_Rep_Pragma (E, Name_Atomic_Components)
               then
                  Error_Msg_N
                    ("stand alone atomic constant must be " &
                     "imported (RM C.6(13))", E);

               elsif Has_Rep_Pragma (E, Name_Volatile)
                       or else
                     Has_Rep_Pragma (E, Name_Volatile_Components)
               then
                  Error_Msg_N
                    ("stand alone volatile constant must be " &
                     "imported (RM C.6(13))", E);
               end if;
            end if;

            --  Static objects require special handling

            if (Ekind (E) = E_Constant or else Ekind (E) = E_Variable)
              and then Is_Statically_Allocated (E)
            then
               Freeze_Static_Object (E);
            end if;

            --  Remaining step is to layout objects

            if Ekind (E) = E_Variable
                 or else
               Ekind (E) = E_Constant
                 or else
               Ekind (E) = E_Loop_Parameter
                 or else
               Is_Formal (E)
            then
               Layout_Object (E);
            end if;
         end if;

      --  Case of a type or subtype being frozen

      else
         --  We used to check here that a full type must have preelaborable
         --  initialization if it completes a private type specified with
         --  pragma Preelaborable_Initialization, but that missed cases where
         --  the types occur within a generic package, since the freezing
         --  that occurs within a containing scope generally skips traversal
         --  of a generic unit's declarations (those will be frozen within
         --  instances). This check was moved to Analyze_Package_Specification.

         --  The type may be defined in a generic unit. This can occur when
         --  freezing a generic function that returns the type (which is
         --  defined in a parent unit). It is clearly meaningless to freeze
         --  this type. However, if it is a subtype, its size may be determi-
         --  nable and used in subsequent checks, so might as well try to
         --  compute it.

         if Present (Scope (E))
           and then Is_Generic_Unit (Scope (E))
         then
            Check_Compile_Time_Size (E);
            return No_List;
         end if;

         --  Deal with special cases of freezing for subtype

         if E /= Base_Type (E) then

            --  Before we do anything else, a specialized test for the case of
            --  a size given for an array where the array needs to be packed,
            --  but was not so the size cannot be honored. This would of course
            --  be caught by the backend, and indeed we don't catch all cases.
            --  The point is that we can give a better error message in those
            --  cases that we do catch with the circuitry here. Also if pragma
            --  Implicit_Packing is set, this is where the packing occurs.

            --  The reason we do this so early is that the processing in the
            --  automatic packing case affects the layout of the base type, so
            --  it must be done before we freeze the base type.

            if Is_Array_Type (E) then
               declare
                  Lo, Hi : Node_Id;
                  Ctyp   : constant Entity_Id := Component_Type (E);

               begin
                  --  Check enabling conditions. These are straightforward
                  --  except for the test for a limited composite type. This
                  --  eliminates the rare case of a array of limited components
                  --  where there are issues of whether or not we can go ahead
                  --  and pack the array (since we can't freely pack and unpack
                  --  arrays if they are limited).

                  --  Note that we check the root type explicitly because the
                  --  whole point is we are doing this test before we have had
                  --  a chance to freeze the base type (and it is that freeze
                  --  action that causes stuff to be inherited).

                  if Present (Size_Clause (E))
                    and then Known_Static_RM_Size (E)
                    and then not Is_Packed (E)
                    and then not Has_Pragma_Pack (E)
                    and then Number_Dimensions (E) = 1
                    and then not Has_Component_Size_Clause (E)
                    and then Known_Static_RM_Size (Ctyp)
                    and then not Is_Limited_Composite (E)
                    and then not Is_Packed (Root_Type (E))
                    and then not Has_Component_Size_Clause (Root_Type (E))
<<<<<<< HEAD
                    and then not CodePeer_Mode
=======
                    and then not (CodePeer_Mode or Alfa_Mode)
>>>>>>> 3082eeb7
                  then
                     Get_Index_Bounds (First_Index (E), Lo, Hi);

                     if Compile_Time_Known_Value (Lo)
                       and then Compile_Time_Known_Value (Hi)
                       and then Known_Static_RM_Size (Ctyp)
                       and then RM_Size (Ctyp) < 64
                     then
                        declare
                           Lov  : constant Uint      := Expr_Value (Lo);
                           Hiv  : constant Uint      := Expr_Value (Hi);
                           Len  : constant Uint      := UI_Max
                                                         (Uint_0,
                                                          Hiv - Lov + 1);
                           Rsiz : constant Uint      := RM_Size (Ctyp);
                           SZ   : constant Node_Id   := Size_Clause (E);
                           Btyp : constant Entity_Id := Base_Type (E);

                        --  What we are looking for here is the situation where
                        --  the RM_Size given would be exactly right if there
                        --  was a pragma Pack (resulting in the component size
                        --  being the same as the RM_Size). Furthermore, the
                        --  component type size must be an odd size (not a
                        --  multiple of storage unit). If the component RM size
                        --  is an exact number of storage units that is a power
                        --  of two, the array is not packed and has a standard
                        --  representation.

                        begin
                           if RM_Size (E) = Len * Rsiz
                             and then Rsiz mod System_Storage_Unit /= 0
                           then
                              --  For implicit packing mode, just set the
                              --  component size silently.

                              if Implicit_Packing then
                                 Set_Component_Size       (Btyp, Rsiz);
                                 Set_Is_Bit_Packed_Array  (Btyp);
                                 Set_Is_Packed            (Btyp);
                                 Set_Has_Non_Standard_Rep (Btyp);

                                 --  Otherwise give an error message

                              else
                                 Error_Msg_NE
                                   ("size given for& too small", SZ, E);
                                 Error_Msg_N -- CODEFIX
                                   ("\use explicit pragma Pack "
                                    & "or use pragma Implicit_Packing", SZ);
                              end if;

                           elsif RM_Size (E) = Len * Rsiz
                             and then Implicit_Packing
                             and then
                               (Rsiz / System_Storage_Unit = 1
                                 or else Rsiz / System_Storage_Unit = 2
                                 or else Rsiz / System_Storage_Unit = 4)
                           then

                              --  Not a packed array, but indicate the desired
                              --  component size, for the back-end.

                              Set_Component_Size (Btyp, Rsiz);
                           end if;
                        end;
                     end if;
                  end if;
               end;
            end if;

            --  If ancestor subtype present, freeze that first. Note that this
            --  will also get the base type frozen. Need RM reference ???

            Atype := Ancestor_Subtype (E);

            if Present (Atype) then
               Freeze_And_Append (Atype, N, Result);

            --  No ancestor subtype present

            else
               --  See if we have a nearest ancestor that has a predicate.
               --  That catches the case of derived type with a predicate.
               --  Need RM reference here ???

               Atype := Nearest_Ancestor (E);

               if Present (Atype) and then Has_Predicates (Atype) then
                  Freeze_And_Append (Atype, N, Result);
               end if;

               --  Freeze base type before freezing the entity (RM 13.14(15))

               if E /= Base_Type (E) then
                  Freeze_And_Append (Base_Type (E), N, Result);
               end if;
            end if;

         --  For a derived type, freeze its parent type first (RM 13.14(15))

         elsif Is_Derived_Type (E) then
            Freeze_And_Append (Etype (E), N, Result);
            Freeze_And_Append (First_Subtype (Etype (E)), N, Result);
         end if;

         --  For array type, freeze index types and component type first
         --  before freezing the array (RM 13.14(15)).

         if Is_Array_Type (E) then
            declare
               FS     : constant Entity_Id := First_Subtype (E);
               Ctyp   : constant Entity_Id := Component_Type (E);
               Clause : Entity_Id;

               Non_Standard_Enum : Boolean := False;
               --  Set true if any of the index types is an enumeration type
               --  with a non-standard representation.

            begin
               Freeze_And_Append (Ctyp, N, Result);

               Indx := First_Index (E);
               while Present (Indx) loop
                  Freeze_And_Append (Etype (Indx), N, Result);

                  if Is_Enumeration_Type (Etype (Indx))
                    and then Has_Non_Standard_Rep (Etype (Indx))
                  then
                     Non_Standard_Enum := True;
                  end if;

                  Next_Index (Indx);
               end loop;

               --  Processing that is done only for base types

               if Ekind (E) = E_Array_Type then

                  --  Propagate flags for component type

                  if Is_Controlled (Component_Type (E))
                    or else Has_Controlled_Component (Ctyp)
                  then
                     Set_Has_Controlled_Component (E);
                  end if;

                  if Has_Unchecked_Union (Component_Type (E)) then
                     Set_Has_Unchecked_Union (E);
                  end if;

                  --  If packing was requested or if the component size was set
                  --  explicitly, then see if bit packing is required. This
                  --  processing is only done for base types, since all the
                  --  representation aspects involved are type-related. This
                  --  is not just an optimization, if we start processing the
                  --  subtypes, they interfere with the settings on the base
                  --  type (this is because Is_Packed has a slightly different
                  --  meaning before and after freezing).

                  declare
                     Csiz : Uint;
                     Esiz : Uint;

                  begin
                     if (Is_Packed (E) or else Has_Pragma_Pack (E))
                       and then Known_Static_RM_Size (Ctyp)
                       and then not Has_Component_Size_Clause (E)
                     then
                        Csiz := UI_Max (RM_Size (Ctyp), 1);

                     elsif Known_Component_Size (E) then
                        Csiz := Component_Size (E);

                     elsif not Known_Static_Esize (Ctyp) then
                        Csiz := Uint_0;

                     else
                        Esiz := Esize (Ctyp);

                        --  We can set the component size if it is less than
                        --  16, rounding it up to the next storage unit size.

                        if Esiz <= 8 then
                           Csiz := Uint_8;
                        elsif Esiz <= 16 then
                           Csiz := Uint_16;
                        else
                           Csiz := Uint_0;
                        end if;

                        --  Set component size up to match alignment if it
                        --  would otherwise be less than the alignment. This
                        --  deals with cases of types whose alignment exceeds
                        --  their size (padded types).

                        if Csiz /= 0 then
                           declare
                              A : constant Uint := Alignment_In_Bits (Ctyp);
                           begin
                              if Csiz < A then
                                 Csiz := A;
                              end if;
                           end;
                        end if;
                     end if;

                     --  Case of component size that may result in packing

                     if 1 <= Csiz and then Csiz <= 64 then
                        declare
                           Ent         : constant Entity_Id :=
                                           First_Subtype (E);
                           Pack_Pragma : constant Node_Id :=
                                           Get_Rep_Pragma (Ent, Name_Pack);
                           Comp_Size_C : constant Node_Id :=
                                           Get_Attribute_Definition_Clause
                                             (Ent, Attribute_Component_Size);
                        begin
                           --  Warn if we have pack and component size so that
                           --  the pack is ignored.

                           --  Note: here we must check for the presence of a
                           --  component size before checking for a Pack pragma
                           --  to deal with the case where the array type is a
                           --  derived type whose parent is currently private.

                           if Present (Comp_Size_C)
                             and then Has_Pragma_Pack (Ent)
                             and then Warn_On_Redundant_Constructs
                           then
                              Error_Msg_Sloc := Sloc (Comp_Size_C);
                              Error_Msg_NE
                                ("?pragma Pack for& ignored!",
                                 Pack_Pragma, Ent);
                              Error_Msg_N
                                ("\?explicit component size given#!",
                                 Pack_Pragma);
                              Set_Is_Packed (Base_Type (Ent), False);
                              Set_Is_Bit_Packed_Array (Base_Type (Ent), False);
                           end if;

                           --  Set component size if not already set by a
                           --  component size clause.

                           if not Present (Comp_Size_C) then
                              Set_Component_Size (E, Csiz);
                           end if;

                           --  Check for base type of 8, 16, 32 bits, where an
                           --  unsigned subtype has a length one less than the
                           --  base type (e.g. Natural subtype of Integer).

                           --  In such cases, if a component size was not set
                           --  explicitly, then generate a warning.

                           if Has_Pragma_Pack (E)
                             and then not Present (Comp_Size_C)
                             and then
                               (Csiz = 7 or else Csiz = 15 or else Csiz = 31)
                             and then Esize (Base_Type (Ctyp)) = Csiz + 1
                           then
                              Error_Msg_Uint_1 := Csiz;

                              if Present (Pack_Pragma) then
                                 Error_Msg_N
                                   ("?pragma Pack causes component size "
                                    & "to be ^!", Pack_Pragma);
                                 Error_Msg_N
                                   ("\?use Component_Size to set "
                                    & "desired value!", Pack_Pragma);
                              end if;
                           end if;

                           --  Actual packing is not needed for 8, 16, 32, 64.
                           --  Also not needed for 24 if alignment is 1.

                           if        Csiz = 8
                             or else Csiz = 16
                             or else Csiz = 32
                             or else Csiz = 64
                             or else (Csiz = 24 and then Alignment (Ctyp) = 1)
                           then
                              --  Here the array was requested to be packed,
                              --  but the packing request had no effect, so
                              --  Is_Packed is reset.

                              --  Note: semantically this means that we lose
                              --  track of the fact that a derived type
                              --  inherited a pragma Pack that was non-
                              --  effective, but that seems fine.

                              --  We regard a Pack pragma as a request to set
                              --  a representation characteristic, and this
                              --  request may be ignored.

                              Set_Is_Packed           (Base_Type (E), False);
                              Set_Is_Bit_Packed_Array (Base_Type (E), False);

                              if Known_Static_Esize (Component_Type (E))
                                and then Esize (Component_Type (E)) = Csiz
                              then
                                 Set_Has_Non_Standard_Rep
                                   (Base_Type (E), False);
                              end if;

                           --  In all other cases, packing is indeed needed

                           else
                              Set_Has_Non_Standard_Rep (Base_Type (E), True);
                              Set_Is_Bit_Packed_Array  (Base_Type (E), True);
                              Set_Is_Packed            (Base_Type (E), True);
                           end if;
                        end;
                     end if;
                  end;

                  --  Check for Atomic_Components or Aliased with unsuitable
                  --  packing or explicit component size clause given.

                  if (Has_Atomic_Components (E)
                       or else Has_Aliased_Components (E))
                    and then (Has_Component_Size_Clause (E)
                               or else Is_Packed (E))
                  then
                     Alias_Atomic_Check : declare

                        procedure Complain_CS (T : String);
                        --  Outputs error messages for incorrect CS clause or
                        --  pragma Pack for aliased or atomic components (T is
                        --  "aliased" or "atomic");

                        -----------------
                        -- Complain_CS --
                        -----------------

                        procedure Complain_CS (T : String) is
                        begin
                           if Has_Component_Size_Clause (E) then
                              Clause :=
                                Get_Attribute_Definition_Clause
                                  (FS, Attribute_Component_Size);

                              if Known_Static_Esize (Ctyp) then
                                 Error_Msg_N
                                   ("incorrect component size for "
                                    & T & " components", Clause);
                                 Error_Msg_Uint_1 := Esize (Ctyp);
                                 Error_Msg_N
                                   ("\only allowed value is^", Clause);

                              else
                                 Error_Msg_N
                                   ("component size cannot be given for "
                                    & T & " components", Clause);
                              end if;

                           else
                              Error_Msg_N
                                ("cannot pack " & T & " components",
                                 Get_Rep_Pragma (FS, Name_Pack));
                           end if;

                           return;
                        end Complain_CS;

                     --  Start of processing for Alias_Atomic_Check

                     begin

                        --  If object size of component type isn't known, we
                        --  cannot be sure so we defer to the back end.

                        if not Known_Static_Esize (Ctyp) then
                           null;

                        --  Case where component size has no effect. First
                        --  check for object size of component type multiple
                        --  of the storage unit size.

                        elsif Esize (Ctyp) mod System_Storage_Unit = 0

                          --  OK in both packing case and component size case
                          --  if RM size is known and static and the same as
                          --  the object size.

                          and then
                            ((Known_Static_RM_Size (Ctyp)
                               and then Esize (Ctyp) = RM_Size (Ctyp))

                             --  Or if we have an explicit component size
                             --  clause and the component size and object size
                             --  are equal.

                             or else
                                 (Has_Component_Size_Clause (E)
                                 and then Component_Size (E) = Esize (Ctyp)))
                        then
                           null;

                        elsif Has_Aliased_Components (E)
                          or else Is_Aliased (Ctyp)
                        then
                           Complain_CS ("aliased");

                        elsif Has_Atomic_Components (E)
                          or else Is_Atomic (Ctyp)
                        then
                           Complain_CS ("atomic");
                        end if;
                     end Alias_Atomic_Check;
                  end if;

                  --  Warn for case of atomic type

                  Clause := Get_Rep_Pragma (FS, Name_Atomic);

                  if Present (Clause)
                    and then not Addressable (Component_Size (FS))
                  then
                     Error_Msg_NE
                       ("non-atomic components of type& may not be "
                        & "accessible by separate tasks?", Clause, E);

                     if Has_Component_Size_Clause (E) then
                        Error_Msg_Sloc :=
                          Sloc
                            (Get_Attribute_Definition_Clause
                                 (FS, Attribute_Component_Size));
                        Error_Msg_N
                          ("\because of component size clause#?",
                           Clause);

                     elsif Has_Pragma_Pack (E) then
                        Error_Msg_Sloc :=
                          Sloc (Get_Rep_Pragma (FS, Name_Pack));
                        Error_Msg_N
                          ("\because of pragma Pack#?", Clause);
                     end if;
                  end if;

               --  Processing that is done only for subtypes

               else
                  --  Acquire alignment from base type

                  if Unknown_Alignment (E) then
                     Set_Alignment (E, Alignment (Base_Type (E)));
                     Adjust_Esize_Alignment (E);
                  end if;
               end if;

               --  For bit-packed arrays, check the size

               if Is_Bit_Packed_Array (E) and then Known_RM_Size (E) then
                  declare
                     SizC : constant Node_Id := Size_Clause (E);

                     Discard : Boolean;
                     pragma Warnings (Off, Discard);

                  begin
                     --  It is not clear if it is possible to have no size
                     --  clause at this stage, but it is not worth worrying
                     --  about. Post error on the entity name in the size
                     --  clause if present, else on the type entity itself.

                     if Present (SizC) then
                        Check_Size (Name (SizC), E, RM_Size (E), Discard);
                     else
                        Check_Size (E, E, RM_Size (E), Discard);
                     end if;
                  end;
               end if;

               --  If any of the index types was an enumeration type with a
               --  non-standard rep clause, then we indicate that the array
               --  type is always packed (even if it is not bit packed).

               if Non_Standard_Enum then
                  Set_Has_Non_Standard_Rep (Base_Type (E));
                  Set_Is_Packed            (Base_Type (E));
               end if;

               Set_Component_Alignment_If_Not_Set (E);

               --  If the array is packed, we must create the packed array
               --  type to be used to actually implement the type. This is
               --  only needed for real array types (not for string literal
               --  types, since they are present only for the front end).

               if Is_Packed (E)
                 and then Ekind (E) /= E_String_Literal_Subtype
               then
                  Create_Packed_Array_Type (E);
                  Freeze_And_Append (Packed_Array_Type (E), N, Result);

                  --  Size information of packed array type is copied to the
                  --  array type, since this is really the representation. But
                  --  do not override explicit existing size values. If the
                  --  ancestor subtype is constrained the packed_array_type
                  --  will be inherited from it, but the size may have been
                  --  provided already, and must not be overridden either.

                  if not Has_Size_Clause (E)
                    and then
                      (No (Ancestor_Subtype (E))
                        or else not Has_Size_Clause (Ancestor_Subtype (E)))
                  then
                     Set_Esize     (E, Esize     (Packed_Array_Type (E)));
                     Set_RM_Size   (E, RM_Size   (Packed_Array_Type (E)));
                  end if;

                  if not Has_Alignment_Clause (E) then
                     Set_Alignment (E, Alignment (Packed_Array_Type (E)));
                  end if;
               end if;

               --  For non-packed arrays set the alignment of the array to the
               --  alignment of the component type if it is unknown. Skip this
               --  in atomic case (atomic arrays may need larger alignments).

               if not Is_Packed (E)
                 and then Unknown_Alignment (E)
                 and then Known_Alignment (Ctyp)
                 and then Known_Static_Component_Size (E)
                 and then Known_Static_Esize (Ctyp)
                 and then Esize (Ctyp) = Component_Size (E)
                 and then not Is_Atomic (E)
               then
                  Set_Alignment (E, Alignment (Component_Type (E)));
               end if;
            end;

         --  For a class-wide type, the corresponding specific type is
         --  frozen as well (RM 13.14(15))

         elsif Is_Class_Wide_Type (E) then
            Freeze_And_Append (Root_Type (E), N, Result);

            --  If the base type of the class-wide type is still incomplete,
            --  the class-wide remains unfrozen as well. This is legal when
            --  E is the formal of a primitive operation of some other type
            --  which is being frozen.

            if not Is_Frozen (Root_Type (E)) then
               Set_Is_Frozen (E, False);
               return Result;
            end if;

            --  If the Class_Wide_Type is an Itype (when type is the anonymous
            --  parent of a derived type) and it is a library-level entity,
            --  generate an itype reference for it. Otherwise, its first
            --  explicit reference may be in an inner scope, which will be
            --  rejected by the back-end.

            if Is_Itype (E)
              and then Is_Compilation_Unit (Scope (E))
            then
               declare
                  Ref : constant Node_Id := Make_Itype_Reference (Loc);

               begin
                  Set_Itype (Ref, E);
                  Add_To_Result (Ref);
               end;
            end if;

            --  The equivalent type associated with a class-wide subtype needs
            --  to be frozen to ensure that its layout is done.

            if Ekind (E) = E_Class_Wide_Subtype
              and then Present (Equivalent_Type (E))
            then
               Freeze_And_Append (Equivalent_Type (E), N, Result);
            end if;

         --  For a record (sub)type, freeze all the component types (RM
         --  13.14(15). We test for E_Record_(sub)Type here, rather than using
         --  Is_Record_Type, because we don't want to attempt the freeze for
         --  the case of a private type with record extension (we will do that
         --  later when the full type is frozen).

         elsif Ekind (E) = E_Record_Type
           or else Ekind (E) = E_Record_Subtype
         then
            Freeze_Record_Type (E);

         --  For a concurrent type, freeze corresponding record type. This
         --  does not correspond to any specific rule in the RM, but the
         --  record type is essentially part of the concurrent type.
         --  Freeze as well all local entities. This includes record types
         --  created for entry parameter blocks, and whatever local entities
         --  may appear in the private part.

         elsif Is_Concurrent_Type (E) then
            if Present (Corresponding_Record_Type (E)) then
               Freeze_And_Append
                 (Corresponding_Record_Type (E), N, Result);
            end if;

            Comp := First_Entity (E);
            while Present (Comp) loop
               if Is_Type (Comp) then
                  Freeze_And_Append (Comp, N, Result);

               elsif (Ekind (Comp)) /= E_Function then
                  if Is_Itype (Etype (Comp))
                    and then Underlying_Type (Scope (Etype (Comp))) = E
                  then
                     Undelay_Type (Etype (Comp));
                  end if;

                  Freeze_And_Append (Etype (Comp), N, Result);
               end if;

               Next_Entity (Comp);
            end loop;

         --  Private types are required to point to the same freeze node as
         --  their corresponding full views. The freeze node itself has to
         --  point to the partial view of the entity (because from the partial
         --  view, we can retrieve the full view, but not the reverse).
         --  However, in order to freeze correctly, we need to freeze the full
         --  view. If we are freezing at the end of a scope (or within the
         --  scope of the private type), the partial and full views will have
         --  been swapped, the full view appears first in the entity chain and
         --  the swapping mechanism ensures that the pointers are properly set
         --  (on scope exit).

         --  If we encounter the partial view before the full view (e.g. when
         --  freezing from another scope), we freeze the full view, and then
         --  set the pointers appropriately since we cannot rely on swapping to
         --  fix things up (subtypes in an outer scope might not get swapped).

         elsif Is_Incomplete_Or_Private_Type (E)
           and then not Is_Generic_Type (E)
         then
            --  The construction of the dispatch table associated with library
            --  level tagged types forces freezing of all the primitives of the
            --  type, which may cause premature freezing of the partial view.
            --  For example:

            --     package Pkg is
            --        type T is tagged private;
            --        type DT is new T with private;
            --        procedure Prim (X : in out T; Y : in out DT'Class);
            --     private
            --        type T is tagged null record;
            --        Obj : T;
            --        type DT is new T with null record;
            --     end;

            --  In this case the type will be frozen later by the usual
            --  mechanism: an object declaration, an instantiation, or the
            --  end of a declarative part.

            if Is_Library_Level_Tagged_Type (E)
              and then not Present (Full_View (E))
            then
               Set_Is_Frozen (E, False);
               return Result;

            --  Case of full view present

            elsif Present (Full_View (E)) then

               --  If full view has already been frozen, then no further
               --  processing is required

               if Is_Frozen (Full_View (E)) then
                  Set_Has_Delayed_Freeze (E, False);
                  Set_Freeze_Node (E, Empty);
                  Check_Debug_Info_Needed (E);

               --  Otherwise freeze full view and patch the pointers so that
               --  the freeze node will elaborate both views in the back-end.

               else
                  declare
                     Full : constant Entity_Id := Full_View (E);

                  begin
                     if Is_Private_Type (Full)
                       and then Present (Underlying_Full_View (Full))
                     then
                        Freeze_And_Append
                          (Underlying_Full_View (Full), N, Result);
                     end if;

                     Freeze_And_Append (Full, N, Result);

                     if Has_Delayed_Freeze (E) then
                        F_Node := Freeze_Node (Full);

                        if Present (F_Node) then
                           Set_Freeze_Node (E, F_Node);
                           Set_Entity (F_Node, E);

                        else
                           --  {Incomplete,Private}_Subtypes with Full_Views
                           --  constrained by discriminants.

                           Set_Has_Delayed_Freeze (E, False);
                           Set_Freeze_Node (E, Empty);
                        end if;
                     end if;
                  end;

                  Check_Debug_Info_Needed (E);
               end if;

               --  AI-117 requires that the convention of a partial view be the
               --  same as the convention of the full view. Note that this is a
               --  recognized breach of privacy, but it's essential for logical
               --  consistency of representation, and the lack of a rule in
               --  RM95 was an oversight.

               Set_Convention (E, Convention (Full_View (E)));

               Set_Size_Known_At_Compile_Time (E,
                 Size_Known_At_Compile_Time (Full_View (E)));

               --  Size information is copied from the full view to the
               --  incomplete or private view for consistency.

               --  We skip this is the full view is not a type. This is very
               --  strange of course, and can only happen as a result of
               --  certain illegalities, such as a premature attempt to derive
               --  from an incomplete type.

               if Is_Type (Full_View (E)) then
                  Set_Size_Info (E, Full_View (E));
                  Set_RM_Size   (E, RM_Size (Full_View (E)));
               end if;

               return Result;

            --  Case of no full view present. If entity is derived or subtype,
            --  it is safe to freeze, correctness depends on the frozen status
            --  of parent. Otherwise it is either premature usage, or a Taft
            --  amendment type, so diagnosis is at the point of use and the
            --  type might be frozen later.

            elsif E /= Base_Type (E)
              or else Is_Derived_Type (E)
            then
               null;

            else
               Set_Is_Frozen (E, False);
               return No_List;
            end if;

         --  For access subprogram, freeze types of all formals, the return
         --  type was already frozen, since it is the Etype of the function.
         --  Formal types can be tagged Taft amendment types, but otherwise
         --  they cannot be incomplete.

         elsif Ekind (E) = E_Subprogram_Type then
            Formal := First_Formal (E);

            while Present (Formal) loop
               if Ekind (Etype (Formal)) = E_Incomplete_Type
                 and then No (Full_View (Etype (Formal)))
                 and then not Is_Value_Type (Etype (Formal))
               then
                  if Is_Tagged_Type (Etype (Formal)) then
                     null;
<<<<<<< HEAD
                  else
                     Error_Msg_NE
                       ("invalid use of incomplete type&", E, Etype (Formal));
                  end if;
               end if;

               Freeze_And_Append (Etype (Formal), Loc, Result);
               Next_Formal (Formal);
            end loop;
=======
>>>>>>> 3082eeb7

                  --  AI05-151: Incomplete types are allowed in access to
                  --  subprogram specifications.

<<<<<<< HEAD
=======
                  elsif Ada_Version < Ada_2012 then
                     Error_Msg_NE
                       ("invalid use of incomplete type&", E, Etype (Formal));
                  end if;
               end if;

               Freeze_And_Append (Etype (Formal), N, Result);
               Next_Formal (Formal);
            end loop;

            Freeze_Subprogram (E);

>>>>>>> 3082eeb7
         --  For access to a protected subprogram, freeze the equivalent type
         --  (however this is not set if we are not generating code or if this
         --  is an anonymous type used just for resolution).

         elsif Is_Access_Protected_Subprogram_Type (E) then
            if Present (Equivalent_Type (E)) then
               Freeze_And_Append (Equivalent_Type (E), N, Result);
            end if;
         end if;

         --  Generic types are never seen by the back-end, and are also not
         --  processed by the expander (since the expander is turned off for
         --  generic processing), so we never need freeze nodes for them.

         if Is_Generic_Type (E) then
            return Result;
         end if;

         --  Some special processing for non-generic types to complete
         --  representation details not known till the freeze point.

         if Is_Fixed_Point_Type (E) then
            Freeze_Fixed_Point_Type (E);

            --  Some error checks required for ordinary fixed-point type. Defer
            --  these till the freeze-point since we need the small and range
            --  values. We only do these checks for base types

            if Is_Ordinary_Fixed_Point_Type (E) and then Is_Base_Type (E) then
               if Small_Value (E) < Ureal_2_M_80 then
                  Error_Msg_Name_1 := Name_Small;
                  Error_Msg_N
                    ("`&''%` too small, minimum allowed is 2.0'*'*(-80)", E);

               elsif Small_Value (E) > Ureal_2_80 then
                  Error_Msg_Name_1 := Name_Small;
                  Error_Msg_N
                    ("`&''%` too large, maximum allowed is 2.0'*'*80", E);
               end if;

               if Expr_Value_R (Type_Low_Bound (E)) < Ureal_M_10_36 then
                  Error_Msg_Name_1 := Name_First;
                  Error_Msg_N
                    ("`&''%` too small, minimum allowed is -10.0'*'*36", E);
               end if;

               if Expr_Value_R (Type_High_Bound (E)) > Ureal_10_36 then
                  Error_Msg_Name_1 := Name_Last;
                  Error_Msg_N
                    ("`&''%` too large, maximum allowed is 10.0'*'*36", E);
               end if;
            end if;

         elsif Is_Enumeration_Type (E) then
            Freeze_Enumeration_Type (E);

         elsif Is_Integer_Type (E) then
            Adjust_Esize_For_Alignment (E);

            if Is_Modular_Integer_Type (E)
              and then Warn_On_Suspicious_Modulus_Value
            then
               Check_Suspicious_Modulus (E);
            end if;

         elsif Is_Access_Type (E) then

            --  If a pragma Default_Storage_Pool applies, and this type has no
            --  Storage_Pool or Storage_Size clause (which must have occurred
            --  before the freezing point), then use the default. This applies
            --  only to base types.

            if Present (Default_Pool)
              and then Is_Base_Type (E)
              and then not Has_Storage_Size_Clause (E)
              and then No (Associated_Storage_Pool (E))
            then
               --  Case of pragma Default_Storage_Pool (null)

               if Nkind (Default_Pool) = N_Null then
                  Set_No_Pool_Assigned (E);

               --  Case of pragma Default_Storage_Pool (storage_pool_NAME)

               else
                  Set_Associated_Storage_Pool (E, Entity (Default_Pool));
               end if;
            end if;

            --  Check restriction for standard storage pool

            if No (Associated_Storage_Pool (E)) then
               Check_Restriction (No_Standard_Storage_Pools, E);
            end if;

            --  Deal with error message for pure access type. This is not an
            --  error in Ada 2005 if there is no pool (see AI-366).

            if Is_Pure_Unit_Access_Type (E)
              and then (Ada_Version < Ada_2005
                         or else not No_Pool_Assigned (E))
            then
               Error_Msg_N ("named access type not allowed in pure unit", E);

               if Ada_Version >= Ada_2005 then
                  Error_Msg_N
                    ("\would be legal if Storage_Size of 0 given?", E);

               elsif No_Pool_Assigned (E) then
                  Error_Msg_N
                    ("\would be legal in Ada 2005?", E);

               else
                  Error_Msg_N
                    ("\would be legal in Ada 2005 if "
                     & "Storage_Size of 0 given?", E);
               end if;
            end if;
         end if;

         --  Case of composite types

         if Is_Composite_Type (E) then

            --  AI-117 requires that all new primitives of a tagged type must
            --  inherit the convention of the full view of the type. Inherited
            --  and overriding operations are defined to inherit the convention
            --  of their parent or overridden subprogram (also specified in
            --  AI-117), which will have occurred earlier (in Derive_Subprogram
            --  and New_Overloaded_Entity). Here we set the convention of
            --  primitives that are still convention Ada, which will ensure
            --  that any new primitives inherit the type's convention. Class-
            --  wide types can have a foreign convention inherited from their
            --  specific type, but are excluded from this since they don't have
            --  any associated primitives.

            if Is_Tagged_Type (E)
              and then not Is_Class_Wide_Type (E)
              and then Convention (E) /= Convention_Ada
            then
               declare
                  Prim_List : constant Elist_Id := Primitive_Operations (E);
                  Prim      : Elmt_Id;

               begin
                  Prim := First_Elmt (Prim_List);
                  while Present (Prim) loop
                     if Convention (Node (Prim)) = Convention_Ada then
                        Set_Convention (Node (Prim), Convention (E));
                     end if;

                     Next_Elmt (Prim);
                  end loop;
               end;
            end if;
         end if;

         --  Now that all types from which E may depend are frozen, see if the
         --  size is known at compile time, if it must be unsigned, or if
         --  strict alignment is required

         Check_Compile_Time_Size (E);
         Check_Unsigned_Type (E);

         if Base_Type (E) = E then
            Check_Strict_Alignment (E);
         end if;

         --  Do not allow a size clause for a type which does not have a size
         --  that is known at compile time

         if Has_Size_Clause (E)
           and then not Size_Known_At_Compile_Time (E)
         then
            --  Suppress this message if errors posted on E, even if we are
            --  in all errors mode, since this is often a junk message

            if not Error_Posted (E) then
               Error_Msg_N
                 ("size clause not allowed for variable length type",
                  Size_Clause (E));
            end if;
         end if;

         --  Now we set/verify the representation information, in particular
         --  the size and alignment values. This processing is not required for
         --  generic types, since generic types do not play any part in code
         --  generation, and so the size and alignment values for such types
         --  are irrelevant.

         if Is_Generic_Type (E) then
            return Result;

         --  Otherwise we call the layout procedure

         else
            Layout_Type (E);
         end if;

         --  If the type has a Defaut_Value/Default_Component_Value aspect,
         --  this is where we analye the expression (after the type is frozen,
         --  since in the case of Default_Value, we are analyzing with the
         --  type itself, and we treat Default_Component_Value similarly for
         --  the sake of uniformity.

         if Is_First_Subtype (E) and then Has_Default_Aspect (E) then
            declare
               Nam    : Name_Id;
               Aspect : Node_Id;
               Exp    : Node_Id;
               Typ    : Entity_Id;

            begin
               if Is_Scalar_Type (E) then
                  Nam := Name_Default_Value;
                  Typ := E;
               else
                  Nam := Name_Default_Component_Value;
                  Typ := Component_Type (E);
               end if;

               Aspect := Get_Rep_Item_For_Entity (E, Nam);
               Exp := Expression (Aspect);
               Analyze_And_Resolve (Exp, Typ);

               if Etype (Exp) /= Any_Type then
                  if not Is_Static_Expression (Exp) then
                     Error_Msg_Name_1 := Nam;
                     Flag_Non_Static_Expr
                       ("aspect% requires static expression", Exp);
                  end if;
               end if;
            end;
         end if;

         --  End of freeze processing for type entities
      end if;

      --  Here is where we logically freeze the current entity. If it has a
      --  freeze node, then this is the point at which the freeze node is
      --  linked into the result list.

      if Has_Delayed_Freeze (E) then

         --  If a freeze node is already allocated, use it, otherwise allocate
         --  a new one. The preallocation happens in the case of anonymous base
         --  types, where we preallocate so that we can set First_Subtype_Link.
         --  Note that we reset the Sloc to the current freeze location.

         if Present (Freeze_Node (E)) then
            F_Node := Freeze_Node (E);
            Set_Sloc (F_Node, Loc);

         else
            F_Node := New_Node (N_Freeze_Entity, Loc);
            Set_Freeze_Node (E, F_Node);
            Set_Access_Types_To_Process (F_Node, No_Elist);
            Set_TSS_Elist (F_Node, No_Elist);
            Set_Actions (F_Node, No_List);
         end if;

         Set_Entity (F_Node, E);
         Add_To_Result (F_Node);

         --  A final pass over record types with discriminants. If the type
         --  has an incomplete declaration, there may be constrained access
         --  subtypes declared elsewhere, which do not depend on the discrimi-
         --  nants of the type, and which are used as component types (i.e.
         --  the full view is a recursive type). The designated types of these
         --  subtypes can only be elaborated after the type itself, and they
         --  need an itype reference.

         if Ekind (E) = E_Record_Type
           and then Has_Discriminants (E)
         then
            declare
               Comp : Entity_Id;
               IR   : Node_Id;
               Typ  : Entity_Id;

            begin
               Comp := First_Component (E);
               while Present (Comp) loop
                  Typ  := Etype (Comp);

                  if Ekind (Comp) = E_Component
                    and then Is_Access_Type (Typ)
                    and then Scope (Typ) /= E
                    and then Base_Type (Designated_Type (Typ)) = E
                    and then Is_Itype (Designated_Type (Typ))
                  then
                     IR := Make_Itype_Reference (Sloc (Comp));
                     Set_Itype (IR, Designated_Type (Typ));
                     Append (IR, Result);
                  end if;

                  Next_Component (Comp);
               end loop;
            end;
         end if;
      end if;

      --  When a type is frozen, the first subtype of the type is frozen as
      --  well (RM 13.14(15)). This has to be done after freezing the type,
      --  since obviously the first subtype depends on its own base type.

      if Is_Type (E) then
         Freeze_And_Append (First_Subtype (E), N, Result);

         --  If we just froze a tagged non-class wide record, then freeze the
         --  corresponding class-wide type. This must be done after the tagged
         --  type itself is frozen, because the class-wide type refers to the
         --  tagged type which generates the class.

         if Is_Tagged_Type (E)
           and then not Is_Class_Wide_Type (E)
           and then Present (Class_Wide_Type (E))
         then
            Freeze_And_Append (Class_Wide_Type (E), N, Result);
         end if;
      end if;

      Check_Debug_Info_Needed (E);

      --  Special handling for subprograms

      if Is_Subprogram (E) then

         --  If subprogram has address clause then reset Is_Public flag, since
         --  we do not want the backend to generate external references.

         if Present (Address_Clause (E))
           and then not Is_Library_Level_Entity (E)
         then
            Set_Is_Public (E, False);

         --  If no address clause and not intrinsic, then for imported
         --  subprogram in main unit, generate descriptor if we are in
         --  Propagate_Exceptions mode.

         --  This is very odd code, it makes a null result, why ???

         elsif Propagate_Exceptions
           and then Is_Imported (E)
           and then not Is_Intrinsic_Subprogram (E)
           and then Convention (E) /= Convention_Stubbed
         then
            if Result = No_List then
               Result := Empty_List;
            end if;
         end if;
      end if;

      return Result;
   end Freeze_Entity;

   -----------------------------
   -- Freeze_Enumeration_Type --
   -----------------------------

   procedure Freeze_Enumeration_Type (Typ : Entity_Id) is
   begin
      --  By default, if no size clause is present, an enumeration type with
      --  Convention C is assumed to interface to a C enum, and has integer
      --  size. This applies to types. For subtypes, verify that its base
      --  type has no size clause either.

      if Has_Foreign_Convention (Typ)
        and then not Has_Size_Clause (Typ)
        and then not Has_Size_Clause (Base_Type (Typ))
        and then Esize (Typ) < Standard_Integer_Size
      then
         Init_Esize (Typ, Standard_Integer_Size);

      else
         --  If the enumeration type interfaces to C, and it has a size clause
         --  that specifies less than int size, it warrants a warning. The
         --  user may intend the C type to be an enum or a char, so this is
         --  not by itself an error that the Ada compiler can detect, but it
         --  it is a worth a heads-up. For Boolean and Character types we
         --  assume that the programmer has the proper C type in mind.

         if Convention (Typ) = Convention_C
           and then Has_Size_Clause (Typ)
           and then Esize (Typ) /= Esize (Standard_Integer)
           and then not Is_Boolean_Type (Typ)
           and then not Is_Character_Type (Typ)
         then
            Error_Msg_N
              ("C enum types have the size of a C int?", Size_Clause (Typ));
         end if;

         Adjust_Esize_For_Alignment (Typ);
      end if;
   end Freeze_Enumeration_Type;

   -----------------------
   -- Freeze_Expression --
   -----------------------

   procedure Freeze_Expression (N : Node_Id) is
      In_Spec_Exp : constant Boolean := In_Spec_Expression;
      Typ         : Entity_Id;
      Nam         : Entity_Id;
      Desig_Typ   : Entity_Id;
      P           : Node_Id;
      Parent_P    : Node_Id;

      Freeze_Outside : Boolean := False;
      --  This flag is set true if the entity must be frozen outside the
      --  current subprogram. This happens in the case of expander generated
      --  subprograms (_Init_Proc, _Input, _Output, _Read, _Write) which do
      --  not freeze all entities like other bodies, but which nevertheless
      --  may reference entities that have to be frozen before the body and
      --  obviously cannot be frozen inside the body.

      function In_Exp_Body (N : Node_Id) return Boolean;
      --  Given an N_Handled_Sequence_Of_Statements node N, determines whether
      --  it is the handled statement sequence of an expander-generated
      --  subprogram (init proc, stream subprogram, or renaming as body).
      --  If so, this is not a freezing context.

      -----------------
      -- In_Exp_Body --
      -----------------

      function In_Exp_Body (N : Node_Id) return Boolean is
         P  : Node_Id;
         Id : Entity_Id;

      begin
         if Nkind (N) = N_Subprogram_Body then
            P := N;
         else
            P := Parent (N);
         end if;

         if Nkind (P) /= N_Subprogram_Body then
            return False;

         else
            Id := Defining_Unit_Name (Specification (P));

            if Nkind (Id) = N_Defining_Identifier
              and then (Is_Init_Proc (Id)              or else
                        Is_TSS (Id, TSS_Stream_Input)  or else
                        Is_TSS (Id, TSS_Stream_Output) or else
                        Is_TSS (Id, TSS_Stream_Read)   or else
                        Is_TSS (Id, TSS_Stream_Write)  or else
                        Nkind (Original_Node (P)) =
                          N_Subprogram_Renaming_Declaration)
            then
               return True;
            else
               return False;
            end if;
         end if;
      end In_Exp_Body;

   --  Start of processing for Freeze_Expression

   begin
      --  Immediate return if freezing is inhibited. This flag is set by the
      --  analyzer to stop freezing on generated expressions that would cause
      --  freezing if they were in the source program, but which are not
      --  supposed to freeze, since they are created.

      if Must_Not_Freeze (N) then
         return;
      end if;

      --  If expression is non-static, then it does not freeze in a default
      --  expression, see section "Handling of Default Expressions" in the
      --  spec of package Sem for further details. Note that we have to
      --  make sure that we actually have a real expression (if we have
      --  a subtype indication, we can't test Is_Static_Expression!)

      if In_Spec_Exp
        and then Nkind (N) in N_Subexpr
        and then not Is_Static_Expression (N)
      then
         return;
      end if;

      --  Freeze type of expression if not frozen already

      Typ := Empty;

      if Nkind (N) in N_Has_Etype then
         if not Is_Frozen (Etype (N)) then
            Typ := Etype (N);

         --  Base type may be an derived numeric type that is frozen at
         --  the point of declaration, but first_subtype is still unfrozen.

         elsif not Is_Frozen (First_Subtype (Etype (N))) then
            Typ := First_Subtype (Etype (N));
         end if;
      end if;

      --  For entity name, freeze entity if not frozen already. A special
      --  exception occurs for an identifier that did not come from source.
      --  We don't let such identifiers freeze a non-internal entity, i.e.
      --  an entity that did come from source, since such an identifier was
      --  generated by the expander, and cannot have any semantic effect on
      --  the freezing semantics. For example, this stops the parameter of
      --  an initialization procedure from freezing the variable.

      if Is_Entity_Name (N)
        and then not Is_Frozen (Entity (N))
        and then (Nkind (N) /= N_Identifier
                   or else Comes_From_Source (N)
                   or else not Comes_From_Source (Entity (N)))
      then
         Nam := Entity (N);
      else
         Nam := Empty;
      end if;

      --  For an allocator freeze designated type if not frozen already

      --  For an aggregate whose component type is an access type, freeze the
      --  designated type now, so that its freeze does not appear within the
      --  loop that might be created in the expansion of the aggregate. If the
      --  designated type is a private type without full view, the expression
      --  cannot contain an allocator, so the type is not frozen.

      --  For a function, we freeze the entity when the subprogram declaration
      --  is frozen, but a function call may appear in an initialization proc.
      --  before the declaration is frozen. We need to generate the extra
      --  formals, if any, to ensure that the expansion of the call includes
      --  the proper actuals. This only applies to Ada subprograms, not to
      --  imported ones.

      Desig_Typ := Empty;

      case Nkind (N) is
         when N_Allocator =>
            Desig_Typ := Designated_Type (Etype (N));

         when N_Aggregate =>
            if Is_Array_Type (Etype (N))
              and then Is_Access_Type (Component_Type (Etype (N)))
            then
               Desig_Typ := Designated_Type (Component_Type (Etype (N)));
            end if;

         when N_Selected_Component |
            N_Indexed_Component    |
            N_Slice                =>

            if Is_Access_Type (Etype (Prefix (N))) then
               Desig_Typ := Designated_Type (Etype (Prefix (N)));
            end if;

         when N_Identifier =>
            if Present (Nam)
              and then Ekind (Nam) = E_Function
              and then Nkind (Parent (N)) = N_Function_Call
              and then Convention (Nam) = Convention_Ada
            then
               Create_Extra_Formals (Nam);
            end if;

         when others =>
            null;
      end case;

      if Desig_Typ /= Empty
        and then (Is_Frozen (Desig_Typ)
                   or else (not Is_Fully_Defined (Desig_Typ)))
      then
         Desig_Typ := Empty;
      end if;

      --  All done if nothing needs freezing

      if No (Typ)
        and then No (Nam)
        and then No (Desig_Typ)
      then
         return;
      end if;

      --  Loop for looking at the right place to insert the freeze nodes,
      --  exiting from the loop when it is appropriate to insert the freeze
      --  node before the current node P.

      --  Also checks som special exceptions to the freezing rules. These cases
      --  result in a direct return, bypassing the freeze action.

      P := N;
      loop
         Parent_P := Parent (P);

         --  If we don't have a parent, then we are not in a well-formed tree.
         --  This is an unusual case, but there are some legitimate situations
         --  in which this occurs, notably when the expressions in the range of
         --  a type declaration are resolved. We simply ignore the freeze
         --  request in this case. Is this right ???

         if No (Parent_P) then
            return;
         end if;

         --  See if we have got to an appropriate point in the tree

         case Nkind (Parent_P) is

            --  A special test for the exception of (RM 13.14(8)) for the case
            --  of per-object expressions (RM 3.8(18)) occurring in component
            --  definition or a discrete subtype definition. Note that we test
            --  for a component declaration which includes both cases we are
            --  interested in, and furthermore the tree does not have explicit
            --  nodes for either of these two constructs.

            when N_Component_Declaration =>

               --  The case we want to test for here is an identifier that is
               --  a per-object expression, this is either a discriminant that
               --  appears in a context other than the component declaration
               --  or it is a reference to the type of the enclosing construct.

               --  For either of these cases, we skip the freezing

               if not In_Spec_Expression
                 and then Nkind (N) = N_Identifier
                 and then (Present (Entity (N)))
               then
                  --  We recognize the discriminant case by just looking for
                  --  a reference to a discriminant. It can only be one for
                  --  the enclosing construct. Skip freezing in this case.

                  if Ekind (Entity (N)) = E_Discriminant then
                     return;

                  --  For the case of a reference to the enclosing record,
                  --  (or task or protected type), we look for a type that
                  --  matches the current scope.

                  elsif Entity (N) = Current_Scope then
                     return;
                  end if;
               end if;

            --  If we have an enumeration literal that appears as the choice in
            --  the aggregate of an enumeration representation clause, then
            --  freezing does not occur (RM 13.14(10)).

            when N_Enumeration_Representation_Clause =>

               --  The case we are looking for is an enumeration literal

               if (Nkind (N) = N_Identifier or Nkind (N) = N_Character_Literal)
                 and then Is_Enumeration_Type (Etype (N))
               then
                  --  If enumeration literal appears directly as the choice,
                  --  do not freeze (this is the normal non-overloaded case)

                  if Nkind (Parent (N)) = N_Component_Association
                    and then First (Choices (Parent (N))) = N
                  then
                     return;

                  --  If enumeration literal appears as the name of function
                  --  which is the choice, then also do not freeze. This
                  --  happens in the overloaded literal case, where the
                  --  enumeration literal is temporarily changed to a function
                  --  call for overloading analysis purposes.

                  elsif Nkind (Parent (N)) = N_Function_Call
                     and then
                       Nkind (Parent (Parent (N))) = N_Component_Association
                     and then
                       First (Choices (Parent (Parent (N)))) = Parent (N)
                  then
                     return;
                  end if;
               end if;

            --  Normally if the parent is a handled sequence of statements,
            --  then the current node must be a statement, and that is an
            --  appropriate place to insert a freeze node.

            when N_Handled_Sequence_Of_Statements =>

               --  An exception occurs when the sequence of statements is for
               --  an expander generated body that did not do the usual freeze
               --  all operation. In this case we usually want to freeze
               --  outside this body, not inside it, and we skip past the
               --  subprogram body that we are inside.

               if In_Exp_Body (Parent_P) then

                  --  However, we *do* want to freeze at this point if we have
                  --  an entity to freeze, and that entity is declared *inside*
                  --  the body of the expander generated procedure. This case
                  --  is recognized by the scope of the type, which is either
                  --  the spec for some enclosing body, or (in the case of
                  --  init_procs, for which there are no separate specs) the
                  --  current scope.

                  declare
                     Subp : constant Node_Id := Parent (Parent_P);
                     Cspc : Entity_Id;

                  begin
                     if Nkind (Subp) = N_Subprogram_Body then
                        Cspc := Corresponding_Spec (Subp);

                        if (Present (Typ) and then Scope (Typ) = Cspc)
                             or else
                           (Present (Nam) and then Scope (Nam) = Cspc)
                        then
                           exit;

                        elsif Present (Typ)
                          and then Scope (Typ) = Current_Scope
                          and then Current_Scope = Defining_Entity (Subp)
                        then
                           exit;
                        end if;
                     end if;
                  end;

                  --  If not that exception to the exception, then this is
                  --  where we delay the freeze till outside the body.

                  Parent_P := Parent (Parent_P);
                  Freeze_Outside := True;

               --  Here if normal case where we are in handled statement
               --  sequence and want to do the insertion right there.

               else
                  exit;
               end if;

            --  If parent is a body or a spec or a block, then the current node
            --  is a statement or declaration and we can insert the freeze node
            --  before it.

            when N_Block_Statement       |
                 N_Entry_Body            |
                 N_Package_Body          |
                 N_Package_Specification |
                 N_Protected_Body        |
                 N_Subprogram_Body       |
                 N_Task_Body             => exit;

            --  The expander is allowed to define types in any statements list,
            --  so any of the following parent nodes also mark a freezing point
            --  if the actual node is in a list of statements or declarations.

            when N_Abortable_Part             |
                 N_Accept_Alternative         |
                 N_And_Then                   |
                 N_Case_Statement_Alternative |
                 N_Compilation_Unit_Aux       |
                 N_Conditional_Entry_Call     |
                 N_Delay_Alternative          |
                 N_Elsif_Part                 |
                 N_Entry_Call_Alternative     |
                 N_Exception_Handler          |
                 N_Extended_Return_Statement  |
                 N_Freeze_Entity              |
                 N_If_Statement               |
                 N_Or_Else                    |
                 N_Selective_Accept           |
                 N_Triggering_Alternative     =>

               exit when Is_List_Member (P);

            --  Note: The N_Loop_Statement is a special case. A type that
            --  appears in the source can never be frozen in a loop (this
            --  occurs only because of a loop expanded by the expander), so we
            --  keep on going. Otherwise we terminate the search. Same is true
            --  of any entity which comes from source. (if they have predefined
            --  type, that type does not appear to come from source, but the
            --  entity should not be frozen here).

            when N_Loop_Statement =>
               exit when not Comes_From_Source (Etype (N))
                 and then (No (Nam) or else not Comes_From_Source (Nam));

            --  For all other cases, keep looking at parents

            when others =>
               null;
         end case;

         --  We fall through the case if we did not yet find the proper
         --  place in the free for inserting the freeze node, so climb!

         P := Parent_P;
      end loop;

      --  If the expression appears in a record or an initialization procedure,
      --  the freeze nodes are collected and attached to the current scope, to
      --  be inserted and analyzed on exit from the scope, to insure that
      --  generated entities appear in the correct scope. If the expression is
      --  a default for a discriminant specification, the scope is still void.
      --  The expression can also appear in the discriminant part of a private
      --  or concurrent type.

      --  If the expression appears in a constrained subcomponent of an
      --  enclosing record declaration, the freeze nodes must be attached to
      --  the outer record type so they can eventually be placed in the
      --  enclosing declaration list.

      --  The other case requiring this special handling is if we are in a
      --  default expression, since in that case we are about to freeze a
      --  static type, and the freeze scope needs to be the outer scope, not
      --  the scope of the subprogram with the default parameter.

      --  For default expressions and other spec expressions in generic units,
      --  the Move_Freeze_Nodes mechanism (see sem_ch12.adb) takes care of
      --  placing them at the proper place, after the generic unit.

      if (In_Spec_Exp and not Inside_A_Generic)
        or else Freeze_Outside
        or else (Is_Type (Current_Scope)
                  and then (not Is_Concurrent_Type (Current_Scope)
                             or else not Has_Completion (Current_Scope)))
        or else Ekind (Current_Scope) = E_Void
      then
         declare
            N            : constant Node_Id    := Current_Scope;
            Freeze_Nodes : List_Id             := No_List;
            Pos          : Int                 := Scope_Stack.Last;

         begin
            if Present (Desig_Typ) then
               Freeze_And_Append (Desig_Typ, N, Freeze_Nodes);
            end if;

            if Present (Typ) then
               Freeze_And_Append (Typ, N, Freeze_Nodes);
            end if;

            if Present (Nam) then
               Freeze_And_Append (Nam, N, Freeze_Nodes);
            end if;

            --  The current scope may be that of a constrained component of
            --  an enclosing record declaration, which is above the current
            --  scope in the scope stack.
            --  If the expression is within a top-level pragma, as for a pre-
            --  condition on a library-level subprogram, nothing to do.

            if not Is_Compilation_Unit (Current_Scope)
              and then Is_Record_Type (Scope (Current_Scope))
            then
               Pos := Pos - 1;
            end if;

            if Is_Non_Empty_List (Freeze_Nodes) then
               if No (Scope_Stack.Table (Pos).Pending_Freeze_Actions) then
                  Scope_Stack.Table (Pos).Pending_Freeze_Actions :=
                    Freeze_Nodes;
               else
                  Append_List (Freeze_Nodes,
                    Scope_Stack.Table (Pos).Pending_Freeze_Actions);
               end if;
            end if;
         end;

         return;
      end if;

      --  Now we have the right place to do the freezing. First, a special
      --  adjustment, if we are in spec-expression analysis mode, these freeze
      --  actions must not be thrown away (normally all inserted actions are
      --  thrown away in this mode. However, the freeze actions are from static
      --  expressions and one of the important reasons we are doing this
      --  special analysis is to get these freeze actions. Therefore we turn
      --  off the In_Spec_Expression mode to propagate these freeze actions.
      --  This also means they get properly analyzed and expanded.

      In_Spec_Expression := False;

      --  Freeze the designated type of an allocator (RM 13.14(13))

      if Present (Desig_Typ) then
         Freeze_Before (P, Desig_Typ);
      end if;

      --  Freeze type of expression (RM 13.14(10)). Note that we took care of
      --  the enumeration representation clause exception in the loop above.

      if Present (Typ) then
         Freeze_Before (P, Typ);
      end if;

      --  Freeze name if one is present (RM 13.14(11))

      if Present (Nam) then
         Freeze_Before (P, Nam);
      end if;

      --  Restore In_Spec_Expression flag

      In_Spec_Expression := In_Spec_Exp;
   end Freeze_Expression;

   -----------------------------
   -- Freeze_Fixed_Point_Type --
   -----------------------------

   --  Certain fixed-point types and subtypes, including implicit base types
   --  and declared first subtypes, have not yet set up a range. This is
   --  because the range cannot be set until the Small and Size values are
   --  known, and these are not known till the type is frozen.

   --  To signal this case, Scalar_Range contains an unanalyzed syntactic range
   --  whose bounds are unanalyzed real literals. This routine will recognize
   --  this case, and transform this range node into a properly typed range
   --  with properly analyzed and resolved values.

   procedure Freeze_Fixed_Point_Type (Typ : Entity_Id) is
      Rng   : constant Node_Id    := Scalar_Range (Typ);
      Lo    : constant Node_Id    := Low_Bound (Rng);
      Hi    : constant Node_Id    := High_Bound (Rng);
      Btyp  : constant Entity_Id  := Base_Type (Typ);
      Brng  : constant Node_Id    := Scalar_Range (Btyp);
      BLo   : constant Node_Id    := Low_Bound (Brng);
      BHi   : constant Node_Id    := High_Bound (Brng);
      Small : constant Ureal      := Small_Value (Typ);
      Loval : Ureal;
      Hival : Ureal;
      Atype : Entity_Id;

      Actual_Size : Nat;

      function Fsize (Lov, Hiv : Ureal) return Nat;
      --  Returns size of type with given bounds. Also leaves these
      --  bounds set as the current bounds of the Typ.

      -----------
      -- Fsize --
      -----------

      function Fsize (Lov, Hiv : Ureal) return Nat is
      begin
         Set_Realval (Lo, Lov);
         Set_Realval (Hi, Hiv);
         return Minimum_Size (Typ);
      end Fsize;

   --  Start of processing for Freeze_Fixed_Point_Type

   begin
      --  If Esize of a subtype has not previously been set, set it now

      if Unknown_Esize (Typ) then
         Atype := Ancestor_Subtype (Typ);

         if Present (Atype) then
            Set_Esize (Typ, Esize (Atype));
         else
            Set_Esize (Typ, Esize (Base_Type (Typ)));
         end if;
      end if;

      --  Immediate return if the range is already analyzed. This means that
      --  the range is already set, and does not need to be computed by this
      --  routine.

      if Analyzed (Rng) then
         return;
      end if;

      --  Immediate return if either of the bounds raises Constraint_Error

      if Raises_Constraint_Error (Lo)
        or else Raises_Constraint_Error (Hi)
      then
         return;
      end if;

      Loval := Realval (Lo);
      Hival := Realval (Hi);

      --  Ordinary fixed-point case

      if Is_Ordinary_Fixed_Point_Type (Typ) then

         --  For the ordinary fixed-point case, we are allowed to fudge the
         --  end-points up or down by small. Generally we prefer to fudge up,
         --  i.e. widen the bounds for non-model numbers so that the end points
         --  are included. However there are cases in which this cannot be
         --  done, and indeed cases in which we may need to narrow the bounds.
         --  The following circuit makes the decision.

         --  Note: our terminology here is that Incl_EP means that the bounds
         --  are widened by Small if necessary to include the end points, and
         --  Excl_EP means that the bounds are narrowed by Small to exclude the
         --  end-points if this reduces the size.

         --  Note that in the Incl case, all we care about is including the
         --  end-points. In the Excl case, we want to narrow the bounds as
         --  much as permitted by the RM, to give the smallest possible size.

         Fudge : declare
            Loval_Incl_EP : Ureal;
            Hival_Incl_EP : Ureal;

            Loval_Excl_EP : Ureal;
            Hival_Excl_EP : Ureal;

            Size_Incl_EP  : Nat;
            Size_Excl_EP  : Nat;

            Model_Num     : Ureal;
            First_Subt    : Entity_Id;
            Actual_Lo     : Ureal;
            Actual_Hi     : Ureal;

         begin
            --  First step. Base types are required to be symmetrical. Right
            --  now, the base type range is a copy of the first subtype range.
            --  This will be corrected before we are done, but right away we
            --  need to deal with the case where both bounds are non-negative.
            --  In this case, we set the low bound to the negative of the high
            --  bound, to make sure that the size is computed to include the
            --  required sign. Note that we do not need to worry about the
            --  case of both bounds negative, because the sign will be dealt
            --  with anyway. Furthermore we can't just go making such a bound
            --  symmetrical, since in a twos-complement system, there is an
            --  extra negative value which could not be accommodated on the
            --  positive side.

            if Typ = Btyp
              and then not UR_Is_Negative (Loval)
              and then Hival > Loval
            then
               Loval := -Hival;
               Set_Realval (Lo, Loval);
            end if;

            --  Compute the fudged bounds. If the number is a model number,
            --  then we do nothing to include it, but we are allowed to backoff
            --  to the next adjacent model number when we exclude it. If it is
            --  not a model number then we straddle the two values with the
            --  model numbers on either side.

            Model_Num := UR_Trunc (Loval / Small) * Small;

            if Loval = Model_Num then
               Loval_Incl_EP := Model_Num;
            else
               Loval_Incl_EP := Model_Num - Small;
            end if;

            --  The low value excluding the end point is Small greater, but
            --  we do not do this exclusion if the low value is positive,
            --  since it can't help the size and could actually hurt by
            --  crossing the high bound.

            if UR_Is_Negative (Loval_Incl_EP) then
               Loval_Excl_EP := Loval_Incl_EP + Small;

               --  If the value went from negative to zero, then we have the
               --  case where Loval_Incl_EP is the model number just below
               --  zero, so we want to stick to the negative value for the
               --  base type to maintain the condition that the size will
               --  include signed values.

               if Typ = Btyp
                 and then UR_Is_Zero (Loval_Excl_EP)
               then
                  Loval_Excl_EP := Loval_Incl_EP;
               end if;

            else
               Loval_Excl_EP := Loval_Incl_EP;
            end if;

            --  Similar processing for upper bound and high value

            Model_Num := UR_Trunc (Hival / Small) * Small;

            if Hival = Model_Num then
               Hival_Incl_EP := Model_Num;
            else
               Hival_Incl_EP := Model_Num + Small;
            end if;

            if UR_Is_Positive (Hival_Incl_EP) then
               Hival_Excl_EP := Hival_Incl_EP - Small;
            else
               Hival_Excl_EP := Hival_Incl_EP;
            end if;

            --  One further adjustment is needed. In the case of subtypes, we
            --  cannot go outside the range of the base type, or we get
            --  peculiarities, and the base type range is already set. This
            --  only applies to the Incl values, since clearly the Excl values
            --  are already as restricted as they are allowed to be.

            if Typ /= Btyp then
               Loval_Incl_EP := UR_Max (Loval_Incl_EP, Realval (BLo));
               Hival_Incl_EP := UR_Min (Hival_Incl_EP, Realval (BHi));
            end if;

            --  Get size including and excluding end points

            Size_Incl_EP := Fsize (Loval_Incl_EP, Hival_Incl_EP);
            Size_Excl_EP := Fsize (Loval_Excl_EP, Hival_Excl_EP);

            --  No need to exclude end-points if it does not reduce size

            if Fsize (Loval_Incl_EP, Hival_Excl_EP) = Size_Excl_EP then
               Loval_Excl_EP := Loval_Incl_EP;
            end if;

            if Fsize (Loval_Excl_EP, Hival_Incl_EP) = Size_Excl_EP then
               Hival_Excl_EP := Hival_Incl_EP;
            end if;

            --  Now we set the actual size to be used. We want to use the
            --  bounds fudged up to include the end-points but only if this
            --  can be done without violating a specifically given size
            --  size clause or causing an unacceptable increase in size.

            --  Case of size clause given

            if Has_Size_Clause (Typ) then

               --  Use the inclusive size only if it is consistent with
               --  the explicitly specified size.

               if Size_Incl_EP <= RM_Size (Typ) then
                  Actual_Lo   := Loval_Incl_EP;
                  Actual_Hi   := Hival_Incl_EP;
                  Actual_Size := Size_Incl_EP;

               --  If the inclusive size is too large, we try excluding
               --  the end-points (will be caught later if does not work).

               else
                  Actual_Lo   := Loval_Excl_EP;
                  Actual_Hi   := Hival_Excl_EP;
                  Actual_Size := Size_Excl_EP;
               end if;

            --  Case of size clause not given

            else
               --  If we have a base type whose corresponding first subtype
               --  has an explicit size that is large enough to include our
               --  end-points, then do so. There is no point in working hard
               --  to get a base type whose size is smaller than the specified
               --  size of the first subtype.

               First_Subt := First_Subtype (Typ);

               if Has_Size_Clause (First_Subt)
                 and then Size_Incl_EP <= Esize (First_Subt)
               then
                  Actual_Size := Size_Incl_EP;
                  Actual_Lo   := Loval_Incl_EP;
                  Actual_Hi   := Hival_Incl_EP;

               --  If excluding the end-points makes the size smaller and
               --  results in a size of 8,16,32,64, then we take the smaller
               --  size. For the 64 case, this is compulsory. For the other
               --  cases, it seems reasonable. We like to include end points
               --  if we can, but not at the expense of moving to the next
               --  natural boundary of size.

               elsif Size_Incl_EP /= Size_Excl_EP
                 and then Addressable (Size_Excl_EP)
               then
                  Actual_Size := Size_Excl_EP;
                  Actual_Lo   := Loval_Excl_EP;
                  Actual_Hi   := Hival_Excl_EP;

               --  Otherwise we can definitely include the end points

               else
                  Actual_Size := Size_Incl_EP;
                  Actual_Lo   := Loval_Incl_EP;
                  Actual_Hi   := Hival_Incl_EP;
               end if;

               --  One pathological case: normally we never fudge a low bound
               --  down, since it would seem to increase the size (if it has
               --  any effect), but for ranges containing single value, or no
               --  values, the high bound can be small too large. Consider:

               --    type t is delta 2.0**(-14)
               --      range 131072.0 .. 0;

               --  That lower bound is *just* outside the range of 32 bits, and
               --  does need fudging down in this case. Note that the bounds
               --  will always have crossed here, since the high bound will be
               --  fudged down if necessary, as in the case of:

               --    type t is delta 2.0**(-14)
               --      range 131072.0 .. 131072.0;

               --  So we detect the situation by looking for crossed bounds,
               --  and if the bounds are crossed, and the low bound is greater
               --  than zero, we will always back it off by small, since this
               --  is completely harmless.

               if Actual_Lo > Actual_Hi then
                  if UR_Is_Positive (Actual_Lo) then
                     Actual_Lo   := Loval_Incl_EP - Small;
                     Actual_Size := Fsize (Actual_Lo, Actual_Hi);

                  --  And of course, we need to do exactly the same parallel
                  --  fudge for flat ranges in the negative region.

                  elsif UR_Is_Negative (Actual_Hi) then
                     Actual_Hi := Hival_Incl_EP + Small;
                     Actual_Size := Fsize (Actual_Lo, Actual_Hi);
                  end if;
               end if;
            end if;

            Set_Realval (Lo, Actual_Lo);
            Set_Realval (Hi, Actual_Hi);
         end Fudge;

      --  For the decimal case, none of this fudging is required, since there
      --  are no end-point problems in the decimal case (the end-points are
      --  always included).

      else
         Actual_Size := Fsize (Loval, Hival);
      end if;

      --  At this stage, the actual size has been calculated and the proper
      --  required bounds are stored in the low and high bounds.

      if Actual_Size > 64 then
         Error_Msg_Uint_1 := UI_From_Int (Actual_Size);
         Error_Msg_N
           ("size required (^) for type& too large, maximum allowed is 64",
            Typ);
         Actual_Size := 64;
      end if;

      --  Check size against explicit given size

      if Has_Size_Clause (Typ) then
         if Actual_Size > RM_Size (Typ) then
            Error_Msg_Uint_1 := RM_Size (Typ);
            Error_Msg_Uint_2 := UI_From_Int (Actual_Size);
            Error_Msg_NE
              ("size given (^) for type& too small, minimum allowed is ^",
               Size_Clause (Typ), Typ);

         else
            Actual_Size := UI_To_Int (Esize (Typ));
         end if;

      --  Increase size to next natural boundary if no size clause given

      else
         if Actual_Size <= 8 then
            Actual_Size := 8;
         elsif Actual_Size <= 16 then
            Actual_Size := 16;
         elsif Actual_Size <= 32 then
            Actual_Size := 32;
         else
            Actual_Size := 64;
         end if;

         Init_Esize (Typ, Actual_Size);
         Adjust_Esize_For_Alignment (Typ);
      end if;

      --  If we have a base type, then expand the bounds so that they extend to
      --  the full width of the allocated size in bits, to avoid junk range
      --  checks on intermediate computations.

      if Base_Type (Typ) = Typ then
         Set_Realval (Lo, -(Small * (Uint_2 ** (Actual_Size - 1))));
         Set_Realval (Hi,  (Small * (Uint_2 ** (Actual_Size - 1) - 1)));
      end if;

      --  Final step is to reanalyze the bounds using the proper type
      --  and set the Corresponding_Integer_Value fields of the literals.

      Set_Etype (Lo, Empty);
      Set_Analyzed (Lo, False);
      Analyze (Lo);

      --  Resolve with universal fixed if the base type, and the base type if
      --  it is a subtype. Note we can't resolve the base type with itself,
      --  that would be a reference before definition.

      if Typ = Btyp then
         Resolve (Lo, Universal_Fixed);
      else
         Resolve (Lo, Btyp);
      end if;

      --  Set corresponding integer value for bound

      Set_Corresponding_Integer_Value
        (Lo, UR_To_Uint (Realval (Lo) / Small));

      --  Similar processing for high bound

      Set_Etype (Hi, Empty);
      Set_Analyzed (Hi, False);
      Analyze (Hi);

      if Typ = Btyp then
         Resolve (Hi, Universal_Fixed);
      else
         Resolve (Hi, Btyp);
      end if;

      Set_Corresponding_Integer_Value
        (Hi, UR_To_Uint (Realval (Hi) / Small));

      --  Set type of range to correspond to bounds

      Set_Etype (Rng, Etype (Lo));

      --  Set Esize to calculated size if not set already

      if Unknown_Esize (Typ) then
         Init_Esize (Typ, Actual_Size);
      end if;

      --  Set RM_Size if not already set. If already set, check value

      declare
         Minsiz : constant Uint := UI_From_Int (Minimum_Size (Typ));

      begin
         if RM_Size (Typ) /= Uint_0 then
            if RM_Size (Typ) < Minsiz then
               Error_Msg_Uint_1 := RM_Size (Typ);
               Error_Msg_Uint_2 := Minsiz;
               Error_Msg_NE
                 ("size given (^) for type& too small, minimum allowed is ^",
                  Size_Clause (Typ), Typ);
            end if;

         else
            Set_RM_Size (Typ, Minsiz);
         end if;
      end;
   end Freeze_Fixed_Point_Type;

   ------------------
   -- Freeze_Itype --
   ------------------

   procedure Freeze_Itype (T : Entity_Id; N : Node_Id) is
      L : List_Id;

   begin
      Set_Has_Delayed_Freeze (T);
      L := Freeze_Entity (T, N);

      if Is_Non_Empty_List (L) then
         Insert_Actions (N, L);
      end if;
   end Freeze_Itype;

   --------------------------
   -- Freeze_Static_Object --
   --------------------------

   procedure Freeze_Static_Object (E : Entity_Id) is

      Cannot_Be_Static : exception;
      --  Exception raised if the type of a static object cannot be made
      --  static. This happens if the type depends on non-global objects.

      procedure Ensure_Expression_Is_SA (N : Node_Id);
      --  Called to ensure that an expression used as part of a type definition
      --  is statically allocatable, which means that the expression type is
      --  statically allocatable, and the expression is either static, or a
      --  reference to a library level constant.

      procedure Ensure_Type_Is_SA (Typ : Entity_Id);
      --  Called to mark a type as static, checking that it is possible
      --  to set the type as static. If it is not possible, then the
      --  exception Cannot_Be_Static is raised.

      -----------------------------
      -- Ensure_Expression_Is_SA --
      -----------------------------

      procedure Ensure_Expression_Is_SA (N : Node_Id) is
         Ent : Entity_Id;

      begin
         Ensure_Type_Is_SA (Etype (N));

         if Is_Static_Expression (N) then
            return;

         elsif Nkind (N) = N_Identifier then
            Ent := Entity (N);

            if Present (Ent)
              and then Ekind (Ent) = E_Constant
              and then Is_Library_Level_Entity (Ent)
            then
               return;
            end if;
         end if;

         raise Cannot_Be_Static;
      end Ensure_Expression_Is_SA;

      -----------------------
      -- Ensure_Type_Is_SA --
      -----------------------

      procedure Ensure_Type_Is_SA (Typ : Entity_Id) is
         N : Node_Id;
         C : Entity_Id;

      begin
         --  If type is library level, we are all set

         if Is_Library_Level_Entity (Typ) then
            return;
         end if;

         --  We are also OK if the type already marked as statically allocated,
         --  which means we processed it before.

         if Is_Statically_Allocated (Typ) then
            return;
         end if;

         --  Mark type as statically allocated

         Set_Is_Statically_Allocated (Typ);

         --  Check that it is safe to statically allocate this type

         if Is_Scalar_Type (Typ) or else Is_Real_Type (Typ) then
            Ensure_Expression_Is_SA (Type_Low_Bound (Typ));
            Ensure_Expression_Is_SA (Type_High_Bound (Typ));

         elsif Is_Array_Type (Typ) then
            N := First_Index (Typ);
            while Present (N) loop
               Ensure_Type_Is_SA (Etype (N));
               Next_Index (N);
            end loop;

            Ensure_Type_Is_SA (Component_Type (Typ));

         elsif Is_Access_Type (Typ) then
            if Ekind (Designated_Type (Typ)) = E_Subprogram_Type then

               declare
                  F : Entity_Id;
                  T : constant Entity_Id := Etype (Designated_Type (Typ));

               begin
                  if T /= Standard_Void_Type then
                     Ensure_Type_Is_SA (T);
                  end if;

                  F := First_Formal (Designated_Type (Typ));
                  while Present (F) loop
                     Ensure_Type_Is_SA (Etype (F));
                     Next_Formal (F);
                  end loop;
               end;

            else
               Ensure_Type_Is_SA (Designated_Type (Typ));
            end if;

         elsif Is_Record_Type (Typ) then
            C := First_Entity (Typ);
            while Present (C) loop
               if Ekind (C) = E_Discriminant
                 or else Ekind (C) = E_Component
               then
                  Ensure_Type_Is_SA (Etype (C));

               elsif Is_Type (C) then
                  Ensure_Type_Is_SA (C);
               end if;

               Next_Entity (C);
            end loop;

         elsif Ekind (Typ) = E_Subprogram_Type then
            Ensure_Type_Is_SA (Etype (Typ));

            C := First_Formal (Typ);
            while Present (C) loop
               Ensure_Type_Is_SA (Etype (C));
               Next_Formal (C);
            end loop;

         else
            raise Cannot_Be_Static;
         end if;
      end Ensure_Type_Is_SA;

   --  Start of processing for Freeze_Static_Object

   begin
      Ensure_Type_Is_SA (Etype (E));

   exception
      when Cannot_Be_Static =>

         --  If the object that cannot be static is imported or exported, then
         --  issue an error message saying that this object cannot be imported
         --  or exported. If it has an address clause it is an overlay in the
         --  current partition and the static requirement is not relevant.
<<<<<<< HEAD

         if Is_Imported (E) and then No (Address_Clause (E)) then
            Error_Msg_N
              ("& cannot be imported (local type is not constant)", E);
=======
         --  Do not issue any error message when ignoring rep clauses.

         if Ignore_Rep_Clauses then
            null;

         elsif Is_Imported (E) then
            if No (Address_Clause (E)) then
               Error_Msg_N
                 ("& cannot be imported (local type is not constant)", E);
            end if;
>>>>>>> 3082eeb7

         --  Otherwise must be exported, something is wrong if compiler
         --  is marking something as statically allocated which cannot be).

         else pragma Assert (Is_Exported (E));
            Error_Msg_N
              ("& cannot be exported (local type is not constant)", E);
         end if;
   end Freeze_Static_Object;

   -----------------------
   -- Freeze_Subprogram --
   -----------------------

   procedure Freeze_Subprogram (E : Entity_Id) is
      Retype : Entity_Id;
      F      : Entity_Id;

   begin
      --  Subprogram may not have an address clause unless it is imported

      if Present (Address_Clause (E)) then
         if not Is_Imported (E) then
            Error_Msg_N
              ("address clause can only be given " &
               "for imported subprogram",
               Name (Address_Clause (E)));
         end if;
      end if;

      --  Reset the Pure indication on an imported subprogram unless an
      --  explicit Pure_Function pragma was present. We do this because
      --  otherwise it is an insidious error to call a non-pure function from
      --  pure unit and have calls mysteriously optimized away. What happens
      --  here is that the Import can bypass the normal check to ensure that
      --  pure units call only pure subprograms.

      if Is_Imported (E)
        and then Is_Pure (E)
        and then not Has_Pragma_Pure_Function (E)
      then
         Set_Is_Pure (E, False);
      end if;

      --  For non-foreign convention subprograms, this is where we create
      --  the extra formals (for accessibility level and constrained bit
      --  information). We delay this till the freeze point precisely so
      --  that we know the convention!

      if not Has_Foreign_Convention (E) then
         Create_Extra_Formals (E);
         Set_Mechanisms (E);

         --  If this is convention Ada and a Valued_Procedure, that's odd

         if Ekind (E) = E_Procedure
           and then Is_Valued_Procedure (E)
           and then Convention (E) = Convention_Ada
           and then Warn_On_Export_Import
         then
            Error_Msg_N
              ("?Valued_Procedure has no effect for convention Ada", E);
            Set_Is_Valued_Procedure (E, False);
         end if;

      --  Case of foreign convention

      else
         Set_Mechanisms (E);

         --  For foreign conventions, warn about return of an
         --  unconstrained array.

         --  Note: we *do* allow a return by descriptor for the VMS case,
         --  though here there is probably more to be done ???

         if Ekind (E) = E_Function then
            Retype := Underlying_Type (Etype (E));

            --  If no return type, probably some other error, e.g. a
            --  missing full declaration, so ignore.

            if No (Retype) then
               null;

            --  If the return type is generic, we have emitted a warning
            --  earlier on, and there is nothing else to check here. Specific
            --  instantiations may lead to erroneous behavior.

            elsif Is_Generic_Type (Etype (E)) then
               null;

            --  Display warning if returning unconstrained array

            elsif Is_Array_Type (Retype)
              and then not Is_Constrained (Retype)

              --  Exclude cases where descriptor mechanism is set, since the
              --  VMS descriptor mechanisms allow such unconstrained returns.

              and then Mechanism (E) not in Descriptor_Codes

<<<<<<< HEAD
              --  Check appropriate warning is enabled (should we check for
              --  Warnings (Off) on specific entities here, probably so???)

              and then Warn_On_Export_Import

               --  Exclude the VM case, since return of unconstrained arrays
               --  is properly handled in both the JVM and .NET cases.
=======
               --  Check appropriate warning is enabled (should we check for
               --  Warnings (Off) on specific entities here, probably so???)

              and then Warn_On_Export_Import

              --  Exclude the VM case, since return of unconstrained arrays
              --  is properly handled in both the JVM and .NET cases.
>>>>>>> 3082eeb7

              and then VM_Target = No_VM
            then
               Error_Msg_N
                ("?foreign convention function& should not return " &
                  "unconstrained array", E);
               return;
            end if;
         end if;

         --  If any of the formals for an exported foreign convention
         --  subprogram have defaults, then emit an appropriate warning since
         --  this is odd (default cannot be used from non-Ada code)

         if Is_Exported (E) then
            F := First_Formal (E);
            while Present (F) loop
               if Warn_On_Export_Import
                 and then Present (Default_Value (F))
               then
                  Error_Msg_N
                    ("?parameter cannot be defaulted in non-Ada call",
                     Default_Value (F));
               end if;

               Next_Formal (F);
            end loop;
         end if;
      end if;

      --  For VMS, descriptor mechanisms for parameters are allowed only for
      --  imported/exported subprograms. Moreover, the NCA descriptor is not
      --  allowed for parameters of exported subprograms.

      if OpenVMS_On_Target then
         if Is_Exported (E) then
            F := First_Formal (E);
            while Present (F) loop
               if Mechanism (F) = By_Descriptor_NCA then
                  Error_Msg_N
                    ("'N'C'A' descriptor for parameter not permitted", F);
                  Error_Msg_N
                    ("\can only be used for imported subprogram", F);
               end if;

               Next_Formal (F);
            end loop;

         elsif not Is_Imported (E) then
            F := First_Formal (E);
            while Present (F) loop
               if Mechanism (F) in Descriptor_Codes then
                  Error_Msg_N
                    ("descriptor mechanism for parameter not permitted", F);
                  Error_Msg_N
                    ("\can only be used for imported/exported subprogram", F);
               end if;

               Next_Formal (F);
            end loop;
         end if;
      end if;

      --  Pragma Inline_Always is disallowed for dispatching subprograms
      --  because the address of such subprograms is saved in the dispatch
      --  table to support dispatching calls, and dispatching calls cannot
      --  be inlined. This is consistent with the restriction against using
      --  'Access or 'Address on an Inline_Always subprogram.

      if Is_Dispatching_Operation (E)
        and then Has_Pragma_Inline_Always (E)
      then
         Error_Msg_N
           ("pragma Inline_Always not allowed for dispatching subprograms", E);
      end if;

      --  Because of the implicit representation of inherited predefined
      --  operators in the front-end, the overriding status of the operation
      --  may be affected when a full view of a type is analyzed, and this is
      --  not captured by the analysis of the corresponding type declaration.
      --  Therefore the correctness of a not-overriding indicator must be
      --  rechecked when the subprogram is frozen.

      if Nkind (E) = N_Defining_Operator_Symbol
        and then not Error_Posted (Parent (E))
      then
         Check_Overriding_Indicator (E, Empty, Is_Primitive (E));
      end if;
   end Freeze_Subprogram;

   ----------------------
   -- Is_Fully_Defined --
   ----------------------

   function Is_Fully_Defined (T : Entity_Id) return Boolean is
   begin
      if Ekind (T) = E_Class_Wide_Type then
         return Is_Fully_Defined (Etype (T));

      elsif Is_Array_Type (T) then
         return Is_Fully_Defined (Component_Type (T));

      elsif Is_Record_Type (T)
        and not Is_Private_Type (T)
      then
         --  Verify that the record type has no components with private types
         --  without completion.

         declare
            Comp : Entity_Id;

         begin
            Comp := First_Component (T);
            while Present (Comp) loop
               if not Is_Fully_Defined (Etype (Comp)) then
                  return False;
               end if;

               Next_Component (Comp);
            end loop;
            return True;
         end;

<<<<<<< HEAD
=======
      --  For the designated type of an access to subprogram, all types in
      --  the profile must be fully defined.

      elsif Ekind (T) = E_Subprogram_Type then
         declare
            F : Entity_Id;

         begin
            F := First_Formal (T);
            while Present (F) loop
               if not Is_Fully_Defined (Etype (F)) then
                  return False;
               end if;

               Next_Formal (F);
            end loop;

            return Is_Fully_Defined (Etype (T));
         end;

>>>>>>> 3082eeb7
      else
         return not Is_Private_Type (T)
           or else Present (Full_View (Base_Type (T)));
      end if;
   end Is_Fully_Defined;

   ---------------------------------
   -- Process_Default_Expressions --
   ---------------------------------

   procedure Process_Default_Expressions
     (E     : Entity_Id;
      After : in out Node_Id)
   is
      Loc    : constant Source_Ptr := Sloc (E);
      Dbody  : Node_Id;
      Formal : Node_Id;
      Dcopy  : Node_Id;
      Dnam   : Entity_Id;

   begin
      Set_Default_Expressions_Processed (E);

      --  A subprogram instance and its associated anonymous subprogram share
      --  their signature. The default expression functions are defined in the
      --  wrapper packages for the anonymous subprogram, and should not be
      --  generated again for the instance.

      if Is_Generic_Instance (E)
        and then Present (Alias (E))
        and then Default_Expressions_Processed (Alias (E))
      then
         return;
      end if;

      Formal := First_Formal (E);
      while Present (Formal) loop
         if Present (Default_Value (Formal)) then

            --  We work with a copy of the default expression because we
            --  do not want to disturb the original, since this would mess
            --  up the conformance checking.

            Dcopy := New_Copy_Tree (Default_Value (Formal));

            --  The analysis of the expression may generate insert actions,
            --  which of course must not be executed. We wrap those actions
            --  in a procedure that is not called, and later on eliminated.
            --  The following cases have no side-effects, and are analyzed
            --  directly.

            if Nkind (Dcopy) = N_Identifier
              or else Nkind (Dcopy) = N_Expanded_Name
              or else Nkind (Dcopy) = N_Integer_Literal
              or else (Nkind (Dcopy) = N_Real_Literal
                        and then not Vax_Float (Etype (Dcopy)))
              or else Nkind (Dcopy) = N_Character_Literal
              or else Nkind (Dcopy) = N_String_Literal
              or else Known_Null (Dcopy)
              or else (Nkind (Dcopy) = N_Attribute_Reference
                        and then
                       Attribute_Name (Dcopy) = Name_Null_Parameter)
            then

               --  If there is no default function, we must still do a full
               --  analyze call on the default value, to ensure that all error
               --  checks are performed, e.g. those associated with static
               --  evaluation. Note: this branch will always be taken if the
               --  analyzer is turned off (but we still need the error checks).

               --  Note: the setting of parent here is to meet the requirement
               --  that we can only analyze the expression while attached to
               --  the tree. Really the requirement is that the parent chain
               --  be set, we don't actually need to be in the tree.

               Set_Parent (Dcopy, Declaration_Node (Formal));
               Analyze (Dcopy);

               --  Default expressions are resolved with their own type if the
               --  context is generic, to avoid anomalies with private types.

               if Ekind (Scope (E)) = E_Generic_Package then
                  Resolve (Dcopy);
               else
                  Resolve (Dcopy, Etype (Formal));
               end if;

               --  If that resolved expression will raise constraint error,
               --  then flag the default value as raising constraint error.
               --  This allows a proper error message on the calls.

               if Raises_Constraint_Error (Dcopy) then
                  Set_Raises_Constraint_Error (Default_Value (Formal));
               end if;

            --  If the default is a parameterless call, we use the name of
            --  the called function directly, and there is no body to build.

            elsif Nkind (Dcopy) = N_Function_Call
              and then No (Parameter_Associations (Dcopy))
            then
               null;

            --  Else construct and analyze the body of a wrapper procedure
            --  that contains an object declaration to hold the expression.
            --  Given that this is done only to complete the analysis, it
            --  simpler to build a procedure than a function which might
            --  involve secondary stack expansion.

            else
               Dnam := Make_Temporary (Loc, 'D');

               Dbody :=
                 Make_Subprogram_Body (Loc,
                   Specification =>
                     Make_Procedure_Specification (Loc,
                       Defining_Unit_Name => Dnam),

                   Declarations => New_List (
                     Make_Object_Declaration (Loc,
                       Defining_Identifier => Make_Temporary (Loc, 'T'),
                       Object_Definition   =>
                         New_Occurrence_Of (Etype (Formal), Loc),
                       Expression          => New_Copy_Tree (Dcopy))),

                   Handled_Statement_Sequence =>
                     Make_Handled_Sequence_Of_Statements (Loc,
                       Statements => Empty_List));

               Set_Scope (Dnam, Scope (E));
               Set_Assignment_OK (First (Declarations (Dbody)));
               Set_Is_Eliminated (Dnam);
               Insert_After (After, Dbody);
               Analyze (Dbody);
               After := Dbody;
            end if;
         end if;

         Next_Formal (Formal);
      end loop;
   end Process_Default_Expressions;

   ----------------------------------------
   -- Set_Component_Alignment_If_Not_Set --
   ----------------------------------------

   procedure Set_Component_Alignment_If_Not_Set (Typ : Entity_Id) is
   begin
      --  Ignore if not base type, subtypes don't need anything

      if Typ /= Base_Type (Typ) then
         return;
      end if;

      --  Do not override existing representation

      if Is_Packed (Typ) then
         return;

      elsif Has_Specified_Layout (Typ) then
         return;

      elsif Component_Alignment (Typ) /= Calign_Default then
         return;

      else
         Set_Component_Alignment
           (Typ, Scope_Stack.Table
                  (Scope_Stack.Last).Component_Alignment_Default);
      end if;
   end Set_Component_Alignment_If_Not_Set;

   ------------------
   -- Undelay_Type --
   ------------------

   procedure Undelay_Type (T : Entity_Id) is
   begin
      Set_Has_Delayed_Freeze (T, False);
      Set_Freeze_Node (T, Empty);

      --  Since we don't want T to have a Freeze_Node, we don't want its
      --  Full_View or Corresponding_Record_Type to have one either.

      --  ??? Fundamentally, this whole handling is a kludge. What we really
      --  want is to be sure that for an Itype that's part of record R and is a
      --  subtype of type T, that it's frozen after the later of the freeze
      --  points of R and T. We have no way of doing that directly, so what we
      --  do is force most such Itypes to be frozen as part of freezing R via
      --  this procedure and only delay the ones that need to be delayed
      --  (mostly the designated types of access types that are defined as part
      --  of the record).

      if Is_Private_Type (T)
        and then Present (Full_View (T))
        and then Is_Itype (Full_View (T))
        and then Is_Record_Type (Scope (Full_View (T)))
      then
         Undelay_Type (Full_View (T));
      end if;

      if Is_Concurrent_Type (T)
        and then Present (Corresponding_Record_Type (T))
        and then Is_Itype (Corresponding_Record_Type (T))
        and then Is_Record_Type (Scope (Corresponding_Record_Type (T)))
      then
         Undelay_Type (Corresponding_Record_Type (T));
      end if;
   end Undelay_Type;

   ------------------
   -- Warn_Overlay --
   ------------------

   procedure Warn_Overlay
     (Expr : Node_Id;
      Typ  : Entity_Id;
      Nam  : Entity_Id)
   is
      Ent : constant Entity_Id := Entity (Nam);
      --  The object to which the address clause applies

      Init : Node_Id;
      Old  : Entity_Id := Empty;
      Decl : Node_Id;

   begin
      --  No warning if address clause overlay warnings are off

      if not Address_Clause_Overlay_Warnings then
         return;
      end if;

      --  No warning if there is an explicit initialization

      Init := Original_Node (Expression (Declaration_Node (Ent)));

      if Present (Init) and then Comes_From_Source (Init) then
         return;
      end if;

      --  We only give the warning for non-imported entities of a type for
      --  which a non-null base init proc is defined, or for objects of access
<<<<<<< HEAD
      --  types with implicit null initialization, or when Initialize_Scalars
      --  applies and the type is scalar or a string type (the latter being
      --  tested for because predefined String types are initialized by inline
      --  code rather than by an init_proc).

      if Present (Expr)
        and then not Is_Imported (Ent)
        and then (Has_Non_Null_Base_Init_Proc (Typ)
                    or else Is_Access_Type (Typ)
                    or else (Init_Or_Norm_Scalars
                              and then (Is_Scalar_Type (Typ)
                                         or else Is_String_Type (Typ))))
=======
      --  types with implicit null initialization, or when Normalize_Scalars
      --  applies and the type is scalar or a string type (the latter being
      --  tested for because predefined String types are initialized by inline
      --  code rather than by an init_proc). Note that we do not give the
      --  warning for Initialize_Scalars, since we suppressed initialization
      --  in this case. Also, do not warn if Suppress_Initialization is set.

      if Present (Expr)
        and then not Is_Imported (Ent)
        and then not Initialization_Suppressed (Typ)
        and then (Has_Non_Null_Base_Init_Proc (Typ)
                   or else Is_Access_Type (Typ)
                   or else (Normalize_Scalars
                             and then (Is_Scalar_Type (Typ)
                                        or else Is_String_Type (Typ))))
>>>>>>> 3082eeb7
      then
         if Nkind (Expr) = N_Attribute_Reference
           and then Is_Entity_Name (Prefix (Expr))
         then
            Old := Entity (Prefix (Expr));

         elsif Is_Entity_Name (Expr)
           and then Ekind (Entity (Expr)) = E_Constant
         then
            Decl := Declaration_Node (Entity (Expr));

            if Nkind (Decl) = N_Object_Declaration
              and then Present (Expression (Decl))
              and then Nkind (Expression (Decl)) = N_Attribute_Reference
              and then Is_Entity_Name (Prefix (Expression (Decl)))
            then
               Old := Entity (Prefix (Expression (Decl)));

            elsif Nkind (Expr) = N_Function_Call then
               return;
            end if;

         --  A function call (most likely to To_Address) is probably not an
         --  overlay, so skip warning. Ditto if the function call was inlined
         --  and transformed into an entity.

         elsif Nkind (Original_Node (Expr)) = N_Function_Call then
            return;
         end if;

         Decl := Next (Parent (Expr));

         --  If a pragma Import follows, we assume that it is for the current
         --  target of the address clause, and skip the warning.

         if Present (Decl)
           and then Nkind (Decl) = N_Pragma
           and then Pragma_Name (Decl) = Name_Import
         then
            return;
         end if;

         if Present (Old) then
            Error_Msg_Node_2 := Old;
            Error_Msg_N
              ("default initialization of & may modify &?",
               Nam);
         else
            Error_Msg_N
              ("default initialization of & may modify overlaid storage?",
               Nam);
         end if;

         --  Add friendly warning if initialization comes from a packed array
         --  component.

         if Is_Record_Type (Typ)  then
            declare
               Comp : Entity_Id;

            begin
               Comp := First_Component (Typ);
               while Present (Comp) loop
                  if Nkind (Parent (Comp)) = N_Component_Declaration
                    and then Present (Expression (Parent (Comp)))
                  then
                     exit;
                  elsif Is_Array_Type (Etype (Comp))
                     and then Present (Packed_Array_Type (Etype (Comp)))
                  then
                     Error_Msg_NE
                       ("\packed array component& " &
                        "will be initialized to zero?",
                        Nam, Comp);
                     exit;
                  else
                     Next_Component (Comp);
                  end if;
               end loop;
            end;
         end if;

         Error_Msg_N
           ("\use pragma Import for & to " &
            "suppress initialization (RM B.1(24))?",
            Nam);
      end if;
   end Warn_Overlay;

end Freeze;<|MERGE_RESOLUTION|>--- conflicted
+++ resolved
@@ -6,29 +6,17 @@
 --                                                                          --
 --                                 B o d y                                  --
 --                                                                          --
-<<<<<<< HEAD
---          Copyright (C) 1992-2009, Free Software Foundation, Inc.         --
-=======
 --          Copyright (C) 1992-2011, Free Software Foundation, Inc.         --
->>>>>>> 3082eeb7
 --                                                                          --
 -- GNAT is free software;  you can  redistribute it  and/or modify it under --
 -- terms of the  GNU General Public License as published  by the Free Soft- --
 -- ware  Foundation;  either version 3,  or (at your option) any later ver- --
 -- sion.  GNAT is distributed in the hope that it will be useful, but WITH- --
 -- OUT ANY WARRANTY;  without even the  implied warranty of MERCHANTABILITY --
-<<<<<<< HEAD
--- or FITNESS FOR A PARTICULAR PURPOSE.                                     --
---                                                                          --
--- You should have received a copy of the GNU General Public License along  --
--- with this program; see file COPYING3.  If not see                        --
--- <http://www.gnu.org/licenses/>.                                          --
-=======
 -- or FITNESS FOR A PARTICULAR PURPOSE.  See the GNU General Public License --
 -- for  more details.  You should have  received  a copy of the GNU General --
 -- Public License  distributed with GNAT; see file COPYING3.  If not, go to --
 -- http://www.gnu.org/licenses for a complete copy of the license.          --
->>>>>>> 3082eeb7
 --                                                                          --
 -- GNAT was originally developed  by the GNAT team at  New York University. --
 -- Extensive contributions were provided by Ada Core Technologies Inc.      --
@@ -47,10 +35,7 @@
 with Exp_Util; use Exp_Util;
 with Exp_Tss;  use Exp_Tss;
 with Layout;   use Layout;
-<<<<<<< HEAD
-=======
 with Lib;      use Lib;
->>>>>>> 3082eeb7
 with Namet;    use Namet;
 with Nlists;   use Nlists;
 with Nmake;    use Nmake;
@@ -585,25 +570,6 @@
                if Rep = Addr then
                   Set_First_Rep_Item (E, Next_Rep_Item (Addr));
 
-<<<<<<< HEAD
-         --  Otherwise, we require the address clause to be constant because
-         --  the call to the initialization procedure (or the attach code) has
-         --  to happen at the point of the declaration.
-         --  Actually the IP call has been moved to the freeze actions
-         --  anyway, so maybe we can relax this restriction???
-
-         else
-            Check_Constant_Address_Clause (Expr, E);
-
-            --  Has_Delayed_Freeze was set on E when the address clause was
-            --  analyzed. Reset the flag now unless freeze actions were
-            --  attached to it in the mean time.
-
-            if No (Freeze_Node (E)) then
-               Set_Has_Delayed_Freeze (E, False);
-            end if;
-         end if;
-=======
                else
                   while Present (Rep)
                     and then Next_Rep_Item (Rep) /= Addr
@@ -616,7 +582,6 @@
                   Set_Next_Rep_Item (Rep, Next_Rep_Item (Addr));
                end if;
             end;
->>>>>>> 3082eeb7
 
             Rewrite (Addr, Make_Null_Statement (Sloc (E)));
 
@@ -658,16 +623,6 @@
          if S > 32 then
             return;
 
-<<<<<<< HEAD
-         --  Don't bother if alignment clause with a value other than 1 is
-         --  present, because size may be padded up to meet back end alignment
-         --  requirements, and only the back end knows the rules!
-
-         elsif Known_Alignment (T) and then Alignment (T) /= 1 then
-            return;
-
-=======
->>>>>>> 3082eeb7
          --  Check for bad size clause given
 
          elsif Has_Size_Clause (T) then
@@ -1204,16 +1159,6 @@
       if Nkind (Par) = N_Qualified_Expression then
          Par := Parent (Par);
       end if;
-<<<<<<< HEAD
-
-      if Nkind_In (Par, N_Object_Declaration, N_Assignment_Statement)
-        and then Comes_From_Source (Par)
-      then
-         Temp :=
-           Make_Defining_Identifier (Loc,
-             New_Internal_Name ('T'));
-=======
->>>>>>> 3082eeb7
 
       if Nkind_In (Par, N_Object_Declaration, N_Assignment_Statement)
         and then Comes_From_Source (Par)
@@ -1563,21 +1508,15 @@
       Formal : Entity_Id;
       Atype  : Entity_Id;
 
-<<<<<<< HEAD
+      Result : List_Id := No_List;
+      --  List of freezing actions, left at No_List if none
+
       Has_Default_Initialization : Boolean := False;
       --  This flag gets set to true for a variable with default initialization
 
-=======
-      Result : List_Id := No_List;
-      --  List of freezing actions, left at No_List if none
-
-      Has_Default_Initialization : Boolean := False;
-      --  This flag gets set to true for a variable with default initialization
-
       procedure Add_To_Result (N : Node_Id);
       --  N is a freezing action to be appended to the Result
 
->>>>>>> 3082eeb7
       procedure Check_Current_Instance (Comp_Decl : Node_Id);
       --  Check that an Access or Unchecked_Access attribute with a prefix
       --  which is the current instance type can only be applied when the type
@@ -1679,11 +1618,7 @@
          --  either a tagged type, or a limited record.
 
          if Is_Limited_Type (Rec_Type)
-<<<<<<< HEAD
-           and then (Ada_Version < Ada_05 or else Is_Tagged_Type (Rec_Type))
-=======
            and then (Ada_Version < Ada_2005 or else Is_Tagged_Type (Rec_Type))
->>>>>>> 3082eeb7
          then
             return;
 
@@ -1966,17 +1901,6 @@
                  Scalar_Component_Total_Esize + Esize (Etype (Comp));
             end if;
 
-            --  Gather data for possible Implicit_Packing later
-
-            if not Is_Scalar_Type (Etype (Comp)) then
-               All_Scalar_Components := False;
-            else
-               Scalar_Component_Total_RM_Size :=
-                 Scalar_Component_Total_RM_Size + RM_Size (Etype (Comp));
-               Scalar_Component_Total_Esize :=
-                 Scalar_Component_Total_Esize + Esize (Etype (Comp));
-            end if;
-
             --  If the component is an Itype with Delayed_Freeze and is either
             --  a record or array subtype and its base type has not yet been
             --  frozen, we must remove this from the entity list of this record
@@ -2321,23 +2245,11 @@
            --  less than the sum of the object sizes (no point in packing if
            --  this is not the case).
 
-<<<<<<< HEAD
-           and then Esize (Rec) < Scalar_Component_Total_Esize
-=======
            and then RM_Size (Rec) < Scalar_Component_Total_Esize
->>>>>>> 3082eeb7
 
            --  And the total RM size cannot be greater than the specified size
            --  since otherwise packing will not get us where we have to be!
 
-<<<<<<< HEAD
-           and then Esize (Rec) >= Scalar_Component_Total_RM_Size
-
-           --  Never do implicit packing in CodePeer mode since we don't do
-           --  any packing ever in this mode (why not???)
-
-           and then not CodePeer_Mode
-=======
            and then RM_Size (Rec) >= Scalar_Component_Total_RM_Size
 
            --  Never do implicit packing in CodePeer or Alfa modes since
@@ -2347,7 +2259,6 @@
            --  internal representation of objects.
 
            and then not (CodePeer_Mode or Alfa_Mode)
->>>>>>> 3082eeb7
          then
             --  If implicit packing enabled, do it
 
@@ -2360,15 +2271,9 @@
                declare
                   Sz : constant Node_Id := Size_Clause (Rec);
                begin
-<<<<<<< HEAD
-                  Error_Msg_NE --  CODEFIX
-                    ("size given for& too small", Sz, Rec);
-                  Error_Msg_N --  CODEFIX
-=======
                   Error_Msg_NE -- CODEFIX
                     ("size given for& too small", Sz, Rec);
                   Error_Msg_N -- CODEFIX
->>>>>>> 3082eeb7
                     ("\use explicit pragma Pack "
                      & "or use pragma Implicit_Packing", Sz);
                end;
@@ -2532,13 +2437,8 @@
          --  Skip this if the entity is stubbed, since we don't need a name
          --  for any stubbed routine. For the case on intrinsics, if no
          --  external name is specified, then calls will be handled in
-<<<<<<< HEAD
-         --  Exp_Intr.Expand_Intrinsic_Call, and no name is needed; if
-         --  an external name is provided, then Expand_Intrinsic_Call leaves
-=======
          --  Exp_Intr.Expand_Intrinsic_Call, and no name is needed. If an
          --  external name is provided, then Expand_Intrinsic_Call leaves
->>>>>>> 3082eeb7
          --  calls in place for expansion by GIGI.
 
          if (Is_Imported (E) or else Is_Exported (E))
@@ -2559,12 +2459,7 @@
            and then Nkind (Parent (E)) = N_Object_Declaration
            and then Present (Expression (Parent (E)))
            and then Nkind (Expression (Parent (E))) = N_Aggregate
-<<<<<<< HEAD
-           and then
-             Is_Atomic_Aggregate (Expression (Parent (E)), Etype (E))
-=======
            and then Is_Atomic_Aggregate (Expression (Parent (E)), Etype (E))
->>>>>>> 3082eeb7
          then
             null;
          end if;
@@ -2666,11 +2561,6 @@
                         then
                            Error_Msg_N ("& is an 8-bit Ada Boolean?", Formal);
                            Error_Msg_N
-<<<<<<< HEAD
-                             ("& is an 8-bit Ada Boolean?", Formal);
-                           Error_Msg_N
-=======
->>>>>>> 3082eeb7
                              ("\use appropriate corresponding type in C "
                               & "(e.g. char)?", Formal);
 
@@ -2860,11 +2750,7 @@
                         end if;
                      end if;
 
-<<<<<<< HEAD
-                     --  Give warning for suspicous return of a result of an
-=======
                      --  Give warning for suspicious return of a result of an
->>>>>>> 3082eeb7
                      --  unconstrained array type in a foreign convention
                      --  function.
 
@@ -2876,12 +2762,8 @@
                        and then not Is_Constrained (R_Type)
 
                        --  Exclude imported routines, the warning does not
-<<<<<<< HEAD
-                       --  belong on the import, but on the routine definition.
-=======
                        --  belong on the import, but rather on the routine
                        --  definition.
->>>>>>> 3082eeb7
 
                        and then not Is_Imported (E)
 
@@ -2944,11 +2826,7 @@
 
                --  Note: we inhibit this check for objects that do not come
                --  from source because there is at least one case (the
-<<<<<<< HEAD
-               --  expansion of x'class'input where x is abstract) where we
-=======
                --  expansion of x'Class'Input where x is abstract) where we
->>>>>>> 3082eeb7
                --  legitimately generate an abstract object.
 
                if Is_Abstract_Type (Etype (E))
@@ -2960,12 +2838,8 @@
                                Object_Definition (Parent (E)));
 
                   if Is_CPP_Class (Etype (E)) then
-<<<<<<< HEAD
-                     Error_Msg_NE ("\} may need a cpp_constructor",
-=======
                      Error_Msg_NE
                        ("\} may need a cpp_constructor",
->>>>>>> 3082eeb7
                        Object_Definition (Parent (E)), Etype (E));
                   end if;
                end if;
@@ -3198,11 +3072,7 @@
                     and then not Is_Limited_Composite (E)
                     and then not Is_Packed (Root_Type (E))
                     and then not Has_Component_Size_Clause (Root_Type (E))
-<<<<<<< HEAD
-                    and then not CodePeer_Mode
-=======
                     and then not (CodePeer_Mode or Alfa_Mode)
->>>>>>> 3082eeb7
                   then
                      Get_Index_Bounds (First_Index (E), Lo, Hi);
 
@@ -3963,7 +3833,6 @@
 
          elsif Ekind (E) = E_Subprogram_Type then
             Formal := First_Formal (E);
-
             while Present (Formal) loop
                if Ekind (Etype (Formal)) = E_Incomplete_Type
                  and then No (Full_View (Etype (Formal)))
@@ -3971,24 +3840,10 @@
                then
                   if Is_Tagged_Type (Etype (Formal)) then
                      null;
-<<<<<<< HEAD
-                  else
-                     Error_Msg_NE
-                       ("invalid use of incomplete type&", E, Etype (Formal));
-                  end if;
-               end if;
-
-               Freeze_And_Append (Etype (Formal), Loc, Result);
-               Next_Formal (Formal);
-            end loop;
-=======
->>>>>>> 3082eeb7
 
                   --  AI05-151: Incomplete types are allowed in access to
                   --  subprogram specifications.
 
-<<<<<<< HEAD
-=======
                   elsif Ada_Version < Ada_2012 then
                      Error_Msg_NE
                        ("invalid use of incomplete type&", E, Etype (Formal));
@@ -4001,7 +3856,6 @@
 
             Freeze_Subprogram (E);
 
->>>>>>> 3082eeb7
          --  For access to a protected subprogram, freeze the equivalent type
          --  (however this is not set if we are not generating code or if this
          --  is an anonymous type used just for resolution).
@@ -4590,8 +4444,8 @@
       --  exiting from the loop when it is appropriate to insert the freeze
       --  node before the current node P.
 
-      --  Also checks som special exceptions to the freezing rules. These cases
-      --  result in a direct return, bypassing the freeze action.
+      --  Also checks some special exceptions to the freezing rules. These
+      --  cases result in a direct return, bypassing the freeze action.
 
       P := N;
       loop
@@ -5524,12 +5378,6 @@
          --  issue an error message saying that this object cannot be imported
          --  or exported. If it has an address clause it is an overlay in the
          --  current partition and the static requirement is not relevant.
-<<<<<<< HEAD
-
-         if Is_Imported (E) and then No (Address_Clause (E)) then
-            Error_Msg_N
-              ("& cannot be imported (local type is not constant)", E);
-=======
          --  Do not issue any error message when ignoring rep clauses.
 
          if Ignore_Rep_Clauses then
@@ -5540,7 +5388,6 @@
                Error_Msg_N
                  ("& cannot be imported (local type is not constant)", E);
             end if;
->>>>>>> 3082eeb7
 
          --  Otherwise must be exported, something is wrong if compiler
          --  is marking something as statically allocated which cannot be).
@@ -5643,15 +5490,6 @@
 
               and then Mechanism (E) not in Descriptor_Codes
 
-<<<<<<< HEAD
-              --  Check appropriate warning is enabled (should we check for
-              --  Warnings (Off) on specific entities here, probably so???)
-
-              and then Warn_On_Export_Import
-
-               --  Exclude the VM case, since return of unconstrained arrays
-               --  is properly handled in both the JVM and .NET cases.
-=======
                --  Check appropriate warning is enabled (should we check for
                --  Warnings (Off) on specific entities here, probably so???)
 
@@ -5659,7 +5497,6 @@
 
               --  Exclude the VM case, since return of unconstrained arrays
               --  is properly handled in both the JVM and .NET cases.
->>>>>>> 3082eeb7
 
               and then VM_Target = No_VM
             then
@@ -5783,8 +5620,6 @@
             return True;
          end;
 
-<<<<<<< HEAD
-=======
       --  For the designated type of an access to subprogram, all types in
       --  the profile must be fully defined.
 
@@ -5805,7 +5640,6 @@
             return Is_Fully_Defined (Etype (T));
          end;
 
->>>>>>> 3082eeb7
       else
          return not Is_Private_Type (T)
            or else Present (Full_View (Base_Type (T)));
@@ -6049,20 +5883,6 @@
 
       --  We only give the warning for non-imported entities of a type for
       --  which a non-null base init proc is defined, or for objects of access
-<<<<<<< HEAD
-      --  types with implicit null initialization, or when Initialize_Scalars
-      --  applies and the type is scalar or a string type (the latter being
-      --  tested for because predefined String types are initialized by inline
-      --  code rather than by an init_proc).
-
-      if Present (Expr)
-        and then not Is_Imported (Ent)
-        and then (Has_Non_Null_Base_Init_Proc (Typ)
-                    or else Is_Access_Type (Typ)
-                    or else (Init_Or_Norm_Scalars
-                              and then (Is_Scalar_Type (Typ)
-                                         or else Is_String_Type (Typ))))
-=======
       --  types with implicit null initialization, or when Normalize_Scalars
       --  applies and the type is scalar or a string type (the latter being
       --  tested for because predefined String types are initialized by inline
@@ -6078,7 +5898,6 @@
                    or else (Normalize_Scalars
                              and then (Is_Scalar_Type (Typ)
                                         or else Is_String_Type (Typ))))
->>>>>>> 3082eeb7
       then
          if Nkind (Expr) = N_Attribute_Reference
            and then Is_Entity_Name (Prefix (Expr))
