--- conflicted
+++ resolved
@@ -226,21 +226,12 @@
          raise Program_Error;
       end if;
 
-<<<<<<< HEAD
-      --  pragma Assert (Self_Id.Deferral_Level = 0);
-      --  If a PO is created from a controlled operation, abort is already
-      --  deferred at this point, so we need to use Defer_Abort_Nestable
-      --  In some cases, the above assertion can be useful to spot
-      --  inconsistencies, outside the above scenario involving controlled
-      --  types.
-=======
       --  If a PO is created from a controlled operation, abort is already
       --  deferred at this point, so we need to use Defer_Abort_Nestable. In
       --  some cases, the following assertion can help to spot inconsistencies,
       --  outside the above scenario involving controlled types.
 
       --  pragma Assert (Self_Id.Deferral_Level = 0);
->>>>>>> b56a5220
 
       Initialization.Defer_Abort_Nestable (Self_ID);
       Initialize_Lock (Init_Priority, Object.L'Access);
