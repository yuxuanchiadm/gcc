--- conflicted
+++ resolved
@@ -6,11 +6,7 @@
 --                                                                          --
 --                                 B o d y                                  --
 --                                                                          --
-<<<<<<< HEAD
---          Copyright (C) 2001-2009, Free Software Foundation, Inc.         --
-=======
 --          Copyright (C) 2001-2011, Free Software Foundation, Inc.         --
->>>>>>> 3082eeb7
 --                                                                          --
 -- GNAT is free software;  you can  redistribute it  and/or modify it under --
 -- terms of the  GNU General Public License as published  by the Free Soft- --
@@ -65,13 +61,9 @@
       W_Eol                              : Write_Eol_Ap   := null;
       W_Str                              : Write_Str_Ap   := null;
       Backward_Compatibility             : Boolean;
-<<<<<<< HEAD
-      Id                                 : Prj.Project_Id := Prj.No_Project)
-=======
       Id                                 : Prj.Project_Id := Prj.No_Project;
       Max_Line_Length                    : Max_Length_Of_Line :=
                                              Max_Length_Of_Line'Last)
->>>>>>> 3082eeb7
    is
       procedure Print (Node : Project_Node_Id; Indent : Natural);
       --  A recursive procedure that traverses a project file tree and outputs
@@ -400,11 +392,7 @@
                   Write_String ("project ", Indent);
 
                   if Id /= Prj.No_Project then
-<<<<<<< HEAD
-                     Output_Name (Id.Display_Name);
-=======
                      Output_Name (Id.Display_Name, Indent);
->>>>>>> 3082eeb7
                   else
                      Output_Name (Name_Of (Node, In_Tree), Indent);
                   end if;
@@ -439,11 +427,7 @@
                   Write_String ("end ", Indent);
 
                   if Id /= Prj.No_Project then
-<<<<<<< HEAD
-                     Output_Name (Id.Display_Name);
-=======
                      Output_Name (Id.Display_Name, Indent);
->>>>>>> 3082eeb7
                   else
                      Output_Name (Name_Of (Node, In_Tree), Indent);
                   end if;
@@ -592,15 +576,10 @@
                   Output_String (String_Value_Of (Node, In_Tree), Indent);
 
                   if Source_Index_Of (Node, In_Tree) /= 0 then
-<<<<<<< HEAD
-                     Write_String (" at");
-                     Write_String (Source_Index_Of (Node, In_Tree)'Img);
-=======
                      Write_String (" at", Indent);
                      Write_String
                        (Source_Index_Of (Node, In_Tree)'Img,
                         Indent);
->>>>>>> 3082eeb7
                   end if;
 
                when N_Attribute_Declaration =>
@@ -617,15 +596,10 @@
                         Indent);
 
                      if Source_Index_Of (Node, In_Tree) /= 0 then
-<<<<<<< HEAD
-                        Write_String (" at");
-                        Write_String (Source_Index_Of (Node, In_Tree)'Img);
-=======
                         Write_String (" at", Indent);
                         Write_String
                           (Source_Index_Of (Node, In_Tree)'Img,
                            Indent);
->>>>>>> 3082eeb7
                      end if;
 
                      Write_String (")", Indent);
