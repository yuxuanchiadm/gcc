------------------------------------------------------------------------------
--                                                                          --
--                         GNAT LIBRARY COMPONENTS                          --
--                                                                          --
--                          G N A T . E X P E C T                           --
--                                                                          --
--                                 S p e c                                  --
--                                                                          --
<<<<<<< HEAD
--                     Copyright (C) 2000-2009, AdaCore                     --
=======
--                     Copyright (C) 2000-2010, AdaCore                     --
>>>>>>> b56a5220
--                                                                          --
-- GNAT is free software;  you can  redistribute it  and/or modify it under --
-- terms of the  GNU General Public License as published  by the Free Soft- --
-- ware  Foundation;  either version 2,  or (at your option) any later ver- --
-- sion.  GNAT is distributed in the hope that it will be useful, but WITH- --
-- OUT ANY WARRANTY;  without even the  implied warranty of MERCHANTABILITY --
-- or FITNESS FOR A PARTICULAR PURPOSE.  See the GNU General Public License --
-- for  more details.  You should have  received  a copy of the GNU General --
-- Public License  distributed with GNAT;  see file COPYING.  If not, write --
-- to  the  Free Software Foundation,  51  Franklin  Street,  Fifth  Floor, --
-- Boston, MA 02110-1301, USA.                                              --
--                                                                          --
-- As a special exception,  if other files  instantiate  generics from this --
-- unit, or you link  this unit with other files  to produce an executable, --
-- this  unit  does not  by itself cause  the resulting  executable  to  be --
-- covered  by the  GNU  General  Public  License.  This exception does not --
-- however invalidate  any other reasons why  the executable file  might be --
-- covered by the  GNU Public License.                                      --
--                                                                          --
-- GNAT was originally developed  by the GNAT team at  New York University. --
-- Extensive contributions were provided by Ada Core Technologies Inc.      --
--                                                                          --
------------------------------------------------------------------------------

--  Currently this package is implemented on all native GNAT ports except
--  for VMS. It is not yet implemented for any of the cross-ports (e.g. it
--  is not available for VxWorks or LynxOS).

--  -----------
--  -- Usage --
--  -----------

--  This package provides a set of subprograms similar to what is available
--  with the standard Tcl Expect tool.

--  It allows you to easily spawn and communicate with an external process.
--  You can send commands or inputs to the process, and compare the output
--  with some expected regular expression.

--  Usage example:

--      Non_Blocking_Spawn
--         (Fd, "ftp",
--           (1 => new String' ("machine@domain")));
--      Timeout := 10_000;  --  10 seconds
--      Expect (Fd, Result, Regexp_Array'(+"\(user\)", +"\(passwd\)"),
--              Timeout);
--      case Result is
--         when 1 => Send (Fd, "my_name");   --  matched "user"
--         when 2 => Send (Fd, "my_passwd"); --  matched "passwd"
--         when Expect_Timeout => null;      --  timeout
--         when others => null;
--      end case;
--      Close (Fd);

--  You can also combine multiple regular expressions together, and get the
--  specific string matching a parenthesis pair by doing something like this:
--  If you expect either "lang=optional ada" or "lang=ada" from the external
--  process, you can group the two together, which is more efficient, and
--  simply get the name of the language by doing:

--      declare
--         Matched : Match_Array (0 .. 2);
--      begin
--         Expect (Fd, Result, "lang=(optional)? ([a-z]+)", Matched);
--         Put_Line ("Seen: " &
--                   Expect_Out (Fd) (Matched (2).First .. Matched (2).Last));
--      end;

--  Alternatively, you might choose to use a lower-level interface to the
--  processes, where you can give your own input and output filters every
--  time characters are read from or written to the process.

--      procedure My_Filter
--        (Descriptor : Process_Descriptor'Class;
--         Str        : String;
--         User_Data  : System.Address)
--      is
--      begin
--         Put_Line (Str);
--      end;

--      Non_Blocking_Spawn
--        (Fd, "tail",
--         (new String' ("-f"), new String' ("a_file")));
--      Add_Filter (Fd, My_Filter'Access, Output);
--      Expect (Fd, Result, "", 0);  --  wait forever

--  The above example should probably be run in a separate task, since it is
--  blocking on the call to Expect.

--  Both examples can be combined, for instance to systematically print the
--  output seen by expect, even though you still want to let Expect do the
--  filtering. You can use the Trace_Filter subprogram for such a filter.

--  If you want to get the output of a simple command, and ignore any previous
--  existing output, it is recommended to do something like:

--      Expect (Fd, Result, ".*", Timeout => 0);
--      -- Empty the buffer, by matching everything (after checking
--      -- if there was any input).

--      Send (Fd, "command");
--      Expect (Fd, Result, ".."); -- match only on the output of command

--  -----------------
--  -- Task Safety --
--  -----------------

--  This package is not task-safe: there should not be concurrent calls to the
--  functions defined in this package. In other words, separate tasks must not
--  access the facilities of this package without synchronization that
--  serializes access.

with System;
with GNAT.OS_Lib;
with GNAT.Regpat;

package GNAT.Expect is

   type Process_Id is new Integer;
   Invalid_Pid : constant Process_Id := -1;
   Null_Pid    : constant Process_Id := 0;

   type Filter_Type is (Output, Input, Died);
   --  The signals that are emitted by the Process_Descriptor upon state change
   --  in the child. One can connect to any of these signals through the
   --  Add_Filter subprograms.
   --
   --     Output => Every time new characters are read from the process
   --               associated with Descriptor, the filter is called with
   --               these new characters in the argument.
   --
   --               Note that output is generated only when the program is
   --               blocked in a call to Expect.
   --
   --     Input  => Every time new characters are written to the process
   --               associated with Descriptor, the filter is called with
   --               these new characters in the argument.
   --               Note that input is generated only by calls to Send.
   --
   --     Died   => The child process has died, or was explicitly killed

   type Process_Descriptor is tagged private;
   --  Contains all the components needed to describe a process handled
   --  in this package, including a process identifier, file descriptors
   --  associated with the standard input, output and error, and the buffer
   --  needed to handle the expect calls.

   type Process_Descriptor_Access is access Process_Descriptor'Class;

   ------------------------
   -- Spawning a process --
   ------------------------

   procedure Non_Blocking_Spawn
     (Descriptor  : out Process_Descriptor'Class;
      Command     : String;
      Args        : GNAT.OS_Lib.Argument_List;
      Buffer_Size : Natural := 4096;
      Err_To_Out  : Boolean := False);
   --  This call spawns a new process and allows sending commands to
   --  the process and/or automatic parsing of the output.
   --
   --  The expect buffer associated with that process can contain at most
   --  Buffer_Size characters. Older characters are simply discarded when this
   --  buffer is full. Beware that if the buffer is too big, this could slow
   --  down the Expect calls if the output not is matched, since Expect has to
   --  match all the regexp against all the characters in the buffer. If
   --  Buffer_Size is 0, there is no limit (i.e. all the characters are kept
   --  till Expect matches), but this is slower.
   --
   --  If Err_To_Out is True, then the standard error of the spawned process is
<<<<<<< HEAD
   --  connected to the standard output. This is the only way to get the
   --  Except subprograms to also match on output on standard error.
=======
   --  connected to the standard output. This is the only way to get the Except
   --  subprograms to also match on output on standard error.
>>>>>>> b56a5220
   --
   --  Invalid_Process is raised if the process could not be spawned.
   --
   --  For information about spawning processes from tasking programs, see the
   --  "NOTE: Spawn in tasking programs" in System.OS_Lib (s-os_lib.ads).

   procedure Close (Descriptor : in out Process_Descriptor);
   --  Terminate the process and close the pipes to it. It implicitly does the
   --  'wait' command required to clean up the process table. This also frees
   --  the buffer associated with the process id. Raise Invalid_Process if the
   --  process id is invalid.

   procedure Close
     (Descriptor : in out Process_Descriptor;
      Status     : out Integer);
   --  Same as above, but also returns the exit status of the process, as set
   --  for example by the procedure GNAT.OS_Lib.OS_Exit.

   procedure Send_Signal
     (Descriptor : Process_Descriptor;
      Signal     : Integer);
   --  Send a given signal to the process. Raise Invalid_Process if the process
   --  id is invalid.

   procedure Interrupt (Descriptor : in out Process_Descriptor);
   --  Interrupt the process (the equivalent of Ctrl-C on unix and windows)
   --  and call close if the process dies.

   function Get_Input_Fd
     (Descriptor : Process_Descriptor) return GNAT.OS_Lib.File_Descriptor;
   --  Return the input file descriptor associated with Descriptor

   function Get_Output_Fd
     (Descriptor : Process_Descriptor) return GNAT.OS_Lib.File_Descriptor;
   --  Return the output file descriptor associated with Descriptor

   function Get_Error_Fd
     (Descriptor : Process_Descriptor) return GNAT.OS_Lib.File_Descriptor;
   --  Return the error output file descriptor associated with Descriptor

   function Get_Pid
     (Descriptor : Process_Descriptor) return Process_Id;
   --  Return the process id associated with a given process descriptor

   function Get_Command_Output
     (Command    : String;
      Arguments  : GNAT.OS_Lib.Argument_List;
      Input      : String;
      Status     : not null access Integer;
      Err_To_Out : Boolean := False) return String;
   --  Execute Command with the specified Arguments and Input, and return the
   --  generated standard output data as a single string. If Err_To_Out is
   --  True, generated standard error output is included as well. On return,
   --  Status is set to the command's exit status.

   --------------------
   -- Adding filters --
   --------------------

   --  This is a rather low-level interface to subprocesses, since basically
   --  the filtering is left entirely to the user. See the Expect subprograms
   --  below for higher level functions.

   type Filter_Function is access
     procedure
       (Descriptor : Process_Descriptor'Class;
        Str        : String;
        User_Data  : System.Address := System.Null_Address);
   --  Function called every time new characters are read from or written to
   --  the process.
   --
   --  Str is a string of all these characters.
   --
   --  User_Data, if specified, is user specific data that will be passed to
   --  the filter. Note that no checks are done on this parameter, so it should
   --  be used with caution.

   procedure Add_Filter
     (Descriptor : in out Process_Descriptor;
      Filter     : Filter_Function;
      Filter_On  : Filter_Type := Output;
      User_Data  : System.Address := System.Null_Address;
      After      : Boolean := False);
   --  Add a new filter for one of the filter types. This filter will be run
   --  before all the existing filters, unless After is set True, in which case
   --  it will be run after existing filters. User_Data is passed as is to the
   --  filter procedure.

   procedure Remove_Filter
     (Descriptor : in out Process_Descriptor;
      Filter     : Filter_Function);
   --  Remove a filter from the list of filters (whatever the type of the
   --  filter).

   procedure Trace_Filter
     (Descriptor : Process_Descriptor'Class;
      Str        : String;
      User_Data  : System.Address := System.Null_Address);
   --  Function that can be used as a filter and that simply outputs Str on
   --  Standard_Output. This is mainly used for debugging purposes.
   --  User_Data is ignored.

   procedure Lock_Filters (Descriptor : in out Process_Descriptor);
   --  Temporarily disables all output and input filters. They will be
   --  reactivated only when Unlock_Filters has been called as many times as
   --  Lock_Filters.

   procedure Unlock_Filters (Descriptor : in out Process_Descriptor);
   --  Unlocks the filters. They are reactivated only if Unlock_Filters
   --  has been called as many times as Lock_Filters.

   ------------------
   -- Sending data --
   ------------------

   procedure Send
     (Descriptor   : in out Process_Descriptor;
      Str          : String;
      Add_LF       : Boolean := True;
      Empty_Buffer : Boolean := False);
   --  Send a string to the file descriptor.
   --
   --  The string is not formatted in any way, except if Add_LF is True, in
   --  which case an ASCII.LF is added at the end, so that Str is recognized
   --  as a command by the external process.
   --
   --  If Empty_Buffer is True, any input waiting from the process (or in the
   --  buffer) is first discarded before the command is sent. The output
   --  filters are of course called as usual.

   -----------------------------------------------------------
   -- Working on the output (single process, simple regexp) --
   -----------------------------------------------------------

   type Expect_Match is new Integer;
   Expect_Full_Buffer : constant Expect_Match := -1;
   --  If the buffer was full and some characters were discarded

   Expect_Timeout : constant Expect_Match := -2;
   --  If no output matching the regexps was found before the timeout

   function "+" (S : String) return GNAT.OS_Lib.String_Access;
   --  Allocate some memory for the string. This is merely a convenience
   --  function to help create the array of regexps in the call to Expect.

   procedure Expect
     (Descriptor  : in out Process_Descriptor;
      Result      : out Expect_Match;
      Regexp      : String;
      Timeout     : Integer := 10_000;
      Full_Buffer : Boolean := False);
   --  Wait till a string matching Fd can be read from Fd, and return 1 if a
   --  match was found.
   --
   --  It consumes all the characters read from Fd until a match found, and
   --  then sets the return values for the subprograms Expect_Out and
   --  Expect_Out_Match.
   --
   --  The empty string "" will never match, and can be used if you only want
   --  to match after a specific timeout. Beware that if Timeout is -1 at the
   --  time, the current task will be blocked forever.
   --
   --  This command times out after Timeout milliseconds (or never if Timeout
   --  is -1). In that case, Expect_Timeout is returned. The value returned by
   --  Expect_Out and Expect_Out_Match are meaningless in that case.
   --
   --  Note that using a timeout of 0ms leads to unpredictable behavior, since
   --  the result depends on whether the process has already sent some output
   --  the first time Expect checks, and this depends on the operating system.
   --
   --  The regular expression must obey the syntax described in GNAT.Regpat.
   --
   --  If Full_Buffer is True, then Expect will match if the buffer was too
   --  small and some characters were about to be discarded. In that case,
   --  Expect_Full_Buffer is returned.

   procedure Expect
     (Descriptor  : in out Process_Descriptor;
      Result      : out Expect_Match;
      Regexp      : GNAT.Regpat.Pattern_Matcher;
      Timeout     : Integer := 10_000;
      Full_Buffer : Boolean := False);
   --  Same as the previous one, but with a precompiled regular expression.
   --  This is more efficient however, especially if you are using this
   --  expression multiple times, since this package won't need to recompile
   --  the regexp every time.

   procedure Expect
     (Descriptor  : in out Process_Descriptor;
      Result      : out Expect_Match;
      Regexp      : String;
      Matched     : out GNAT.Regpat.Match_Array;
      Timeout     : Integer := 10_000;
      Full_Buffer : Boolean := False);
   --  Same as above, but it is now possible to get the indexes of the
   --  substrings for the parentheses in the regexp (see the example at the
   --  top of this package, as well as the documentation in the package
   --  GNAT.Regpat).
   --
   --  Matched'First should be 0, and this index will contain the indexes for
   --  the whole string that was matched. The index 1 will contain the indexes
   --  for the first parentheses-pair, and so on.

   ------------
   -- Expect --
   ------------

   procedure Expect
     (Descriptor  : in out Process_Descriptor;
      Result      : out Expect_Match;
      Regexp      : GNAT.Regpat.Pattern_Matcher;
      Matched     : out GNAT.Regpat.Match_Array;
      Timeout     : Integer := 10_000;
      Full_Buffer : Boolean := False);
   --  Same as above, but with a precompiled regular expression

   -------------------------------------------------------------
   -- Working on the output (single process, multiple regexp) --
   -------------------------------------------------------------

   type Regexp_Array is array (Positive range <>) of GNAT.OS_Lib.String_Access;

   type Pattern_Matcher_Access is access all GNAT.Regpat.Pattern_Matcher;
   type Compiled_Regexp_Array is
     array (Positive range <>) of Pattern_Matcher_Access;

   function "+"
     (P : GNAT.Regpat.Pattern_Matcher) return Pattern_Matcher_Access;
   --  Allocate some memory for the pattern matcher. This is only a convenience
   --  function to help create the array of compiled regular expressions.

   procedure Expect
     (Descriptor  : in out Process_Descriptor;
      Result      : out Expect_Match;
      Regexps     : Regexp_Array;
      Timeout     : Integer := 10_000;
      Full_Buffer : Boolean := False);
   --  Wait till a string matching one of the regular expressions in Regexps
   --  is found. This function returns the index of the regexp that matched.
   --  This command is blocking, but will timeout after Timeout milliseconds.
   --  In that case, Timeout is returned.

   procedure Expect
     (Descriptor  : in out Process_Descriptor;
      Result      : out Expect_Match;
      Regexps     : Compiled_Regexp_Array;
      Timeout     : Integer := 10_000;
      Full_Buffer : Boolean := False);
   --  Same as the previous one, but with precompiled regular expressions.
   --  This can be much faster if you are using them multiple times.

   procedure Expect
     (Descriptor  : in out Process_Descriptor;
      Result      : out Expect_Match;
      Regexps     : Regexp_Array;
      Matched     : out GNAT.Regpat.Match_Array;
      Timeout     : Integer := 10_000;
      Full_Buffer : Boolean := False);
   --  Same as above, except that you can also access the parenthesis
   --  groups inside the matching regular expression.
   --
   --  The first index in Matched must be 0, or Constraint_Error will be
   --  raised. The index 0 contains the indexes for the whole string that was
   --  matched, the index 1 contains the indexes for the first parentheses
   --  pair, and so on.

   procedure Expect
     (Descriptor  : in out Process_Descriptor;
      Result      : out Expect_Match;
      Regexps     : Compiled_Regexp_Array;
      Matched     : out GNAT.Regpat.Match_Array;
      Timeout     : Integer := 10_000;
      Full_Buffer : Boolean := False);
   --  Same as above, but with precompiled regular expressions. The first index
   --  in Matched must be 0, or Constraint_Error will be raised.

   -------------------------------------------
   -- Working on the output (multi-process) --
   -------------------------------------------

   type Multiprocess_Regexp is record
      Descriptor : Process_Descriptor_Access;
      Regexp     : Pattern_Matcher_Access;
   end record;

   type Multiprocess_Regexp_Array is
     array (Positive range <>) of Multiprocess_Regexp;

   procedure Free (Regexp : in out Multiprocess_Regexp);
   --  Free the memory occupied by Regexp

   function Has_Process (Regexp : Multiprocess_Regexp_Array) return Boolean;
   --  Return True if at least one entry in Regexp is non-null, ie there is
   --  still at least one process to monitor

   function First_Dead_Process
     (Regexp : Multiprocess_Regexp_Array) return Natural;
   --  Find the first entry in Regexp that corresponds to a dead process that
   --  wasn't Free-d yet. This function is called in general when Expect
   --  (below) raises the exception Process_Died. This returns 0 if no process
   --  has died yet.

   procedure Expect
     (Result      : out Expect_Match;
      Regexps     : Multiprocess_Regexp_Array;
      Matched     : out GNAT.Regpat.Match_Array;
      Timeout     : Integer := 10_000;
      Full_Buffer : Boolean := False);
   --  Same as above, but for multi processes. Any of the entries in
   --  Regexps can have a null Descriptor or Regexp. Such entries will
   --  simply be ignored. Therefore when a process terminates, you can
   --  simply reset its entry.
   --
   --  The expect loop would therefore look like:
   --
   --     Processes : Multiprocess_Regexp_Array (...) := ...;
   --     R         : Natural;
   --
   --     while Has_Process (Processes) loop
   --        begin
   --           Expect (Result, Processes, Timeout => -1);
   --           ... process output of process Result (output, full buffer,...)
   --
   --        exception
   --           when Process_Died =>
   --               --  Free memory
   --               R := First_Dead_Process (Processes);
   --               Close (Processes (R).Descriptor.all, Status);
   --               Free (Processes (R));
   --        end;
   --     end loop;

   procedure Expect
     (Result      : out Expect_Match;
      Regexps     : Multiprocess_Regexp_Array;
      Timeout     : Integer := 10_000;
      Full_Buffer : Boolean := False);
   --  Same as the previous one, but for multiple processes. This procedure
   --  finds the first regexp that match the associated process.

   ------------------------
   -- Getting the output --
   ------------------------

   procedure Flush
     (Descriptor : in out Process_Descriptor;
      Timeout    : Integer := 0);
   --  Discard all output waiting from the process.
   --
   --  This output is simply discarded, and no filter is called. This output
   --  will also not be visible by the next call to Expect, nor will any output
   --  currently buffered.
   --
   --  Timeout is the delay for which we wait for output to be available from
   --  the process. If 0, we only get what is immediately available.

   function Expect_Out (Descriptor : Process_Descriptor) return String;
   --  Return the string matched by the last Expect call.
   --
   --  The returned string is in fact the concatenation of all the strings read
   --  from the file descriptor up to, and including, the characters that
   --  matched the regular expression.
   --
   --  For instance, with an input "philosophic", and a regular expression "hi"
   --  in the call to expect, the strings returned the first and second time
   --  would be respectively "phi" and "losophi".

   function Expect_Out_Match (Descriptor : Process_Descriptor) return String;
   --  Return the string matched by the last Expect call.
   --
   --  The returned string includes only the character that matched the
   --  specific regular expression. All the characters that came before are
   --  simply discarded.
   --
   --  For instance, with an input "philosophic", and a regular expression
   --  "hi" in the call to expect, the strings returned the first and second
   --  time would both be "hi".

   ----------------
   -- Exceptions --
   ----------------

   Invalid_Process : exception;
   --  Raised by most subprograms above when the parameter Descriptor is not a
   --  valid process or is a closed process.

   Process_Died : exception;
   --  Raised by all the expect subprograms if Descriptor was originally a
   --  valid process that died while Expect was executing. It is also raised
   --  when Expect receives an end-of-file.

private
   type Filter_List_Elem;
   type Filter_List is access Filter_List_Elem;
   type Filter_List_Elem is record
      Filter    : Filter_Function;
      User_Data : System.Address;
      Filter_On : Filter_Type;
      Next      : Filter_List;
   end record;

   type Pipe_Type is record
      Input, Output : GNAT.OS_Lib.File_Descriptor;
   end record;
   --  This type represents a pipe, used to communicate between two processes

   procedure Set_Up_Communications
     (Pid        : in out Process_Descriptor;
      Err_To_Out : Boolean;
      Pipe1      : not null access Pipe_Type;
      Pipe2      : not null access Pipe_Type;
      Pipe3      : not null access Pipe_Type);
   --  Set up all the communication pipes and file descriptors prior to
   --  spawning the child process.

   procedure Set_Up_Parent_Communications
     (Pid   : in out Process_Descriptor;
      Pipe1 : in out Pipe_Type;
      Pipe2 : in out Pipe_Type;
      Pipe3 : in out Pipe_Type);
   --  Finish the set up of the pipes while in the parent process

   procedure Set_Up_Child_Communications
     (Pid   : in out Process_Descriptor;
      Pipe1 : in out Pipe_Type;
      Pipe2 : in out Pipe_Type;
      Pipe3 : in out Pipe_Type;
      Cmd   : String;
      Args  : System.Address);
   --  Finish the set up of the pipes while in the child process This also
   --  spawns the child process (based on Cmd). On systems that support fork,
   --  this procedure is executed inside the newly created process.

   type Process_Descriptor is tagged record
      Pid              : aliased Process_Id := Invalid_Pid;
      Input_Fd         : GNAT.OS_Lib.File_Descriptor := GNAT.OS_Lib.Invalid_FD;
      Output_Fd        : GNAT.OS_Lib.File_Descriptor := GNAT.OS_Lib.Invalid_FD;
      Error_Fd         : GNAT.OS_Lib.File_Descriptor := GNAT.OS_Lib.Invalid_FD;
      Filters_Lock     : Integer := 0;

      Filters          : Filter_List := null;

      Buffer           : GNAT.OS_Lib.String_Access := null;
      Buffer_Size      : Natural := 0;
      Buffer_Index     : Natural := 0;

      Last_Match_Start : Natural := 0;
      Last_Match_End   : Natural := 0;
   end record;

   --  The following subprogram is provided for use in the body, and also
   --  possibly in future child units providing extensions to this package.

   procedure Portable_Execvp
     (Pid  : not null access Process_Id;
      Cmd  : String;
      Args : System.Address);
   pragma Import (C, Portable_Execvp, "__gnat_expect_portable_execvp");
   --  Executes, in a portable way, the command Cmd (full path must be
   --  specified), with the given Args, which must be an array of string
   --  pointers. Note that the first element in Args must be the executable
   --  name, and the last element must be a null pointer. The returned value
   --  in Pid is the process ID, or zero if not supported on the platform.

end GNAT.Expect;<|MERGE_RESOLUTION|>--- conflicted
+++ resolved
@@ -6,11 +6,7 @@
 --                                                                          --
 --                                 S p e c                                  --
 --                                                                          --
-<<<<<<< HEAD
---                     Copyright (C) 2000-2009, AdaCore                     --
-=======
 --                     Copyright (C) 2000-2010, AdaCore                     --
->>>>>>> b56a5220
 --                                                                          --
 -- GNAT is free software;  you can  redistribute it  and/or modify it under --
 -- terms of the  GNU General Public License as published  by the Free Soft- --
@@ -184,13 +180,8 @@
    --  till Expect matches), but this is slower.
    --
    --  If Err_To_Out is True, then the standard error of the spawned process is
-<<<<<<< HEAD
-   --  connected to the standard output. This is the only way to get the
-   --  Except subprograms to also match on output on standard error.
-=======
    --  connected to the standard output. This is the only way to get the Except
    --  subprograms to also match on output on standard error.
->>>>>>> b56a5220
    --
    --  Invalid_Process is raised if the process could not be spawned.
    --
