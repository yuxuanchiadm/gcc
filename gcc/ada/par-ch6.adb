--- conflicted
+++ resolved
@@ -6,11 +6,7 @@
 --                                                                          --
 --                                 B o d y                                  --
 --                                                                          --
-<<<<<<< HEAD
---          Copyright (C) 1992-2009, Free Software Foundation, Inc.         --
-=======
 --          Copyright (C) 1992-2011, Free Software Foundation, Inc.         --
->>>>>>> 3082eeb7
 --                                                                          --
 -- GNAT is free software;  you can  redistribute it  and/or modify it under --
 -- terms of the  GNU General Public License as published  by the Free Soft- --
@@ -229,16 +225,6 @@
          --  already been given, so no need to give another message here.
 
          --  An overriding indicator is allowed for subprogram declarations,
-<<<<<<< HEAD
-         --  bodies, renamings, stubs, and instantiations. The test against
-         --  Pf_Decl_Pbod is added to account for the case of subprograms
-         --  declared in a protected type, where only subprogram declarations
-         --  and bodies can occur.
-
-         if Pf_Flags /= Pf_Decl_Gins_Pbod_Rnam_Stub
-              and then
-            Pf_Flags /= Pf_Decl_Pbod
-=======
          --  bodies (including subunits), renamings, stubs, and instantiations.
          --  The test against Pf_Decl_Pbod is added to account for the case of
          --  subprograms declared in a protected type, where only subprogram
@@ -250,7 +236,6 @@
             Pf_Flags /= Pf_Decl_Pbod_Pexp
               and then
             Pf_Flags /= Pf_Pbod_Pexp
->>>>>>> 3082eeb7
          then
             Error_Msg_SC ("overriding indicator not allowed here!");
 
@@ -1553,8 +1538,7 @@
       end if;
 
       if Token = Tok_In then
-         Error_Msg_SC -- CODEFIX ???
-           ("IN must precede OUT in parameter mode");
+         Error_Msg_SC ("IN must precede OUT in parameter mode");
          Scan; -- past IN
          Set_In_Present (Node, True);
       end if;
