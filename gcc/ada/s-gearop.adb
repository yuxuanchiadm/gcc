------------------------------------------------------------------------------
--                                                                          --
--                         GNAT RUN-TIME COMPONENTS                         --
--                                                                          --
--       S Y S T E M . G E N E R I C _ A R R A Y _ O P E R A T I O N S      --
--                                                                          --
--                                 B o d y                                  --
--                                                                          --
--         Copyright (C) 2006-2012, Free Software Foundation, Inc.          --
--                                                                          --
-- GNAT is free software;  you can  redistribute it  and/or modify it under --
-- terms of the  GNU General Public License as published  by the Free Soft- --
-- ware  Foundation;  either version 3,  or (at your option) any later ver- --
-- sion.  GNAT is distributed in the hope that it will be useful, but WITH- --
-- OUT ANY WARRANTY;  without even the  implied warranty of MERCHANTABILITY --
-- or FITNESS FOR A PARTICULAR PURPOSE.                                     --
--                                                                          --
-- As a special exception under Section 7 of GPL version 3, you are granted --
-- additional permissions described in the GCC Runtime Library Exception,   --
-- version 3.1, as published by the Free Software Foundation.               --
--                                                                          --
-- You should have received a copy of the GNU General Public License and    --
-- a copy of the GCC Runtime Library Exception along with this program;     --
-- see the files COPYING3 and COPYING.RUNTIME respectively.  If not, see    --
-- <http://www.gnu.org/licenses/>.                                          --
--                                                                          --
-- GNAT was originally developed  by the GNAT team at  New York University. --
-- Extensive contributions were provided by Ada Core Technologies Inc.      --
--                                                                          --
------------------------------------------------------------------------------

with Ada.Numerics; use Ada.Numerics;

package body System.Generic_Array_Operations is

   function Check_Unit_Last
     (Index : Integer;
      Order : Positive;
      First : Integer) return Integer;
   pragma Inline_Always (Check_Unit_Last);
   --  Compute index of last element returned by Unit_Vector or Unit_Matrix.
   --  A separate function is needed to allow raising Constraint_Error before
   --  declaring the function result variable. The result variable needs to be
   --  declared first, to allow front-end inlining.

   --------------
   -- Diagonal --
   --------------

   function Diagonal (A : Matrix) return Vector is
      N : constant Natural := Natural'Min (A'Length (1), A'Length (2));
   begin
      return R : Vector (A'First (1) .. A'First (1) + N - 1) do
         for J in 0 .. N - 1 loop
            R (R'First + J) := A (A'First (1) + J, A'First (2) + J);
         end loop;
      end return;
   end Diagonal;

   --------------------------
   -- Square_Matrix_Length --
   --------------------------

   function Square_Matrix_Length (A : Matrix) return Natural is
   begin
      if A'Length (1) /= A'Length (2) then
         raise Constraint_Error with "matrix is not square";
      else
         return A'Length (1);
      end if;
   end Square_Matrix_Length;

   ---------------------
   -- Check_Unit_Last --
   ---------------------

   function Check_Unit_Last
      (Index : Integer;
       Order : Positive;
       First : Integer) return Integer
   is
   begin
      --  Order the tests carefully to avoid overflow

      if Index < First
        or else First > Integer'Last - Order + 1
        or else Index > First + (Order - 1)
      then
         raise Constraint_Error;
      end if;

      return First + (Order - 1);
   end Check_Unit_Last;

   ---------------------
   -- Back_Substitute --
   ---------------------

   procedure Back_Substitute (M, N : in out Matrix) is
      pragma Assert (M'First (1) = N'First (1)
                       and then
                     M'Last  (1) = N'Last (1));

      procedure Sub_Row
        (M      : in out Matrix;
         Target : Integer;
         Source : Integer;
         Factor : Scalar);
      --  Elementary row operation that subtracts Factor * M (Source, <>) from
      --  M (Target, <>)

      -------------
      -- Sub_Row --
      -------------

      procedure Sub_Row
        (M      : in out Matrix;
         Target : Integer;
         Source : Integer;
         Factor : Scalar)
      is
      begin
         for J in M'Range (2) loop
            M (Target, J) := M (Target, J) - Factor * M (Source, J);
         end loop;
      end Sub_Row;

      --  Local declarations

      Max_Col : Integer := M'Last (2);

   --  Start of processing for Back_Substitute

   begin
      Do_Rows : for Row in reverse M'Range (1) loop
         Find_Non_Zero : for Col in reverse M'First (2) .. Max_Col loop
            if Is_Non_Zero (M (Row, Col)) then

               --  Found first non-zero element, so subtract a multiple of this
               --  element  from all higher rows, to reduce all other elements
               --  in this column to zero.

               declare
                  --  We can't use a for loop, as we'd need to iterate to
                  --  Row - 1, but that expression will overflow if M'First
                  --  equals Integer'First, which is true for aggregates
                  --  without explicit bounds..

                  J : Integer := M'First (1);

               begin
                  while J < Row loop
                     Sub_Row (N, J, Row, (M (J, Col) / M (Row, Col)));
                     Sub_Row (M, J, Row, (M (J, Col) / M (Row, Col)));
                     J := J + 1;
                  end loop;
               end;

               --  Avoid potential overflow in the subtraction below

               exit Do_Rows when Col = M'First (2);

               Max_Col := Col - 1;

               exit Find_Non_Zero;
            end if;
         end loop Find_Non_Zero;
      end loop Do_Rows;
   end Back_Substitute;

   -----------------------
   -- Forward_Eliminate --
   -----------------------

   procedure Forward_Eliminate
     (M   : in out Matrix;
      N   : in out Matrix;
      Det : out Scalar)
   is
      pragma Assert (M'First (1) = N'First (1)
                       and then
                     M'Last  (1) = N'Last (1));

      --  The following are variations of the elementary matrix row operations:
      --  row switching, row multiplication and row addition. Because in this
      --  algorithm the addition factor is always a negated value, we chose to
      --  use  row subtraction instead. Similarly, instead of multiplying by
      --  a reciprocal, we divide.

      procedure Sub_Row
        (M      : in out Matrix;
         Target : Integer;
         Source : Integer;
         Factor : Scalar);
      --  Subtrace Factor * M (Source, <>) from M (Target, <>)

      procedure Divide_Row
        (M, N  : in out Matrix;
         Row   : Integer;
         Scale : Scalar);
      --  Divide M (Row) and N (Row) by Scale, and update Det

      procedure Switch_Row
        (M, N  : in out Matrix;
         Row_1 : Integer;
         Row_2 : Integer);
      --  Exchange M (Row_1) and N (Row_1) with M (Row_2) and N (Row_2),
      --  negating Det in the process.

      -------------
      -- Sub_Row --
      -------------

      procedure Sub_Row
        (M      : in out Matrix;
         Target : Integer;
         Source : Integer;
         Factor : Scalar)
      is
      begin
         for J in M'Range (2) loop
            M (Target, J) := M (Target, J) - Factor * M (Source, J);
         end loop;
      end Sub_Row;

      ----------------
      -- Divide_Row --
      ----------------

      procedure Divide_Row
        (M, N  : in out Matrix;
         Row   : Integer;
         Scale : Scalar)
      is
      begin
         Det := Det * Scale;

         for J in M'Range (2) loop
            M (Row, J) := M (Row, J) / Scale;
         end loop;

         for J in N'Range (2) loop
            N (Row - M'First (1) + N'First (1), J) :=
              N (Row - M'First (1) + N'First (1), J) / Scale;
         end loop;
      end Divide_Row;

      ----------------
      -- Switch_Row --
      ----------------

      procedure Switch_Row
        (M, N  : in out Matrix;
         Row_1 : Integer;
         Row_2 : Integer)
      is
         procedure Swap (X, Y : in out Scalar);
         --  Exchange the values of X and Y

         ----------
         -- Swap --
         ----------

         procedure Swap (X, Y : in out Scalar) is
            T : constant Scalar := X;
         begin
            X := Y;
            Y := T;
         end Swap;

      --  Start of processing for Switch_Row

      begin
         if Row_1 /= Row_2 then
            Det := Zero - Det;

            for J in M'Range (2) loop
               Swap (M (Row_1, J), M (Row_2, J));
            end loop;

            for J in N'Range (2) loop
               Swap (N (Row_1 - M'First (1) + N'First (1), J),
                     N (Row_2 - M'First (1) + N'First (1), J));
            end loop;
         end if;
      end Switch_Row;

      --  Local declarations

      Row : Integer := M'First (1);

   --  Start of processing for Forward_Eliminate

   begin
      Det := One;

      for J in M'Range (2) loop
         declare
            Max_Row : Integer := Row;
            Max_Abs : Real'Base := 0.0;

         begin
            --  Find best pivot in column J, starting in row Row

            for K in Row .. M'Last (1) loop
               declare
                  New_Abs : constant Real'Base := abs M (K, J);
               begin
                  if Max_Abs < New_Abs then
                     Max_Abs := New_Abs;
                     Max_Row := K;
                  end if;
               end;
            end loop;

            if Max_Abs > 0.0 then
               Switch_Row (M, N, Row, Max_Row);

               --  The temporaries below are necessary to force a copy of the
               --  value and avoid improper aliasing.

               declare
                  Scale : constant Scalar := M (Row, J);
               begin
                  Divide_Row (M, N, Row, Scale);
               end;

               for U in Row + 1 .. M'Last (1) loop
                  declare
                     Factor : constant Scalar := M (U, J);
                  begin
                     Sub_Row (N, U, Row, Factor);
                     Sub_Row (M, U, Row, Factor);
                  end;
               end loop;

               exit when Row >= M'Last (1);

               Row := Row + 1;

            else
               --  Set zero (note that we do not have literals)

               Det := Zero;
            end if;
         end;
      end loop;
   end Forward_Eliminate;

   -------------------
   -- Inner_Product --
   -------------------

   function Inner_Product
     (Left  : Left_Vector;
      Right : Right_Vector) return  Result_Scalar
   is
      R : Result_Scalar := Zero;

   begin
      if Left'Length /= Right'Length then
         raise Constraint_Error with
            "vectors are of different length in inner product";
      end if;

      for J in Left'Range loop
         R := R + Left (J) * Right (J - Left'First + Right'First);
      end loop;

      return R;
   end Inner_Product;

   -------------
   -- L2_Norm --
   -------------

   function L2_Norm (X : X_Vector) return Result_Real'Base is
      Sum : Result_Real'Base := 0.0;

   begin
      for J in X'Range loop
         Sum := Sum + Result_Real'Base (abs X (J))**2;
      end loop;

      return Sqrt (Sum);
   end L2_Norm;

   ----------------------------------
   -- Matrix_Elementwise_Operation --
   ----------------------------------

   function Matrix_Elementwise_Operation (X : X_Matrix) return Result_Matrix is
   begin
      return R : Result_Matrix (X'Range (1), X'Range (2)) do
         for J in R'Range (1) loop
            for K in R'Range (2) loop
               R (J, K) := Operation (X (J, K));
            end loop;
         end loop;
      end return;
   end Matrix_Elementwise_Operation;

   ----------------------------------
   -- Vector_Elementwise_Operation --
   ----------------------------------

   function Vector_Elementwise_Operation (X : X_Vector) return Result_Vector is
   begin
      return R : Result_Vector (X'Range) do
         for J in R'Range loop
            R (J) := Operation (X (J));
         end loop;
      end return;
   end Vector_Elementwise_Operation;

   -----------------------------------------
   -- Matrix_Matrix_Elementwise_Operation --
   -----------------------------------------

   function Matrix_Matrix_Elementwise_Operation
     (Left  : Left_Matrix;
      Right : Right_Matrix) return Result_Matrix
   is
   begin
      return R : Result_Matrix (Left'Range (1), Left'Range (2)) do
         if Left'Length (1) /= Right'Length (1)
              or else
            Left'Length (2) /= Right'Length (2)
         then
            raise Constraint_Error with
              "matrices are of different dimension in elementwise operation";
         end if;

         for J in R'Range (1) loop
            for K in R'Range (2) loop
               R (J, K) :=
                 Operation
                   (Left (J, K),
                    Right
                      (J - R'First (1) + Right'First (1),
                       K - R'First (2) + Right'First (2)));
            end loop;
         end loop;
      end return;
   end Matrix_Matrix_Elementwise_Operation;

   ------------------------------------------------
   -- Matrix_Matrix_Scalar_Elementwise_Operation --
   ------------------------------------------------

   function Matrix_Matrix_Scalar_Elementwise_Operation
     (X : X_Matrix;
      Y : Y_Matrix;
      Z : Z_Scalar) return Result_Matrix
   is
   begin
      return R : Result_Matrix (X'Range (1), X'Range (2)) do
         if X'Length (1) /= Y'Length (1)
              or else
            X'Length (2) /= Y'Length (2)
         then
            raise Constraint_Error with
              "matrices are of different dimension in elementwise operation";
         end if;

         for J in R'Range (1) loop
            for K in R'Range (2) loop
               R (J, K) :=
                 Operation
                   (X (J, K),
                    Y (J - R'First (1) + Y'First (1),
                       K - R'First (2) + Y'First (2)),
                    Z);
            end loop;
         end loop;
      end return;
   end Matrix_Matrix_Scalar_Elementwise_Operation;

   -----------------------------------------
   -- Vector_Vector_Elementwise_Operation --
   -----------------------------------------

   function Vector_Vector_Elementwise_Operation
     (Left  : Left_Vector;
      Right : Right_Vector) return Result_Vector
   is
   begin
      return R : Result_Vector (Left'Range) do
         if Left'Length /= Right'Length then
            raise Constraint_Error with
              "vectors are of different length in elementwise operation";
         end if;

         for J in R'Range loop
            R (J) := Operation (Left (J), Right (J - R'First + Right'First));
         end loop;
      end return;
   end Vector_Vector_Elementwise_Operation;

   ------------------------------------------------
   -- Vector_Vector_Scalar_Elementwise_Operation --
   ------------------------------------------------

   function Vector_Vector_Scalar_Elementwise_Operation
     (X : X_Vector;
      Y : Y_Vector;
      Z : Z_Scalar) return Result_Vector is
   begin
      return R : Result_Vector (X'Range) do
         if X'Length /= Y'Length then
            raise Constraint_Error with
              "vectors are of different length in elementwise operation";
         end if;

         for J in R'Range loop
            R (J) := Operation (X (J), Y (J - X'First + Y'First), Z);
         end loop;
      end return;
   end Vector_Vector_Scalar_Elementwise_Operation;

   -----------------------------------------
   -- Matrix_Scalar_Elementwise_Operation --
   -----------------------------------------

   function Matrix_Scalar_Elementwise_Operation
     (Left  : Left_Matrix;
      Right : Right_Scalar) return Result_Matrix
   is
   begin
      return R : Result_Matrix (Left'Range (1), Left'Range (2)) do
         for J in R'Range (1) loop
            for K in R'Range (2) loop
               R (J, K) := Operation (Left (J, K), Right);
            end loop;
         end loop;
      end return;
   end Matrix_Scalar_Elementwise_Operation;

   -----------------------------------------
   -- Vector_Scalar_Elementwise_Operation --
   -----------------------------------------

   function Vector_Scalar_Elementwise_Operation
     (Left  : Left_Vector;
      Right : Right_Scalar) return Result_Vector
   is
   begin
      return R : Result_Vector (Left'Range) do
         for J in R'Range loop
            R (J) := Operation (Left (J), Right);
         end loop;
      end return;
   end Vector_Scalar_Elementwise_Operation;

   -----------------------------------------
   -- Scalar_Matrix_Elementwise_Operation --
   -----------------------------------------

   function Scalar_Matrix_Elementwise_Operation
     (Left  : Left_Scalar;
      Right : Right_Matrix) return Result_Matrix
   is
   begin
      return R : Result_Matrix (Right'Range (1), Right'Range (2)) do
         for J in R'Range (1) loop
            for K in R'Range (2) loop
               R (J, K) := Operation (Left, Right (J, K));
            end loop;
         end loop;
      end return;
   end Scalar_Matrix_Elementwise_Operation;

   -----------------------------------------
   -- Scalar_Vector_Elementwise_Operation --
   -----------------------------------------

   function Scalar_Vector_Elementwise_Operation
     (Left  : Left_Scalar;
      Right : Right_Vector) return Result_Vector
   is
   begin
      return R : Result_Vector (Right'Range) do
         for J in R'Range loop
            R (J) := Operation (Left, Right (J));
         end loop;
      end return;
   end Scalar_Vector_Elementwise_Operation;

   ----------
   -- Sqrt --
   ----------

   function Sqrt (X : Real'Base) return Real'Base is
      Root, Next : Real'Base;

   begin
      --  Be defensive: any comparisons with NaN values will yield False.

      if not (X > 0.0) then
         if X = 0.0 then
            return X;
         else
            raise Argument_Error;
         end if;

      elsif X > Real'Base'Last then

         --  X is infinity, which is its own square root

         return X;
      end if;

      --  Compute an initial estimate based on:

      --     X = M * R**E and Sqrt (X) = Sqrt (M) * R**(E / 2.0),

      --  where M is the mantissa, R is the radix and E the exponent.

      --  By ignoring the mantissa and ignoring the case of an odd
      --  exponent, we get a final error that is at most R. In other words,
      --  the result has about a single bit precision.

      Root := Real'Base (Real'Machine_Radix) ** (Real'Exponent (X) / 2);

      --  Because of the poor initial estimate, use the Babylonian method of
      --  computing the square root, as it is stable for all inputs. Every step
      --  will roughly double the precision of the result. Just a few steps
      --  suffice in most cases. Eight iterations should give about 2**8 bits
      --  of precision.

      for J in 1 .. 8 loop
         Next := (Root + X / Root) / 2.0;
         exit when Root = Next;
         Root := Next;
      end loop;

      return Root;
   end Sqrt;

   ---------------------------
   -- Matrix_Matrix_Product --
   ---------------------------

   function Matrix_Matrix_Product
     (Left  : Left_Matrix;
      Right : Right_Matrix) return Result_Matrix
   is
   begin
      return R : Result_Matrix (Left'Range (1), Right'Range (2)) do
         if Left'Length (2) /= Right'Length (1) then
            raise Constraint_Error with
              "incompatible dimensions in matrix multiplication";
         end if;

         for J in R'Range (1) loop
            for K in R'Range (2) loop
               declare
                  S : Result_Scalar := Zero;

               begin
                  for M in Left'Range (2) loop
                     S := S + Left (J, M) *
                                Right
                                  (M - Left'First (2) + Right'First (1), K);
                  end loop;

                  R (J, K) := S;
               end;
            end loop;
         end loop;
      end return;
   end  Matrix_Matrix_Product;

   ----------------------------
   -- Matrix_Vector_Solution --
   ----------------------------

   function Matrix_Vector_Solution (A : Matrix; X : Vector) return Vector is
      N   : constant Natural := A'Length (1);
      MA  : Matrix := A;
      MX  : Matrix (A'Range (1), 1 .. 1);
      R   : Vector (A'Range (2));
      Det : Scalar;

   begin
      if A'Length (2) /= N then
         raise Constraint_Error with "matrix is not square";
      end if;

      if X'Length /= N then
         raise Constraint_Error with "incompatible vector length";
      end if;

      for J in 0 .. MX'Length (1) - 1 loop
         MX (MX'First (1) + J, 1) := X (X'First + J);
      end loop;

      Forward_Eliminate (MA, MX, Det);
      Back_Substitute (MA, MX);

      for J in 0 .. R'Length - 1 loop
         R (R'First + J) := MX (MX'First (1) + J, 1);
      end loop;

      return R;
   end Matrix_Vector_Solution;

   ----------------------------
   -- Matrix_Matrix_Solution --
   ----------------------------

   function Matrix_Matrix_Solution (A, X : Matrix) return Matrix is
      N   : constant Natural := A'Length (1);
      MA  : Matrix (A'Range (2), A'Range (2));
      MB  : Matrix (A'Range (2), X'Range (2));
      Det : Scalar;

   begin
      if A'Length (2) /= N then
         raise Constraint_Error with "matrix is not square";
      end if;

      if X'Length (1) /= N then
         raise Constraint_Error with "matrices have unequal number of rows";
      end if;

      for J in 0 .. A'Length (1) - 1 loop
         for K in MA'Range (2) loop
            MA (MA'First (1) + J, K) := A (A'First (1) + J, K);
         end loop;

         for K in MB'Range (2) loop
            MB (MB'First (1) + J, K) := X (X'First (1) + J, K);
         end loop;
      end loop;

      Forward_Eliminate (MA, MB, Det);
      Back_Substitute (MA, MB);

      return MB;
   end Matrix_Matrix_Solution;

   ---------------------------
   -- Matrix_Vector_Product --
   ---------------------------

   function Matrix_Vector_Product
     (Left  : Matrix;
      Right : Right_Vector) return Result_Vector
   is
   begin
      return R : Result_Vector (Left'Range (1)) do
         if Left'Length (2) /= Right'Length then
            raise Constraint_Error with
              "incompatible dimensions in matrix-vector multiplication";
         end if;

         for J in Left'Range (1) loop
            declare
               S : Result_Scalar := Zero;

            begin
               for K in Left'Range (2) loop
                  S := S + Left (J, K)
                         * Right (K - Left'First (2) + Right'First);
               end loop;

               R (J) := S;
            end;
         end loop;
      end return;
   end Matrix_Vector_Product;

   -------------------
   -- Outer_Product --
   -------------------

   function Outer_Product
     (Left  : Left_Vector;
      Right : Right_Vector) return Matrix
   is
   begin
      return R : Matrix (Left'Range, Right'Range) do
         for J in R'Range (1) loop
            for K in R'Range (2) loop
               R (J, K) := Left (J) * Right (K);
            end loop;
         end loop;
      end return;
   end Outer_Product;

   -----------------
   -- Swap_Column --
   -----------------

   procedure Swap_Column (A : in out Matrix; Left, Right : Integer) is
      Temp : Scalar;
   begin
      for J in A'Range (1) loop
         Temp := A (J, Left);
         A (J, Left) := A (J, Right);
         A (J, Right) := Temp;
      end loop;
   end Swap_Column;

   ---------------
   -- Transpose --
   ---------------

   procedure Transpose (A : Matrix; R : out Matrix) is
   begin
      for J in R'Range (1) loop
         for K in R'Range (2) loop
            R (J, K) := A (K - R'First (2) + A'First (1),
                           J - R'First (1) + A'First (2));
         end loop;
      end loop;
   end Transpose;

   -------------------------------
   -- Update_Matrix_With_Matrix --
   -------------------------------

   procedure Update_Matrix_With_Matrix (X : in out X_Matrix; Y : Y_Matrix) is
   begin
      if X'Length (1) /= Y'Length (1)
           or else
         X'Length (2) /= Y'Length (2)
      then
         raise Constraint_Error with
           "matrices are of different dimension in update operation";
      end if;

      for J in X'Range (1) loop
         for K in X'Range (2) loop
            Update (X (J, K), Y (J - X'First (1) + Y'First (1),
                                 K - X'First (2) + Y'First (2)));
         end loop;
      end loop;
   end Update_Matrix_With_Matrix;

   -------------------------------
   -- Update_Vector_With_Vector --
   -------------------------------

   procedure Update_Vector_With_Vector (X : in out X_Vector; Y : Y_Vector) is
   begin
      if X'Length /= Y'Length then
         raise Constraint_Error with
           "vectors are of different length in update operation";
      end if;

      for J in X'Range loop
         Update (X (J), Y (J - X'First + Y'First));
      end loop;
   end Update_Vector_With_Vector;

   -----------------
   -- Unit_Matrix --
   -----------------

   function Unit_Matrix
     (Order   : Positive;
      First_1 : Integer := 1;
      First_2 : Integer := 1) return Matrix
   is
   begin
      return R : Matrix (First_1 .. Check_Unit_Last (First_1, Order, First_1),
                         First_2 .. Check_Unit_Last (First_2, Order, First_2))
      do
         R := (others => (others => Zero));

         for J in 0 .. Order - 1 loop
            R (First_1 + J, First_2 + J) := One;
         end loop;
      end return;
   end Unit_Matrix;

   -----------------
   -- Unit_Vector --
   -----------------

   function Unit_Vector
     (Index : Integer;
      Order : Positive;
      First : Integer := 1) return Vector
   is
   begin
      return R : Vector (First .. Check_Unit_Last (Index, Order, First)) do
         R := (others => Zero);
         R (Index) := One;
      end return;
   end Unit_Vector;

   ---------------------------
   -- Vector_Matrix_Product --
   ---------------------------

   function Vector_Matrix_Product
     (Left  : Left_Vector;
      Right : Matrix) return Result_Vector
   is
   begin
<<<<<<< HEAD
      if Left'Length /= Right'Length (1) then
         raise Constraint_Error with
           "incompatible dimensions in vector-matrix multiplication";
      end if;

      for J in Right'Range (2) loop
         declare
            S : Result_Scalar := Zero;

         begin
            for K in Right'Range (1) loop
               S := S + Left (K - Right'First (1) + Left'First) * Right (K, J);
            end loop;
=======
      return R : Result_Vector (Right'Range (2)) do
         if Left'Length /= Right'Length (1) then
            raise Constraint_Error with
              "incompatible dimensions in vector-matrix multiplication";
         end if;

         for J in Right'Range (2) loop
            declare
               S : Result_Scalar := Zero;
>>>>>>> bc75ee5f

            begin
               for K in Right'Range (1) loop
                  S := S + Left (K - Right'First (1)
                                   + Left'First) * Right (K, J);
               end loop;

               R (J) := S;
            end;
         end loop;
      end return;
   end Vector_Matrix_Product;

end System.Generic_Array_Operations;<|MERGE_RESOLUTION|>--- conflicted
+++ resolved
@@ -901,21 +901,6 @@
       Right : Matrix) return Result_Vector
    is
    begin
-<<<<<<< HEAD
-      if Left'Length /= Right'Length (1) then
-         raise Constraint_Error with
-           "incompatible dimensions in vector-matrix multiplication";
-      end if;
-
-      for J in Right'Range (2) loop
-         declare
-            S : Result_Scalar := Zero;
-
-         begin
-            for K in Right'Range (1) loop
-               S := S + Left (K - Right'First (1) + Left'First) * Right (K, J);
-            end loop;
-=======
       return R : Result_Vector (Right'Range (2)) do
          if Left'Length /= Right'Length (1) then
             raise Constraint_Error with
@@ -925,7 +910,6 @@
          for J in Right'Range (2) loop
             declare
                S : Result_Scalar := Zero;
->>>>>>> bc75ee5f
 
             begin
                for K in Right'Range (1) loop
