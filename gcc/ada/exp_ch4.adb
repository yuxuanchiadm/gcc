------------------------------------------------------------------------------
--                                                                          --
--                         GNAT COMPILER COMPONENTS                         --
--                                                                          --
--                              E X P _ C H 4                               --
--                                                                          --
--                                 B o d y                                  --
--                                                                          --
--          Copyright (C) 1992-2010, Free Software Foundation, Inc.         --
--                                                                          --
-- GNAT is free software;  you can  redistribute it  and/or modify it under --
-- terms of the  GNU General Public License as published  by the Free Soft- --
-- ware  Foundation;  either version 3,  or (at your option) any later ver- --
-- sion.  GNAT is distributed in the hope that it will be useful, but WITH- --
-- OUT ANY WARRANTY;  without even the  implied warranty of MERCHANTABILITY --
-- or FITNESS FOR A PARTICULAR PURPOSE.  See the GNU General Public License --
-- for  more details.  You should have  received  a copy of the GNU General --
-- Public License  distributed with GNAT; see file COPYING3.  If not, go to --
-- http://www.gnu.org/licenses for a complete copy of the license.          --
--                                                                          --
-- GNAT was originally developed  by the GNAT team at  New York University. --
-- Extensive contributions were provided by Ada Core Technologies Inc.      --
--                                                                          --
------------------------------------------------------------------------------

with Atree;    use Atree;
with Checks;   use Checks;
with Debug;    use Debug;
with Einfo;    use Einfo;
with Elists;   use Elists;
with Errout;   use Errout;
with Exp_Aggr; use Exp_Aggr;
with Exp_Atag; use Exp_Atag;
with Exp_Ch3;  use Exp_Ch3;
with Exp_Ch6;  use Exp_Ch6;
with Exp_Ch7;  use Exp_Ch7;
with Exp_Ch9;  use Exp_Ch9;
with Exp_Disp; use Exp_Disp;
with Exp_Fixd; use Exp_Fixd;
with Exp_Intr; use Exp_Intr;
with Exp_Pakd; use Exp_Pakd;
with Exp_Tss;  use Exp_Tss;
with Exp_Util; use Exp_Util;
with Exp_VFpt; use Exp_VFpt;
with Freeze;   use Freeze;
with Inline;   use Inline;
with Namet;    use Namet;
with Nlists;   use Nlists;
with Nmake;    use Nmake;
with Opt;      use Opt;
with Par_SCO;  use Par_SCO;
with Restrict; use Restrict;
with Rident;   use Rident;
with Rtsfind;  use Rtsfind;
with Sem;      use Sem;
with Sem_Aux;  use Sem_Aux;
with Sem_Cat;  use Sem_Cat;
with Sem_Ch3;  use Sem_Ch3;
with Sem_Ch8;  use Sem_Ch8;
with Sem_Ch13; use Sem_Ch13;
with Sem_Eval; use Sem_Eval;
with Sem_Res;  use Sem_Res;
with Sem_SCIL; use Sem_SCIL;
with Sem_Type; use Sem_Type;
with Sem_Util; use Sem_Util;
with Sem_Warn; use Sem_Warn;
with Sinfo;    use Sinfo;
with Snames;   use Snames;
with Stand;    use Stand;
with SCIL_LL;  use SCIL_LL;
with Targparm; use Targparm;
with Tbuild;   use Tbuild;
with Ttypes;   use Ttypes;
with Uintp;    use Uintp;
with Urealp;   use Urealp;
with Validsw;  use Validsw;

package body Exp_Ch4 is

   -----------------------
   -- Local Subprograms --
   -----------------------

   procedure Binary_Op_Validity_Checks (N : Node_Id);
   pragma Inline (Binary_Op_Validity_Checks);
   --  Performs validity checks for a binary operator

   procedure Build_Boolean_Array_Proc_Call
     (N   : Node_Id;
      Op1 : Node_Id;
      Op2 : Node_Id);
   --  If a boolean array assignment can be done in place, build call to
   --  corresponding library procedure.

   procedure Displace_Allocator_Pointer (N : Node_Id);
   --  Ada 2005 (AI-251): Subsidiary procedure to Expand_N_Allocator and
   --  Expand_Allocator_Expression. Allocating class-wide interface objects
   --  this routine displaces the pointer to the allocated object to reference
   --  the component referencing the corresponding secondary dispatch table.

   procedure Expand_Allocator_Expression (N : Node_Id);
   --  Subsidiary to Expand_N_Allocator, for the case when the expression
   --  is a qualified expression or an aggregate.

   procedure Expand_Array_Comparison (N : Node_Id);
   --  This routine handles expansion of the comparison operators (N_Op_Lt,
   --  N_Op_Le, N_Op_Gt, N_Op_Ge) when operating on an array type. The basic
   --  code for these operators is similar, differing only in the details of
   --  the actual comparison call that is made. Special processing (call a
   --  run-time routine)

   function Expand_Array_Equality
     (Nod    : Node_Id;
      Lhs    : Node_Id;
      Rhs    : Node_Id;
      Bodies : List_Id;
      Typ    : Entity_Id) return Node_Id;
   --  Expand an array equality into a call to a function implementing this
   --  equality, and a call to it. Loc is the location for the generated nodes.
   --  Lhs and Rhs are the array expressions to be compared. Bodies is a list
   --  on which to attach bodies of local functions that are created in the
   --  process. It is the responsibility of the caller to insert those bodies
   --  at the right place. Nod provides the Sloc value for the generated code.
   --  Normally the types used for the generated equality routine are taken
   --  from Lhs and Rhs. However, in some situations of generated code, the
   --  Etype fields of Lhs and Rhs are not set yet. In such cases, Typ supplies
   --  the type to be used for the formal parameters.

   procedure Expand_Boolean_Operator (N : Node_Id);
   --  Common expansion processing for Boolean operators (And, Or, Xor) for the
   --  case of array type arguments.

   procedure Expand_Short_Circuit_Operator (N : Node_Id);
   --  Common expansion processing for short-circuit boolean operators

   function Expand_Composite_Equality
     (Nod    : Node_Id;
      Typ    : Entity_Id;
      Lhs    : Node_Id;
      Rhs    : Node_Id;
      Bodies : List_Id) return Node_Id;
   --  Local recursive function used to expand equality for nested composite
   --  types. Used by Expand_Record/Array_Equality, Bodies is a list on which
   --  to attach bodies of local functions that are created in the process.
   --  This is the responsibility of the caller to insert those bodies at the
   --  right place. Nod provides the Sloc value for generated code. Lhs and Rhs
   --  are the left and right sides for the comparison, and Typ is the type of
   --  the arrays to compare.

   procedure Expand_Concatenate (Cnode : Node_Id; Opnds : List_Id);
   --  Routine to expand concatenation of a sequence of two or more operands
   --  (in the list Operands) and replace node Cnode with the result of the
   --  concatenation. The operands can be of any appropriate type, and can
   --  include both arrays and singleton elements.

   procedure Fixup_Universal_Fixed_Operation (N : Node_Id);
   --  N is a N_Op_Divide or N_Op_Multiply node whose result is universal
   --  fixed. We do not have such a type at runtime, so the purpose of this
   --  routine is to find the real type by looking up the tree. We also
   --  determine if the operation must be rounded.

   function Get_Allocator_Final_List
     (N    : Node_Id;
      T    : Entity_Id;
      PtrT : Entity_Id) return Entity_Id;
   --  If the designated type is controlled, build final_list expression for
   --  created object. If context is an access parameter, create a local access
   --  type to have a usable finalization list.

   function Has_Inferable_Discriminants (N : Node_Id) return Boolean;
   --  Ada 2005 (AI-216): A view of an Unchecked_Union object has inferable
   --  discriminants if it has a constrained nominal type, unless the object
   --  is a component of an enclosing Unchecked_Union object that is subject
   --  to a per-object constraint and the enclosing object lacks inferable
   --  discriminants.
   --
   --  An expression of an Unchecked_Union type has inferable discriminants
   --  if it is either a name of an object with inferable discriminants or a
   --  qualified expression whose subtype mark denotes a constrained subtype.

   procedure Insert_Dereference_Action (N : Node_Id);
   --  N is an expression whose type is an access. When the type of the
   --  associated storage pool is derived from Checked_Pool, generate a
   --  call to the 'Dereference' primitive operation.

   function Make_Array_Comparison_Op
     (Typ : Entity_Id;
      Nod : Node_Id) return Node_Id;
   --  Comparisons between arrays are expanded in line. This function produces
   --  the body of the implementation of (a > b), where a and b are one-
   --  dimensional arrays of some discrete type. The original node is then
   --  expanded into the appropriate call to this function. Nod provides the
   --  Sloc value for the generated code.

   function Make_Boolean_Array_Op
     (Typ : Entity_Id;
      N   : Node_Id) return Node_Id;
   --  Boolean operations on boolean arrays are expanded in line. This function
   --  produce the body for the node N, which is (a and b), (a or b), or (a xor
   --  b). It is used only the normal case and not the packed case. The type
   --  involved, Typ, is the Boolean array type, and the logical operations in
   --  the body are simple boolean operations. Note that Typ is always a
   --  constrained type (the caller has ensured this by using
   --  Convert_To_Actual_Subtype if necessary).

   procedure Rewrite_Comparison (N : Node_Id);
   --  If N is the node for a comparison whose outcome can be determined at
   --  compile time, then the node N can be rewritten with True or False. If
   --  the outcome cannot be determined at compile time, the call has no
   --  effect. If N is a type conversion, then this processing is applied to
   --  its expression. If N is neither comparison nor a type conversion, the
   --  call has no effect.

   procedure Tagged_Membership
     (N         : Node_Id;
      SCIL_Node : out Node_Id;
      Result    : out Node_Id);
   --  Construct the expression corresponding to the tagged membership test.
   --  Deals with a second operand being (or not) a class-wide type.

   function Safe_In_Place_Array_Op
     (Lhs : Node_Id;
      Op1 : Node_Id;
      Op2 : Node_Id) return Boolean;
   --  In the context of an assignment, where the right-hand side is a boolean
   --  operation on arrays, check whether operation can be performed in place.

   procedure Unary_Op_Validity_Checks (N : Node_Id);
   pragma Inline (Unary_Op_Validity_Checks);
   --  Performs validity checks for a unary operator

   -------------------------------
   -- Binary_Op_Validity_Checks --
   -------------------------------

   procedure Binary_Op_Validity_Checks (N : Node_Id) is
   begin
      if Validity_Checks_On and Validity_Check_Operands then
         Ensure_Valid (Left_Opnd (N));
         Ensure_Valid (Right_Opnd (N));
      end if;
   end Binary_Op_Validity_Checks;

   ------------------------------------
   -- Build_Boolean_Array_Proc_Call --
   ------------------------------------

   procedure Build_Boolean_Array_Proc_Call
     (N   : Node_Id;
      Op1 : Node_Id;
      Op2 : Node_Id)
   is
      Loc       : constant Source_Ptr := Sloc (N);
      Kind      : constant Node_Kind := Nkind (Expression (N));
      Target    : constant Node_Id   :=
                    Make_Attribute_Reference (Loc,
                      Prefix         => Name (N),
                      Attribute_Name => Name_Address);

      Arg1      : Node_Id := Op1;
      Arg2      : Node_Id := Op2;
      Call_Node : Node_Id;
      Proc_Name : Entity_Id;

   begin
      if Kind = N_Op_Not then
         if Nkind (Op1) in N_Binary_Op then

            --  Use negated version of the binary operators

            if Nkind (Op1) = N_Op_And then
               Proc_Name := RTE (RE_Vector_Nand);

            elsif Nkind (Op1) = N_Op_Or then
               Proc_Name := RTE (RE_Vector_Nor);

            else pragma Assert (Nkind (Op1) = N_Op_Xor);
               Proc_Name := RTE (RE_Vector_Xor);
            end if;

            Call_Node :=
              Make_Procedure_Call_Statement (Loc,
                Name => New_Occurrence_Of (Proc_Name, Loc),

                Parameter_Associations => New_List (
                  Target,
                  Make_Attribute_Reference (Loc,
                    Prefix => Left_Opnd (Op1),
                    Attribute_Name => Name_Address),

                  Make_Attribute_Reference (Loc,
                    Prefix => Right_Opnd (Op1),
                    Attribute_Name => Name_Address),

                  Make_Attribute_Reference (Loc,
                    Prefix => Left_Opnd (Op1),
                    Attribute_Name => Name_Length)));

         else
            Proc_Name := RTE (RE_Vector_Not);

            Call_Node :=
              Make_Procedure_Call_Statement (Loc,
                Name => New_Occurrence_Of (Proc_Name, Loc),
                Parameter_Associations => New_List (
                  Target,

                  Make_Attribute_Reference (Loc,
                    Prefix => Op1,
                    Attribute_Name => Name_Address),

                  Make_Attribute_Reference (Loc,
                    Prefix => Op1,
                     Attribute_Name => Name_Length)));
         end if;

      else
         --  We use the following equivalences:

         --   (not X) or  (not Y)  =  not (X and Y)  =  Nand (X, Y)
         --   (not X) and (not Y)  =  not (X or Y)   =  Nor  (X, Y)
         --   (not X) xor (not Y)  =  X xor Y
         --   X       xor (not Y)  =  not (X xor Y)  =  Nxor (X, Y)

         if Nkind (Op1) = N_Op_Not then
            Arg1 := Right_Opnd (Op1);
            Arg2 := Right_Opnd (Op2);
            if Kind = N_Op_And then
               Proc_Name := RTE (RE_Vector_Nor);
            elsif Kind = N_Op_Or then
               Proc_Name := RTE (RE_Vector_Nand);
            else
               Proc_Name := RTE (RE_Vector_Xor);
            end if;

         else
            if Kind = N_Op_And then
               Proc_Name := RTE (RE_Vector_And);
            elsif Kind = N_Op_Or then
               Proc_Name := RTE (RE_Vector_Or);
            elsif Nkind (Op2) = N_Op_Not then
               Proc_Name := RTE (RE_Vector_Nxor);
               Arg2 := Right_Opnd (Op2);
            else
               Proc_Name := RTE (RE_Vector_Xor);
            end if;
         end if;

         Call_Node :=
           Make_Procedure_Call_Statement (Loc,
             Name => New_Occurrence_Of (Proc_Name, Loc),
             Parameter_Associations => New_List (
               Target,
               Make_Attribute_Reference (Loc,
                 Prefix         => Arg1,
                 Attribute_Name => Name_Address),
               Make_Attribute_Reference (Loc,
                 Prefix         => Arg2,
                 Attribute_Name => Name_Address),
               Make_Attribute_Reference (Loc,
                 Prefix         => Arg1,
                 Attribute_Name => Name_Length)));
      end if;

      Rewrite (N, Call_Node);
      Analyze (N);

   exception
      when RE_Not_Available =>
         return;
   end Build_Boolean_Array_Proc_Call;

   --------------------------------
   -- Displace_Allocator_Pointer --
   --------------------------------

   procedure Displace_Allocator_Pointer (N : Node_Id) is
      Loc       : constant Source_Ptr := Sloc (N);
      Orig_Node : constant Node_Id := Original_Node (N);
      Dtyp      : Entity_Id;
      Etyp      : Entity_Id;
      PtrT      : Entity_Id;

   begin
      --  Do nothing in case of VM targets: the virtual machine will handle
      --  interfaces directly.

      if not Tagged_Type_Expansion then
         return;
      end if;

      pragma Assert (Nkind (N) = N_Identifier
        and then Nkind (Orig_Node) = N_Allocator);

      PtrT := Etype (Orig_Node);
      Dtyp := Available_View (Designated_Type (PtrT));
      Etyp := Etype (Expression (Orig_Node));

      if Is_Class_Wide_Type (Dtyp)
        and then Is_Interface (Dtyp)
      then
         --  If the type of the allocator expression is not an interface type
         --  we can generate code to reference the record component containing
         --  the pointer to the secondary dispatch table.

         if not Is_Interface (Etyp) then
            declare
               Saved_Typ : constant Entity_Id := Etype (Orig_Node);

            begin
               --  1) Get access to the allocated object

               Rewrite (N,
                 Make_Explicit_Dereference (Loc,
                   Relocate_Node (N)));
               Set_Etype (N, Etyp);
               Set_Analyzed (N);

               --  2) Add the conversion to displace the pointer to reference
               --     the secondary dispatch table.

               Rewrite (N, Convert_To (Dtyp, Relocate_Node (N)));
               Analyze_And_Resolve (N, Dtyp);

               --  3) The 'access to the secondary dispatch table will be used
               --     as the value returned by the allocator.

               Rewrite (N,
                 Make_Attribute_Reference (Loc,
                   Prefix         => Relocate_Node (N),
                   Attribute_Name => Name_Access));
               Set_Etype (N, Saved_Typ);
               Set_Analyzed (N);
            end;

         --  If the type of the allocator expression is an interface type we
         --  generate a run-time call to displace "this" to reference the
         --  component containing the pointer to the secondary dispatch table
         --  or else raise Constraint_Error if the actual object does not
         --  implement the target interface. This case corresponds with the
         --  following example:

         --   function Op (Obj : Iface_1'Class) return access Iface_2'Class is
         --   begin
         --      return new Iface_2'Class'(Obj);
         --   end Op;

         else
            Rewrite (N,
              Unchecked_Convert_To (PtrT,
                Make_Function_Call (Loc,
                  Name => New_Reference_To (RTE (RE_Displace), Loc),
                  Parameter_Associations => New_List (
                    Unchecked_Convert_To (RTE (RE_Address),
                      Relocate_Node (N)),

                    New_Occurrence_Of
                      (Elists.Node
                        (First_Elmt
                          (Access_Disp_Table (Etype (Base_Type (Dtyp))))),
                       Loc)))));
            Analyze_And_Resolve (N, PtrT);
         end if;
      end if;
   end Displace_Allocator_Pointer;

   ---------------------------------
   -- Expand_Allocator_Expression --
   ---------------------------------

   procedure Expand_Allocator_Expression (N : Node_Id) is
      Loc    : constant Source_Ptr := Sloc (N);
      Exp    : constant Node_Id    := Expression (Expression (N));
      PtrT   : constant Entity_Id  := Etype (N);
      DesigT : constant Entity_Id  := Designated_Type (PtrT);

      procedure Apply_Accessibility_Check
        (Ref            : Node_Id;
         Built_In_Place : Boolean := False);
      --  Ada 2005 (AI-344): For an allocator with a class-wide designated
      --  type, generate an accessibility check to verify that the level of the
      --  type of the created object is not deeper than the level of the access
      --  type. If the type of the qualified expression is class- wide, then
      --  always generate the check (except in the case where it is known to be
      --  unnecessary, see comment below). Otherwise, only generate the check
      --  if the level of the qualified expression type is statically deeper
      --  than the access type.
      --
      --  Although the static accessibility will generally have been performed
      --  as a legality check, it won't have been done in cases where the
      --  allocator appears in generic body, so a run-time check is needed in
      --  general. One special case is when the access type is declared in the
      --  same scope as the class-wide allocator, in which case the check can
      --  never fail, so it need not be generated.
      --
      --  As an open issue, there seem to be cases where the static level
      --  associated with the class-wide object's underlying type is not
      --  sufficient to perform the proper accessibility check, such as for
      --  allocators in nested subprograms or accept statements initialized by
      --  class-wide formals when the actual originates outside at a deeper
      --  static level. The nested subprogram case might require passing
      --  accessibility levels along with class-wide parameters, and the task
      --  case seems to be an actual gap in the language rules that needs to
      --  be fixed by the ARG. ???

      -------------------------------
      -- Apply_Accessibility_Check --
      -------------------------------

      procedure Apply_Accessibility_Check
        (Ref            : Node_Id;
         Built_In_Place : Boolean := False)
      is
         Ref_Node : Node_Id;

      begin
         --  Note: we skip the accessibility check for the VM case, since
         --  there does not seem to be any practical way of implementing it.

<<<<<<< HEAD
         if Ada_Version >= Ada_05
=======
         if Ada_Version >= Ada_2005
>>>>>>> b56a5220
           and then Tagged_Type_Expansion
           and then Is_Class_Wide_Type (DesigT)
           and then not Scope_Suppress (Accessibility_Check)
           and then
             (Type_Access_Level (Etype (Exp)) > Type_Access_Level (PtrT)
               or else
                 (Is_Class_Wide_Type (Etype (Exp))
                   and then Scope (PtrT) /= Current_Scope))
         then
            --  If the allocator was built in place Ref is already a reference
            --  to the access object initialized to the result of the allocator
            --  (see Exp_Ch6.Make_Build_In_Place_Call_In_Allocator). Otherwise
            --  it is the entity associated with the object containing the
            --  address of the allocated object.

            if Built_In_Place then
               Ref_Node := New_Copy (Ref);
            else
               Ref_Node := New_Reference_To (Ref, Loc);
            end if;

            Insert_Action (N,
               Make_Raise_Program_Error (Loc,
                 Condition =>
                   Make_Op_Gt (Loc,
                     Left_Opnd  =>
                       Build_Get_Access_Level (Loc,
                         Make_Attribute_Reference (Loc,
                           Prefix => Ref_Node,
                           Attribute_Name => Name_Tag)),
                     Right_Opnd =>
                       Make_Integer_Literal (Loc,
                         Type_Access_Level (PtrT))),
                 Reason => PE_Accessibility_Check_Failed));
         end if;
      end Apply_Accessibility_Check;

      --  Local variables

      Indic : constant Node_Id   := Subtype_Mark (Expression (N));
      T     : constant Entity_Id := Entity (Indic);
      Flist : Node_Id;
      Node  : Node_Id;
      Temp  : Entity_Id;

      TagT : Entity_Id := Empty;
      --  Type used as source for tag assignment

      TagR : Node_Id := Empty;
      --  Target reference for tag assignment

      Aggr_In_Place : constant Boolean := Is_Delayed_Aggregate (Exp);

      Tag_Assign : Node_Id;
      Tmp_Node   : Node_Id;

   --  Start of processing for Expand_Allocator_Expression

   begin
      if Is_Tagged_Type (T) or else Needs_Finalization (T) then

         if Is_CPP_Constructor_Call (Exp) then

            --  Generate:
            --  Pnnn : constant ptr_T := new (T); Init (Pnnn.all,...); Pnnn

            --  Allocate the object with no expression

            Node := Relocate_Node (N);
            Set_Expression (Node, New_Reference_To (Etype (Exp), Loc));

            --  Avoid its expansion to avoid generating a call to the default
            --  C++ constructor

            Set_Analyzed (Node);

<<<<<<< HEAD
            Temp := Make_Defining_Identifier (Loc, New_Internal_Name ('P'));
=======
            Temp := Make_Temporary (Loc, 'P', N);
>>>>>>> b56a5220

            Insert_Action (N,
              Make_Object_Declaration (Loc,
                Defining_Identifier => Temp,
                Constant_Present    => True,
                Object_Definition   => New_Reference_To (PtrT, Loc),
                Expression          => Node));

            Apply_Accessibility_Check (Temp);

            --  Locate the enclosing list and insert the C++ constructor call

            declare
               P : Node_Id;

            begin
               P := Parent (Node);
               while not Is_List_Member (P) loop
                  P := Parent (P);
               end loop;

               Insert_List_After_And_Analyze (P,
                 Build_Initialization_Call (Loc,
                   Id_Ref =>
                     Make_Explicit_Dereference (Loc,
                       Prefix => New_Reference_To (Temp, Loc)),
                   Typ => Etype (Exp),
                   Constructor_Ref => Exp));
            end;

            Rewrite (N, New_Reference_To (Temp, Loc));
            Analyze_And_Resolve (N, PtrT);
            return;
         end if;

         --  Ada 2005 (AI-318-02): If the initialization expression is a call
         --  to a build-in-place function, then access to the allocated object
         --  must be passed to the function. Currently we limit such functions
         --  to those with constrained limited result subtypes, but eventually
         --  we plan to expand the allowed forms of functions that are treated
         --  as build-in-place.

         if Ada_Version >= Ada_2005
           and then Is_Build_In_Place_Function_Call (Exp)
         then
            Make_Build_In_Place_Call_In_Allocator (N, Exp);
            Apply_Accessibility_Check (N, Built_In_Place => True);
            return;
         end if;

         --    Actions inserted before:
         --              Temp : constant ptr_T := new T'(Expression);
         --   <no CW>    Temp._tag := T'tag;
         --   <CTRL>     Adjust (Finalizable (Temp.all));
         --   <CTRL>     Attach_To_Final_List (Finalizable (Temp.all));

         --  We analyze by hand the new internal allocator to avoid
         --  any recursion and inappropriate call to Initialize

         --  We don't want to remove side effects when the expression must be
         --  built in place. In the case of a build-in-place function call,
         --  that could lead to a duplication of the call, which was already
         --  substituted for the allocator.

         if not Aggr_In_Place then
            Remove_Side_Effects (Exp);
         end if;

         Temp := Make_Temporary (Loc, 'P', N);

         --  For a class wide allocation generate the following code:

         --    type Equiv_Record is record ... end record;
         --    implicit subtype CW is <Class_Wide_Subytpe>;
         --    temp : PtrT := new CW'(CW!(expr));

         if Is_Class_Wide_Type (T) then
            Expand_Subtype_From_Expr (Empty, T, Indic, Exp);

            --  Ada 2005 (AI-251): If the expression is a class-wide interface
            --  object we generate code to move up "this" to reference the
            --  base of the object before allocating the new object.

            --  Note that Exp'Address is recursively expanded into a call
            --  to Base_Address (Exp.Tag)

            if Is_Class_Wide_Type (Etype (Exp))
              and then Is_Interface (Etype (Exp))
              and then Tagged_Type_Expansion
            then
               Set_Expression
                 (Expression (N),
                  Unchecked_Convert_To (Entity (Indic),
                    Make_Explicit_Dereference (Loc,
                      Unchecked_Convert_To (RTE (RE_Tag_Ptr),
                        Make_Attribute_Reference (Loc,
                          Prefix         => Exp,
                          Attribute_Name => Name_Address)))));

            else
               Set_Expression
                 (Expression (N),
                  Unchecked_Convert_To (Entity (Indic), Exp));
            end if;

            Analyze_And_Resolve (Expression (N), Entity (Indic));
         end if;

         --  Keep separate the management of allocators returning interfaces

         if not Is_Interface (Directly_Designated_Type (PtrT)) then
            if Aggr_In_Place then
               Tmp_Node :=
                 Make_Object_Declaration (Loc,
                   Defining_Identifier => Temp,
                   Object_Definition   => New_Reference_To (PtrT, Loc),
                   Expression          =>
                     Make_Allocator (Loc,
                       New_Reference_To (Etype (Exp), Loc)));

               --  Copy the Comes_From_Source flag for the allocator we just
               --  built, since logically this allocator is a replacement of
               --  the original allocator node. This is for proper handling of
               --  restriction No_Implicit_Heap_Allocations.

               Set_Comes_From_Source
                 (Expression (Tmp_Node), Comes_From_Source (N));

               Set_No_Initialization (Expression (Tmp_Node));
               Insert_Action (N, Tmp_Node);

               if Needs_Finalization (T)
                 and then Ekind (PtrT) = E_Anonymous_Access_Type
               then
                  --  Create local finalization list for access parameter

                  Flist := Get_Allocator_Final_List (N, Base_Type (T), PtrT);
               end if;

               Convert_Aggr_In_Allocator (N, Tmp_Node, Exp);

            else
               Node := Relocate_Node (N);
               Set_Analyzed (Node);
               Insert_Action (N,
                 Make_Object_Declaration (Loc,
                   Defining_Identifier => Temp,
                   Constant_Present    => True,
                   Object_Definition   => New_Reference_To (PtrT, Loc),
                   Expression          => Node));
            end if;

         --  Ada 2005 (AI-251): Handle allocators whose designated type is an
         --  interface type. In this case we use the type of the qualified
         --  expression to allocate the object.

         else
            declare
               Def_Id   : constant Entity_Id := Make_Temporary (Loc, 'T');
               New_Decl : Node_Id;

            begin
               New_Decl :=
                 Make_Full_Type_Declaration (Loc,
                   Defining_Identifier => Def_Id,
                   Type_Definition =>
                     Make_Access_To_Object_Definition (Loc,
                       All_Present            => True,
                       Null_Exclusion_Present => False,
                       Constant_Present       => False,
                       Subtype_Indication     =>
                         New_Reference_To (Etype (Exp), Loc)));

               Insert_Action (N, New_Decl);

               --  Inherit the final chain to ensure that the expansion of the
               --  aggregate is correct in case of controlled types

               if Needs_Finalization (Directly_Designated_Type (PtrT)) then
                  Set_Associated_Final_Chain (Def_Id,
                    Associated_Final_Chain (PtrT));
               end if;

               --  Declare the object using the previous type declaration

               if Aggr_In_Place then
                  Tmp_Node :=
                    Make_Object_Declaration (Loc,
                      Defining_Identifier => Temp,
                      Object_Definition   => New_Reference_To (Def_Id, Loc),
                      Expression          =>
                        Make_Allocator (Loc,
                          New_Reference_To (Etype (Exp), Loc)));

                  --  Copy the Comes_From_Source flag for the allocator we just
                  --  built, since logically this allocator is a replacement of
                  --  the original allocator node. This is for proper handling
                  --  of restriction No_Implicit_Heap_Allocations.

                  Set_Comes_From_Source
                    (Expression (Tmp_Node), Comes_From_Source (N));

                  Set_No_Initialization (Expression (Tmp_Node));
                  Insert_Action (N, Tmp_Node);

                  if Needs_Finalization (T)
                    and then Ekind (PtrT) = E_Anonymous_Access_Type
                  then
                     --  Create local finalization list for access parameter

                     Flist :=
                       Get_Allocator_Final_List (N, Base_Type (T), PtrT);
                  end if;

                  Convert_Aggr_In_Allocator (N, Tmp_Node, Exp);
               else
                  Node := Relocate_Node (N);
                  Set_Analyzed (Node);
                  Insert_Action (N,
                    Make_Object_Declaration (Loc,
                      Defining_Identifier => Temp,
                      Constant_Present    => True,
                      Object_Definition   => New_Reference_To (Def_Id, Loc),
                      Expression          => Node));
               end if;

               --  Generate an additional object containing the address of the
               --  returned object. The type of this second object declaration
               --  is the correct type required for the common processing that
               --  is still performed by this subprogram. The displacement of
               --  this pointer to reference the component associated with the
               --  interface type will be done at the end of common processing.

               New_Decl :=
                 Make_Object_Declaration (Loc,
                   Defining_Identifier => Make_Temporary (Loc, 'P'),
                   Object_Definition   => New_Reference_To (PtrT, Loc),
                   Expression          => Unchecked_Convert_To (PtrT,
                                            New_Reference_To (Temp, Loc)));

               Insert_Action (N, New_Decl);

               Tmp_Node := New_Decl;
               Temp     := Defining_Identifier (New_Decl);
            end;
         end if;

         Apply_Accessibility_Check (Temp);

         --  Generate the tag assignment

         --  Suppress the tag assignment when VM_Target because VM tags are
         --  represented implicitly in objects.

         if not Tagged_Type_Expansion then
            null;

         --  Ada 2005 (AI-251): Suppress the tag assignment with class-wide
         --  interface objects because in this case the tag does not change.

         elsif Is_Interface (Directly_Designated_Type (Etype (N))) then
            pragma Assert (Is_Class_Wide_Type
                            (Directly_Designated_Type (Etype (N))));
            null;

         elsif Is_Tagged_Type (T) and then not Is_Class_Wide_Type (T) then
            TagT := T;
            TagR := New_Reference_To (Temp, Loc);

         elsif Is_Private_Type (T)
           and then Is_Tagged_Type (Underlying_Type (T))
         then
            TagT := Underlying_Type (T);
            TagR :=
              Unchecked_Convert_To (Underlying_Type (T),
                Make_Explicit_Dereference (Loc,
                  Prefix => New_Reference_To (Temp, Loc)));
         end if;

         if Present (TagT) then
            Tag_Assign :=
              Make_Assignment_Statement (Loc,
                Name =>
                  Make_Selected_Component (Loc,
                    Prefix => TagR,
                    Selector_Name =>
                      New_Reference_To (First_Tag_Component (TagT), Loc)),

                Expression =>
                  Unchecked_Convert_To (RTE (RE_Tag),
                    New_Reference_To
                      (Elists.Node (First_Elmt (Access_Disp_Table (TagT))),
                       Loc)));

            --  The previous assignment has to be done in any case

            Set_Assignment_OK (Name (Tag_Assign));
            Insert_Action (N, Tag_Assign);
         end if;

         if Needs_Finalization (DesigT)
            and then Needs_Finalization (T)
         then
            declare
               Attach : Node_Id;
               Apool  : constant Entity_Id :=
                          Associated_Storage_Pool (PtrT);

            begin
               --  If it is an allocation on the secondary stack (i.e. a value
               --  returned from a function), the object is attached on the
               --  caller side as soon as the call is completed (see
               --  Expand_Ctrl_Function_Call)

               if Is_RTE (Apool, RE_SS_Pool) then
                  declare
                     F : constant Entity_Id := Make_Temporary (Loc, 'F');
                  begin
                     Insert_Action (N,
                       Make_Object_Declaration (Loc,
                         Defining_Identifier => F,
                         Object_Definition   =>
                           New_Reference_To (RTE (RE_Finalizable_Ptr), Loc)));
                     Flist := New_Reference_To (F, Loc);
                     Attach :=  Make_Integer_Literal (Loc, 1);
                  end;

               --  Normal case, not a secondary stack allocation

               else
                  if Needs_Finalization (T)
                    and then Ekind (PtrT) = E_Anonymous_Access_Type
                  then
                     --  Create local finalization list for access parameter

                     Flist :=
                       Get_Allocator_Final_List (N, Base_Type (T), PtrT);
                  else
                     Flist := Find_Final_List (PtrT);
                  end if;

                  Attach :=  Make_Integer_Literal (Loc, 2);
               end if;

               --  Generate an Adjust call if the object will be moved. In Ada
               --  2005, the object may be inherently limited, in which case
               --  there is no Adjust procedure, and the object is built in
               --  place. In Ada 95, the object can be limited but not
               --  inherently limited if this allocator came from a return
               --  statement (we're allocating the result on the secondary
               --  stack). In that case, the object will be moved, so we _do_
               --  want to Adjust.

               if not Aggr_In_Place
                 and then not Is_Immutably_Limited_Type (T)
               then
                  Insert_Actions (N,
                    Make_Adjust_Call (
                      Ref          =>

                     --  An unchecked conversion is needed in the classwide
                     --  case because the designated type can be an ancestor of
                     --  the subtype mark of the allocator.

                      Unchecked_Convert_To (T,
                        Make_Explicit_Dereference (Loc,
                          Prefix => New_Reference_To (Temp, Loc))),

                      Typ          => T,
                      Flist_Ref    => Flist,
                      With_Attach  => Attach,
                      Allocator    => True));
               end if;
            end;
         end if;

         Rewrite (N, New_Reference_To (Temp, Loc));
         Analyze_And_Resolve (N, PtrT);

         --  Ada 2005 (AI-251): Displace the pointer to reference the record
         --  component containing the secondary dispatch table of the interface
         --  type.

         if Is_Interface (Directly_Designated_Type (PtrT)) then
            Displace_Allocator_Pointer (N);
         end if;

      elsif Aggr_In_Place then
         Temp := Make_Temporary (Loc, 'P', N);
         Tmp_Node :=
           Make_Object_Declaration (Loc,
             Defining_Identifier => Temp,
             Object_Definition   => New_Reference_To (PtrT, Loc),
             Expression          => Make_Allocator (Loc,
                 New_Reference_To (Etype (Exp), Loc)));

         --  Copy the Comes_From_Source flag for the allocator we just built,
         --  since logically this allocator is a replacement of the original
         --  allocator node. This is for proper handling of restriction
         --  No_Implicit_Heap_Allocations.

         Set_Comes_From_Source
           (Expression (Tmp_Node), Comes_From_Source (N));

         Set_No_Initialization (Expression (Tmp_Node));
         Insert_Action (N, Tmp_Node);
         Convert_Aggr_In_Allocator (N, Tmp_Node, Exp);
         Rewrite (N, New_Reference_To (Temp, Loc));
         Analyze_And_Resolve (N, PtrT);

      elsif Is_Access_Type (T)
        and then Can_Never_Be_Null (T)
      then
         Install_Null_Excluding_Check (Exp);

      elsif Is_Access_Type (DesigT)
        and then Nkind (Exp) = N_Allocator
        and then Nkind (Expression (Exp)) /= N_Qualified_Expression
      then
         --  Apply constraint to designated subtype indication

         Apply_Constraint_Check (Expression (Exp),
           Designated_Type (DesigT),
           No_Sliding => True);

         if Nkind (Expression (Exp)) = N_Raise_Constraint_Error then

            --  Propagate constraint_error to enclosing allocator

            Rewrite (Exp, New_Copy (Expression (Exp)));
         end if;
      else
         --  If we have:
         --    type A is access T1;
         --    X : A := new T2'(...);
         --  T1 and T2 can be different subtypes, and we might need to check
         --  both constraints. First check against the type of the qualified
         --  expression.

         Apply_Constraint_Check (Exp, T, No_Sliding => True);

         if Do_Range_Check (Exp) then
            Set_Do_Range_Check (Exp, False);
            Generate_Range_Check (Exp, DesigT, CE_Range_Check_Failed);
         end if;

         --  A check is also needed in cases where the designated subtype is
         --  constrained and differs from the subtype given in the qualified
         --  expression. Note that the check on the qualified expression does
         --  not allow sliding, but this check does (a relaxation from Ada 83).

         if Is_Constrained (DesigT)
           and then not Subtypes_Statically_Match (T, DesigT)
         then
            Apply_Constraint_Check
              (Exp, DesigT, No_Sliding => False);

            if Do_Range_Check (Exp) then
               Set_Do_Range_Check (Exp, False);
               Generate_Range_Check (Exp, DesigT, CE_Range_Check_Failed);
            end if;
         end if;

         --  For an access to unconstrained packed array, GIGI needs to see an
         --  expression with a constrained subtype in order to compute the
         --  proper size for the allocator.

         if Is_Array_Type (T)
           and then not Is_Constrained (T)
           and then Is_Packed (T)
         then
            declare
               ConstrT      : constant Entity_Id := Make_Temporary (Loc, 'A');
               Internal_Exp : constant Node_Id   := Relocate_Node (Exp);
            begin
               Insert_Action (Exp,
                 Make_Subtype_Declaration (Loc,
                   Defining_Identifier => ConstrT,
                   Subtype_Indication  =>
                     Make_Subtype_From_Expr (Exp, T)));
               Freeze_Itype (ConstrT, Exp);
               Rewrite (Exp, OK_Convert_To (ConstrT, Internal_Exp));
            end;
         end if;

         --  Ada 2005 (AI-318-02): If the initialization expression is a call
         --  to a build-in-place function, then access to the allocated object
         --  must be passed to the function. Currently we limit such functions
         --  to those with constrained limited result subtypes, but eventually
         --  we plan to expand the allowed forms of functions that are treated
         --  as build-in-place.

         if Ada_Version >= Ada_2005
           and then Is_Build_In_Place_Function_Call (Exp)
         then
            Make_Build_In_Place_Call_In_Allocator (N, Exp);
         end if;
      end if;

   exception
      when RE_Not_Available =>
         return;
   end Expand_Allocator_Expression;

   -----------------------------
   -- Expand_Array_Comparison --
   -----------------------------

   --  Expansion is only required in the case of array types. For the unpacked
   --  case, an appropriate runtime routine is called. For packed cases, and
   --  also in some other cases where a runtime routine cannot be called, the
   --  form of the expansion is:

   --     [body for greater_nn; boolean_expression]

   --  The body is built by Make_Array_Comparison_Op, and the form of the
   --  Boolean expression depends on the operator involved.

   procedure Expand_Array_Comparison (N : Node_Id) is
      Loc  : constant Source_Ptr := Sloc (N);
      Op1  : Node_Id             := Left_Opnd (N);
      Op2  : Node_Id             := Right_Opnd (N);
      Typ1 : constant Entity_Id  := Base_Type (Etype (Op1));
      Ctyp : constant Entity_Id  := Component_Type (Typ1);

      Expr      : Node_Id;
      Func_Body : Node_Id;
      Func_Name : Entity_Id;

      Comp : RE_Id;

      Byte_Addressable : constant Boolean := System_Storage_Unit = Byte'Size;
      --  True for byte addressable target

      function Length_Less_Than_4 (Opnd : Node_Id) return Boolean;
      --  Returns True if the length of the given operand is known to be less
      --  than 4. Returns False if this length is known to be four or greater
      --  or is not known at compile time.

      ------------------------
      -- Length_Less_Than_4 --
      ------------------------

      function Length_Less_Than_4 (Opnd : Node_Id) return Boolean is
         Otyp : constant Entity_Id := Etype (Opnd);

      begin
         if Ekind (Otyp) = E_String_Literal_Subtype then
            return String_Literal_Length (Otyp) < 4;

         else
            declare
               Ityp : constant Entity_Id := Etype (First_Index (Otyp));
               Lo   : constant Node_Id   := Type_Low_Bound (Ityp);
               Hi   : constant Node_Id   := Type_High_Bound (Ityp);
               Lov  : Uint;
               Hiv  : Uint;

            begin
               if Compile_Time_Known_Value (Lo) then
                  Lov := Expr_Value (Lo);
               else
                  return False;
               end if;

               if Compile_Time_Known_Value (Hi) then
                  Hiv := Expr_Value (Hi);
               else
                  return False;
               end if;

               return Hiv < Lov + 3;
            end;
         end if;
      end Length_Less_Than_4;

   --  Start of processing for Expand_Array_Comparison

   begin
      --  Deal first with unpacked case, where we can call a runtime routine
      --  except that we avoid this for targets for which are not addressable
      --  by bytes, and for the JVM/CIL, since they do not support direct
      --  addressing of array components.

      if not Is_Bit_Packed_Array (Typ1)
        and then Byte_Addressable
        and then VM_Target = No_VM
      then
         --  The call we generate is:

         --  Compare_Array_xn[_Unaligned]
         --    (left'address, right'address, left'length, right'length) <op> 0

         --  x = U for unsigned, S for signed
         --  n = 8,16,32,64 for component size
         --  Add _Unaligned if length < 4 and component size is 8.
         --  <op> is the standard comparison operator

         if Component_Size (Typ1) = 8 then
            if Length_Less_Than_4 (Op1)
                 or else
               Length_Less_Than_4 (Op2)
            then
               if Is_Unsigned_Type (Ctyp) then
                  Comp := RE_Compare_Array_U8_Unaligned;
               else
                  Comp := RE_Compare_Array_S8_Unaligned;
               end if;

            else
               if Is_Unsigned_Type (Ctyp) then
                  Comp := RE_Compare_Array_U8;
               else
                  Comp := RE_Compare_Array_S8;
               end if;
            end if;

         elsif Component_Size (Typ1) = 16 then
            if Is_Unsigned_Type (Ctyp) then
               Comp := RE_Compare_Array_U16;
            else
               Comp := RE_Compare_Array_S16;
            end if;

         elsif Component_Size (Typ1) = 32 then
            if Is_Unsigned_Type (Ctyp) then
               Comp := RE_Compare_Array_U32;
            else
               Comp := RE_Compare_Array_S32;
            end if;

         else pragma Assert (Component_Size (Typ1) = 64);
            if Is_Unsigned_Type (Ctyp) then
               Comp := RE_Compare_Array_U64;
            else
               Comp := RE_Compare_Array_S64;
            end if;
         end if;

         Remove_Side_Effects (Op1, Name_Req => True);
         Remove_Side_Effects (Op2, Name_Req => True);

         Rewrite (Op1,
           Make_Function_Call (Sloc (Op1),
             Name => New_Occurrence_Of (RTE (Comp), Loc),

             Parameter_Associations => New_List (
               Make_Attribute_Reference (Loc,
                 Prefix         => Relocate_Node (Op1),
                 Attribute_Name => Name_Address),

               Make_Attribute_Reference (Loc,
                 Prefix         => Relocate_Node (Op2),
                 Attribute_Name => Name_Address),

               Make_Attribute_Reference (Loc,
                 Prefix         => Relocate_Node (Op1),
                 Attribute_Name => Name_Length),

               Make_Attribute_Reference (Loc,
                 Prefix         => Relocate_Node (Op2),
                 Attribute_Name => Name_Length))));

         Rewrite (Op2,
           Make_Integer_Literal (Sloc (Op2),
             Intval => Uint_0));

         Analyze_And_Resolve (Op1, Standard_Integer);
         Analyze_And_Resolve (Op2, Standard_Integer);
         return;
      end if;

      --  Cases where we cannot make runtime call

      --  For (a <= b) we convert to not (a > b)

      if Chars (N) = Name_Op_Le then
         Rewrite (N,
           Make_Op_Not (Loc,
             Right_Opnd =>
                Make_Op_Gt (Loc,
                 Left_Opnd  => Op1,
                 Right_Opnd => Op2)));
         Analyze_And_Resolve (N, Standard_Boolean);
         return;

      --  For < the Boolean expression is
      --    greater__nn (op2, op1)

      elsif Chars (N) = Name_Op_Lt then
         Func_Body := Make_Array_Comparison_Op (Typ1, N);

         --  Switch operands

         Op1 := Right_Opnd (N);
         Op2 := Left_Opnd  (N);

      --  For (a >= b) we convert to not (a < b)

      elsif Chars (N) = Name_Op_Ge then
         Rewrite (N,
           Make_Op_Not (Loc,
             Right_Opnd =>
               Make_Op_Lt (Loc,
                 Left_Opnd  => Op1,
                 Right_Opnd => Op2)));
         Analyze_And_Resolve (N, Standard_Boolean);
         return;

      --  For > the Boolean expression is
      --    greater__nn (op1, op2)

      else
         pragma Assert (Chars (N) = Name_Op_Gt);
         Func_Body := Make_Array_Comparison_Op (Typ1, N);
      end if;

      Func_Name := Defining_Unit_Name (Specification (Func_Body));
      Expr :=
        Make_Function_Call (Loc,
          Name => New_Reference_To (Func_Name, Loc),
          Parameter_Associations => New_List (Op1, Op2));

      Insert_Action (N, Func_Body);
      Rewrite (N, Expr);
      Analyze_And_Resolve (N, Standard_Boolean);

   exception
      when RE_Not_Available =>
         return;
   end Expand_Array_Comparison;

   ---------------------------
   -- Expand_Array_Equality --
   ---------------------------

   --  Expand an equality function for multi-dimensional arrays. Here is an
   --  example of such a function for Nb_Dimension = 2

   --  function Enn (A : atyp; B : btyp) return boolean is
   --  begin
   --     if (A'length (1) = 0 or else A'length (2) = 0)
   --          and then
   --        (B'length (1) = 0 or else B'length (2) = 0)
   --     then
   --        return True;    -- RM 4.5.2(22)
   --     end if;

   --     if A'length (1) /= B'length (1)
   --               or else
   --           A'length (2) /= B'length (2)
   --     then
   --        return False;   -- RM 4.5.2(23)
   --     end if;

   --     declare
   --        A1 : Index_T1 := A'first (1);
   --        B1 : Index_T1 := B'first (1);
   --     begin
   --        loop
   --           declare
   --              A2 : Index_T2 := A'first (2);
   --              B2 : Index_T2 := B'first (2);
   --           begin
   --              loop
   --                 if A (A1, A2) /= B (B1, B2) then
   --                    return False;
   --                 end if;

   --                 exit when A2 = A'last (2);
   --                 A2 := Index_T2'succ (A2);
   --                 B2 := Index_T2'succ (B2);
   --              end loop;
   --           end;

   --           exit when A1 = A'last (1);
   --           A1 := Index_T1'succ (A1);
   --           B1 := Index_T1'succ (B1);
   --        end loop;
   --     end;

   --     return true;
   --  end Enn;

   --  Note on the formal types used (atyp and btyp). If either of the arrays
   --  is of a private type, we use the underlying type, and do an unchecked
   --  conversion of the actual. If either of the arrays has a bound depending
   --  on a discriminant, then we use the base type since otherwise we have an
   --  escaped discriminant in the function.

   --  If both arrays are constrained and have the same bounds, we can generate
   --  a loop with an explicit iteration scheme using a 'Range attribute over
   --  the first array.

   function Expand_Array_Equality
     (Nod    : Node_Id;
      Lhs    : Node_Id;
      Rhs    : Node_Id;
      Bodies : List_Id;
      Typ    : Entity_Id) return Node_Id
   is
      Loc         : constant Source_Ptr := Sloc (Nod);
      Decls       : constant List_Id    := New_List;
      Index_List1 : constant List_Id    := New_List;
      Index_List2 : constant List_Id    := New_List;

      Actuals   : List_Id;
      Formals   : List_Id;
      Func_Name : Entity_Id;
      Func_Body : Node_Id;

      A : constant Entity_Id := Make_Defining_Identifier (Loc, Name_uA);
      B : constant Entity_Id := Make_Defining_Identifier (Loc, Name_uB);

      Ltyp : Entity_Id;
      Rtyp : Entity_Id;
      --  The parameter types to be used for the formals

      function Arr_Attr
        (Arr : Entity_Id;
         Nam : Name_Id;
         Num : Int) return Node_Id;
      --  This builds the attribute reference Arr'Nam (Expr)

      function Component_Equality (Typ : Entity_Id) return Node_Id;
      --  Create one statement to compare corresponding components, designated
      --  by a full set of indexes.

      function Get_Arg_Type (N : Node_Id) return Entity_Id;
      --  Given one of the arguments, computes the appropriate type to be used
      --  for that argument in the corresponding function formal

      function Handle_One_Dimension
        (N     : Int;
         Index : Node_Id) return Node_Id;
      --  This procedure returns the following code
      --
      --    declare
      --       Bn : Index_T := B'First (N);
      --    begin
      --       loop
      --          xxx
      --          exit when An = A'Last (N);
      --          An := Index_T'Succ (An)
      --          Bn := Index_T'Succ (Bn)
      --       end loop;
      --    end;
      --
      --  If both indexes are constrained and identical, the procedure
      --  returns a simpler loop:
      --
      --      for An in A'Range (N) loop
      --         xxx
      --      end loop
      --
      --  N is the dimension for which we are generating a loop. Index is the
      --  N'th index node, whose Etype is Index_Type_n in the above code. The
      --  xxx statement is either the loop or declare for the next dimension
      --  or if this is the last dimension the comparison of corresponding
      --  components of the arrays.
      --
      --  The actual way the code works is to return the comparison of
      --  corresponding components for the N+1 call. That's neater!

      function Test_Empty_Arrays return Node_Id;
      --  This function constructs the test for both arrays being empty
      --    (A'length (1) = 0 or else A'length (2) = 0 or else ...)
      --      and then
      --    (B'length (1) = 0 or else B'length (2) = 0 or else ...)

      function Test_Lengths_Correspond return Node_Id;
      --  This function constructs the test for arrays having different lengths
      --  in at least one index position, in which case the resulting code is:

      --     A'length (1) /= B'length (1)
      --       or else
      --     A'length (2) /= B'length (2)
      --       or else
      --       ...

      --------------
      -- Arr_Attr --
      --------------

      function Arr_Attr
        (Arr : Entity_Id;
         Nam : Name_Id;
         Num : Int) return Node_Id
      is
      begin
         return
           Make_Attribute_Reference (Loc,
            Attribute_Name => Nam,
            Prefix => New_Reference_To (Arr, Loc),
            Expressions => New_List (Make_Integer_Literal (Loc, Num)));
      end Arr_Attr;

      ------------------------
      -- Component_Equality --
      ------------------------

      function Component_Equality (Typ : Entity_Id) return Node_Id is
         Test : Node_Id;
         L, R : Node_Id;

      begin
         --  if a(i1...) /= b(j1...) then return false; end if;

         L :=
           Make_Indexed_Component (Loc,
             Prefix      => Make_Identifier (Loc, Chars (A)),
             Expressions => Index_List1);

         R :=
           Make_Indexed_Component (Loc,
             Prefix      => Make_Identifier (Loc, Chars (B)),
             Expressions => Index_List2);

         Test := Expand_Composite_Equality
                   (Nod, Component_Type (Typ), L, R, Decls);

         --  If some (sub)component is an unchecked_union, the whole operation
         --  will raise program error.

         if Nkind (Test) = N_Raise_Program_Error then

            --  This node is going to be inserted at a location where a
            --  statement is expected: clear its Etype so analysis will set
            --  it to the expected Standard_Void_Type.

            Set_Etype (Test, Empty);
            return Test;

         else
            return
              Make_Implicit_If_Statement (Nod,
                Condition => Make_Op_Not (Loc, Right_Opnd => Test),
                Then_Statements => New_List (
                  Make_Simple_Return_Statement (Loc,
                    Expression => New_Occurrence_Of (Standard_False, Loc))));
         end if;
      end Component_Equality;

      ------------------
      -- Get_Arg_Type --
      ------------------

      function Get_Arg_Type (N : Node_Id) return Entity_Id is
         T : Entity_Id;
         X : Node_Id;

      begin
         T := Etype (N);

         if No (T) then
            return Typ;

         else
            T := Underlying_Type (T);

            X := First_Index (T);
            while Present (X) loop
               if Denotes_Discriminant (Type_Low_Bound (Etype (X)))
                 or else
                   Denotes_Discriminant (Type_High_Bound (Etype (X)))
               then
                  T := Base_Type (T);
                  exit;
               end if;

               Next_Index (X);
            end loop;

            return T;
         end if;
      end Get_Arg_Type;

      --------------------------
      -- Handle_One_Dimension --
      ---------------------------

      function Handle_One_Dimension
        (N     : Int;
         Index : Node_Id) return Node_Id
      is
         Need_Separate_Indexes : constant Boolean :=
                                   Ltyp /= Rtyp
                                     or else not Is_Constrained (Ltyp);
         --  If the index types are identical, and we are working with
         --  constrained types, then we can use the same index for both
         --  of the arrays.

         An : constant Entity_Id := Make_Temporary (Loc, 'A');

         Bn       : Entity_Id;
         Index_T  : Entity_Id;
         Stm_List : List_Id;
         Loop_Stm : Node_Id;

      begin
         if N > Number_Dimensions (Ltyp) then
            return Component_Equality (Ltyp);
         end if;

         --  Case where we generate a loop

         Index_T := Base_Type (Etype (Index));

         if Need_Separate_Indexes then
            Bn := Make_Temporary (Loc, 'B');
         else
            Bn := An;
         end if;

         Append (New_Reference_To (An, Loc), Index_List1);
         Append (New_Reference_To (Bn, Loc), Index_List2);

         Stm_List := New_List (
           Handle_One_Dimension (N + 1, Next_Index (Index)));

         if Need_Separate_Indexes then

            --  Generate guard for loop, followed by increments of indexes

            Append_To (Stm_List,
               Make_Exit_Statement (Loc,
                 Condition =>
                   Make_Op_Eq (Loc,
                      Left_Opnd => New_Reference_To (An, Loc),
                      Right_Opnd => Arr_Attr (A, Name_Last, N))));

            Append_To (Stm_List,
              Make_Assignment_Statement (Loc,
                Name       => New_Reference_To (An, Loc),
                Expression =>
                  Make_Attribute_Reference (Loc,
                    Prefix         => New_Reference_To (Index_T, Loc),
                    Attribute_Name => Name_Succ,
                    Expressions    => New_List (New_Reference_To (An, Loc)))));

            Append_To (Stm_List,
              Make_Assignment_Statement (Loc,
                Name       => New_Reference_To (Bn, Loc),
                Expression =>
                  Make_Attribute_Reference (Loc,
                    Prefix         => New_Reference_To (Index_T, Loc),
                    Attribute_Name => Name_Succ,
                    Expressions    => New_List (New_Reference_To (Bn, Loc)))));
         end if;

         --  If separate indexes, we need a declare block for An and Bn, and a
         --  loop without an iteration scheme.

         if Need_Separate_Indexes then
            Loop_Stm :=
              Make_Implicit_Loop_Statement (Nod, Statements => Stm_List);

            return
              Make_Block_Statement (Loc,
                Declarations => New_List (
                  Make_Object_Declaration (Loc,
                    Defining_Identifier => An,
                    Object_Definition   => New_Reference_To (Index_T, Loc),
                    Expression          => Arr_Attr (A, Name_First, N)),

                  Make_Object_Declaration (Loc,
                    Defining_Identifier => Bn,
                    Object_Definition   => New_Reference_To (Index_T, Loc),
                    Expression          => Arr_Attr (B, Name_First, N))),

                Handled_Statement_Sequence =>
                  Make_Handled_Sequence_Of_Statements (Loc,
                    Statements => New_List (Loop_Stm)));

         --  If no separate indexes, return loop statement with explicit
         --  iteration scheme on its own

         else
            Loop_Stm :=
              Make_Implicit_Loop_Statement (Nod,
                Statements       => Stm_List,
                Iteration_Scheme =>
                  Make_Iteration_Scheme (Loc,
                    Loop_Parameter_Specification =>
                      Make_Loop_Parameter_Specification (Loc,
                        Defining_Identifier         => An,
                        Discrete_Subtype_Definition =>
                          Arr_Attr (A, Name_Range, N))));
            return Loop_Stm;
         end if;
      end Handle_One_Dimension;

      -----------------------
      -- Test_Empty_Arrays --
      -----------------------

      function Test_Empty_Arrays return Node_Id is
         Alist : Node_Id;
         Blist : Node_Id;

         Atest : Node_Id;
         Btest : Node_Id;

      begin
         Alist := Empty;
         Blist := Empty;
         for J in 1 .. Number_Dimensions (Ltyp) loop
            Atest :=
              Make_Op_Eq (Loc,
                Left_Opnd  => Arr_Attr (A, Name_Length, J),
                Right_Opnd => Make_Integer_Literal (Loc, 0));

            Btest :=
              Make_Op_Eq (Loc,
                Left_Opnd  => Arr_Attr (B, Name_Length, J),
                Right_Opnd => Make_Integer_Literal (Loc, 0));

            if No (Alist) then
               Alist := Atest;
               Blist := Btest;

            else
               Alist :=
                 Make_Or_Else (Loc,
                   Left_Opnd  => Relocate_Node (Alist),
                   Right_Opnd => Atest);

               Blist :=
                 Make_Or_Else (Loc,
                   Left_Opnd  => Relocate_Node (Blist),
                   Right_Opnd => Btest);
            end if;
         end loop;

         return
           Make_And_Then (Loc,
             Left_Opnd  => Alist,
             Right_Opnd => Blist);
      end Test_Empty_Arrays;

      -----------------------------
      -- Test_Lengths_Correspond --
      -----------------------------

      function Test_Lengths_Correspond return Node_Id is
         Result : Node_Id;
         Rtest  : Node_Id;

      begin
         Result := Empty;
         for J in 1 .. Number_Dimensions (Ltyp) loop
            Rtest :=
              Make_Op_Ne (Loc,
                Left_Opnd  => Arr_Attr (A, Name_Length, J),
                Right_Opnd => Arr_Attr (B, Name_Length, J));

            if No (Result) then
               Result := Rtest;
            else
               Result :=
                 Make_Or_Else (Loc,
                   Left_Opnd  => Relocate_Node (Result),
                   Right_Opnd => Rtest);
            end if;
         end loop;

         return Result;
      end Test_Lengths_Correspond;

   --  Start of processing for Expand_Array_Equality

   begin
      Ltyp := Get_Arg_Type (Lhs);
      Rtyp := Get_Arg_Type (Rhs);

      --  For now, if the argument types are not the same, go to the base type,
      --  since the code assumes that the formals have the same type. This is
      --  fixable in future ???

      if Ltyp /= Rtyp then
         Ltyp := Base_Type (Ltyp);
         Rtyp := Base_Type (Rtyp);
         pragma Assert (Ltyp = Rtyp);
      end if;

      --  Build list of formals for function

      Formals := New_List (
        Make_Parameter_Specification (Loc,
          Defining_Identifier => A,
          Parameter_Type      => New_Reference_To (Ltyp, Loc)),

        Make_Parameter_Specification (Loc,
          Defining_Identifier => B,
          Parameter_Type      => New_Reference_To (Rtyp, Loc)));

      Func_Name := Make_Temporary (Loc, 'E');

      --  Build statement sequence for function

      Func_Body :=
        Make_Subprogram_Body (Loc,
          Specification =>
            Make_Function_Specification (Loc,
              Defining_Unit_Name       => Func_Name,
              Parameter_Specifications => Formals,
              Result_Definition => New_Reference_To (Standard_Boolean, Loc)),

          Declarations =>  Decls,

          Handled_Statement_Sequence =>
            Make_Handled_Sequence_Of_Statements (Loc,
              Statements => New_List (

                Make_Implicit_If_Statement (Nod,
                  Condition => Test_Empty_Arrays,
                  Then_Statements => New_List (
                    Make_Simple_Return_Statement (Loc,
                      Expression =>
                        New_Occurrence_Of (Standard_True, Loc)))),

                Make_Implicit_If_Statement (Nod,
                  Condition => Test_Lengths_Correspond,
                  Then_Statements => New_List (
                    Make_Simple_Return_Statement (Loc,
                      Expression =>
                        New_Occurrence_Of (Standard_False, Loc)))),

                Handle_One_Dimension (1, First_Index (Ltyp)),

                Make_Simple_Return_Statement (Loc,
                  Expression => New_Occurrence_Of (Standard_True, Loc)))));

         Set_Has_Completion (Func_Name, True);
         Set_Is_Inlined (Func_Name);

         --  If the array type is distinct from the type of the arguments, it
         --  is the full view of a private type. Apply an unchecked conversion
         --  to insure that analysis of the call succeeds.

         declare
            L, R : Node_Id;

         begin
            L := Lhs;
            R := Rhs;

            if No (Etype (Lhs))
              or else Base_Type (Etype (Lhs)) /= Base_Type (Ltyp)
            then
               L := OK_Convert_To (Ltyp, Lhs);
            end if;

            if No (Etype (Rhs))
              or else Base_Type (Etype (Rhs)) /= Base_Type (Rtyp)
            then
               R := OK_Convert_To (Rtyp, Rhs);
            end if;

            Actuals := New_List (L, R);
         end;

         Append_To (Bodies, Func_Body);

         return
           Make_Function_Call (Loc,
             Name                   => New_Reference_To (Func_Name, Loc),
             Parameter_Associations => Actuals);
   end Expand_Array_Equality;

   -----------------------------
   -- Expand_Boolean_Operator --
   -----------------------------

   --  Note that we first get the actual subtypes of the operands, since we
   --  always want to deal with types that have bounds.

   procedure Expand_Boolean_Operator (N : Node_Id) is
      Typ : constant Entity_Id  := Etype (N);

   begin
      --  Special case of bit packed array where both operands are known to be
      --  properly aligned. In this case we use an efficient run time routine
      --  to carry out the operation (see System.Bit_Ops).

      if Is_Bit_Packed_Array (Typ)
        and then not Is_Possibly_Unaligned_Object (Left_Opnd (N))
        and then not Is_Possibly_Unaligned_Object (Right_Opnd (N))
      then
         Expand_Packed_Boolean_Operator (N);
         return;
      end if;

      --  For the normal non-packed case, the general expansion is to build
      --  function for carrying out the comparison (use Make_Boolean_Array_Op)
      --  and then inserting it into the tree. The original operator node is
      --  then rewritten as a call to this function. We also use this in the
      --  packed case if either operand is a possibly unaligned object.

      declare
         Loc       : constant Source_Ptr := Sloc (N);
         L         : constant Node_Id    := Relocate_Node (Left_Opnd  (N));
         R         : constant Node_Id    := Relocate_Node (Right_Opnd (N));
         Func_Body : Node_Id;
         Func_Name : Entity_Id;

      begin
         Convert_To_Actual_Subtype (L);
         Convert_To_Actual_Subtype (R);
         Ensure_Defined (Etype (L), N);
         Ensure_Defined (Etype (R), N);
         Apply_Length_Check (R, Etype (L));

         if Nkind (N) = N_Op_Xor then
            Silly_Boolean_Array_Xor_Test (N, Etype (L));
         end if;

         if Nkind (Parent (N)) = N_Assignment_Statement
           and then Safe_In_Place_Array_Op (Name (Parent (N)), L, R)
         then
            Build_Boolean_Array_Proc_Call (Parent (N), L, R);

         elsif Nkind (Parent (N)) = N_Op_Not
           and then Nkind (N) = N_Op_And
           and then
             Safe_In_Place_Array_Op (Name (Parent (Parent (N))), L, R)
         then
            return;
         else

            Func_Body := Make_Boolean_Array_Op (Etype (L), N);
            Func_Name := Defining_Unit_Name (Specification (Func_Body));
            Insert_Action (N, Func_Body);

            --  Now rewrite the expression with a call

            Rewrite (N,
              Make_Function_Call (Loc,
                Name                   => New_Reference_To (Func_Name, Loc),
                Parameter_Associations =>
                  New_List (
                    L,
                    Make_Type_Conversion
                      (Loc, New_Reference_To (Etype (L), Loc), R))));

            Analyze_And_Resolve (N, Typ);
         end if;
      end;
   end Expand_Boolean_Operator;

   -------------------------------
   -- Expand_Composite_Equality --
   -------------------------------

   --  This function is only called for comparing internal fields of composite
   --  types when these fields are themselves composites. This is a special
   --  case because it is not possible to respect normal Ada visibility rules.

   function Expand_Composite_Equality
     (Nod    : Node_Id;
      Typ    : Entity_Id;
      Lhs    : Node_Id;
      Rhs    : Node_Id;
      Bodies : List_Id) return Node_Id
   is
      Loc       : constant Source_Ptr := Sloc (Nod);
      Full_Type : Entity_Id;
      Prim      : Elmt_Id;
      Eq_Op     : Entity_Id;

   begin
      if Is_Private_Type (Typ) then
         Full_Type := Underlying_Type (Typ);
      else
         Full_Type := Typ;
      end if;

      --  Defense against malformed private types with no completion the error
      --  will be diagnosed later by check_completion

      if No (Full_Type) then
         return New_Reference_To (Standard_False, Loc);
      end if;

      Full_Type := Base_Type (Full_Type);

      if Is_Array_Type (Full_Type) then

         --  If the operand is an elementary type other than a floating-point
         --  type, then we can simply use the built-in block bitwise equality,
         --  since the predefined equality operators always apply and bitwise
         --  equality is fine for all these cases.

         if Is_Elementary_Type (Component_Type (Full_Type))
           and then not Is_Floating_Point_Type (Component_Type (Full_Type))
         then
            return Make_Op_Eq (Loc, Left_Opnd  => Lhs, Right_Opnd => Rhs);

         --  For composite component types, and floating-point types, use the
         --  expansion. This deals with tagged component types (where we use
         --  the applicable equality routine) and floating-point, (where we
         --  need to worry about negative zeroes), and also the case of any
         --  composite type recursively containing such fields.

         else
            return Expand_Array_Equality (Nod, Lhs, Rhs, Bodies, Full_Type);
         end if;

      elsif Is_Tagged_Type (Full_Type) then

         --  Call the primitive operation "=" of this type

         if Is_Class_Wide_Type (Full_Type) then
            Full_Type := Root_Type (Full_Type);
         end if;

         --  If this is derived from an untagged private type completed with a
         --  tagged type, it does not have a full view, so we use the primitive
         --  operations of the private type. This check should no longer be
         --  necessary when these types receive their full views ???

         if Is_Private_Type (Typ)
           and then not Is_Tagged_Type (Typ)
           and then not Is_Controlled (Typ)
           and then Is_Derived_Type (Typ)
           and then No (Full_View (Typ))
         then
            Prim := First_Elmt (Collect_Primitive_Operations (Typ));
         else
            Prim := First_Elmt (Primitive_Operations (Full_Type));
         end if;

         loop
            Eq_Op := Node (Prim);
            exit when Chars (Eq_Op) = Name_Op_Eq
              and then Etype (First_Formal (Eq_Op)) =
                       Etype (Next_Formal (First_Formal (Eq_Op)))
              and then Base_Type (Etype (Eq_Op)) = Standard_Boolean;
            Next_Elmt (Prim);
            pragma Assert (Present (Prim));
         end loop;

         Eq_Op := Node (Prim);

         return
           Make_Function_Call (Loc,
             Name => New_Reference_To (Eq_Op, Loc),
             Parameter_Associations =>
               New_List
                 (Unchecked_Convert_To (Etype (First_Formal (Eq_Op)), Lhs),
                  Unchecked_Convert_To (Etype (First_Formal (Eq_Op)), Rhs)));

      elsif Is_Record_Type (Full_Type) then
         Eq_Op := TSS (Full_Type, TSS_Composite_Equality);

         if Present (Eq_Op) then
            if Etype (First_Formal (Eq_Op)) /= Full_Type then

               --  Inherited equality from parent type. Convert the actuals to
               --  match signature of operation.

               declare
                  T : constant Entity_Id := Etype (First_Formal (Eq_Op));

               begin
                  return
                    Make_Function_Call (Loc,
                      Name => New_Reference_To (Eq_Op, Loc),
                      Parameter_Associations =>
                        New_List (OK_Convert_To (T, Lhs),
                                  OK_Convert_To (T, Rhs)));
               end;

            else
               --  Comparison between Unchecked_Union components

               if Is_Unchecked_Union (Full_Type) then
                  declare
                     Lhs_Type      : Node_Id := Full_Type;
                     Rhs_Type      : Node_Id := Full_Type;
                     Lhs_Discr_Val : Node_Id;
                     Rhs_Discr_Val : Node_Id;

                  begin
                     --  Lhs subtype

                     if Nkind (Lhs) = N_Selected_Component then
                        Lhs_Type := Etype (Entity (Selector_Name (Lhs)));
                     end if;

                     --  Rhs subtype

                     if Nkind (Rhs) = N_Selected_Component then
                        Rhs_Type := Etype (Entity (Selector_Name (Rhs)));
                     end if;

                     --  Lhs of the composite equality

                     if Is_Constrained (Lhs_Type) then

                        --  Since the enclosing record type can never be an
                        --  Unchecked_Union (this code is executed for records
                        --  that do not have variants), we may reference its
                        --  discriminant(s).

                        if Nkind (Lhs) = N_Selected_Component
                          and then Has_Per_Object_Constraint (
                                     Entity (Selector_Name (Lhs)))
                        then
                           Lhs_Discr_Val :=
                             Make_Selected_Component (Loc,
                               Prefix => Prefix (Lhs),
                               Selector_Name =>
                                 New_Copy (
                                   Get_Discriminant_Value (
                                     First_Discriminant (Lhs_Type),
                                     Lhs_Type,
                                     Stored_Constraint (Lhs_Type))));

                        else
                           Lhs_Discr_Val := New_Copy (
                             Get_Discriminant_Value (
                               First_Discriminant (Lhs_Type),
                               Lhs_Type,
                               Stored_Constraint (Lhs_Type)));

                        end if;
                     else
                        --  It is not possible to infer the discriminant since
                        --  the subtype is not constrained.

                        return
                          Make_Raise_Program_Error (Loc,
                            Reason => PE_Unchecked_Union_Restriction);
                     end if;

                     --  Rhs of the composite equality

                     if Is_Constrained (Rhs_Type) then
                        if Nkind (Rhs) = N_Selected_Component
                          and then Has_Per_Object_Constraint (
                                     Entity (Selector_Name (Rhs)))
                        then
                           Rhs_Discr_Val :=
                             Make_Selected_Component (Loc,
                               Prefix => Prefix (Rhs),
                               Selector_Name =>
                                 New_Copy (
                                   Get_Discriminant_Value (
                                     First_Discriminant (Rhs_Type),
                                     Rhs_Type,
                                     Stored_Constraint (Rhs_Type))));

                        else
                           Rhs_Discr_Val := New_Copy (
                             Get_Discriminant_Value (
                               First_Discriminant (Rhs_Type),
                               Rhs_Type,
                               Stored_Constraint (Rhs_Type)));

                        end if;
                     else
                        return
                          Make_Raise_Program_Error (Loc,
                            Reason => PE_Unchecked_Union_Restriction);
                     end if;

                     --  Call the TSS equality function with the inferred
                     --  discriminant values.

                     return
                       Make_Function_Call (Loc,
                         Name => New_Reference_To (Eq_Op, Loc),
                         Parameter_Associations => New_List (
                           Lhs,
                           Rhs,
                           Lhs_Discr_Val,
                           Rhs_Discr_Val));
                  end;

               else
                  return
                    Make_Function_Call (Loc,
                      Name                   => New_Reference_To (Eq_Op, Loc),
                      Parameter_Associations => New_List (Lhs, Rhs));
               end if;
            end if;

         elsif Ada_Version >= Ada_2012 then

            --  if no TSS has been created for the type, check whether there is
            --  a primitive equality declared for it. If it is abstract replace
            --  the call with an explicit raise (AI05-0123).

            declare
               Prim : Elmt_Id;

            begin
               Prim := First_Elmt (Collect_Primitive_Operations (Full_Type));
               while Present (Prim) loop

                  --  Locate primitive equality with the right signature

                  if Chars (Node (Prim)) = Name_Op_Eq
                    and then Etype (First_Formal (Node (Prim))) =
                               Etype (Next_Formal (First_Formal (Node (Prim))))
                    and then Etype (Node (Prim)) = Standard_Boolean
                  then
                     if Is_Abstract_Subprogram (Node (Prim)) then
                        return
                          Make_Raise_Program_Error (Loc,
                            Reason => PE_Explicit_Raise);
                     else
                        return
                          Make_Function_Call (Loc,
                            Name => New_Reference_To (Node (Prim), Loc),
                            Parameter_Associations => New_List (Lhs, Rhs));
                     end if;
                  end if;

                  Next_Elmt (Prim);
               end loop;
            end;

            --  Use predefined equality iff no user-defined primitive exists

            return Make_Op_Eq (Loc, Lhs, Rhs);

         else
            return Expand_Record_Equality (Nod, Full_Type, Lhs, Rhs, Bodies);
         end if;

      else
         --  If not array or record type, it is predefined equality.

         return Make_Op_Eq (Loc, Left_Opnd => Lhs, Right_Opnd => Rhs);
      end if;
   end Expand_Composite_Equality;

   ------------------------
   -- Expand_Concatenate --
   ------------------------

   procedure Expand_Concatenate (Cnode : Node_Id; Opnds : List_Id) is
      Loc : constant Source_Ptr := Sloc (Cnode);

      Atyp : constant Entity_Id := Base_Type (Etype (Cnode));
      --  Result type of concatenation

      Ctyp : constant Entity_Id := Base_Type (Component_Type (Etype (Cnode)));
      --  Component type. Elements of this component type can appear as one
      --  of the operands of concatenation as well as arrays.

      Istyp : constant Entity_Id := Etype (First_Index (Atyp));
      --  Index subtype

      Ityp : constant Entity_Id := Base_Type (Istyp);
      --  Index type. This is the base type of the index subtype, and is used
      --  for all computed bounds (which may be out of range of Istyp in the
      --  case of null ranges).

      Artyp : Entity_Id;
      --  This is the type we use to do arithmetic to compute the bounds and
      --  lengths of operands. The choice of this type is a little subtle and
      --  is discussed in a separate section at the start of the body code.

      Concatenation_Error : exception;
      --  Raised if concatenation is sure to raise a CE

      Result_May_Be_Null : Boolean := True;
      --  Reset to False if at least one operand is encountered which is known
      --  at compile time to be non-null. Used for handling the special case
      --  of setting the high bound to the last operand high bound for a null
      --  result, thus ensuring a proper high bound in the super-flat case.

      N : constant Nat := List_Length (Opnds);
      --  Number of concatenation operands including possibly null operands

      NN : Nat := 0;
      --  Number of operands excluding any known to be null, except that the
      --  last operand is always retained, in case it provides the bounds for
      --  a null result.

      Opnd : Node_Id;
      --  Current operand being processed in the loop through operands. After
      --  this loop is complete, always contains the last operand (which is not
      --  the same as Operands (NN), since null operands are skipped).

      --  Arrays describing the operands, only the first NN entries of each
      --  array are set (NN < N when we exclude known null operands).

      Is_Fixed_Length : array (1 .. N) of Boolean;
      --  True if length of corresponding operand known at compile time

      Operands : array (1 .. N) of Node_Id;
      --  Set to the corresponding entry in the Opnds list (but note that null
      --  operands are excluded, so not all entries in the list are stored).

      Fixed_Length : array (1 .. N) of Uint;
      --  Set to length of operand. Entries in this array are set only if the
      --  corresponding entry in Is_Fixed_Length is True.

      Opnd_Low_Bound : array (1 .. N) of Node_Id;
      --  Set to lower bound of operand. Either an integer literal in the case
      --  where the bound is known at compile time, else actual lower bound.
      --  The operand low bound is of type Ityp.

      Var_Length : array (1 .. N) of Entity_Id;
      --  Set to an entity of type Natural that contains the length of an
      --  operand whose length is not known at compile time. Entries in this
      --  array are set only if the corresponding entry in Is_Fixed_Length
      --  is False. The entity is of type Artyp.

      Aggr_Length : array (0 .. N) of Node_Id;
      --  The J'th entry in an expression node that represents the total length
      --  of operands 1 through J. It is either an integer literal node, or a
      --  reference to a constant entity with the right value, so it is fine
      --  to just do a Copy_Node to get an appropriate copy. The extra zero'th
      --  entry always is set to zero. The length is of type Artyp.

      Low_Bound : Node_Id;
      --  A tree node representing the low bound of the result (of type Ityp).
      --  This is either an integer literal node, or an identifier reference to
      --  a constant entity initialized to the appropriate value.

      Last_Opnd_High_Bound : Node_Id;
      --  A tree node representing the high bound of the last operand. This
      --  need only be set if the result could be null. It is used for the
      --  special case of setting the right high bound for a null result.
      --  This is of type Ityp.

      High_Bound : Node_Id;
      --  A tree node representing the high bound of the result (of type Ityp)

      Result : Node_Id;
      --  Result of the concatenation (of type Ityp)

      Actions : constant List_Id := New_List;
      --  Collect actions to be inserted if Save_Space is False

      Save_Space : Boolean;
      pragma Warnings (Off, Save_Space);
      --  Set to True if we are saving generated code space by calling routines
      --  in packages System.Concat_n.

      Known_Non_Null_Operand_Seen : Boolean;
      --  Set True during generation of the assignments of operands into
      --  result once an operand known to be non-null has been seen.

      function Make_Artyp_Literal (Val : Nat) return Node_Id;
      --  This function makes an N_Integer_Literal node that is returned in
      --  analyzed form with the type set to Artyp. Importantly this literal
      --  is not flagged as static, so that if we do computations with it that
      --  result in statically detected out of range conditions, we will not
      --  generate error messages but instead warning messages.

      function To_Artyp (X : Node_Id) return Node_Id;
      --  Given a node of type Ityp, returns the corresponding value of type
      --  Artyp. For non-enumeration types, this is a plain integer conversion.
      --  For enum types, the Pos of the value is returned.

      function To_Ityp (X : Node_Id) return Node_Id;
      --  The inverse function (uses Val in the case of enumeration types)

      ------------------------
      -- Make_Artyp_Literal --
      ------------------------

      function Make_Artyp_Literal (Val : Nat) return Node_Id is
         Result : constant Node_Id := Make_Integer_Literal (Loc, Val);
      begin
         Set_Etype (Result, Artyp);
         Set_Analyzed (Result, True);
         Set_Is_Static_Expression (Result, False);
         return Result;
      end Make_Artyp_Literal;

      --------------
      -- To_Artyp --
      --------------

      function To_Artyp (X : Node_Id) return Node_Id is
      begin
         if Ityp = Base_Type (Artyp) then
            return X;

         elsif Is_Enumeration_Type (Ityp) then
            return
              Make_Attribute_Reference (Loc,
                Prefix         => New_Occurrence_Of (Ityp, Loc),
                Attribute_Name => Name_Pos,
                Expressions    => New_List (X));

         else
            return Convert_To (Artyp, X);
         end if;
      end To_Artyp;

      -------------
      -- To_Ityp --
      -------------

      function To_Ityp (X : Node_Id) return Node_Id is
      begin
         if Is_Enumeration_Type (Ityp) then
            return
              Make_Attribute_Reference (Loc,
                Prefix         => New_Occurrence_Of (Ityp, Loc),
                Attribute_Name => Name_Val,
                Expressions    => New_List (X));

         --  Case where we will do a type conversion

         else
            if Ityp = Base_Type (Artyp) then
               return X;
            else
               return Convert_To (Ityp, X);
            end if;
         end if;
      end To_Ityp;

      --  Local Declarations

      Opnd_Typ : Entity_Id;
      Ent      : Entity_Id;
      Len      : Uint;
      J        : Nat;
      Clen     : Node_Id;
      Set      : Boolean;

   begin
      --  Choose an appropriate computational type

      --  We will be doing calculations of lengths and bounds in this routine
      --  and computing one from the other in some cases, e.g. getting the high
      --  bound by adding the length-1 to the low bound.

      --  We can't just use the index type, or even its base type for this
      --  purpose for two reasons. First it might be an enumeration type which
      --  is not suitable for computations of any kind, and second it may
      --  simply not have enough range. For example if the index type is
      --  -128..+127 then lengths can be up to 256, which is out of range of
      --  the type.

      --  For enumeration types, we can simply use Standard_Integer, this is
      --  sufficient since the actual number of enumeration literals cannot
      --  possibly exceed the range of integer (remember we will be doing the
      --  arithmetic with POS values, not representation values).

      if Is_Enumeration_Type (Ityp) then
         Artyp := Standard_Integer;

      --  If index type is Positive, we use the standard unsigned type, to give
      --  more room on the top of the range, obviating the need for an overflow
      --  check when creating the upper bound. This is needed to avoid junk
      --  overflow checks in the common case of String types.

      --  ??? Disabled for now

      --  elsif Istyp = Standard_Positive then
      --     Artyp := Standard_Unsigned;

      --  For modular types, we use a 32-bit modular type for types whose size
      --  is in the range 1-31 bits. For 32-bit unsigned types, we use the
      --  identity type, and for larger unsigned types we use 64-bits.

      elsif Is_Modular_Integer_Type (Ityp) then
         if RM_Size (Ityp) < RM_Size (Standard_Unsigned) then
            Artyp := Standard_Unsigned;
         elsif RM_Size (Ityp) = RM_Size (Standard_Unsigned) then
            Artyp := Ityp;
         else
            Artyp := RTE (RE_Long_Long_Unsigned);
         end if;

      --  Similar treatment for signed types

      else
         if RM_Size (Ityp) < RM_Size (Standard_Integer) then
            Artyp := Standard_Integer;
         elsif RM_Size (Ityp) = RM_Size (Standard_Integer) then
            Artyp := Ityp;
         else
            Artyp := Standard_Long_Long_Integer;
         end if;
      end if;

      --  Supply dummy entry at start of length array

      Aggr_Length (0) := Make_Artyp_Literal (0);

      --  Go through operands setting up the above arrays

      J := 1;
      while J <= N loop
         Opnd := Remove_Head (Opnds);
         Opnd_Typ := Etype (Opnd);

         --  The parent got messed up when we put the operands in a list,
         --  so now put back the proper parent for the saved operand, that
         --  is to say the concatenation node, to make sure that each operand
         --  is seen as a subexpression, e.g. if actions must be inserted.

         Set_Parent (Opnd, Cnode);

         --  Set will be True when we have setup one entry in the array

         Set := False;

         --  Singleton element (or character literal) case

         if Base_Type (Opnd_Typ) = Ctyp then
            NN := NN + 1;
            Operands (NN) := Opnd;
            Is_Fixed_Length (NN) := True;
            Fixed_Length (NN) := Uint_1;
            Result_May_Be_Null := False;

            --  Set low bound of operand (no need to set Last_Opnd_High_Bound
            --  since we know that the result cannot be null).

            Opnd_Low_Bound (NN) :=
              Make_Attribute_Reference (Loc,
                Prefix         => New_Reference_To (Istyp, Loc),
                Attribute_Name => Name_First);

            Set := True;

         --  String literal case (can only occur for strings of course)

         elsif Nkind (Opnd) = N_String_Literal then
            Len := String_Literal_Length (Opnd_Typ);

            if Len /= 0 then
               Result_May_Be_Null := False;
            end if;

            --  Capture last operand high bound if result could be null

            if J = N and then Result_May_Be_Null then
               Last_Opnd_High_Bound :=
                 Make_Op_Add (Loc,
                   Left_Opnd  =>
                     New_Copy_Tree (String_Literal_Low_Bound (Opnd_Typ)),
                   Right_Opnd => Make_Integer_Literal (Loc, 1));
            end if;

            --  Skip null string literal

            if J < N and then Len = 0 then
               goto Continue;
            end if;

            NN := NN + 1;
            Operands (NN) := Opnd;
            Is_Fixed_Length (NN) := True;

            --  Set length and bounds

            Fixed_Length (NN) := Len;

            Opnd_Low_Bound (NN) :=
              New_Copy_Tree (String_Literal_Low_Bound (Opnd_Typ));

            Set := True;

         --  All other cases

         else
            --  Check constrained case with known bounds

            if Is_Constrained (Opnd_Typ) then
               declare
                  Index    : constant Node_Id   := First_Index (Opnd_Typ);
                  Indx_Typ : constant Entity_Id := Etype (Index);
                  Lo       : constant Node_Id   := Type_Low_Bound  (Indx_Typ);
                  Hi       : constant Node_Id   := Type_High_Bound (Indx_Typ);

               begin
                  --  Fixed length constrained array type with known at compile
                  --  time bounds is last case of fixed length operand.

                  if Compile_Time_Known_Value (Lo)
                       and then
                     Compile_Time_Known_Value (Hi)
                  then
                     declare
                        Loval : constant Uint := Expr_Value (Lo);
                        Hival : constant Uint := Expr_Value (Hi);
                        Len   : constant Uint :=
                                  UI_Max (Hival - Loval + 1, Uint_0);

                     begin
                        if Len > 0 then
                           Result_May_Be_Null := False;
                        end if;

                        --  Capture last operand bound if result could be null

                        if J = N and then Result_May_Be_Null then
                           Last_Opnd_High_Bound :=
                             Convert_To (Ityp,
                               Make_Integer_Literal (Loc,
                                 Intval => Expr_Value (Hi)));
                        end if;

                        --  Exclude null length case unless last operand

                        if J < N and then Len = 0 then
                           goto Continue;
                        end if;

                        NN := NN + 1;
                        Operands (NN) := Opnd;
                        Is_Fixed_Length (NN) := True;
                        Fixed_Length (NN)    := Len;

                        Opnd_Low_Bound (NN) := To_Ityp (
                          Make_Integer_Literal (Loc,
                            Intval => Expr_Value (Lo)));

                        Set := True;
                     end;
                  end if;
               end;
            end if;

            --  All cases where the length is not known at compile time, or the
            --  special case of an operand which is known to be null but has a
            --  lower bound other than 1 or is other than a string type.

            if not Set then
               NN := NN + 1;

               --  Capture operand bounds

               Opnd_Low_Bound (NN) :=
                 Make_Attribute_Reference (Loc,
                   Prefix         =>
                     Duplicate_Subexpr (Opnd, Name_Req => True),
                   Attribute_Name => Name_First);

               if J = N and Result_May_Be_Null then
                  Last_Opnd_High_Bound :=
                    Convert_To (Ityp,
                      Make_Attribute_Reference (Loc,
                        Prefix         =>
                          Duplicate_Subexpr (Opnd, Name_Req => True),
                        Attribute_Name => Name_Last));
               end if;

               --  Capture length of operand in entity

               Operands (NN) := Opnd;
               Is_Fixed_Length (NN) := False;

               Var_Length (NN) := Make_Temporary (Loc, 'L');

               Append_To (Actions,
                 Make_Object_Declaration (Loc,
                   Defining_Identifier => Var_Length (NN),
                   Constant_Present    => True,

                   Object_Definition   =>
                     New_Occurrence_Of (Artyp, Loc),

                   Expression          =>
                     Make_Attribute_Reference (Loc,
                       Prefix         =>
                         Duplicate_Subexpr (Opnd, Name_Req => True),
                       Attribute_Name => Name_Length)));
            end if;
         end if;

         --  Set next entry in aggregate length array

         --  For first entry, make either integer literal for fixed length
         --  or a reference to the saved length for variable length.

         if NN = 1 then
            if Is_Fixed_Length (1) then
               Aggr_Length (1) :=
                 Make_Integer_Literal (Loc,
                   Intval => Fixed_Length (1));
            else
               Aggr_Length (1) :=
                 New_Reference_To (Var_Length (1), Loc);
            end if;

         --  If entry is fixed length and only fixed lengths so far, make
         --  appropriate new integer literal adding new length.

         elsif Is_Fixed_Length (NN)
           and then Nkind (Aggr_Length (NN - 1)) = N_Integer_Literal
         then
            Aggr_Length (NN) :=
              Make_Integer_Literal (Loc,
                Intval => Fixed_Length (NN) + Intval (Aggr_Length (NN - 1)));

         --  All other cases, construct an addition node for the length and
         --  create an entity initialized to this length.

         else
            Ent := Make_Temporary (Loc, 'L');

            if Is_Fixed_Length (NN) then
               Clen := Make_Integer_Literal (Loc, Fixed_Length (NN));
            else
               Clen := New_Reference_To (Var_Length (NN), Loc);
            end if;

            Append_To (Actions,
              Make_Object_Declaration (Loc,
                Defining_Identifier => Ent,
                Constant_Present    => True,

                Object_Definition   =>
                  New_Occurrence_Of (Artyp, Loc),

                Expression          =>
                  Make_Op_Add (Loc,
                    Left_Opnd  => New_Copy (Aggr_Length (NN - 1)),
                    Right_Opnd => Clen)));

            Aggr_Length (NN) := Make_Identifier (Loc, Chars => Chars (Ent));
         end if;

      <<Continue>>
         J := J + 1;
      end loop;

      --  If we have only skipped null operands, return the last operand

      if NN = 0 then
         Result := Opnd;
         goto Done;
      end if;

      --  If we have only one non-null operand, return it and we are done.
      --  There is one case in which this cannot be done, and that is when
      --  the sole operand is of the element type, in which case it must be
      --  converted to an array, and the easiest way of doing that is to go
      --  through the normal general circuit.

      if NN = 1
        and then Base_Type (Etype (Operands (1))) /= Ctyp
      then
         Result := Operands (1);
         goto Done;
      end if;

      --  Cases where we have a real concatenation

      --  Next step is to find the low bound for the result array that we
      --  will allocate. The rules for this are in (RM 4.5.6(5-7)).

      --  If the ultimate ancestor of the index subtype is a constrained array
      --  definition, then the lower bound is that of the index subtype as
      --  specified by (RM 4.5.3(6)).

      --  The right test here is to go to the root type, and then the ultimate
      --  ancestor is the first subtype of this root type.

      if Is_Constrained (First_Subtype (Root_Type (Atyp))) then
         Low_Bound :=
           Make_Attribute_Reference (Loc,
             Prefix         =>
               New_Occurrence_Of (First_Subtype (Root_Type (Atyp)), Loc),
             Attribute_Name => Name_First);

      --  If the first operand in the list has known length we know that
      --  the lower bound of the result is the lower bound of this operand.

      elsif Is_Fixed_Length (1) then
         Low_Bound := Opnd_Low_Bound (1);

      --  OK, we don't know the lower bound, we have to build a horrible
      --  expression actions node of the form

      --     if Cond1'Length /= 0 then
      --        Opnd1 low bound
      --     else
      --        if Opnd2'Length /= 0 then
      --          Opnd2 low bound
      --        else
      --           ...

      --  The nesting ends either when we hit an operand whose length is known
      --  at compile time, or on reaching the last operand, whose low bound we
      --  take unconditionally whether or not it is null. It's easiest to do
      --  this with a recursive procedure:

      else
         declare
            function Get_Known_Bound (J : Nat) return Node_Id;
            --  Returns the lower bound determined by operands J .. NN

            ---------------------
            -- Get_Known_Bound --
            ---------------------

            function Get_Known_Bound (J : Nat) return Node_Id is
            begin
               if Is_Fixed_Length (J) or else J = NN then
                  return New_Copy (Opnd_Low_Bound (J));

               else
                  return
                    Make_Conditional_Expression (Loc,
                      Expressions => New_List (

                        Make_Op_Ne (Loc,
                          Left_Opnd  => New_Reference_To (Var_Length (J), Loc),
                          Right_Opnd => Make_Integer_Literal (Loc, 0)),

                        New_Copy (Opnd_Low_Bound (J)),
                        Get_Known_Bound (J + 1)));
               end if;
            end Get_Known_Bound;

         begin
            Ent := Make_Temporary (Loc, 'L');

            Append_To (Actions,
              Make_Object_Declaration (Loc,
                Defining_Identifier => Ent,
                Constant_Present    => True,
                Object_Definition   => New_Occurrence_Of (Ityp, Loc),
                Expression          => Get_Known_Bound (1)));

            Low_Bound := New_Reference_To (Ent, Loc);
         end;
      end if;

      --  Now we can safely compute the upper bound, normally
      --  Low_Bound + Length - 1.

      High_Bound :=
        To_Ityp (
          Make_Op_Add (Loc,
            Left_Opnd  => To_Artyp (New_Copy (Low_Bound)),
            Right_Opnd =>
              Make_Op_Subtract (Loc,
                Left_Opnd  => New_Copy (Aggr_Length (NN)),
                Right_Opnd => Make_Artyp_Literal (1))));

      --  Note that calculation of the high bound may cause overflow in some
      --  very weird cases, so in the general case we need an overflow check on
      --  the high bound. We can avoid this for the common case of string types
      --  and other types whose index is Positive, since we chose a wider range
      --  for the arithmetic type.

      if Istyp /= Standard_Positive then
         Activate_Overflow_Check (High_Bound);
      end if;

      --  Handle the exceptional case where the result is null, in which case
      --  case the bounds come from the last operand (so that we get the proper
      --  bounds if the last operand is super-flat).

      if Result_May_Be_Null then
         High_Bound :=
           Make_Conditional_Expression (Loc,
             Expressions => New_List (
               Make_Op_Eq (Loc,
                 Left_Opnd  => New_Copy (Aggr_Length (NN)),
                 Right_Opnd => Make_Artyp_Literal (0)),
               Last_Opnd_High_Bound,
               High_Bound));
      end if;

      --  Here is where we insert the saved up actions

      Insert_Actions (Cnode, Actions, Suppress => All_Checks);

      --  Now we construct an array object with appropriate bounds. We mark
      --  the target as internal to prevent useless initialization when
      --  Initialize_Scalars is enabled.

      Ent := Make_Temporary (Loc, 'S');
      Set_Is_Internal (Ent);

      --  If the bound is statically known to be out of range, we do not want
      --  to abort, we want a warning and a runtime constraint error. Note that
      --  we have arranged that the result will not be treated as a static
      --  constant, so we won't get an illegality during this insertion.

      Insert_Action (Cnode,
        Make_Object_Declaration (Loc,
          Defining_Identifier => Ent,
          Object_Definition   =>
            Make_Subtype_Indication (Loc,
              Subtype_Mark => New_Occurrence_Of (Atyp, Loc),
              Constraint   =>
                Make_Index_Or_Discriminant_Constraint (Loc,
                  Constraints => New_List (
                    Make_Range (Loc,
                      Low_Bound  => Low_Bound,
                      High_Bound => High_Bound))))),
        Suppress => All_Checks);

      --  If the result of the concatenation appears as the initializing
      --  expression of an object declaration, we can just rename the
      --  result, rather than copying it.

      Set_OK_To_Rename (Ent);

      --  Catch the static out of range case now

      if Raises_Constraint_Error (High_Bound) then
         raise Concatenation_Error;
      end if;

      --  Now we will generate the assignments to do the actual concatenation

      --  There is one case in which we will not do this, namely when all the
      --  following conditions are met:

      --    The result type is Standard.String

      --    There are nine or fewer retained (non-null) operands

      --    The optimization level is -O0

      --    The corresponding System.Concat_n.Str_Concat_n routine is
      --    available in the run time.

      --    The debug flag gnatd.c is not set

      --  If all these conditions are met then we generate a call to the
      --  relevant concatenation routine. The purpose of this is to avoid
      --  undesirable code bloat at -O0.

      if Atyp = Standard_String
        and then NN in 2 .. 9
        and then (Opt.Optimization_Level = 0 or else Debug_Flag_Dot_CC)
        and then not Debug_Flag_Dot_C
      then
         declare
            RR : constant array (Nat range 2 .. 9) of RE_Id :=
                   (RE_Str_Concat_2,
                    RE_Str_Concat_3,
                    RE_Str_Concat_4,
                    RE_Str_Concat_5,
                    RE_Str_Concat_6,
                    RE_Str_Concat_7,
                    RE_Str_Concat_8,
                    RE_Str_Concat_9);

         begin
            if RTE_Available (RR (NN)) then
               declare
                  Opnds : constant List_Id :=
                            New_List (New_Occurrence_Of (Ent, Loc));

               begin
                  for J in 1 .. NN loop
                     if Is_List_Member (Operands (J)) then
                        Remove (Operands (J));
                     end if;

                     if Base_Type (Etype (Operands (J))) = Ctyp then
                        Append_To (Opnds,
                          Make_Aggregate (Loc,
                            Component_Associations => New_List (
                              Make_Component_Association (Loc,
                                Choices => New_List (
                                  Make_Integer_Literal (Loc, 1)),
                                Expression => Operands (J)))));

                     else
                        Append_To (Opnds, Operands (J));
                     end if;
                  end loop;

                  Insert_Action (Cnode,
                    Make_Procedure_Call_Statement (Loc,
                      Name => New_Reference_To (RTE (RR (NN)), Loc),
                      Parameter_Associations => Opnds));

                  Result := New_Reference_To (Ent, Loc);
                  goto Done;
               end;
            end if;
         end;
      end if;

      --  Not special case so generate the assignments

      Known_Non_Null_Operand_Seen := False;

      for J in 1 .. NN loop
         declare
            Lo : constant Node_Id :=
                   Make_Op_Add (Loc,
                     Left_Opnd  => To_Artyp (New_Copy (Low_Bound)),
                     Right_Opnd => Aggr_Length (J - 1));

            Hi : constant Node_Id :=
                   Make_Op_Add (Loc,
                     Left_Opnd  => To_Artyp (New_Copy (Low_Bound)),
                     Right_Opnd =>
                       Make_Op_Subtract (Loc,
                         Left_Opnd  => Aggr_Length (J),
                         Right_Opnd => Make_Artyp_Literal (1)));

         begin
            --  Singleton case, simple assignment

            if Base_Type (Etype (Operands (J))) = Ctyp then
               Known_Non_Null_Operand_Seen := True;
               Insert_Action (Cnode,
                 Make_Assignment_Statement (Loc,
                   Name       =>
                     Make_Indexed_Component (Loc,
                       Prefix      => New_Occurrence_Of (Ent, Loc),
                       Expressions => New_List (To_Ityp (Lo))),
                   Expression => Operands (J)),
                 Suppress => All_Checks);

            --  Array case, slice assignment, skipped when argument is fixed
            --  length and known to be null.

            elsif (not Is_Fixed_Length (J)) or else (Fixed_Length (J) > 0) then
               declare
                  Assign : Node_Id :=
                             Make_Assignment_Statement (Loc,
                               Name       =>
                                 Make_Slice (Loc,
                                   Prefix         =>
                                     New_Occurrence_Of (Ent, Loc),
                                   Discrete_Range =>
                                     Make_Range (Loc,
                                       Low_Bound  => To_Ityp (Lo),
                                       High_Bound => To_Ityp (Hi))),
                               Expression => Operands (J));
               begin
                  if Is_Fixed_Length (J) then
                     Known_Non_Null_Operand_Seen := True;

                  elsif not Known_Non_Null_Operand_Seen then

                     --  Here if operand length is not statically known and no
                     --  operand known to be non-null has been processed yet.
                     --  If operand length is 0, we do not need to perform the
                     --  assignment, and we must avoid the evaluation of the
                     --  high bound of the slice, since it may underflow if the
                     --  low bound is Ityp'First.

                     Assign :=
                       Make_Implicit_If_Statement (Cnode,
                         Condition =>
                           Make_Op_Ne (Loc,
                             Left_Opnd =>
                               New_Occurrence_Of (Var_Length (J), Loc),
                             Right_Opnd => Make_Integer_Literal (Loc, 0)),
                         Then_Statements =>
                           New_List (Assign));
                  end if;

                  Insert_Action (Cnode, Assign, Suppress => All_Checks);
               end;
            end if;
         end;
      end loop;

      --  Finally we build the result, which is a reference to the array object

      Result := New_Reference_To (Ent, Loc);

   <<Done>>
      Rewrite (Cnode, Result);
      Analyze_And_Resolve (Cnode, Atyp);

   exception
      when Concatenation_Error =>

         --  Kill warning generated for the declaration of the static out of
         --  range high bound, and instead generate a Constraint_Error with
         --  an appropriate specific message.

         Kill_Dead_Code (Declaration_Node (Entity (High_Bound)));
         Apply_Compile_Time_Constraint_Error
           (N      => Cnode,
            Msg    => "concatenation result upper bound out of range?",
            Reason => CE_Range_Check_Failed);
         --  Set_Etype (Cnode, Atyp);
   end Expand_Concatenate;

   ------------------------
   -- Expand_N_Allocator --
   ------------------------

   procedure Expand_N_Allocator (N : Node_Id) is
      PtrT  : constant Entity_Id  := Etype (N);
      Dtyp  : constant Entity_Id  := Available_View (Designated_Type (PtrT));
      Etyp  : constant Entity_Id  := Etype (Expression (N));
      Loc   : constant Source_Ptr := Sloc (N);
      Desig : Entity_Id;
      Temp  : Entity_Id;
      Nod   : Node_Id;

      procedure Complete_Coextension_Finalization;
      --  Generate finalization calls for all nested coextensions of N. This
      --  routine may allocate list controllers if necessary.

      procedure Rewrite_Coextension (N : Node_Id);
      --  Static coextensions have the same lifetime as the entity they
      --  constrain. Such occurrences can be rewritten as aliased objects
      --  and their unrestricted access used instead of the coextension.

      function Size_In_Storage_Elements (E : Entity_Id) return Node_Id;
      --  Given a constrained array type E, returns a node representing the
      --  code to compute the size in storage elements for the given type.
      --  This is done without using the attribute (which malfunctions for
      --  large sizes ???)

      ---------------------------------------
      -- Complete_Coextension_Finalization --
      ---------------------------------------

      procedure Complete_Coextension_Finalization is
         Coext      : Node_Id;
         Coext_Elmt : Elmt_Id;
         Flist      : Node_Id;
         Ref        : Node_Id;

         function Inside_A_Return_Statement (N : Node_Id) return Boolean;
         --  Determine whether node N is part of a return statement

         function Needs_Initialization_Call (N : Node_Id) return Boolean;
         --  Determine whether node N is a subtype indicator allocator which
         --  acts a coextension. Such coextensions need initialization.

         -------------------------------
         -- Inside_A_Return_Statement --
         -------------------------------

         function Inside_A_Return_Statement (N : Node_Id) return Boolean is
            P : Node_Id;

         begin
            P := Parent (N);
            while Present (P) loop
               if Nkind_In
                   (P, N_Extended_Return_Statement, N_Simple_Return_Statement)
               then
                  return True;

               --  Stop the traversal when we reach a subprogram body

               elsif Nkind (P) = N_Subprogram_Body then
                  return False;
               end if;

               P := Parent (P);
            end loop;

            return False;
         end Inside_A_Return_Statement;

         -------------------------------
         -- Needs_Initialization_Call --
         -------------------------------

         function Needs_Initialization_Call (N : Node_Id) return Boolean is
            Obj_Decl : Node_Id;

         begin
            if Nkind (N) = N_Explicit_Dereference
              and then Nkind (Prefix (N)) = N_Identifier
              and then Nkind (Parent (Entity (Prefix (N)))) =
                         N_Object_Declaration
            then
               Obj_Decl := Parent (Entity (Prefix (N)));

               return
                 Present (Expression (Obj_Decl))
                   and then Nkind (Expression (Obj_Decl)) = N_Allocator
                   and then Nkind (Expression (Expression (Obj_Decl))) /=
                              N_Qualified_Expression;
            end if;

            return False;
         end Needs_Initialization_Call;

      --  Start of processing for Complete_Coextension_Finalization

      begin
         --  When a coextension root is inside a return statement, we need to
         --  use the finalization chain of the function's scope. This does not
         --  apply for controlled named access types because in those cases we
         --  can use the finalization chain of the type itself.

         if Inside_A_Return_Statement (N)
           and then
             (Ekind (PtrT) = E_Anonymous_Access_Type
                or else
                  (Ekind (PtrT) = E_Access_Type
                     and then No (Associated_Final_Chain (PtrT))))
         then
            declare
               Decl    : Node_Id;
               Outer_S : Entity_Id;
               S       : Entity_Id;

            begin
               S := Current_Scope;
               while Present (S) and then S /= Standard_Standard loop
                  if Ekind (S) = E_Function then
                     Outer_S := Scope (S);

                     --  Retrieve the declaration of the body

                     Decl :=
                       Parent
                         (Parent
                            (Corresponding_Body (Parent (Parent (S)))));
                     exit;
                  end if;

                  S := Scope (S);
               end loop;

               --  Push the scope of the function body since we are inserting
               --  the list before the body, but we are currently in the body
               --  itself. Override the finalization list of PtrT since the
               --  finalization context is now different.

               Push_Scope (Outer_S);
               Build_Final_List (Decl, PtrT);
               Pop_Scope;
            end;

         --  The root allocator may not be controlled, but it still needs a
         --  finalization list for all nested coextensions.

         elsif No (Associated_Final_Chain (PtrT)) then
            Build_Final_List (N, PtrT);
         end if;

         Flist :=
           Make_Selected_Component (Loc,
             Prefix        =>
               New_Reference_To (Associated_Final_Chain (PtrT), Loc),
             Selector_Name => Make_Identifier (Loc, Name_F));

         Coext_Elmt := First_Elmt (Coextensions (N));
         while Present (Coext_Elmt) loop
            Coext := Node (Coext_Elmt);

            --  Generate:
            --    typ! (coext.all)

            if Nkind (Coext) = N_Identifier then
               Ref :=
                 Make_Unchecked_Type_Conversion (Loc,
                   Subtype_Mark => New_Reference_To (Etype (Coext), Loc),
                   Expression   =>
                     Make_Explicit_Dereference (Loc,
                       Prefix => New_Copy_Tree (Coext)));
            else
               Ref := New_Copy_Tree (Coext);
            end if;

            --  No initialization call if not allowed

            Check_Restriction (No_Default_Initialization, N);

            if not Restriction_Active (No_Default_Initialization) then

               --  Generate:
               --    initialize (Ref)
               --    attach_to_final_list (Ref, Flist, 2)

               if Needs_Initialization_Call (Coext) then
                  Insert_Actions (N,
                    Make_Init_Call (
                      Ref         => Ref,
                      Typ         => Etype (Coext),
                      Flist_Ref   => Flist,
                      With_Attach => Make_Integer_Literal (Loc, Uint_2)));

               --  Generate:
               --    attach_to_final_list (Ref, Flist, 2)

               else
                  Insert_Action (N,
                    Make_Attach_Call (
                      Obj_Ref     => Ref,
                      Flist_Ref   => New_Copy_Tree (Flist),
                      With_Attach => Make_Integer_Literal (Loc, Uint_2)));
               end if;
            end if;

            Next_Elmt (Coext_Elmt);
         end loop;
      end Complete_Coextension_Finalization;

      -------------------------
      -- Rewrite_Coextension --
      -------------------------

      procedure Rewrite_Coextension (N : Node_Id) is
         Temp : constant Node_Id := Make_Temporary (Loc, 'C');

         --  Generate:
         --    Cnn : aliased Etyp;

         Decl : constant Node_Id :=
                  Make_Object_Declaration (Loc,
                    Defining_Identifier => Temp,
                    Aliased_Present     => True,
                    Object_Definition   =>
                      New_Occurrence_Of (Etyp, Loc));
         Nod  : Node_Id;

      begin
         if Nkind (Expression (N)) = N_Qualified_Expression then
            Set_Expression (Decl, Expression (Expression (N)));
         end if;

         --  Find the proper insertion node for the declaration

         Nod := Parent (N);
         while Present (Nod) loop
            exit when Nkind (Nod) in N_Statement_Other_Than_Procedure_Call
              or else Nkind (Nod) = N_Procedure_Call_Statement
              or else Nkind (Nod) in N_Declaration;
            Nod := Parent (Nod);
         end loop;

         Insert_Before (Nod, Decl);
         Analyze (Decl);

         Rewrite (N,
           Make_Attribute_Reference (Loc,
             Prefix         => New_Occurrence_Of (Temp, Loc),
             Attribute_Name => Name_Unrestricted_Access));

         Analyze_And_Resolve (N, PtrT);
      end Rewrite_Coextension;

      ------------------------------
      -- Size_In_Storage_Elements --
      ------------------------------

      function Size_In_Storage_Elements (E : Entity_Id) return Node_Id is
      begin
         --  Logically this just returns E'Max_Size_In_Storage_Elements.
         --  However, the reason for the existence of this function is
         --  to construct a test for sizes too large, which means near the
         --  32-bit limit on a 32-bit machine, and precisely the trouble
         --  is that we get overflows when sizes are greater than 2**31.

         --  So what we end up doing for array types is to use the expression:

         --    number-of-elements * component_type'Max_Size_In_Storage_Elements

         --  which avoids this problem. All this is a bit bogus, but it does
         --  mean we catch common cases of trying to allocate arrays that
         --  are too large, and which in the absence of a check results in
         --  undetected chaos ???

         declare
            Len : Node_Id;
            Res : Node_Id;

         begin
            for J in 1 .. Number_Dimensions (E) loop
               Len :=
                 Make_Attribute_Reference (Loc,
                   Prefix         => New_Occurrence_Of (E, Loc),
                   Attribute_Name => Name_Length,
                   Expressions    => New_List (
                     Make_Integer_Literal (Loc, J)));

               if J = 1 then
                  Res := Len;

               else
                  Res :=
                    Make_Op_Multiply (Loc,
                      Left_Opnd  => Res,
                      Right_Opnd => Len);
               end if;
            end loop;

            return
              Make_Op_Multiply (Loc,
                Left_Opnd  => Len,
                Right_Opnd =>
                  Make_Attribute_Reference (Loc,
                    Prefix => New_Occurrence_Of (Component_Type (E), Loc),
                    Attribute_Name => Name_Max_Size_In_Storage_Elements));
         end;
      end Size_In_Storage_Elements;

   --  Start of processing for Expand_N_Allocator

   begin
      --  RM E.2.3(22). We enforce that the expected type of an allocator
      --  shall not be a remote access-to-class-wide-limited-private type

      --  Why is this being done at expansion time, seems clearly wrong ???

      Validate_Remote_Access_To_Class_Wide_Type (N);

      --  Set the Storage Pool

      Set_Storage_Pool (N, Associated_Storage_Pool (Root_Type (PtrT)));

      if Present (Storage_Pool (N)) then
         if Is_RTE (Storage_Pool (N), RE_SS_Pool) then
            if VM_Target = No_VM then
               Set_Procedure_To_Call (N, RTE (RE_SS_Allocate));
            end if;

         elsif Is_Class_Wide_Type (Etype (Storage_Pool (N))) then
            Set_Procedure_To_Call (N, RTE (RE_Allocate_Any));

         else
            Set_Procedure_To_Call (N,
              Find_Prim_Op (Etype (Storage_Pool (N)), Name_Allocate));
         end if;
      end if;

      --  Under certain circumstances we can replace an allocator by an access
      --  to statically allocated storage. The conditions, as noted in AARM
      --  3.10 (10c) are as follows:

      --    Size and initial value is known at compile time
      --    Access type is access-to-constant

      --  The allocator is not part of a constraint on a record component,
      --  because in that case the inserted actions are delayed until the
      --  record declaration is fully analyzed, which is too late for the
      --  analysis of the rewritten allocator.

      if Is_Access_Constant (PtrT)
        and then Nkind (Expression (N)) = N_Qualified_Expression
        and then Compile_Time_Known_Value (Expression (Expression (N)))
        and then Size_Known_At_Compile_Time (Etype (Expression
                                                    (Expression (N))))
        and then not Is_Record_Type (Current_Scope)
      then
         --  Here we can do the optimization. For the allocator

         --    new x'(y)

         --  We insert an object declaration

         --    Tnn : aliased x := y;

         --  and replace the allocator by Tnn'Unrestricted_Access. Tnn is
         --  marked as requiring static allocation.

         Temp := Make_Temporary (Loc, 'T', Expression (Expression (N)));
         Desig := Subtype_Mark (Expression (N));

         --  If context is constrained, use constrained subtype directly,
         --  so that the constant is not labelled as having a nominally
         --  unconstrained subtype.

         if Entity (Desig) = Base_Type (Dtyp) then
            Desig := New_Occurrence_Of (Dtyp, Loc);
         end if;

         Insert_Action (N,
           Make_Object_Declaration (Loc,
             Defining_Identifier => Temp,
             Aliased_Present     => True,
             Constant_Present    => Is_Access_Constant (PtrT),
             Object_Definition   => Desig,
             Expression          => Expression (Expression (N))));

         Rewrite (N,
           Make_Attribute_Reference (Loc,
             Prefix => New_Occurrence_Of (Temp, Loc),
             Attribute_Name => Name_Unrestricted_Access));

         Analyze_And_Resolve (N, PtrT);

         --  We set the variable as statically allocated, since we don't want
         --  it going on the stack of the current procedure!

         Set_Is_Statically_Allocated (Temp);
         return;
      end if;

      --  Same if the allocator is an access discriminant for a local object:
      --  instead of an allocator we create a local value and constrain the
      --  enclosing object with the corresponding access attribute.

      if Is_Static_Coextension (N) then
         Rewrite_Coextension (N);
         return;
      end if;

      --  The current allocator creates an object which may contain nested
      --  coextensions. Use the current allocator's finalization list to
      --  generate finalization call for all nested coextensions.

      if Is_Coextension_Root (N) then
         Complete_Coextension_Finalization;
      end if;

      --  Check for size too large, we do this because the back end misses
      --  proper checks here and can generate rubbish allocation calls when
      --  we are near the limit. We only do this for the 32-bit address case
      --  since that is from a practical point of view where we see a problem.

      if System_Address_Size = 32
        and then not Storage_Checks_Suppressed (PtrT)
        and then not Storage_Checks_Suppressed (Dtyp)
        and then not Storage_Checks_Suppressed (Etyp)
      then
         --  The check we want to generate should look like

         --  if Etyp'Max_Size_In_Storage_Elements > 3.5 gigabytes then
         --    raise Storage_Error;
         --  end if;

         --  where 3.5 gigabytes is a constant large enough to accommodate any
         --  reasonable request for. But we can't do it this way because at
         --  least at the moment we don't compute this attribute right, and
         --  can silently give wrong results when the result gets large. Since
         --  this is all about large results, that's bad, so instead we only
         --  apply the check for constrained arrays, and manually compute the
         --  value of the attribute ???

         if Is_Array_Type (Etyp) and then Is_Constrained (Etyp) then
            Insert_Action (N,
              Make_Raise_Storage_Error (Loc,
                Condition =>
                  Make_Op_Gt (Loc,
                    Left_Opnd  => Size_In_Storage_Elements (Etyp),
                    Right_Opnd =>
                      Make_Integer_Literal (Loc,
                        Intval => Uint_7 * (Uint_2 ** 29))),
                Reason    => SE_Object_Too_Large));
         end if;
      end if;

      --  Handle case of qualified expression (other than optimization above)
      --  First apply constraint checks, because the bounds or discriminants
      --  in the aggregate might not match the subtype mark in the allocator.

      if Nkind (Expression (N)) = N_Qualified_Expression then
         Apply_Constraint_Check
           (Expression (Expression (N)), Etype (Expression (N)));

         Expand_Allocator_Expression (N);
         return;
      end if;

      --  If the allocator is for a type which requires initialization, and
      --  there is no initial value (i.e. operand is a subtype indication
      --  rather than a qualified expression), then we must generate a call to
      --  the initialization routine using an expressions action node:

      --     [Pnnn : constant ptr_T := new (T); Init (Pnnn.all,...); Pnnn]

      --  Here ptr_T is the pointer type for the allocator, and T is the
      --  subtype of the allocator. A special case arises if the designated
      --  type of the access type is a task or contains tasks. In this case
      --  the call to Init (Temp.all ...) is replaced by code that ensures
      --  that tasks get activated (see Exp_Ch9.Build_Task_Allocate_Block
      --  for details). In addition, if the type T is a task T, then the
      --  first argument to Init must be converted to the task record type.

      declare
         T            : constant Entity_Id := Entity (Expression (N));
         Init         : Entity_Id;
         Arg1         : Node_Id;
         Args         : List_Id;
         Decls        : List_Id;
         Decl         : Node_Id;
         Discr        : Elmt_Id;
         Flist        : Node_Id;
         Temp_Decl    : Node_Id;
         Temp_Type    : Entity_Id;
         Attach_Level : Uint;

      begin
         if No_Initialization (N) then
            null;

         --  Case of no initialization procedure present

         elsif not Has_Non_Null_Base_Init_Proc (T) then

            --  Case of simple initialization required

            if Needs_Simple_Initialization (T) then
               Check_Restriction (No_Default_Initialization, N);
               Rewrite (Expression (N),
                 Make_Qualified_Expression (Loc,
                   Subtype_Mark => New_Occurrence_Of (T, Loc),
                   Expression   => Get_Simple_Init_Val (T, N)));

               Analyze_And_Resolve (Expression (Expression (N)), T);
               Analyze_And_Resolve (Expression (N), T);
               Set_Paren_Count     (Expression (Expression (N)), 1);
               Expand_N_Allocator  (N);

            --  No initialization required

            else
               null;
            end if;

         --  Case of initialization procedure present, must be called

         else
            Check_Restriction (No_Default_Initialization, N);

            if not Restriction_Active (No_Default_Initialization) then
               Init := Base_Init_Proc (T);
               Nod  := N;
               Temp := Make_Temporary (Loc, 'P');

               --  Construct argument list for the initialization routine call

               Arg1 :=
                 Make_Explicit_Dereference (Loc,
                   Prefix => New_Reference_To (Temp, Loc));
               Set_Assignment_OK (Arg1);
               Temp_Type := PtrT;

               --  The initialization procedure expects a specific type. if the
               --  context is access to class wide, indicate that the object
               --  being allocated has the right specific type.

               if Is_Class_Wide_Type (Dtyp) then
                  Arg1 := Unchecked_Convert_To (T, Arg1);
               end if;

               --  If designated type is a concurrent type or if it is private
               --  type whose definition is a concurrent type, the first
               --  argument in the Init routine has to be unchecked conversion
               --  to the corresponding record type. If the designated type is
               --  a derived type, we also convert the argument to its root
               --  type.

               if Is_Concurrent_Type (T) then
                  Arg1 :=
                    Unchecked_Convert_To (Corresponding_Record_Type (T), Arg1);

               elsif Is_Private_Type (T)
                 and then Present (Full_View (T))
                 and then Is_Concurrent_Type (Full_View (T))
               then
                  Arg1 :=
                    Unchecked_Convert_To
                      (Corresponding_Record_Type (Full_View (T)), Arg1);

               elsif Etype (First_Formal (Init)) /= Base_Type (T) then
                  declare
                     Ftyp : constant Entity_Id := Etype (First_Formal (Init));
                  begin
                     Arg1 := OK_Convert_To (Etype (Ftyp), Arg1);
                     Set_Etype (Arg1, Ftyp);
                  end;
               end if;

               Args := New_List (Arg1);

               --  For the task case, pass the Master_Id of the access type as
               --  the value of the _Master parameter, and _Chain as the value
               --  of the _Chain parameter (_Chain will be defined as part of
               --  the generated code for the allocator).

               --  In Ada 2005, the context may be a function that returns an
               --  anonymous access type. In that case the Master_Id has been
               --  created when expanding the function declaration.

               if Has_Task (T) then
                  if No (Master_Id (Base_Type (PtrT))) then

                     --  The designated type was an incomplete type, and the
                     --  access type did not get expanded. Salvage it now.

                     if not Restriction_Active (No_Task_Hierarchy) then
                        pragma Assert (Present (Parent (Base_Type (PtrT))));
                        Expand_N_Full_Type_Declaration
                          (Parent (Base_Type (PtrT)));
                     end if;
                  end if;

                  --  If the context of the allocator is a declaration or an
                  --  assignment, we can generate a meaningful image for it,
                  --  even though subsequent assignments might remove the
                  --  connection between task and entity. We build this image
                  --  when the left-hand side is a simple variable, a simple
                  --  indexed assignment or a simple selected component.

                  if Nkind (Parent (N)) = N_Assignment_Statement then
                     declare
                        Nam : constant Node_Id := Name (Parent (N));

                     begin
                        if Is_Entity_Name (Nam) then
                           Decls :=
                             Build_Task_Image_Decls
                               (Loc,
                                New_Occurrence_Of
                                  (Entity (Nam), Sloc (Nam)), T);

                        elsif Nkind_In
                          (Nam, N_Indexed_Component, N_Selected_Component)
                          and then Is_Entity_Name (Prefix (Nam))
                        then
                           Decls :=
                             Build_Task_Image_Decls
                               (Loc, Nam, Etype (Prefix (Nam)));
                        else
                           Decls := Build_Task_Image_Decls (Loc, T, T);
                        end if;
                     end;

                  elsif Nkind (Parent (N)) = N_Object_Declaration then
                     Decls :=
                       Build_Task_Image_Decls
                         (Loc, Defining_Identifier (Parent (N)), T);

                  else
                     Decls := Build_Task_Image_Decls (Loc, T, T);
                  end if;

                  if Restriction_Active (No_Task_Hierarchy) then
                     Append_To (Args,
                       New_Occurrence_Of (RTE (RE_Library_Task_Level), Loc));
                  else
                     Append_To (Args,
                       New_Reference_To
                         (Master_Id (Base_Type (Root_Type (PtrT))), Loc));
                  end if;

                  Append_To (Args, Make_Identifier (Loc, Name_uChain));

                  Decl := Last (Decls);
                  Append_To (Args,
                    New_Occurrence_Of (Defining_Identifier (Decl), Loc));

               --  Has_Task is false, Decls not used

               else
                  Decls := No_List;
               end if;

               --  Add discriminants if discriminated type

               declare
                  Dis : Boolean := False;
                  Typ : Entity_Id;

               begin
                  if Has_Discriminants (T) then
                     Dis := True;
                     Typ := T;

                  elsif Is_Private_Type (T)
                    and then Present (Full_View (T))
                    and then Has_Discriminants (Full_View (T))
                  then
                     Dis := True;
                     Typ := Full_View (T);
                  end if;

                  if Dis then

                     --  If the allocated object will be constrained by the
                     --  default values for discriminants, then build a subtype
                     --  with those defaults, and change the allocated subtype
                     --  to that. Note that this happens in fewer cases in Ada
                     --  2005 (AI-363).

                     if not Is_Constrained (Typ)
                       and then Present (Discriminant_Default_Value
                                         (First_Discriminant (Typ)))
                       and then (Ada_Version < Ada_2005
                                  or else
                                    not Has_Constrained_Partial_View (Typ))
                     then
                        Typ := Build_Default_Subtype (Typ, N);
                        Set_Expression (N, New_Reference_To (Typ, Loc));
                     end if;

                     Discr := First_Elmt (Discriminant_Constraint (Typ));
                     while Present (Discr) loop
                        Nod := Node (Discr);
                        Append (New_Copy_Tree (Node (Discr)), Args);

                        --  AI-416: when the discriminant constraint is an
                        --  anonymous access type make sure an accessibility
                        --  check is inserted if necessary (3.10.2(22.q/2))

                        if Ada_Version >= Ada_2005
                          and then
                            Ekind (Etype (Nod)) = E_Anonymous_Access_Type
                        then
                           Apply_Accessibility_Check
                             (Nod, Typ, Insert_Node => Nod);
                        end if;

                        Next_Elmt (Discr);
                     end loop;
                  end if;
               end;

               --  We set the allocator as analyzed so that when we analyze the
               --  expression actions node, we do not get an unwanted recursive
               --  expansion of the allocator expression.

               Set_Analyzed (N, True);
               Nod := Relocate_Node (N);

               --  Here is the transformation:
               --    input:  new T
               --    output: Temp : constant ptr_T := new T;
               --            Init (Temp.all, ...);
               --    <CTRL>  Attach_To_Final_List (Finalizable (Temp.all));
               --    <CTRL>  Initialize (Finalizable (Temp.all));

               --  Here ptr_T is the pointer type for the allocator, and is the
               --  subtype of the allocator.

               Temp_Decl :=
                 Make_Object_Declaration (Loc,
                   Defining_Identifier => Temp,
                   Constant_Present    => True,
                   Object_Definition   => New_Reference_To (Temp_Type, Loc),
                   Expression          => Nod);

               Set_Assignment_OK (Temp_Decl);
               Insert_Action (N, Temp_Decl, Suppress => All_Checks);

               --  If the designated type is a task type or contains tasks,
               --  create block to activate created tasks, and insert
               --  declaration for Task_Image variable ahead of call.

               if Has_Task (T) then
                  declare
                     L   : constant List_Id := New_List;
                     Blk : Node_Id;
                  begin
                     Build_Task_Allocate_Block (L, Nod, Args);
                     Blk := Last (L);
                     Insert_List_Before (First (Declarations (Blk)), Decls);
                     Insert_Actions (N, L);
                  end;

               else
                  Insert_Action (N,
                    Make_Procedure_Call_Statement (Loc,
                      Name                   => New_Reference_To (Init, Loc),
                      Parameter_Associations => Args));
               end if;

               if Needs_Finalization (T) then

                  --  Postpone the generation of a finalization call for the
                  --  current allocator if it acts as a coextension.

                  if Is_Dynamic_Coextension (N) then
                     if No (Coextensions (N)) then
                        Set_Coextensions (N, New_Elmt_List);
                     end if;

                     Append_Elmt (New_Copy_Tree (Arg1), Coextensions (N));

                  else
                     Flist :=
                       Get_Allocator_Final_List (N, Base_Type (T), PtrT);

                     --  Anonymous access types created for access parameters
                     --  are attached to an explicitly constructed controller,
                     --  which ensures that they can be finalized properly,
                     --  even if their deallocation might not happen. The list
                     --  associated with the controller is doubly-linked. For
                     --  other anonymous access types, the object may end up
                     --  on the global final list which is singly-linked.
                     --  Work needed for access discriminants in Ada 2005 ???

                     if Ekind (PtrT) = E_Anonymous_Access_Type then
                        Attach_Level := Uint_1;
                     else
                        Attach_Level := Uint_2;
                     end if;

                     Insert_Actions (N,
                       Make_Init_Call (
                         Ref          => New_Copy_Tree (Arg1),
                         Typ          => T,
                         Flist_Ref    => Flist,
                         With_Attach  => Make_Integer_Literal (Loc,
                                           Intval => Attach_Level)));
                  end if;
               end if;

               Rewrite (N, New_Reference_To (Temp, Loc));
               Analyze_And_Resolve (N, PtrT);
            end if;
         end if;
      end;

      --  Ada 2005 (AI-251): If the allocator is for a class-wide interface
      --  object that has been rewritten as a reference, we displace "this"
      --  to reference properly its secondary dispatch table.

      if Nkind (N) = N_Identifier
        and then Is_Interface (Dtyp)
      then
         Displace_Allocator_Pointer (N);
      end if;

   exception
      when RE_Not_Available =>
         return;
   end Expand_N_Allocator;

   -----------------------
   -- Expand_N_And_Then --
   -----------------------

   procedure Expand_N_And_Then (N : Node_Id)
     renames Expand_Short_Circuit_Operator;

   ------------------------------
   -- Expand_N_Case_Expression --
   ------------------------------

   procedure Expand_N_Case_Expression (N : Node_Id) is
      Loc     : constant Source_Ptr := Sloc (N);
      Typ     : constant Entity_Id  := Etype (N);
      Cstmt   : Node_Id;
      Tnn     : Entity_Id;
      Pnn     : Entity_Id;
      Actions : List_Id;
      Ttyp    : Entity_Id;
      Alt     : Node_Id;
      Fexp    : Node_Id;

   begin
      --  We expand

      --    case X is when A => AX, when B => BX ...

      --  to

      --    do
      --       Tnn : typ;
      --       case X is
      --          when A =>
      --             Tnn := AX;
      --          when B =>
      --             Tnn := BX;
      --          ...
      --       end case;
      --    in Tnn end;

      --  However, this expansion is wrong for limited types, and also
      --  wrong for unconstrained types (since the bounds may not be the
      --  same in all branches). Furthermore it involves an extra copy
      --  for large objects. So we take care of this by using the following
      --  modified expansion for non-scalar types:

      --    do
      --       type Pnn is access all typ;
      --       Tnn : Pnn;
      --       case X is
      --          when A =>
      --             T := AX'Unrestricted_Access;
      --          when B =>
      --             T := BX'Unrestricted_Access;
      --          ...
      --       end case;
      --    in Tnn.all end;

      Cstmt :=
        Make_Case_Statement (Loc,
          Expression   => Expression (N),
          Alternatives => New_List);

      Actions := New_List;

      --  Scalar case

      if Is_Scalar_Type (Typ) then
         Ttyp := Typ;

      else
         Pnn := Make_Temporary (Loc, 'P');
         Append_To (Actions,
           Make_Full_Type_Declaration (Loc,
             Defining_Identifier => Pnn,
             Type_Definition =>
               Make_Access_To_Object_Definition (Loc,
                 All_Present => True,
                 Subtype_Indication =>
                   New_Reference_To (Typ, Loc))));
         Ttyp := Pnn;
      end if;

      Tnn := Make_Temporary (Loc, 'T');
      Append_To (Actions,
        Make_Object_Declaration (Loc,
          Defining_Identifier => Tnn,
          Object_Definition   => New_Occurrence_Of (Ttyp, Loc)));

      --  Now process the alternatives

      Alt := First (Alternatives (N));
      while Present (Alt) loop
         declare
            Aexp : Node_Id             := Expression (Alt);
            Aloc : constant Source_Ptr := Sloc (Aexp);

         begin
            if not Is_Scalar_Type (Typ) then
               Aexp :=
                 Make_Attribute_Reference (Aloc,
                   Prefix         => Relocate_Node (Aexp),
                   Attribute_Name => Name_Unrestricted_Access);
            end if;

            Append_To
              (Alternatives (Cstmt),
               Make_Case_Statement_Alternative (Sloc (Alt),
                 Discrete_Choices => Discrete_Choices (Alt),
                 Statements       => New_List (
                   Make_Assignment_Statement (Aloc,
                     Name       => New_Occurrence_Of (Tnn, Loc),
                     Expression => Aexp))));
         end;

         Next (Alt);
      end loop;

      Append_To (Actions, Cstmt);

      --  Construct and return final expression with actions

<<<<<<< HEAD
         --  If the right part of the expression is a function call then it can
         --  be part of the expansion of the predefined equality operator of a
         --  tagged type and we may need to adjust its SCIL dispatching node.

         if Generate_SCIL
           and then Nkind (Right) = N_Function_Call
         then
            Adjust_SCIL_Node (N, Right);
         end if;

         Set_Then_Actions (N, Actlist);
         Analyze_And_Resolve (N, Standard_Boolean);
         Adjust_Result_Type (N, Typ);
         return;
      end if;

      --  No actions present, check for cases of right argument True/False

      if Compile_Time_Known_Value (Right) then

         --  Change (Left and then True) to Left. Note that we know there are
         --  no actions associated with the True operand, since we just checked
         --  for this case above.

         if Expr_Value_E (Right) = Standard_True then
            Rewrite (N, Left);

         --  Change (Left and then False) to False, making sure to preserve any
         --  side effects associated with the Left operand.

         else pragma Assert (Expr_Value_E (Right) = Standard_False);
            Remove_Side_Effects (Left);
            Rewrite (N, New_Occurrence_Of (Standard_False, Loc));
         end if;
      end if;
=======
      if Is_Scalar_Type (Typ) then
         Fexp := New_Occurrence_Of (Tnn, Loc);
      else
         Fexp :=
           Make_Explicit_Dereference (Loc,
             Prefix => New_Occurrence_Of (Tnn, Loc));
      end if;

      Rewrite (N,
        Make_Expression_With_Actions (Loc,
          Expression => Fexp,
          Actions    => Actions));
>>>>>>> b56a5220

      Analyze_And_Resolve (N, Typ);
   end Expand_N_Case_Expression;

   -------------------------------------
   -- Expand_N_Conditional_Expression --
   -------------------------------------

   --  Deal with limited types and expression actions

   procedure Expand_N_Conditional_Expression (N : Node_Id) is
      Loc    : constant Source_Ptr := Sloc (N);
      Cond   : constant Node_Id    := First (Expressions (N));
      Thenx  : constant Node_Id    := Next (Cond);
      Elsex  : constant Node_Id    := Next (Thenx);
      Typ    : constant Entity_Id  := Etype (N);

<<<<<<< HEAD
      Cnn    : Entity_Id;
      Decl   : Node_Id;
      New_If : Node_Id;
      New_N  : Node_Id;
      P_Decl : Node_Id;
=======
      Cnn     : Entity_Id;
      Decl    : Node_Id;
      New_If  : Node_Id;
      New_N   : Node_Id;
      P_Decl  : Node_Id;
      Expr    : Node_Id;
      Actions : List_Id;
>>>>>>> b56a5220

   begin
      --  Fold at compile time if condition known. We have already folded
      --  static conditional expressions, but it is possible to fold any
      --  case in which the condition is known at compile time, even though
      --  the result is non-static.

      --  Note that we don't do the fold of such cases in Sem_Elab because
      --  it can cause infinite loops with the expander adding a conditional
      --  expression, and Sem_Elab circuitry removing it repeatedly.

      if Compile_Time_Known_Value (Cond) then
         if Is_True (Expr_Value (Cond)) then
            Expr := Thenx;
            Actions := Then_Actions (N);
         else
            Expr := Elsex;
            Actions := Else_Actions (N);
         end if;

         Remove (Expr);

         if Present (Actions) then

            --  If we are not allowed to use Expression_With_Actions, just
            --  skip the optimization, it is not critical for correctness.

            if not Use_Expression_With_Actions then
               goto Skip_Optimization;
            end if;

            Rewrite (N,
              Make_Expression_With_Actions (Loc,
                Expression => Relocate_Node (Expr),
                Actions    => Actions));
            Analyze_And_Resolve (N, Typ);

         else
            Rewrite (N, Relocate_Node (Expr));
         end if;

         --  Note that the result is never static (legitimate cases of static
         --  conditional expressions were folded in Sem_Eval).

         Set_Is_Static_Expression (N, False);
         return;
      end if;

      <<Skip_Optimization>>

      --  If the type is limited or unconstrained, we expand as follows to
      --  avoid any possibility of improper copies.

      --  Note: it may be possible to avoid this special processing if the
      --  back end uses its own mechanisms for handling by-reference types ???

      --      type Ptr is access all Typ;
      --      Cnn : Ptr;
      --      if cond then
      --         <<then actions>>
      --         Cnn := then-expr'Unrestricted_Access;
      --      else
      --         <<else actions>>
      --         Cnn := else-expr'Unrestricted_Access;
      --      end if;

      --  and replace the conditional expression by a reference to Cnn.all.

      --  This special case can be skipped if the back end handles limited
      --  types properly and ensures that no incorrect copies are made.

      if Is_By_Reference_Type (Typ)
        and then not Back_End_Handles_Limited_Types
      then
         Cnn := Make_Temporary (Loc, 'C', N);

         P_Decl :=
           Make_Full_Type_Declaration (Loc,
             Defining_Identifier => Make_Temporary (Loc, 'A'),
             Type_Definition =>
               Make_Access_To_Object_Definition (Loc,
                 All_Present => True,
                 Subtype_Indication =>
                   New_Reference_To (Typ, Loc)));

         Insert_Action (N, P_Decl);

<<<<<<< HEAD
      --  If the type is limited or unconstrained, the above expansion is
      --  not legal, because it involves either an uninitialized object
      --  or an illegal assignment. Instead, we generate:

      --      type Ptr is access all Typ;
      --      Cnn : Ptr;
      --      if cond then
      --         <<then actions>>
      --         Cnn := then-expr'Unrestricted_Access;
      --      else
      --         <<else actions>>
      --         Cnn := else-expr'Unrestricted_Access;
      --      end if;

      --  and replace the conditional expresion by a reference to Cnn.all.

      if Is_By_Reference_Type (Typ) then
         Cnn := Make_Temporary (Loc, 'C', N);

         P_Decl :=
           Make_Full_Type_Declaration (Loc,
             Defining_Identifier =>
               Make_Defining_Identifier (Loc, New_Internal_Name ('A')),
             Type_Definition =>
               Make_Access_To_Object_Definition (Loc,
                 All_Present => True,
                 Subtype_Indication =>
                   New_Reference_To (Typ, Loc)));

         Insert_Action (N, P_Decl);

=======
>>>>>>> b56a5220
         Decl :=
            Make_Object_Declaration (Loc,
              Defining_Identifier => Cnn,
              Object_Definition   =>
                   New_Occurrence_Of (Defining_Identifier (P_Decl), Loc));

         New_If :=
           Make_Implicit_If_Statement (N,
             Condition => Relocate_Node (Cond),

             Then_Statements => New_List (
               Make_Assignment_Statement (Sloc (Thenx),
                 Name => New_Occurrence_Of (Cnn, Sloc (Thenx)),
                 Expression =>
                   Make_Attribute_Reference (Loc,
                     Attribute_Name => Name_Unrestricted_Access,
                     Prefix =>  Relocate_Node (Thenx)))),

             Else_Statements => New_List (
               Make_Assignment_Statement (Sloc (Elsex),
                 Name => New_Occurrence_Of (Cnn, Sloc (Elsex)),
                 Expression =>
                   Make_Attribute_Reference (Loc,
                     Attribute_Name => Name_Unrestricted_Access,
                     Prefix => Relocate_Node (Elsex)))));
<<<<<<< HEAD

         New_N :=
           Make_Explicit_Dereference (Loc,
             Prefix => New_Occurrence_Of (Cnn, Loc));

      --  For other types, we only need to expand if there are other actions
      --  associated with either branch.

      elsif Present (Then_Actions (N)) or else Present (Else_Actions (N)) then
         Cnn := Make_Temporary (Loc, 'C', N);

         Decl :=
           Make_Object_Declaration (Loc,
             Defining_Identifier => Cnn,
             Object_Definition   => New_Occurrence_Of (Typ, Loc));

         New_If :=
           Make_Implicit_If_Statement (N,
             Condition => Relocate_Node (Cond),

             Then_Statements => New_List (
               Make_Assignment_Statement (Sloc (Thenx),
                 Name       => New_Occurrence_Of (Cnn, Sloc (Thenx)),
                 Expression => Relocate_Node (Thenx))),

             Else_Statements => New_List (
               Make_Assignment_Statement (Sloc (Elsex),
                 Name       => New_Occurrence_Of (Cnn, Sloc (Elsex)),
                 Expression => Relocate_Node (Elsex))));
=======
>>>>>>> b56a5220

         New_N :=
           Make_Explicit_Dereference (Loc,
             Prefix => New_Occurrence_Of (Cnn, Loc));

      --  For other types, we only need to expand if there are other actions
      --  associated with either branch.

      elsif Present (Then_Actions (N)) or else Present (Else_Actions (N)) then

         --  We have two approaches to handling this. If we are allowed to use
         --  N_Expression_With_Actions, then we can just wrap the actions into
         --  the appropriate expression.

         if Use_Expression_With_Actions then
            if Present (Then_Actions (N)) then
               Rewrite (Thenx,
                 Make_Expression_With_Actions (Sloc (Thenx),
                   Actions    => Then_Actions (N),
                   Expression => Relocate_Node (Thenx)));
               Set_Then_Actions (N, No_List);
               Analyze_And_Resolve (Thenx, Typ);
            end if;

<<<<<<< HEAD
         New_N := New_Occurrence_Of (Cnn, Loc);

      else
         --  No expansion needed, gigi handles it like a C conditional
         --  expression.

         return;
      end if;

      --  Move the SLOC of the parent If statement to the newly created one and
      --  change it to the SLOC of the expression which, after expansion, will
      --  correspond to what is being evaluated.

      if Present (Parent (N))
        and then Nkind (Parent (N)) = N_If_Statement
      then
         Set_Sloc (New_If, Sloc (Parent (N)));
         Set_Sloc (Parent (N), Loc);
      end if;

=======
            if Present (Else_Actions (N)) then
               Rewrite (Elsex,
                 Make_Expression_With_Actions (Sloc (Elsex),
                   Actions    => Else_Actions (N),
                   Expression => Relocate_Node (Elsex)));
               Set_Else_Actions (N, No_List);
               Analyze_And_Resolve (Elsex, Typ);
            end if;

            return;

            --  if we can't use N_Expression_With_Actions nodes, then we insert
            --  the following sequence of actions (using Insert_Actions):

            --      Cnn : typ;
            --      if cond then
            --         <<then actions>>
            --         Cnn := then-expr;
            --      else
            --         <<else actions>>
            --         Cnn := else-expr
            --      end if;

            --  and replace the conditional expression by a reference to Cnn

         else
            Cnn := Make_Temporary (Loc, 'C', N);

            Decl :=
              Make_Object_Declaration (Loc,
                Defining_Identifier => Cnn,
                Object_Definition   => New_Occurrence_Of (Typ, Loc));

            New_If :=
              Make_Implicit_If_Statement (N,
                Condition       => Relocate_Node (Cond),

                Then_Statements => New_List (
                  Make_Assignment_Statement (Sloc (Thenx),
                    Name       => New_Occurrence_Of (Cnn, Sloc (Thenx)),
                    Expression => Relocate_Node (Thenx))),

                Else_Statements => New_List (
                  Make_Assignment_Statement (Sloc (Elsex),
                    Name       => New_Occurrence_Of (Cnn, Sloc (Elsex)),
                    Expression => Relocate_Node (Elsex))));

            Set_Assignment_OK (Name (First (Then_Statements (New_If))));
            Set_Assignment_OK (Name (First (Else_Statements (New_If))));

            New_N := New_Occurrence_Of (Cnn, Loc);
         end if;

         --  If no actions then no expansion needed, gigi will handle it using
         --  the same approach as a C conditional expression.

      else
         return;
      end if;

      --  Fall through here for either the limited expansion, or the case of
      --  inserting actions for non-limited types. In both these cases, we must
      --  move the SLOC of the parent If statement to the newly created one and
      --  change it to the SLOC of the expression which, after expansion, will
      --  correspond to what is being evaluated.

      if Present (Parent (N))
        and then Nkind (Parent (N)) = N_If_Statement
      then
         Set_Sloc (New_If, Sloc (Parent (N)));
         Set_Sloc (Parent (N), Loc);
      end if;

>>>>>>> b56a5220
      --  Make sure Then_Actions and Else_Actions are appropriately moved
      --  to the new if statement.

      if Present (Then_Actions (N)) then
         Insert_List_Before
           (First (Then_Statements (New_If)), Then_Actions (N));
      end if;

      if Present (Else_Actions (N)) then
         Insert_List_Before
           (First (Else_Statements (New_If)), Else_Actions (N));
      end if;

      Insert_Action (N, Decl);
      Insert_Action (N, New_If);
      Rewrite (N, New_N);
      Analyze_And_Resolve (N, Typ);
   end Expand_N_Conditional_Expression;

   -----------------------------------
   -- Expand_N_Explicit_Dereference --
   -----------------------------------

   procedure Expand_N_Explicit_Dereference (N : Node_Id) is
   begin
      --  Insert explicit dereference call for the checked storage pool case

      Insert_Dereference_Action (Prefix (N));
   end Expand_N_Explicit_Dereference;

   -----------------
   -- Expand_N_In --
   -----------------

   procedure Expand_N_In (N : Node_Id) is
      Loc    : constant Source_Ptr := Sloc (N);
      Restyp : constant Entity_Id  := Etype (N);
      Lop    : constant Node_Id    := Left_Opnd (N);
      Rop    : constant Node_Id    := Right_Opnd (N);
      Static : constant Boolean    := Is_OK_Static_Expression (N);

<<<<<<< HEAD
      procedure Expand_Set_Membership;
      --  For each disjunct we create a simple equality or membership test.
      --  The whole membership is rewritten as a short-circuit disjunction.
=======
      Ltyp  : Entity_Id;
      Rtyp  : Entity_Id;

      procedure Expand_Set_Membership;
      --  For each choice we create a simple equality or membership test.
      --  The whole membership is rewritten connecting these with OR ELSE.
>>>>>>> b56a5220

      ---------------------------
      -- Expand_Set_Membership --
      ---------------------------

      procedure Expand_Set_Membership is
         Alt  : Node_Id;
         Res  : Node_Id;

         function Make_Cond (Alt : Node_Id) return Node_Id;
         --  If the alternative is a subtype mark, create a simple membership
         --  test. Otherwise create an equality test for it.

         ---------------
         -- Make_Cond --
         ---------------

         function Make_Cond (Alt : Node_Id) return Node_Id is
            Cond : Node_Id;
            L    : constant Node_Id := New_Copy (Lop);
            R    : constant Node_Id := Relocate_Node (Alt);

         begin
<<<<<<< HEAD
            if Is_Entity_Name (Alt)
              and then Is_Type (Entity (Alt))
=======
            if (Is_Entity_Name (Alt) and then Is_Type (Entity (Alt)))
              or else Nkind (Alt) = N_Range
>>>>>>> b56a5220
            then
               Cond :=
                 Make_In (Sloc (Alt),
                   Left_Opnd  => L,
                   Right_Opnd => R);
            else
<<<<<<< HEAD
               Cond := Make_Op_Eq (Sloc (Alt),
                 Left_Opnd  => L,
                 Right_Opnd => R);
=======
               Cond :=
                 Make_Op_Eq (Sloc (Alt),
                   Left_Opnd  => L,
                   Right_Opnd => R);
>>>>>>> b56a5220
            end if;

            return Cond;
         end Make_Cond;

<<<<<<< HEAD
      --  Start of proessing for Expand_N_In
=======
      --  Start of processing for Expand_Set_Membership
>>>>>>> b56a5220

      begin
         Alt := Last (Alternatives (N));
         Res := Make_Cond (Alt);

         Prev (Alt);
         while Present (Alt) loop
            Res :=
              Make_Or_Else (Sloc (Alt),
                Left_Opnd  => Make_Cond (Alt),
                Right_Opnd => Res);
            Prev (Alt);
         end loop;

         Rewrite (N, Res);
         Analyze_And_Resolve (N, Standard_Boolean);
      end Expand_Set_Membership;

      procedure Substitute_Valid_Check;
      --  Replaces node N by Lop'Valid. This is done when we have an explicit
      --  test for the left operand being in range of its subtype.

      ----------------------------
      -- Substitute_Valid_Check --
      ----------------------------

      procedure Substitute_Valid_Check is
      begin
         Rewrite (N,
           Make_Attribute_Reference (Loc,
             Prefix         => Relocate_Node (Lop),
             Attribute_Name => Name_Valid));

         Analyze_And_Resolve (N, Restyp);

         Error_Msg_N ("?explicit membership test may be optimized away", N);
         Error_Msg_N -- CODEFIX
           ("\?use ''Valid attribute instead", N);
         return;
      end Substitute_Valid_Check;

   --  Start of processing for Expand_N_In

   begin
<<<<<<< HEAD
=======
      --  If set membership case, expand with separate procedure
>>>>>>> b56a5220

      if Present (Alternatives (N)) then
         Remove_Side_Effects (Lop);
         Expand_Set_Membership;
         return;
      end if;

<<<<<<< HEAD
=======
      --  Not set membership, proceed with expansion

      Ltyp := Etype (Left_Opnd  (N));
      Rtyp := Etype (Right_Opnd (N));

>>>>>>> b56a5220
      --  Check case of explicit test for an expression in range of its
      --  subtype. This is suspicious usage and we replace it with a 'Valid
      --  test and give a warning. For floating point types however, this is a
      --  standard way to check for finite numbers, and using 'Valid would
      --  typically be a pessimization. Also skip this test for predicated
      --  types, since it is perfectly reasonable to check if a value meets
      --  its predicate.

      if Is_Scalar_Type (Ltyp)
        and then not Is_Floating_Point_Type (Ltyp)
        and then Nkind (Rop) in N_Has_Entity
        and then Ltyp = Entity (Rop)
        and then Comes_From_Source (N)
        and then VM_Target = No_VM
        and then not (Is_Discrete_Type (Ltyp)
                       and then Present (Predicate_Function (Ltyp)))
      then
         Substitute_Valid_Check;
         return;
      end if;

      --  Do validity check on operands

      if Validity_Checks_On and Validity_Check_Operands then
         Ensure_Valid (Left_Opnd (N));
         Validity_Check_Range (Right_Opnd (N));
      end if;

      --  Case of explicit range

      if Nkind (Rop) = N_Range then
         declare
            Lo : constant Node_Id := Low_Bound (Rop);
            Hi : constant Node_Id := High_Bound (Rop);

            Lo_Orig : constant Node_Id := Original_Node (Lo);
            Hi_Orig : constant Node_Id := Original_Node (Hi);

            Lcheck : Compare_Result;
            Ucheck : Compare_Result;

            Warn1 : constant Boolean :=
                      Constant_Condition_Warnings
                        and then Comes_From_Source (N)
                        and then not In_Instance;
            --  This must be true for any of the optimization warnings, we
            --  clearly want to give them only for source with the flag on. We
            --  also skip these warnings in an instance since it may be the
            --  case that different instantiations have different ranges.

            Warn2 : constant Boolean :=
                      Warn1
                        and then Nkind (Original_Node (Rop)) = N_Range
                        and then Is_Integer_Type (Etype (Lo));
            --  For the case where only one bound warning is elided, we also
            --  insist on an explicit range and an integer type. The reason is
            --  that the use of enumeration ranges including an end point is
            --  common, as is the use of a subtype name, one of whose bounds is
            --  the same as the type of the expression.

         begin
            --  If test is explicit x'First .. x'Last, replace by valid check

            --  Could use some individual comments for this complex test ???

            if Is_Scalar_Type (Ltyp)
              and then Nkind (Lo_Orig) = N_Attribute_Reference
              and then Attribute_Name (Lo_Orig) = Name_First
              and then Nkind (Prefix (Lo_Orig)) in N_Has_Entity
              and then Entity (Prefix (Lo_Orig)) = Ltyp
              and then Nkind (Hi_Orig) = N_Attribute_Reference
              and then Attribute_Name (Hi_Orig) = Name_Last
              and then Nkind (Prefix (Hi_Orig)) in N_Has_Entity
              and then Entity (Prefix (Hi_Orig)) = Ltyp
              and then Comes_From_Source (N)
              and then VM_Target = No_VM
            then
               Substitute_Valid_Check;
               goto Leave;
            end if;

            --  If bounds of type are known at compile time, and the end points
            --  are known at compile time and identical, this is another case
            --  for substituting a valid test. We only do this for discrete
            --  types, since it won't arise in practice for float types.

            if Comes_From_Source (N)
              and then Is_Discrete_Type (Ltyp)
              and then Compile_Time_Known_Value (Type_High_Bound (Ltyp))
              and then Compile_Time_Known_Value (Type_Low_Bound  (Ltyp))
              and then Compile_Time_Known_Value (Lo)
              and then Compile_Time_Known_Value (Hi)
              and then Expr_Value (Type_High_Bound (Ltyp)) = Expr_Value (Hi)
              and then Expr_Value (Type_Low_Bound  (Ltyp)) = Expr_Value (Lo)

               --  Kill warnings in instances, since they may be cases where we
               --  have a test in the generic that makes sense with some types
               --  and not with other types.

              and then not In_Instance
            then
               Substitute_Valid_Check;
               goto Leave;
            end if;

            --  If we have an explicit range, do a bit of optimization based on
            --  range analysis (we may be able to kill one or both checks).

            Lcheck := Compile_Time_Compare (Lop, Lo, Assume_Valid => False);
            Ucheck := Compile_Time_Compare (Lop, Hi, Assume_Valid => False);

            --  If either check is known to fail, replace result by False since
            --  the other check does not matter. Preserve the static flag for
            --  legality checks, because we are constant-folding beyond RM 4.9.

            if Lcheck = LT or else Ucheck = GT then
               if Warn1 then
                  Error_Msg_N ("?range test optimized away", N);
                  Error_Msg_N ("\?value is known to be out of range", N);
               end if;

               Rewrite (N, New_Reference_To (Standard_False, Loc));
               Analyze_And_Resolve (N, Restyp);
               Set_Is_Static_Expression (N, Static);
               goto Leave;

            --  If both checks are known to succeed, replace result by True,
            --  since we know we are in range.

            elsif Lcheck in Compare_GE and then Ucheck in Compare_LE then
               if Warn1 then
                  Error_Msg_N ("?range test optimized away", N);
                  Error_Msg_N ("\?value is known to be in range", N);
               end if;

               Rewrite (N, New_Reference_To (Standard_True, Loc));
               Analyze_And_Resolve (N, Restyp);
               Set_Is_Static_Expression (N, Static);
               goto Leave;

            --  If lower bound check succeeds and upper bound check is not
            --  known to succeed or fail, then replace the range check with
            --  a comparison against the upper bound.

            elsif Lcheck in Compare_GE then
               if Warn2 and then not In_Instance then
                  Error_Msg_N ("?lower bound test optimized away", Lo);
                  Error_Msg_N ("\?value is known to be in range", Lo);
               end if;

               Rewrite (N,
                 Make_Op_Le (Loc,
                   Left_Opnd  => Lop,
                   Right_Opnd => High_Bound (Rop)));
               Analyze_And_Resolve (N, Restyp);
               goto Leave;

            --  If upper bound check succeeds and lower bound check is not
            --  known to succeed or fail, then replace the range check with
            --  a comparison against the lower bound.

            elsif Ucheck in Compare_LE then
               if Warn2 and then not In_Instance then
                  Error_Msg_N ("?upper bound test optimized away", Hi);
                  Error_Msg_N ("\?value is known to be in range", Hi);
               end if;

               Rewrite (N,
                 Make_Op_Ge (Loc,
                   Left_Opnd  => Lop,
                   Right_Opnd => Low_Bound (Rop)));
               Analyze_And_Resolve (N, Restyp);
               goto Leave;
            end if;

            --  We couldn't optimize away the range check, but there is one
            --  more issue. If we are checking constant conditionals, then we
            --  see if we can determine the outcome assuming everything is
            --  valid, and if so give an appropriate warning.

            if Warn1 and then not Assume_No_Invalid_Values then
               Lcheck := Compile_Time_Compare (Lop, Lo, Assume_Valid => True);
               Ucheck := Compile_Time_Compare (Lop, Hi, Assume_Valid => True);

               --  Result is out of range for valid value

               if Lcheck = LT or else Ucheck = GT then
                  Error_Msg_N
                    ("?value can only be in range if it is invalid", N);

               --  Result is in range for valid value

               elsif Lcheck in Compare_GE and then Ucheck in Compare_LE then
                  Error_Msg_N
                    ("?value can only be out of range if it is invalid", N);

               --  Lower bound check succeeds if value is valid

               elsif Warn2 and then Lcheck in Compare_GE then
                  Error_Msg_N
                    ("?lower bound check only fails if it is invalid", Lo);

               --  Upper bound  check succeeds if value is valid

               elsif Warn2 and then Ucheck in Compare_LE then
                  Error_Msg_N
                    ("?upper bound check only fails for invalid values", Hi);
               end if;
            end if;
         end;

         --  For all other cases of an explicit range, nothing to be done

         goto Leave;

      --  Here right operand is a subtype mark

      else
         declare
            Typ       : Entity_Id        := Etype (Rop);
            Is_Acc    : constant Boolean := Is_Access_Type (Typ);
            Cond      : Node_Id          := Empty;
            New_N     : Node_Id;
            Obj       : Node_Id          := Lop;
            SCIL_Node : Node_Id;

         begin
            Remove_Side_Effects (Obj);

            --  For tagged type, do tagged membership operation

            if Is_Tagged_Type (Typ) then

               --  No expansion will be performed when VM_Target, as the VM
               --  back-ends will handle the membership tests directly (tags
               --  are not explicitly represented in Java objects, so the
               --  normal tagged membership expansion is not what we want).

               if Tagged_Type_Expansion then
                  Tagged_Membership (N, SCIL_Node, New_N);
                  Rewrite (N, New_N);
<<<<<<< HEAD
                  Analyze_And_Resolve (N, Rtyp);
=======
                  Analyze_And_Resolve (N, Restyp);
>>>>>>> b56a5220

                  --  Update decoration of relocated node referenced by the
                  --  SCIL node.

<<<<<<< HEAD
                  if Generate_SCIL
                    and then Present (SCIL_Node)
                  then
                     Set_SCIL_Related_Node (SCIL_Node, N);
                     Insert_Action (N, SCIL_Node);
=======
                  if Generate_SCIL and then Present (SCIL_Node) then
                     Set_SCIL_Node (N, SCIL_Node);
>>>>>>> b56a5220
                  end if;
               end if;

               goto Leave;

            --  If type is scalar type, rewrite as x in t'First .. t'Last.
            --  This reason we do this is that the bounds may have the wrong
            --  type if they come from the original type definition. Also this
            --  way we get all the processing above for an explicit range.

               --  Don't do this for predicated types, since in this case we
               --  want to check the predicate!

            elsif Is_Scalar_Type (Typ) then
               if No (Predicate_Function (Typ)) then
                  Rewrite (Rop,
                    Make_Range (Loc,
                      Low_Bound =>
                        Make_Attribute_Reference (Loc,
                          Attribute_Name => Name_First,
                          Prefix => New_Reference_To (Typ, Loc)),

                      High_Bound =>
                        Make_Attribute_Reference (Loc,
                          Attribute_Name => Name_Last,
                          Prefix => New_Reference_To (Typ, Loc))));
                  Analyze_And_Resolve (N, Restyp);
               end if;

               goto Leave;

            --  Ada 2005 (AI-216): Program_Error is raised when evaluating
            --  a membership test if the subtype mark denotes a constrained
            --  Unchecked_Union subtype and the expression lacks inferable
            --  discriminants.

            elsif Is_Unchecked_Union (Base_Type (Typ))
              and then Is_Constrained (Typ)
              and then not Has_Inferable_Discriminants (Lop)
            then
               Insert_Action (N,
                 Make_Raise_Program_Error (Loc,
                   Reason => PE_Unchecked_Union_Restriction));

               --  Prevent Gigi from generating incorrect code by rewriting the
               --  test as False.

               Rewrite (N, New_Occurrence_Of (Standard_False, Loc));
               goto Leave;
            end if;

            --  Here we have a non-scalar type

            if Is_Acc then
               Typ := Designated_Type (Typ);
            end if;

            if not Is_Constrained (Typ) then
               Rewrite (N, New_Reference_To (Standard_True, Loc));
               Analyze_And_Resolve (N, Restyp);

            --  For the constrained array case, we have to check the subscripts
            --  for an exact match if the lengths are non-zero (the lengths
            --  must match in any case).

            elsif Is_Array_Type (Typ) then
               Check_Subscripts : declare
                  function Build_Attribute_Reference
                    (E   : Node_Id;
                     Nam : Name_Id;
                     Dim : Nat) return Node_Id;
                  --  Build attribute reference E'Nam (Dim)

                  -------------------------------
                  -- Build_Attribute_Reference --
                  -------------------------------

                  function Build_Attribute_Reference
                    (E   : Node_Id;
                     Nam : Name_Id;
                     Dim : Nat) return Node_Id
                  is
                  begin
                     return
                       Make_Attribute_Reference (Loc,
                         Prefix         => E,
                         Attribute_Name => Nam,
                         Expressions    => New_List (
                           Make_Integer_Literal (Loc, Dim)));
                  end Build_Attribute_Reference;

               --  Start of processing for Check_Subscripts

               begin
                  for J in 1 .. Number_Dimensions (Typ) loop
                     Evolve_And_Then (Cond,
                       Make_Op_Eq (Loc,
                         Left_Opnd  =>
                           Build_Attribute_Reference
                             (Duplicate_Subexpr_No_Checks (Obj),
                              Name_First, J),
                         Right_Opnd =>
                           Build_Attribute_Reference
                             (New_Occurrence_Of (Typ, Loc), Name_First, J)));

                     Evolve_And_Then (Cond,
                       Make_Op_Eq (Loc,
                         Left_Opnd  =>
                           Build_Attribute_Reference
                             (Duplicate_Subexpr_No_Checks (Obj),
                              Name_Last, J),
                         Right_Opnd =>
                           Build_Attribute_Reference
                             (New_Occurrence_Of (Typ, Loc), Name_Last, J)));
                  end loop;

                  if Is_Acc then
                     Cond :=
                       Make_Or_Else (Loc,
                         Left_Opnd =>
                           Make_Op_Eq (Loc,
                             Left_Opnd  => Obj,
                             Right_Opnd => Make_Null (Loc)),
                         Right_Opnd => Cond);
                  end if;

                  Rewrite (N, Cond);
                  Analyze_And_Resolve (N, Restyp);
               end Check_Subscripts;

            --  These are the cases where constraint checks may be required,
            --  e.g. records with possible discriminants

            else
               --  Expand the test into a series of discriminant comparisons.
               --  The expression that is built is the negation of the one that
               --  is used for checking discriminant constraints.

               Obj := Relocate_Node (Left_Opnd (N));

               if Has_Discriminants (Typ) then
                  Cond := Make_Op_Not (Loc,
                    Right_Opnd => Build_Discriminant_Checks (Obj, Typ));

                  if Is_Acc then
                     Cond := Make_Or_Else (Loc,
                       Left_Opnd =>
                         Make_Op_Eq (Loc,
                           Left_Opnd  => Obj,
                           Right_Opnd => Make_Null (Loc)),
                       Right_Opnd => Cond);
                  end if;

               else
                  Cond := New_Occurrence_Of (Standard_True, Loc);
               end if;

               Rewrite (N, Cond);
               Analyze_And_Resolve (N, Restyp);
            end if;
         end;
      end if;

   --  At this point, we have done the processing required for the basic
   --  membership test, but not yet dealt with the predicate.

   <<Leave>>

      --  If a predicate is present, then we do the predicate test, but we
      --  most certainly want to omit this if we are within the predicate
      --  function itself, since otherwise we have an infinite recursion!

      declare
         PFunc : constant Entity_Id := Predicate_Function (Rtyp);

      begin
         if Present (PFunc)
           and then Current_Scope /= PFunc
         then
            Rewrite (N,
              Make_And_Then (Loc,
                Left_Opnd  => Relocate_Node (N),
                Right_Opnd => Make_Predicate_Call (Rtyp, Lop)));

            --  Analyze new expression, mark left operand as analyzed to
            --  avoid infinite recursion adding predicate calls.

            Set_Analyzed (Left_Opnd (N));
            Analyze_And_Resolve (N, Standard_Boolean);

            --  All done, skip attempt at compile time determination of result

            return;
         end if;
      end;
   end Expand_N_In;

   --------------------------------
   -- Expand_N_Indexed_Component --
   --------------------------------

   procedure Expand_N_Indexed_Component (N : Node_Id) is
      Loc : constant Source_Ptr := Sloc (N);
      Typ : constant Entity_Id  := Etype (N);
      P   : constant Node_Id    := Prefix (N);
      T   : constant Entity_Id  := Etype (P);

   begin
      --  A special optimization, if we have an indexed component that is
      --  selecting from a slice, then we can eliminate the slice, since, for
      --  example, x (i .. j)(k) is identical to x(k). The only difference is
      --  the range check required by the slice. The range check for the slice
      --  itself has already been generated. The range check for the
      --  subscripting operation is ensured by converting the subject to
      --  the subtype of the slice.

      --  This optimization not only generates better code, avoiding slice
      --  messing especially in the packed case, but more importantly bypasses
      --  some problems in handling this peculiar case, for example, the issue
      --  of dealing specially with object renamings.

      if Nkind (P) = N_Slice then
         Rewrite (N,
           Make_Indexed_Component (Loc,
             Prefix => Prefix (P),
             Expressions => New_List (
               Convert_To
                 (Etype (First_Index (Etype (P))),
                  First (Expressions (N))))));
         Analyze_And_Resolve (N, Typ);
         return;
      end if;

      --  Ada 2005 (AI-318-02): If the prefix is a call to a build-in-place
      --  function, then additional actuals must be passed.

      if Ada_Version >= Ada_2005
        and then Is_Build_In_Place_Function_Call (P)
      then
         Make_Build_In_Place_Call_In_Anonymous_Context (P);
      end if;

      --  If the prefix is an access type, then we unconditionally rewrite if
      --  as an explicit dereference. This simplifies processing for several
      --  cases, including packed array cases and certain cases in which checks
      --  must be generated. We used to try to do this only when it was
      --  necessary, but it cleans up the code to do it all the time.

      if Is_Access_Type (T) then
         Insert_Explicit_Dereference (P);
         Analyze_And_Resolve (P, Designated_Type (T));
      end if;

      --  Generate index and validity checks

      Generate_Index_Checks (N);

      if Validity_Checks_On and then Validity_Check_Subscripts then
         Apply_Subscript_Validity_Checks (N);
      end if;

      --  All done for the non-packed case

      if not Is_Packed (Etype (Prefix (N))) then
         return;
      end if;

      --  For packed arrays that are not bit-packed (i.e. the case of an array
      --  with one or more index types with a non-contiguous enumeration type),
      --  we can always use the normal packed element get circuit.

      if not Is_Bit_Packed_Array (Etype (Prefix (N))) then
         Expand_Packed_Element_Reference (N);
         return;
      end if;

      --  For a reference to a component of a bit packed array, we have to
      --  convert it to a reference to the corresponding Packed_Array_Type.
      --  We only want to do this for simple references, and not for:

      --    Left side of assignment, or prefix of left side of assignment, or
      --    prefix of the prefix, to handle packed arrays of packed arrays,
      --      This case is handled in Exp_Ch5.Expand_N_Assignment_Statement

      --    Renaming objects in renaming associations
      --      This case is handled when a use of the renamed variable occurs

      --    Actual parameters for a procedure call
      --      This case is handled in Exp_Ch6.Expand_Actuals

      --    The second expression in a 'Read attribute reference

      --    The prefix of an address or bit or size attribute reference

      --  The following circuit detects these exceptions

      declare
         Child : Node_Id := N;
         Parnt : Node_Id := Parent (N);

      begin
         loop
            if Nkind (Parnt) = N_Unchecked_Expression then
               null;

            elsif Nkind_In (Parnt, N_Object_Renaming_Declaration,
                                   N_Procedure_Call_Statement)
              or else (Nkind (Parnt) = N_Parameter_Association
                        and then
                          Nkind (Parent (Parnt)) =  N_Procedure_Call_Statement)
            then
               return;

            elsif Nkind (Parnt) = N_Attribute_Reference
              and then (Attribute_Name (Parnt) = Name_Address
                         or else
                        Attribute_Name (Parnt) = Name_Bit
                         or else
                        Attribute_Name (Parnt) = Name_Size)
              and then Prefix (Parnt) = Child
            then
               return;

            elsif Nkind (Parnt) = N_Assignment_Statement
              and then Name (Parnt) = Child
            then
               return;

            --  If the expression is an index of an indexed component, it must
            --  be expanded regardless of context.

            elsif Nkind (Parnt) = N_Indexed_Component
              and then Child /= Prefix (Parnt)
            then
               Expand_Packed_Element_Reference (N);
               return;

            elsif Nkind (Parent (Parnt)) = N_Assignment_Statement
              and then Name (Parent (Parnt)) = Parnt
            then
               return;

            elsif Nkind (Parnt) = N_Attribute_Reference
              and then Attribute_Name (Parnt) = Name_Read
              and then Next (First (Expressions (Parnt))) = Child
            then
               return;

            elsif Nkind_In (Parnt, N_Indexed_Component, N_Selected_Component)
               and then Prefix (Parnt) = Child
            then
               null;

            else
               Expand_Packed_Element_Reference (N);
               return;
            end if;

            --  Keep looking up tree for unchecked expression, or if we are the
            --  prefix of a possible assignment left side.

            Child := Parnt;
            Parnt := Parent (Child);
         end loop;
      end;
   end Expand_N_Indexed_Component;

   ---------------------
   -- Expand_N_Not_In --
   ---------------------

   --  Replace a not in b by not (a in b) so that the expansions for (a in b)
   --  can be done. This avoids needing to duplicate this expansion code.

   procedure Expand_N_Not_In (N : Node_Id) is
      Loc : constant Source_Ptr := Sloc (N);
      Typ : constant Entity_Id  := Etype (N);
      Cfs : constant Boolean    := Comes_From_Source (N);

   begin
      Rewrite (N,
        Make_Op_Not (Loc,
          Right_Opnd =>
            Make_In (Loc,
              Left_Opnd  => Left_Opnd (N),
              Right_Opnd => Right_Opnd (N))));

      --  If this is a set membership, preserve list of alternatives

      Set_Alternatives (Right_Opnd (N), Alternatives (Original_Node (N)));

      --  We want this to appear as coming from source if original does (see
      --  transformations in Expand_N_In).

      Set_Comes_From_Source (N, Cfs);
      Set_Comes_From_Source (Right_Opnd (N), Cfs);

      --  Now analyze transformed node

      Analyze_And_Resolve (N, Typ);
   end Expand_N_Not_In;

   -------------------
   -- Expand_N_Null --
   -------------------

   --  The only replacement required is for the case of a null of a type that
   --  is an access to protected subprogram, or a subtype thereof. We represent
   --  such access values as a record, and so we must replace the occurrence of
   --  null by the equivalent record (with a null address and a null pointer in
   --  it), so that the backend creates the proper value.

   procedure Expand_N_Null (N : Node_Id) is
      Loc : constant Source_Ptr := Sloc (N);
      Typ : constant Entity_Id  := Base_Type (Etype (N));
      Agg : Node_Id;

   begin
      if Is_Access_Protected_Subprogram_Type (Typ) then
         Agg :=
           Make_Aggregate (Loc,
             Expressions => New_List (
               New_Occurrence_Of (RTE (RE_Null_Address), Loc),
               Make_Null (Loc)));

         Rewrite (N, Agg);
         Analyze_And_Resolve (N, Equivalent_Type (Typ));

         --  For subsequent semantic analysis, the node must retain its type.
         --  Gigi in any case replaces this type by the corresponding record
         --  type before processing the node.

         Set_Etype (N, Typ);
      end if;

   exception
      when RE_Not_Available =>
         return;
   end Expand_N_Null;

   ---------------------
   -- Expand_N_Op_Abs --
   ---------------------

   procedure Expand_N_Op_Abs (N : Node_Id) is
      Loc  : constant Source_Ptr := Sloc (N);
      Expr : constant Node_Id := Right_Opnd (N);

   begin
      Unary_Op_Validity_Checks (N);

      --  Deal with software overflow checking

      if not Backend_Overflow_Checks_On_Target
         and then Is_Signed_Integer_Type (Etype (N))
         and then Do_Overflow_Check (N)
      then
         --  The only case to worry about is when the argument is equal to the
         --  largest negative number, so what we do is to insert the check:

         --     [constraint_error when Expr = typ'Base'First]

         --  with the usual Duplicate_Subexpr use coding for expr

         Insert_Action (N,
           Make_Raise_Constraint_Error (Loc,
             Condition =>
               Make_Op_Eq (Loc,
                 Left_Opnd  => Duplicate_Subexpr (Expr),
                 Right_Opnd =>
                   Make_Attribute_Reference (Loc,
                     Prefix =>
                       New_Occurrence_Of (Base_Type (Etype (Expr)), Loc),
                     Attribute_Name => Name_First)),
             Reason => CE_Overflow_Check_Failed));
      end if;

      --  Vax floating-point types case

      if Vax_Float (Etype (N)) then
         Expand_Vax_Arith (N);
      end if;
   end Expand_N_Op_Abs;

   ---------------------
   -- Expand_N_Op_Add --
   ---------------------

   procedure Expand_N_Op_Add (N : Node_Id) is
      Typ : constant Entity_Id := Etype (N);

   begin
      Binary_Op_Validity_Checks (N);

      --  N + 0 = 0 + N = N for integer types

      if Is_Integer_Type (Typ) then
         if Compile_Time_Known_Value (Right_Opnd (N))
           and then Expr_Value (Right_Opnd (N)) = Uint_0
         then
            Rewrite (N, Left_Opnd (N));
            return;

         elsif Compile_Time_Known_Value (Left_Opnd (N))
           and then Expr_Value (Left_Opnd (N)) = Uint_0
         then
            Rewrite (N, Right_Opnd (N));
            return;
         end if;
      end if;

      --  Arithmetic overflow checks for signed integer/fixed point types

      if Is_Signed_Integer_Type (Typ)
        or else Is_Fixed_Point_Type (Typ)
      then
         Apply_Arithmetic_Overflow_Check (N);
         return;

      --  Vax floating-point types case

      elsif Vax_Float (Typ) then
         Expand_Vax_Arith (N);
      end if;
   end Expand_N_Op_Add;

   ---------------------
   -- Expand_N_Op_And --
   ---------------------

   procedure Expand_N_Op_And (N : Node_Id) is
      Typ : constant Entity_Id := Etype (N);

   begin
      Binary_Op_Validity_Checks (N);

      if Is_Array_Type (Etype (N)) then
         Expand_Boolean_Operator (N);

      elsif Is_Boolean_Type (Etype (N)) then

         --  Replace AND by AND THEN if Short_Circuit_And_Or active and the
         --  type is standard Boolean (do not mess with AND that uses a non-
         --  standard Boolean type, because something strange is going on).

         if Short_Circuit_And_Or and then Typ = Standard_Boolean then
            Rewrite (N,
              Make_And_Then (Sloc (N),
                Left_Opnd  => Relocate_Node (Left_Opnd (N)),
                Right_Opnd => Relocate_Node (Right_Opnd (N))));
            Analyze_And_Resolve (N, Typ);

         --  Otherwise, adjust conditions

         else
            Adjust_Condition (Left_Opnd (N));
            Adjust_Condition (Right_Opnd (N));
            Set_Etype (N, Standard_Boolean);
            Adjust_Result_Type (N, Typ);
         end if;
<<<<<<< HEAD
=======

      elsif Is_Intrinsic_Subprogram (Entity (N)) then
         Expand_Intrinsic_Call (N, Entity (N));

>>>>>>> b56a5220
      end if;
   end Expand_N_Op_And;

   ------------------------
   -- Expand_N_Op_Concat --
   ------------------------

   procedure Expand_N_Op_Concat (N : Node_Id) is
      Opnds : List_Id;
      --  List of operands to be concatenated

      Cnode : Node_Id;
      --  Node which is to be replaced by the result of concatenating the nodes
      --  in the list Opnds.

   begin
      --  Ensure validity of both operands

      Binary_Op_Validity_Checks (N);

      --  If we are the left operand of a concatenation higher up the tree,
      --  then do nothing for now, since we want to deal with a series of
      --  concatenations as a unit.

      if Nkind (Parent (N)) = N_Op_Concat
        and then N = Left_Opnd (Parent (N))
      then
         return;
      end if;

      --  We get here with a concatenation whose left operand may be a
      --  concatenation itself with a consistent type. We need to process
      --  these concatenation operands from left to right, which means
      --  from the deepest node in the tree to the highest node.

      Cnode := N;
      while Nkind (Left_Opnd (Cnode)) = N_Op_Concat loop
         Cnode := Left_Opnd (Cnode);
      end loop;

      --  Now Cnode is the deepest concatenation, and its parents are the
      --  concatenation nodes above, so now we process bottom up, doing the
      --  operations. We gather a string that is as long as possible up to five
      --  operands.

      --  The outer loop runs more than once if more than one concatenation
      --  type is involved.

      Outer : loop
         Opnds := New_List (Left_Opnd (Cnode), Right_Opnd (Cnode));
         Set_Parent (Opnds, N);

         --  The inner loop gathers concatenation operands

         Inner : while Cnode /= N
                   and then Base_Type (Etype (Cnode)) =
                            Base_Type (Etype (Parent (Cnode)))
         loop
            Cnode := Parent (Cnode);
            Append (Right_Opnd (Cnode), Opnds);
         end loop Inner;

         Expand_Concatenate (Cnode, Opnds);

         exit Outer when Cnode = N;
         Cnode := Parent (Cnode);
      end loop Outer;
   end Expand_N_Op_Concat;

   ------------------------
   -- Expand_N_Op_Divide --
   ------------------------

   procedure Expand_N_Op_Divide (N : Node_Id) is
      Loc   : constant Source_Ptr := Sloc (N);
      Lopnd : constant Node_Id    := Left_Opnd (N);
      Ropnd : constant Node_Id    := Right_Opnd (N);
      Ltyp  : constant Entity_Id  := Etype (Lopnd);
      Rtyp  : constant Entity_Id  := Etype (Ropnd);
      Typ   : Entity_Id           := Etype (N);
      Rknow : constant Boolean    := Is_Integer_Type (Typ)
                                       and then
                                         Compile_Time_Known_Value (Ropnd);
      Rval  : Uint;

   begin
      Binary_Op_Validity_Checks (N);

      if Rknow then
         Rval := Expr_Value (Ropnd);
      end if;

      --  N / 1 = N for integer types

      if Rknow and then Rval = Uint_1 then
         Rewrite (N, Lopnd);
         return;
      end if;

      --  Convert x / 2 ** y to Shift_Right (x, y). Note that the fact that
      --  Is_Power_Of_2_For_Shift is set means that we know that our left
      --  operand is an unsigned integer, as required for this to work.

      if Nkind (Ropnd) = N_Op_Expon
        and then Is_Power_Of_2_For_Shift (Ropnd)

      --  We cannot do this transformation in configurable run time mode if we
      --  have 64-bit integers and long shifts are not available.

        and then
          (Esize (Ltyp) <= 32
             or else Support_Long_Shifts_On_Target)
      then
         Rewrite (N,
           Make_Op_Shift_Right (Loc,
             Left_Opnd  => Lopnd,
             Right_Opnd =>
               Convert_To (Standard_Natural, Right_Opnd (Ropnd))));
         Analyze_And_Resolve (N, Typ);
         return;
      end if;

      --  Do required fixup of universal fixed operation

      if Typ = Universal_Fixed then
         Fixup_Universal_Fixed_Operation (N);
         Typ := Etype (N);
      end if;

      --  Divisions with fixed-point results

      if Is_Fixed_Point_Type (Typ) then

         --  No special processing if Treat_Fixed_As_Integer is set, since
         --  from a semantic point of view such operations are simply integer
         --  operations and will be treated that way.

         if not Treat_Fixed_As_Integer (N) then
            if Is_Integer_Type (Rtyp) then
               Expand_Divide_Fixed_By_Integer_Giving_Fixed (N);
            else
               Expand_Divide_Fixed_By_Fixed_Giving_Fixed (N);
            end if;
         end if;

      --  Other cases of division of fixed-point operands. Again we exclude the
      --  case where Treat_Fixed_As_Integer is set.

      elsif (Is_Fixed_Point_Type (Ltyp) or else
             Is_Fixed_Point_Type (Rtyp))
        and then not Treat_Fixed_As_Integer (N)
      then
         if Is_Integer_Type (Typ) then
            Expand_Divide_Fixed_By_Fixed_Giving_Integer (N);
         else
            pragma Assert (Is_Floating_Point_Type (Typ));
            Expand_Divide_Fixed_By_Fixed_Giving_Float (N);
         end if;

      --  Mixed-mode operations can appear in a non-static universal context,
      --  in which case the integer argument must be converted explicitly.

      elsif Typ = Universal_Real
        and then Is_Integer_Type (Rtyp)
      then
         Rewrite (Ropnd,
           Convert_To (Universal_Real, Relocate_Node (Ropnd)));

         Analyze_And_Resolve (Ropnd, Universal_Real);

      elsif Typ = Universal_Real
        and then Is_Integer_Type (Ltyp)
      then
         Rewrite (Lopnd,
           Convert_To (Universal_Real, Relocate_Node (Lopnd)));

         Analyze_And_Resolve (Lopnd, Universal_Real);

      --  Non-fixed point cases, do integer zero divide and overflow checks

      elsif Is_Integer_Type (Typ) then
         Apply_Divide_Check (N);

         --  Check for 64-bit division available, or long shifts if the divisor
         --  is a small power of 2 (since such divides will be converted into
         --  long shifts).

         if Esize (Ltyp) > 32
           and then not Support_64_Bit_Divides_On_Target
           and then
             (not Rknow
                or else not Support_Long_Shifts_On_Target
                or else (Rval /= Uint_2  and then
                         Rval /= Uint_4  and then
                         Rval /= Uint_8  and then
                         Rval /= Uint_16 and then
                         Rval /= Uint_32 and then
                         Rval /= Uint_64))
         then
            Error_Msg_CRT ("64-bit division", N);
         end if;

      --  Deal with Vax_Float

      elsif Vax_Float (Typ) then
         Expand_Vax_Arith (N);
         return;
      end if;
   end Expand_N_Op_Divide;

   --------------------
   -- Expand_N_Op_Eq --
   --------------------

   procedure Expand_N_Op_Eq (N : Node_Id) is
      Loc    : constant Source_Ptr := Sloc (N);
      Typ    : constant Entity_Id  := Etype (N);
      Lhs    : constant Node_Id    := Left_Opnd (N);
      Rhs    : constant Node_Id    := Right_Opnd (N);
      Bodies : constant List_Id    := New_List;
      A_Typ  : constant Entity_Id  := Etype (Lhs);

      Typl    : Entity_Id := A_Typ;
      Op_Name : Entity_Id;
      Prim    : Elmt_Id;

      procedure Build_Equality_Call (Eq : Entity_Id);
      --  If a constructed equality exists for the type or for its parent,
      --  build and analyze call, adding conversions if the operation is
      --  inherited.

      function Has_Unconstrained_UU_Component (Typ : Node_Id) return Boolean;
      --  Determines whether a type has a subcomponent of an unconstrained
      --  Unchecked_Union subtype. Typ is a record type.

      -------------------------
      -- Build_Equality_Call --
      -------------------------

      procedure Build_Equality_Call (Eq : Entity_Id) is
         Op_Type : constant Entity_Id := Etype (First_Formal (Eq));
         L_Exp   : Node_Id := Relocate_Node (Lhs);
         R_Exp   : Node_Id := Relocate_Node (Rhs);

      begin
         if Base_Type (Op_Type) /= Base_Type (A_Typ)
           and then not Is_Class_Wide_Type (A_Typ)
         then
            L_Exp := OK_Convert_To (Op_Type, L_Exp);
            R_Exp := OK_Convert_To (Op_Type, R_Exp);
         end if;

         --  If we have an Unchecked_Union, we need to add the inferred
         --  discriminant values as actuals in the function call. At this
         --  point, the expansion has determined that both operands have
         --  inferable discriminants.

         if Is_Unchecked_Union (Op_Type) then
            declare
               Lhs_Type      : constant Node_Id := Etype (L_Exp);
               Rhs_Type      : constant Node_Id := Etype (R_Exp);
               Lhs_Discr_Val : Node_Id;
               Rhs_Discr_Val : Node_Id;

            begin
               --  Per-object constrained selected components require special
               --  attention. If the enclosing scope of the component is an
               --  Unchecked_Union, we cannot reference its discriminants
               --  directly. This is why we use the two extra parameters of
               --  the equality function of the enclosing Unchecked_Union.

               --  type UU_Type (Discr : Integer := 0) is
               --     . . .
               --  end record;
               --  pragma Unchecked_Union (UU_Type);

               --  1. Unchecked_Union enclosing record:

               --     type Enclosing_UU_Type (Discr : Integer := 0) is record
               --        . . .
               --        Comp : UU_Type (Discr);
               --        . . .
               --     end Enclosing_UU_Type;
               --     pragma Unchecked_Union (Enclosing_UU_Type);

               --     Obj1 : Enclosing_UU_Type;
               --     Obj2 : Enclosing_UU_Type (1);

               --     [. . .] Obj1 = Obj2 [. . .]

               --     Generated code:

               --     if not (uu_typeEQ (obj1.comp, obj2.comp, a, b)) then

               --  A and B are the formal parameters of the equality function
               --  of Enclosing_UU_Type. The function always has two extra
               --  formals to capture the inferred discriminant values.

               --  2. Non-Unchecked_Union enclosing record:

               --     type
               --       Enclosing_Non_UU_Type (Discr : Integer := 0)
               --     is record
               --        . . .
               --        Comp : UU_Type (Discr);
               --        . . .
               --     end Enclosing_Non_UU_Type;

               --     Obj1 : Enclosing_Non_UU_Type;
               --     Obj2 : Enclosing_Non_UU_Type (1);

               --     ...  Obj1 = Obj2 ...

               --     Generated code:

               --     if not (uu_typeEQ (obj1.comp, obj2.comp,
               --                        obj1.discr, obj2.discr)) then

               --  In this case we can directly reference the discriminants of
               --  the enclosing record.

               --  Lhs of equality

               if Nkind (Lhs) = N_Selected_Component
                 and then Has_Per_Object_Constraint
                            (Entity (Selector_Name (Lhs)))
               then
                  --  Enclosing record is an Unchecked_Union, use formal A

                  if Is_Unchecked_Union
                       (Scope (Entity (Selector_Name (Lhs))))
                  then
                     Lhs_Discr_Val := Make_Identifier (Loc, Name_A);

                  --  Enclosing record is of a non-Unchecked_Union type, it is
                  --  possible to reference the discriminant.

                  else
                     Lhs_Discr_Val :=
                       Make_Selected_Component (Loc,
                         Prefix => Prefix (Lhs),
                         Selector_Name =>
                           New_Copy
                             (Get_Discriminant_Value
                                (First_Discriminant (Lhs_Type),
                                 Lhs_Type,
                                 Stored_Constraint (Lhs_Type))));
                  end if;

               --  Comment needed here ???

               else
                  --  Infer the discriminant value

                  Lhs_Discr_Val :=
                    New_Copy
                      (Get_Discriminant_Value
                         (First_Discriminant (Lhs_Type),
                          Lhs_Type,
                          Stored_Constraint (Lhs_Type)));
               end if;

               --  Rhs of equality

               if Nkind (Rhs) = N_Selected_Component
                 and then Has_Per_Object_Constraint
                            (Entity (Selector_Name (Rhs)))
               then
                  if Is_Unchecked_Union
                       (Scope (Entity (Selector_Name (Rhs))))
                  then
                     Rhs_Discr_Val := Make_Identifier (Loc, Name_B);

                  else
                     Rhs_Discr_Val :=
                       Make_Selected_Component (Loc,
                         Prefix => Prefix (Rhs),
                         Selector_Name =>
                           New_Copy (Get_Discriminant_Value (
                             First_Discriminant (Rhs_Type),
                             Rhs_Type,
                             Stored_Constraint (Rhs_Type))));

                  end if;
               else
                  Rhs_Discr_Val :=
                    New_Copy (Get_Discriminant_Value (
                      First_Discriminant (Rhs_Type),
                      Rhs_Type,
                      Stored_Constraint (Rhs_Type)));

               end if;

               Rewrite (N,
                 Make_Function_Call (Loc,
                   Name => New_Reference_To (Eq, Loc),
                   Parameter_Associations => New_List (
                     L_Exp,
                     R_Exp,
                     Lhs_Discr_Val,
                     Rhs_Discr_Val)));
            end;

         --  Normal case, not an unchecked union

         else
            Rewrite (N,
              Make_Function_Call (Loc,
                Name => New_Reference_To (Eq, Loc),
                Parameter_Associations => New_List (L_Exp, R_Exp)));
         end if;

         Analyze_And_Resolve (N, Standard_Boolean, Suppress => All_Checks);
      end Build_Equality_Call;

      ------------------------------------
      -- Has_Unconstrained_UU_Component --
      ------------------------------------

      function Has_Unconstrained_UU_Component
        (Typ : Node_Id) return Boolean
      is
         Tdef  : constant Node_Id :=
                   Type_Definition (Declaration_Node (Base_Type (Typ)));
         Clist : Node_Id;
         Vpart : Node_Id;

         function Component_Is_Unconstrained_UU
           (Comp : Node_Id) return Boolean;
         --  Determines whether the subtype of the component is an
         --  unconstrained Unchecked_Union.

         function Variant_Is_Unconstrained_UU
           (Variant : Node_Id) return Boolean;
         --  Determines whether a component of the variant has an unconstrained
         --  Unchecked_Union subtype.

         -----------------------------------
         -- Component_Is_Unconstrained_UU --
         -----------------------------------

         function Component_Is_Unconstrained_UU
           (Comp : Node_Id) return Boolean
         is
         begin
            if Nkind (Comp) /= N_Component_Declaration then
               return False;
            end if;

            declare
               Sindic : constant Node_Id :=
                          Subtype_Indication (Component_Definition (Comp));

            begin
               --  Unconstrained nominal type. In the case of a constraint
               --  present, the node kind would have been N_Subtype_Indication.

               if Nkind (Sindic) = N_Identifier then
                  return Is_Unchecked_Union (Base_Type (Etype (Sindic)));
               end if;

               return False;
            end;
         end Component_Is_Unconstrained_UU;

         ---------------------------------
         -- Variant_Is_Unconstrained_UU --
         ---------------------------------

         function Variant_Is_Unconstrained_UU
           (Variant : Node_Id) return Boolean
         is
            Clist : constant Node_Id := Component_List (Variant);

         begin
            if Is_Empty_List (Component_Items (Clist)) then
               return False;
            end if;

            --  We only need to test one component

            declare
               Comp : Node_Id := First (Component_Items (Clist));

            begin
               while Present (Comp) loop
                  if Component_Is_Unconstrained_UU (Comp) then
                     return True;
                  end if;

                  Next (Comp);
               end loop;
            end;

            --  None of the components withing the variant were of
            --  unconstrained Unchecked_Union type.

            return False;
         end Variant_Is_Unconstrained_UU;

      --  Start of processing for Has_Unconstrained_UU_Component

      begin
         if Null_Present (Tdef) then
            return False;
         end if;

         Clist := Component_List (Tdef);
         Vpart := Variant_Part (Clist);

         --  Inspect available components

         if Present (Component_Items (Clist)) then
            declare
               Comp : Node_Id := First (Component_Items (Clist));

            begin
               while Present (Comp) loop

                  --  One component is sufficient

                  if Component_Is_Unconstrained_UU (Comp) then
                     return True;
                  end if;

                  Next (Comp);
               end loop;
            end;
         end if;

         --  Inspect available components withing variants

         if Present (Vpart) then
            declare
               Variant : Node_Id := First (Variants (Vpart));

            begin
               while Present (Variant) loop

                  --  One component within a variant is sufficient

                  if Variant_Is_Unconstrained_UU (Variant) then
                     return True;
                  end if;

                  Next (Variant);
               end loop;
            end;
         end if;

         --  Neither the available components, nor the components inside the
         --  variant parts were of an unconstrained Unchecked_Union subtype.

         return False;
      end Has_Unconstrained_UU_Component;

   --  Start of processing for Expand_N_Op_Eq

   begin
      Binary_Op_Validity_Checks (N);

      if Ekind (Typl) = E_Private_Type then
         Typl := Underlying_Type (Typl);
      elsif Ekind (Typl) = E_Private_Subtype then
         Typl := Underlying_Type (Base_Type (Typl));
      else
         null;
      end if;

      --  It may happen in error situations that the underlying type is not
      --  set. The error will be detected later, here we just defend the
      --  expander code.

      if No (Typl) then
         return;
      end if;

      Typl := Base_Type (Typl);

      --  Boolean types (requiring handling of non-standard case)

      if Is_Boolean_Type (Typl) then
         Adjust_Condition (Left_Opnd (N));
         Adjust_Condition (Right_Opnd (N));
         Set_Etype (N, Standard_Boolean);
         Adjust_Result_Type (N, Typ);

      --  Array types

      elsif Is_Array_Type (Typl) then

         --  If we are doing full validity checking, and it is possible for the
         --  array elements to be invalid then expand out array comparisons to
         --  make sure that we check the array elements.

         if Validity_Check_Operands
           and then not Is_Known_Valid (Component_Type (Typl))
         then
            declare
               Save_Force_Validity_Checks : constant Boolean :=
                                              Force_Validity_Checks;
            begin
               Force_Validity_Checks := True;
               Rewrite (N,
                 Expand_Array_Equality
                  (N,
                   Relocate_Node (Lhs),
                   Relocate_Node (Rhs),
                   Bodies,
                   Typl));
               Insert_Actions (N, Bodies);
               Analyze_And_Resolve (N, Standard_Boolean);
               Force_Validity_Checks := Save_Force_Validity_Checks;
            end;

         --  Packed case where both operands are known aligned

         elsif Is_Bit_Packed_Array (Typl)
           and then not Is_Possibly_Unaligned_Object (Lhs)
           and then not Is_Possibly_Unaligned_Object (Rhs)
         then
            Expand_Packed_Eq (N);

         --  Where the component type is elementary we can use a block bit
         --  comparison (if supported on the target) exception in the case
         --  of floating-point (negative zero issues require element by
         --  element comparison), and atomic types (where we must be sure
         --  to load elements independently) and possibly unaligned arrays.

         elsif Is_Elementary_Type (Component_Type (Typl))
           and then not Is_Floating_Point_Type (Component_Type (Typl))
           and then not Is_Atomic (Component_Type (Typl))
           and then not Is_Possibly_Unaligned_Object (Lhs)
           and then not Is_Possibly_Unaligned_Object (Rhs)
           and then Support_Composite_Compare_On_Target
         then
            null;

         --  For composite and floating-point cases, expand equality loop to
         --  make sure of using proper comparisons for tagged types, and
         --  correctly handling the floating-point case.

         else
            Rewrite (N,
              Expand_Array_Equality
                (N,
                 Relocate_Node (Lhs),
                 Relocate_Node (Rhs),
                 Bodies,
                 Typl));
            Insert_Actions      (N, Bodies,           Suppress => All_Checks);
            Analyze_And_Resolve (N, Standard_Boolean, Suppress => All_Checks);
         end if;

      --  Record Types

      elsif Is_Record_Type (Typl) then

         --  For tagged types, use the primitive "="

         if Is_Tagged_Type (Typl) then

            --  No need to do anything else compiling under restriction
            --  No_Dispatching_Calls. During the semantic analysis we
            --  already notified such violation.

            if Restriction_Active (No_Dispatching_Calls) then
               return;
            end if;

            --  If this is derived from an untagged private type completed with
            --  a tagged type, it does not have a full view, so we use the
            --  primitive operations of the private type. This check should no
            --  longer be necessary when these types get their full views???

            if Is_Private_Type (A_Typ)
              and then not Is_Tagged_Type (A_Typ)
              and then Is_Derived_Type (A_Typ)
              and then No (Full_View (A_Typ))
            then
               --  Search for equality operation, checking that the operands
               --  have the same type. Note that we must find a matching entry,
               --  or something is very wrong!

               Prim := First_Elmt (Collect_Primitive_Operations (A_Typ));

               while Present (Prim) loop
                  exit when Chars (Node (Prim)) = Name_Op_Eq
                    and then Etype (First_Formal (Node (Prim))) =
                             Etype (Next_Formal (First_Formal (Node (Prim))))
                    and then
                      Base_Type (Etype (Node (Prim))) = Standard_Boolean;

                  Next_Elmt (Prim);
               end loop;

               pragma Assert (Present (Prim));
               Op_Name := Node (Prim);

            --  Find the type's predefined equality or an overriding
            --  user- defined equality. The reason for not simply calling
            --  Find_Prim_Op here is that there may be a user-defined
            --  overloaded equality op that precedes the equality that we want,
            --  so we have to explicitly search (e.g., there could be an
            --  equality with two different parameter types).

            else
               if Is_Class_Wide_Type (Typl) then
                  Typl := Root_Type (Typl);
               end if;

               Prim := First_Elmt (Primitive_Operations (Typl));
               while Present (Prim) loop
                  exit when Chars (Node (Prim)) = Name_Op_Eq
                    and then Etype (First_Formal (Node (Prim))) =
                             Etype (Next_Formal (First_Formal (Node (Prim))))
                    and then
                      Base_Type (Etype (Node (Prim))) = Standard_Boolean;

                  Next_Elmt (Prim);
               end loop;

               pragma Assert (Present (Prim));
               Op_Name := Node (Prim);
            end if;

            Build_Equality_Call (Op_Name);

         --  Ada 2005 (AI-216): Program_Error is raised when evaluating the
         --  predefined equality operator for a type which has a subcomponent
         --  of an Unchecked_Union type whose nominal subtype is unconstrained.

         elsif Has_Unconstrained_UU_Component (Typl) then
            Insert_Action (N,
              Make_Raise_Program_Error (Loc,
                Reason => PE_Unchecked_Union_Restriction));

            --  Prevent Gigi from generating incorrect code by rewriting the
            --  equality as a standard False.

            Rewrite (N,
              New_Occurrence_Of (Standard_False, Loc));

         elsif Is_Unchecked_Union (Typl) then

            --  If we can infer the discriminants of the operands, we make a
            --  call to the TSS equality function.

            if Has_Inferable_Discriminants (Lhs)
                 and then
               Has_Inferable_Discriminants (Rhs)
            then
               Build_Equality_Call
                 (TSS (Root_Type (Typl), TSS_Composite_Equality));

            else
               --  Ada 2005 (AI-216): Program_Error is raised when evaluating
               --  the predefined equality operator for an Unchecked_Union type
               --  if either of the operands lack inferable discriminants.

               Insert_Action (N,
                 Make_Raise_Program_Error (Loc,
                   Reason => PE_Unchecked_Union_Restriction));

               --  Prevent Gigi from generating incorrect code by rewriting
               --  the equality as a standard False.

               Rewrite (N,
                 New_Occurrence_Of (Standard_False, Loc));

            end if;

         --  If a type support function is present (for complex cases), use it

         elsif Present (TSS (Root_Type (Typl), TSS_Composite_Equality)) then
            Build_Equality_Call
              (TSS (Root_Type (Typl), TSS_Composite_Equality));

         --  Otherwise expand the component by component equality. Note that
         --  we never use block-bit comparisons for records, because of the
         --  problems with gaps. The backend will often be able to recombine
         --  the separate comparisons that we generate here.

         else
            Remove_Side_Effects (Lhs);
            Remove_Side_Effects (Rhs);
            Rewrite (N,
              Expand_Record_Equality (N, Typl, Lhs, Rhs, Bodies));

            Insert_Actions      (N, Bodies,           Suppress => All_Checks);
            Analyze_And_Resolve (N, Standard_Boolean, Suppress => All_Checks);
         end if;
      end if;

      --  Test if result is known at compile time

      Rewrite_Comparison (N);

      --  If we still have comparison for Vax_Float, process it

      if Vax_Float (Typl) and then Nkind (N) in N_Op_Compare  then
         Expand_Vax_Comparison (N);
         return;
      end if;
   end Expand_N_Op_Eq;

   -----------------------
   -- Expand_N_Op_Expon --
   -----------------------

   procedure Expand_N_Op_Expon (N : Node_Id) is
      Loc    : constant Source_Ptr := Sloc (N);
      Typ    : constant Entity_Id  := Etype (N);
      Rtyp   : constant Entity_Id  := Root_Type (Typ);
      Base   : constant Node_Id    := Relocate_Node (Left_Opnd (N));
      Bastyp : constant Node_Id    := Etype (Base);
      Exp    : constant Node_Id    := Relocate_Node (Right_Opnd (N));
      Exptyp : constant Entity_Id  := Etype (Exp);
      Ovflo  : constant Boolean    := Do_Overflow_Check (N);
      Expv   : Uint;
      Xnode  : Node_Id;
      Temp   : Node_Id;
      Rent   : RE_Id;
      Ent    : Entity_Id;
      Etyp   : Entity_Id;

   begin
      Binary_Op_Validity_Checks (N);

      --  If either operand is of a private type, then we have the use of an
      --  intrinsic operator, and we get rid of the privateness, by using root
      --  types of underlying types for the actual operation. Otherwise the
      --  private types will cause trouble if we expand multiplications or
      --  shifts etc. We also do this transformation if the result type is
      --  different from the base type.

      if Is_Private_Type (Etype (Base))
           or else
         Is_Private_Type (Typ)
           or else
         Is_Private_Type (Exptyp)
           or else
         Rtyp /= Root_Type (Bastyp)
      then
         declare
            Bt : constant Entity_Id := Root_Type (Underlying_Type (Bastyp));
            Et : constant Entity_Id := Root_Type (Underlying_Type (Exptyp));

         begin
            Rewrite (N,
              Unchecked_Convert_To (Typ,
                Make_Op_Expon (Loc,
                  Left_Opnd  => Unchecked_Convert_To (Bt, Base),
                  Right_Opnd => Unchecked_Convert_To (Et, Exp))));
            Analyze_And_Resolve (N, Typ);
            return;
         end;
      end if;

      --  Test for case of known right argument

      if Compile_Time_Known_Value (Exp) then
         Expv := Expr_Value (Exp);

         --  We only fold small non-negative exponents. You might think we
         --  could fold small negative exponents for the real case, but we
         --  can't because we are required to raise Constraint_Error for
         --  the case of 0.0 ** (negative) even if Machine_Overflows = False.
         --  See ACVC test C4A012B.

         if Expv >= 0 and then Expv <= 4 then

            --  X ** 0 = 1 (or 1.0)

            if Expv = 0 then

               --  Call Remove_Side_Effects to ensure that any side effects
               --  in the ignored left operand (in particular function calls
               --  to user defined functions) are properly executed.

               Remove_Side_Effects (Base);

               if Ekind (Typ) in Integer_Kind then
                  Xnode := Make_Integer_Literal (Loc, Intval => 1);
               else
                  Xnode := Make_Real_Literal (Loc, Ureal_1);
               end if;

            --  X ** 1 = X

            elsif Expv = 1 then
               Xnode := Base;

            --  X ** 2 = X * X

            elsif Expv = 2 then
               Xnode :=
                 Make_Op_Multiply (Loc,
                   Left_Opnd  => Duplicate_Subexpr (Base),
                   Right_Opnd => Duplicate_Subexpr_No_Checks (Base));

            --  X ** 3 = X * X * X

            elsif Expv = 3 then
               Xnode :=
                 Make_Op_Multiply (Loc,
                   Left_Opnd =>
                     Make_Op_Multiply (Loc,
                       Left_Opnd  => Duplicate_Subexpr (Base),
                       Right_Opnd => Duplicate_Subexpr_No_Checks (Base)),
                   Right_Opnd  => Duplicate_Subexpr_No_Checks (Base));

            --  X ** 4  ->
            --    En : constant base'type := base * base;
            --    ...
            --    En * En

            else -- Expv = 4
               Temp := Make_Temporary (Loc, 'E', Base);

               Insert_Actions (N, New_List (
                 Make_Object_Declaration (Loc,
                   Defining_Identifier => Temp,
                   Constant_Present    => True,
                   Object_Definition   => New_Reference_To (Typ, Loc),
                   Expression =>
                     Make_Op_Multiply (Loc,
                       Left_Opnd  => Duplicate_Subexpr (Base),
                       Right_Opnd => Duplicate_Subexpr_No_Checks (Base)))));

               Xnode :=
                 Make_Op_Multiply (Loc,
                   Left_Opnd  => New_Reference_To (Temp, Loc),
                   Right_Opnd => New_Reference_To (Temp, Loc));
            end if;

            Rewrite (N, Xnode);
            Analyze_And_Resolve (N, Typ);
            return;
         end if;
      end if;

      --  Case of (2 ** expression) appearing as an argument of an integer
      --  multiplication, or as the right argument of a division of a non-
      --  negative integer. In such cases we leave the node untouched, setting
      --  the flag Is_Natural_Power_Of_2_for_Shift set, then the expansion
      --  of the higher level node converts it into a shift.

      --  Another case is 2 ** N in any other context. We simply convert
      --  this to 1 * 2 ** N, and then the above transformation applies.

      --  Note: this transformation is not applicable for a modular type with
      --  a non-binary modulus in the multiplication case, since we get a wrong
      --  result if the shift causes an overflow before the modular reduction.

      if Nkind (Base) = N_Integer_Literal
        and then Intval (Base) = 2
        and then Is_Integer_Type (Root_Type (Exptyp))
        and then Esize (Root_Type (Exptyp)) <= Esize (Standard_Integer)
        and then Is_Unsigned_Type (Exptyp)
        and then not Ovflo
      then
         --  First the multiply and divide cases

         if Nkind_In (Parent (N), N_Op_Divide, N_Op_Multiply) then
            declare
               P : constant Node_Id := Parent (N);
               L : constant Node_Id := Left_Opnd (P);
               R : constant Node_Id := Right_Opnd (P);

            begin
               if (Nkind (P) = N_Op_Multiply
                   and then not Non_Binary_Modulus (Typ)
                   and then
                     ((Is_Integer_Type (Etype (L)) and then R = N)
                         or else
                      (Is_Integer_Type (Etype (R)) and then L = N))
                   and then not Do_Overflow_Check (P))
                 or else
                  (Nkind (P) = N_Op_Divide
                     and then Is_Integer_Type (Etype (L))
                     and then Is_Unsigned_Type (Etype (L))
                     and then R = N
                     and then not Do_Overflow_Check (P))
               then
                  Set_Is_Power_Of_2_For_Shift (N);
                  return;
               end if;
            end;

         --  Now the other cases

         elsif not Non_Binary_Modulus (Typ) then
            Rewrite (N,
              Make_Op_Multiply (Loc,
                Left_Opnd  => Make_Integer_Literal (Loc, 1),
                Right_Opnd => Relocate_Node (N)));
            Analyze_And_Resolve (N, Typ);
            return;
         end if;
      end if;

      --  Fall through if exponentiation must be done using a runtime routine

      --  First deal with modular case

      if Is_Modular_Integer_Type (Rtyp) then

         --  Non-binary case, we call the special exponentiation routine for
         --  the non-binary case, converting the argument to Long_Long_Integer
         --  and passing the modulus value. Then the result is converted back
         --  to the base type.

         if Non_Binary_Modulus (Rtyp) then
            Rewrite (N,
              Convert_To (Typ,
                Make_Function_Call (Loc,
                  Name => New_Reference_To (RTE (RE_Exp_Modular), Loc),
                  Parameter_Associations => New_List (
                    Convert_To (Standard_Integer, Base),
                    Make_Integer_Literal (Loc, Modulus (Rtyp)),
                    Exp))));

         --  Binary case, in this case, we call one of two routines, either the
         --  unsigned integer case, or the unsigned long long integer case,
         --  with a final "and" operation to do the required mod.

         else
            if UI_To_Int (Esize (Rtyp)) <= Standard_Integer_Size then
               Ent := RTE (RE_Exp_Unsigned);
            else
               Ent := RTE (RE_Exp_Long_Long_Unsigned);
            end if;

            Rewrite (N,
              Convert_To (Typ,
                Make_Op_And (Loc,
                  Left_Opnd =>
                    Make_Function_Call (Loc,
                      Name => New_Reference_To (Ent, Loc),
                      Parameter_Associations => New_List (
                        Convert_To (Etype (First_Formal (Ent)), Base),
                        Exp)),
                   Right_Opnd =>
                     Make_Integer_Literal (Loc, Modulus (Rtyp) - 1))));

         end if;

         --  Common exit point for modular type case

         Analyze_And_Resolve (N, Typ);
         return;

      --  Signed integer cases, done using either Integer or Long_Long_Integer.
      --  It is not worth having routines for Short_[Short_]Integer, since for
      --  most machines it would not help, and it would generate more code that
      --  might need certification when a certified run time is required.

      --  In the integer cases, we have two routines, one for when overflow
      --  checks are required, and one when they are not required, since there
      --  is a real gain in omitting checks on many machines.

      elsif Rtyp = Base_Type (Standard_Long_Long_Integer)
        or else (Rtyp = Base_Type (Standard_Long_Integer)
                   and then
                     Esize (Standard_Long_Integer) > Esize (Standard_Integer))
        or else (Rtyp = Universal_Integer)
      then
         Etyp := Standard_Long_Long_Integer;

         if Ovflo then
            Rent := RE_Exp_Long_Long_Integer;
         else
            Rent := RE_Exn_Long_Long_Integer;
         end if;

      elsif Is_Signed_Integer_Type (Rtyp) then
         Etyp := Standard_Integer;

         if Ovflo then
            Rent := RE_Exp_Integer;
         else
            Rent := RE_Exn_Integer;
         end if;

      --  Floating-point cases, always done using Long_Long_Float. We do not
      --  need separate routines for the overflow case here, since in the case
      --  of floating-point, we generate infinities anyway as a rule (either
      --  that or we automatically trap overflow), and if there is an infinity
      --  generated and a range check is required, the check will fail anyway.

      else
         pragma Assert (Is_Floating_Point_Type (Rtyp));
         Etyp := Standard_Long_Long_Float;
         Rent := RE_Exn_Long_Long_Float;
      end if;

      --  Common processing for integer cases and floating-point cases.
      --  If we are in the right type, we can call runtime routine directly

      if Typ = Etyp
        and then Rtyp /= Universal_Integer
        and then Rtyp /= Universal_Real
      then
         Rewrite (N,
           Make_Function_Call (Loc,
             Name => New_Reference_To (RTE (Rent), Loc),
             Parameter_Associations => New_List (Base, Exp)));

      --  Otherwise we have to introduce conversions (conversions are also
      --  required in the universal cases, since the runtime routine is
      --  typed using one of the standard types).

      else
         Rewrite (N,
           Convert_To (Typ,
             Make_Function_Call (Loc,
               Name => New_Reference_To (RTE (Rent), Loc),
               Parameter_Associations => New_List (
                 Convert_To (Etyp, Base),
                 Exp))));
      end if;

      Analyze_And_Resolve (N, Typ);
      return;

   exception
      when RE_Not_Available =>
         return;
   end Expand_N_Op_Expon;

   --------------------
   -- Expand_N_Op_Ge --
   --------------------

   procedure Expand_N_Op_Ge (N : Node_Id) is
      Typ  : constant Entity_Id := Etype (N);
      Op1  : constant Node_Id   := Left_Opnd (N);
      Op2  : constant Node_Id   := Right_Opnd (N);
      Typ1 : constant Entity_Id := Base_Type (Etype (Op1));

   begin
      Binary_Op_Validity_Checks (N);

      if Is_Array_Type (Typ1) then
         Expand_Array_Comparison (N);
         return;
      end if;

      if Is_Boolean_Type (Typ1) then
         Adjust_Condition (Op1);
         Adjust_Condition (Op2);
         Set_Etype (N, Standard_Boolean);
         Adjust_Result_Type (N, Typ);
      end if;

      Rewrite_Comparison (N);

      --  If we still have comparison, and Vax_Float type, process it

      if Vax_Float (Typ1) and then Nkind (N) in N_Op_Compare then
         Expand_Vax_Comparison (N);
         return;
      end if;
   end Expand_N_Op_Ge;

   --------------------
   -- Expand_N_Op_Gt --
   --------------------

   procedure Expand_N_Op_Gt (N : Node_Id) is
      Typ  : constant Entity_Id := Etype (N);
      Op1  : constant Node_Id   := Left_Opnd (N);
      Op2  : constant Node_Id   := Right_Opnd (N);
      Typ1 : constant Entity_Id := Base_Type (Etype (Op1));

   begin
      Binary_Op_Validity_Checks (N);

      if Is_Array_Type (Typ1) then
         Expand_Array_Comparison (N);
         return;
      end if;

      if Is_Boolean_Type (Typ1) then
         Adjust_Condition (Op1);
         Adjust_Condition (Op2);
         Set_Etype (N, Standard_Boolean);
         Adjust_Result_Type (N, Typ);
      end if;

      Rewrite_Comparison (N);

      --  If we still have comparison, and Vax_Float type, process it

      if Vax_Float (Typ1) and then Nkind (N) in N_Op_Compare then
         Expand_Vax_Comparison (N);
         return;
      end if;
   end Expand_N_Op_Gt;

   --------------------
   -- Expand_N_Op_Le --
   --------------------

   procedure Expand_N_Op_Le (N : Node_Id) is
      Typ  : constant Entity_Id := Etype (N);
      Op1  : constant Node_Id   := Left_Opnd (N);
      Op2  : constant Node_Id   := Right_Opnd (N);
      Typ1 : constant Entity_Id := Base_Type (Etype (Op1));

   begin
      Binary_Op_Validity_Checks (N);

      if Is_Array_Type (Typ1) then
         Expand_Array_Comparison (N);
         return;
      end if;

      if Is_Boolean_Type (Typ1) then
         Adjust_Condition (Op1);
         Adjust_Condition (Op2);
         Set_Etype (N, Standard_Boolean);
         Adjust_Result_Type (N, Typ);
      end if;

      Rewrite_Comparison (N);

      --  If we still have comparison, and Vax_Float type, process it

      if Vax_Float (Typ1) and then Nkind (N) in N_Op_Compare then
         Expand_Vax_Comparison (N);
         return;
      end if;
   end Expand_N_Op_Le;

   --------------------
   -- Expand_N_Op_Lt --
   --------------------

   procedure Expand_N_Op_Lt (N : Node_Id) is
      Typ  : constant Entity_Id := Etype (N);
      Op1  : constant Node_Id   := Left_Opnd (N);
      Op2  : constant Node_Id   := Right_Opnd (N);
      Typ1 : constant Entity_Id := Base_Type (Etype (Op1));

   begin
      Binary_Op_Validity_Checks (N);

      if Is_Array_Type (Typ1) then
         Expand_Array_Comparison (N);
         return;
      end if;

      if Is_Boolean_Type (Typ1) then
         Adjust_Condition (Op1);
         Adjust_Condition (Op2);
         Set_Etype (N, Standard_Boolean);
         Adjust_Result_Type (N, Typ);
      end if;

      Rewrite_Comparison (N);

      --  If we still have comparison, and Vax_Float type, process it

      if Vax_Float (Typ1) and then Nkind (N) in N_Op_Compare then
         Expand_Vax_Comparison (N);
         return;
      end if;
   end Expand_N_Op_Lt;

   -----------------------
   -- Expand_N_Op_Minus --
   -----------------------

   procedure Expand_N_Op_Minus (N : Node_Id) is
      Loc : constant Source_Ptr := Sloc (N);
      Typ : constant Entity_Id  := Etype (N);

   begin
      Unary_Op_Validity_Checks (N);

      if not Backend_Overflow_Checks_On_Target
         and then Is_Signed_Integer_Type (Etype (N))
         and then Do_Overflow_Check (N)
      then
         --  Software overflow checking expands -expr into (0 - expr)

         Rewrite (N,
           Make_Op_Subtract (Loc,
             Left_Opnd  => Make_Integer_Literal (Loc, 0),
             Right_Opnd => Right_Opnd (N)));

         Analyze_And_Resolve (N, Typ);

      --  Vax floating-point types case

      elsif Vax_Float (Etype (N)) then
         Expand_Vax_Arith (N);
      end if;
   end Expand_N_Op_Minus;

   ---------------------
   -- Expand_N_Op_Mod --
   ---------------------

   procedure Expand_N_Op_Mod (N : Node_Id) is
      Loc   : constant Source_Ptr := Sloc (N);
      Typ   : constant Entity_Id  := Etype (N);
      Left  : constant Node_Id    := Left_Opnd (N);
      Right : constant Node_Id    := Right_Opnd (N);
      DOC   : constant Boolean    := Do_Overflow_Check (N);
      DDC   : constant Boolean    := Do_Division_Check (N);

      LLB : Uint;
      Llo : Uint;
      Lhi : Uint;
      LOK : Boolean;
      Rlo : Uint;
      Rhi : Uint;
      ROK : Boolean;

      pragma Warnings (Off, Lhi);

   begin
      Binary_Op_Validity_Checks (N);

      Determine_Range (Right, ROK, Rlo, Rhi, Assume_Valid => True);
      Determine_Range (Left,  LOK, Llo, Lhi, Assume_Valid => True);

      --  Convert mod to rem if operands are known non-negative. We do this
      --  since it is quite likely that this will improve the quality of code,
      --  (the operation now corresponds to the hardware remainder), and it
      --  does not seem likely that it could be harmful.

      if LOK and then Llo >= 0
           and then
         ROK and then Rlo >= 0
      then
         Rewrite (N,
           Make_Op_Rem (Sloc (N),
             Left_Opnd  => Left_Opnd (N),
             Right_Opnd => Right_Opnd (N)));

         --  Instead of reanalyzing the node we do the analysis manually. This
         --  avoids anomalies when the replacement is done in an instance and
         --  is epsilon more efficient.

         Set_Entity            (N, Standard_Entity (S_Op_Rem));
         Set_Etype             (N, Typ);
         Set_Do_Overflow_Check (N, DOC);
         Set_Do_Division_Check (N, DDC);
         Expand_N_Op_Rem (N);
         Set_Analyzed (N);

      --  Otherwise, normal mod processing

      else
         if Is_Integer_Type (Etype (N)) then
            Apply_Divide_Check (N);
         end if;

         --  Apply optimization x mod 1 = 0. We don't really need that with
         --  gcc, but it is useful with other back ends (e.g. AAMP), and is
         --  certainly harmless.

         if Is_Integer_Type (Etype (N))
           and then Compile_Time_Known_Value (Right)
           and then Expr_Value (Right) = Uint_1
         then
            --  Call Remove_Side_Effects to ensure that any side effects in
            --  the ignored left operand (in particular function calls to
            --  user defined functions) are properly executed.

            Remove_Side_Effects (Left);

            Rewrite (N, Make_Integer_Literal (Loc, 0));
            Analyze_And_Resolve (N, Typ);
            return;
         end if;

         --  Deal with annoying case of largest negative number remainder
         --  minus one. Gigi does not handle this case correctly, because
         --  it generates a divide instruction which may trap in this case.

         --  In fact the check is quite easy, if the right operand is -1, then
         --  the mod value is always 0, and we can just ignore the left operand
         --  completely in this case.

         --  The operand type may be private (e.g. in the expansion of an
         --  intrinsic operation) so we must use the underlying type to get the
         --  bounds, and convert the literals explicitly.

         LLB :=
           Expr_Value
             (Type_Low_Bound (Base_Type (Underlying_Type (Etype (Left)))));

         if ((not ROK) or else (Rlo <= (-1) and then (-1) <= Rhi))
           and then
            ((not LOK) or else (Llo = LLB))
         then
            Rewrite (N,
              Make_Conditional_Expression (Loc,
                Expressions => New_List (
                  Make_Op_Eq (Loc,
                    Left_Opnd => Duplicate_Subexpr (Right),
                    Right_Opnd =>
                      Unchecked_Convert_To (Typ,
                        Make_Integer_Literal (Loc, -1))),
                  Unchecked_Convert_To (Typ,
                    Make_Integer_Literal (Loc, Uint_0)),
                  Relocate_Node (N))));

            Set_Analyzed (Next (Next (First (Expressions (N)))));
            Analyze_And_Resolve (N, Typ);
         end if;
      end if;
   end Expand_N_Op_Mod;

   --------------------------
   -- Expand_N_Op_Multiply --
   --------------------------

   procedure Expand_N_Op_Multiply (N : Node_Id) is
      Loc : constant Source_Ptr := Sloc (N);
      Lop : constant Node_Id    := Left_Opnd (N);
      Rop : constant Node_Id    := Right_Opnd (N);

      Lp2 : constant Boolean :=
              Nkind (Lop) = N_Op_Expon
                and then Is_Power_Of_2_For_Shift (Lop);

      Rp2 : constant Boolean :=
              Nkind (Rop) = N_Op_Expon
                and then Is_Power_Of_2_For_Shift (Rop);

      Ltyp : constant Entity_Id  := Etype (Lop);
      Rtyp : constant Entity_Id  := Etype (Rop);
      Typ  : Entity_Id           := Etype (N);

   begin
      Binary_Op_Validity_Checks (N);

      --  Special optimizations for integer types

      if Is_Integer_Type (Typ) then

         --  N * 0 = 0 for integer types

         if Compile_Time_Known_Value (Rop)
           and then Expr_Value (Rop) = Uint_0
         then
            --  Call Remove_Side_Effects to ensure that any side effects in
            --  the ignored left operand (in particular function calls to
            --  user defined functions) are properly executed.

            Remove_Side_Effects (Lop);

            Rewrite (N, Make_Integer_Literal (Loc, Uint_0));
            Analyze_And_Resolve (N, Typ);
            return;
         end if;

         --  Similar handling for 0 * N = 0

         if Compile_Time_Known_Value (Lop)
           and then Expr_Value (Lop) = Uint_0
         then
            Remove_Side_Effects (Rop);
            Rewrite (N, Make_Integer_Literal (Loc, Uint_0));
            Analyze_And_Resolve (N, Typ);
            return;
         end if;

         --  N * 1 = 1 * N = N for integer types

         --  This optimisation is not done if we are going to
         --  rewrite the product 1 * 2 ** N to a shift.

         if Compile_Time_Known_Value (Rop)
           and then Expr_Value (Rop) = Uint_1
           and then not Lp2
         then
            Rewrite (N, Lop);
            return;

         elsif Compile_Time_Known_Value (Lop)
           and then Expr_Value (Lop) = Uint_1
           and then not Rp2
         then
            Rewrite (N, Rop);
            return;
         end if;
      end if;

      --  Convert x * 2 ** y to Shift_Left (x, y). Note that the fact that
      --  Is_Power_Of_2_For_Shift is set means that we know that our left
      --  operand is an integer, as required for this to work.

      if Rp2 then
         if Lp2 then

            --  Convert 2 ** A * 2 ** B into  2 ** (A + B)

            Rewrite (N,
              Make_Op_Expon (Loc,
                Left_Opnd => Make_Integer_Literal (Loc, 2),
                Right_Opnd =>
                  Make_Op_Add (Loc,
                    Left_Opnd  => Right_Opnd (Lop),
                    Right_Opnd => Right_Opnd (Rop))));
            Analyze_And_Resolve (N, Typ);
            return;

         else
            Rewrite (N,
              Make_Op_Shift_Left (Loc,
                Left_Opnd  => Lop,
                Right_Opnd =>
                  Convert_To (Standard_Natural, Right_Opnd (Rop))));
            Analyze_And_Resolve (N, Typ);
            return;
         end if;

      --  Same processing for the operands the other way round

      elsif Lp2 then
         Rewrite (N,
           Make_Op_Shift_Left (Loc,
             Left_Opnd  => Rop,
             Right_Opnd =>
               Convert_To (Standard_Natural, Right_Opnd (Lop))));
         Analyze_And_Resolve (N, Typ);
         return;
      end if;

      --  Do required fixup of universal fixed operation

      if Typ = Universal_Fixed then
         Fixup_Universal_Fixed_Operation (N);
         Typ := Etype (N);
      end if;

      --  Multiplications with fixed-point results

      if Is_Fixed_Point_Type (Typ) then

         --  No special processing if Treat_Fixed_As_Integer is set, since from
         --  a semantic point of view such operations are simply integer
         --  operations and will be treated that way.

         if not Treat_Fixed_As_Integer (N) then

            --  Case of fixed * integer => fixed

            if Is_Integer_Type (Rtyp) then
               Expand_Multiply_Fixed_By_Integer_Giving_Fixed (N);

            --  Case of integer * fixed => fixed

            elsif Is_Integer_Type (Ltyp) then
               Expand_Multiply_Integer_By_Fixed_Giving_Fixed (N);

            --  Case of fixed * fixed => fixed

            else
               Expand_Multiply_Fixed_By_Fixed_Giving_Fixed (N);
            end if;
         end if;

      --  Other cases of multiplication of fixed-point operands. Again we
      --  exclude the cases where Treat_Fixed_As_Integer flag is set.

      elsif (Is_Fixed_Point_Type (Ltyp) or else Is_Fixed_Point_Type (Rtyp))
        and then not Treat_Fixed_As_Integer (N)
      then
         if Is_Integer_Type (Typ) then
            Expand_Multiply_Fixed_By_Fixed_Giving_Integer (N);
         else
            pragma Assert (Is_Floating_Point_Type (Typ));
            Expand_Multiply_Fixed_By_Fixed_Giving_Float (N);
         end if;

      --  Mixed-mode operations can appear in a non-static universal context,
      --  in which case the integer argument must be converted explicitly.

      elsif Typ = Universal_Real
        and then Is_Integer_Type (Rtyp)
      then
         Rewrite (Rop, Convert_To (Universal_Real, Relocate_Node (Rop)));

         Analyze_And_Resolve (Rop, Universal_Real);

      elsif Typ = Universal_Real
        and then Is_Integer_Type (Ltyp)
      then
         Rewrite (Lop, Convert_To (Universal_Real, Relocate_Node (Lop)));

         Analyze_And_Resolve (Lop, Universal_Real);

      --  Non-fixed point cases, check software overflow checking required

      elsif Is_Signed_Integer_Type (Etype (N)) then
         Apply_Arithmetic_Overflow_Check (N);

      --  Deal with VAX float case

      elsif Vax_Float (Typ) then
         Expand_Vax_Arith (N);
         return;
      end if;
   end Expand_N_Op_Multiply;

   --------------------
   -- Expand_N_Op_Ne --
   --------------------

   procedure Expand_N_Op_Ne (N : Node_Id) is
      Typ : constant Entity_Id := Etype (Left_Opnd (N));

   begin
      --  Case of elementary type with standard operator

      if Is_Elementary_Type (Typ)
        and then Sloc (Entity (N)) = Standard_Location
      then
         Binary_Op_Validity_Checks (N);

         --  Boolean types (requiring handling of non-standard case)

         if Is_Boolean_Type (Typ) then
            Adjust_Condition (Left_Opnd (N));
            Adjust_Condition (Right_Opnd (N));
            Set_Etype (N, Standard_Boolean);
            Adjust_Result_Type (N, Typ);
         end if;

         Rewrite_Comparison (N);

         --  If we still have comparison for Vax_Float, process it

         if Vax_Float (Typ) and then Nkind (N) in N_Op_Compare  then
            Expand_Vax_Comparison (N);
            return;
         end if;

      --  For all cases other than elementary types, we rewrite node as the
      --  negation of an equality operation, and reanalyze. The equality to be
      --  used is defined in the same scope and has the same signature. This
      --  signature must be set explicitly since in an instance it may not have
      --  the same visibility as in the generic unit. This avoids duplicating
      --  or factoring the complex code for record/array equality tests etc.

      else
         declare
            Loc : constant Source_Ptr := Sloc (N);
            Neg : Node_Id;
            Ne  : constant Entity_Id := Entity (N);

         begin
            Binary_Op_Validity_Checks (N);

            Neg :=
              Make_Op_Not (Loc,
                Right_Opnd =>
                  Make_Op_Eq (Loc,
                    Left_Opnd =>  Left_Opnd (N),
                    Right_Opnd => Right_Opnd (N)));
            Set_Paren_Count (Right_Opnd (Neg), 1);

            if Scope (Ne) /= Standard_Standard then
               Set_Entity (Right_Opnd (Neg), Corresponding_Equality (Ne));
            end if;

            --  For navigation purposes, the inequality is treated as an
            --  implicit reference to the corresponding equality. Preserve the
            --  Comes_From_ source flag so that the proper Xref entry is
            --  generated.

            Preserve_Comes_From_Source (Neg, N);
            Preserve_Comes_From_Source (Right_Opnd (Neg), N);
            Rewrite (N, Neg);
            Analyze_And_Resolve (N, Standard_Boolean);
         end;
      end if;
   end Expand_N_Op_Ne;

   ---------------------
   -- Expand_N_Op_Not --
   ---------------------

   --  If the argument is other than a Boolean array type, there is no special
   --  expansion required, except for VMS operations on signed integers.

   --  For the packed case, we call the special routine in Exp_Pakd, except
   --  that if the component size is greater than one, we use the standard
   --  routine generating a gruesome loop (it is so peculiar to have packed
   --  arrays with non-standard Boolean representations anyway, so it does not
   --  matter that we do not handle this case efficiently).

   --  For the unpacked case (and for the special packed case where we have non
   --  standard Booleans, as discussed above), we generate and insert into the
   --  tree the following function definition:

   --     function Nnnn (A : arr) is
   --       B : arr;
   --     begin
   --       for J in a'range loop
   --          B (J) := not A (J);
   --       end loop;
   --       return B;
   --     end Nnnn;

   --  Here arr is the actual subtype of the parameter (and hence always
   --  constrained). Then we replace the not with a call to this function.

   procedure Expand_N_Op_Not (N : Node_Id) is
      Loc  : constant Source_Ptr := Sloc (N);
      Typ  : constant Entity_Id  := Etype (N);
      Opnd : Node_Id;
      Arr  : Entity_Id;
      A    : Entity_Id;
      B    : Entity_Id;
      J    : Entity_Id;
      A_J  : Node_Id;
      B_J  : Node_Id;

      Func_Name      : Entity_Id;
      Loop_Statement : Node_Id;

   begin
      Unary_Op_Validity_Checks (N);

      --  For boolean operand, deal with non-standard booleans

      if Is_Boolean_Type (Typ) then
         Adjust_Condition (Right_Opnd (N));
         Set_Etype (N, Standard_Boolean);
         Adjust_Result_Type (N, Typ);
         return;
      end if;

      --  For the VMS "not" on signed integer types, use conversion to and from
      --  a predefined modular type.

      if Is_VMS_Operator (Entity (N)) then
         declare
            Rtyp : Entity_Id;
            Utyp : Entity_Id;

         begin
            --  If this is a derived type, retrieve original VMS type so that
            --  the proper sized type is used for intermediate values.

            if Is_Derived_Type (Typ) then
               Rtyp := First_Subtype (Etype (Typ));
            else
               Rtyp := Typ;
            end if;

            --  The proper unsigned type must have a size compatible with the
            --  operand, to prevent misalignment.

            if RM_Size (Rtyp) <= 8 then
               Utyp := RTE (RE_Unsigned_8);

            elsif RM_Size (Rtyp) <= 16 then
               Utyp := RTE (RE_Unsigned_16);

            elsif RM_Size (Rtyp) = RM_Size (Standard_Unsigned) then
               Utyp := RTE (RE_Unsigned_32);

            else
               Utyp := RTE (RE_Long_Long_Unsigned);
            end if;

            Rewrite (N,
              Unchecked_Convert_To (Typ,
                Make_Op_Not (Loc,
                  Unchecked_Convert_To (Utyp, Right_Opnd (N)))));
            Analyze_And_Resolve (N, Typ);
            return;
         end;
      end if;

      --  Only array types need any other processing

      if not Is_Array_Type (Typ) then
         return;
      end if;

      --  Case of array operand. If bit packed with a component size of 1,
      --  handle it in Exp_Pakd if the operand is known to be aligned.

      if Is_Bit_Packed_Array (Typ)
        and then Component_Size (Typ) = 1
        and then not Is_Possibly_Unaligned_Object (Right_Opnd (N))
      then
         Expand_Packed_Not (N);
         return;
      end if;

      --  Case of array operand which is not bit-packed. If the context is
      --  a safe assignment, call in-place operation, If context is a larger
      --  boolean expression in the context of a safe assignment, expansion is
      --  done by enclosing operation.

      Opnd := Relocate_Node (Right_Opnd (N));
      Convert_To_Actual_Subtype (Opnd);
      Arr := Etype (Opnd);
      Ensure_Defined (Arr, N);
      Silly_Boolean_Array_Not_Test (N, Arr);

      if Nkind (Parent (N)) = N_Assignment_Statement then
         if Safe_In_Place_Array_Op (Name (Parent (N)), N, Empty) then
            Build_Boolean_Array_Proc_Call (Parent (N), Opnd, Empty);
            return;

         --  Special case the negation of a binary operation

         elsif Nkind_In (Opnd, N_Op_And, N_Op_Or, N_Op_Xor)
           and then Safe_In_Place_Array_Op
                      (Name (Parent (N)), Left_Opnd (Opnd), Right_Opnd (Opnd))
         then
            Build_Boolean_Array_Proc_Call (Parent (N), Opnd, Empty);
            return;
         end if;

      elsif Nkind (Parent (N)) in N_Binary_Op
        and then Nkind (Parent (Parent (N))) = N_Assignment_Statement
      then
         declare
            Op1 : constant Node_Id := Left_Opnd  (Parent (N));
            Op2 : constant Node_Id := Right_Opnd (Parent (N));
            Lhs : constant Node_Id := Name (Parent (Parent (N)));

         begin
            if Safe_In_Place_Array_Op (Lhs, Op1, Op2) then

               --  (not A) op (not B) can be reduced to a single call

               if N = Op1 and then Nkind (Op2) = N_Op_Not then
                  return;

               elsif N = Op2 and then Nkind (Op1) = N_Op_Not then
                  return;

               --  A xor (not B) can also be special-cased

               elsif N = Op2 and then Nkind (Parent (N)) = N_Op_Xor then
                  return;
               end if;
            end if;
         end;
      end if;

      A := Make_Defining_Identifier (Loc, Name_uA);
      B := Make_Defining_Identifier (Loc, Name_uB);
      J := Make_Defining_Identifier (Loc, Name_uJ);

      A_J :=
        Make_Indexed_Component (Loc,
          Prefix      => New_Reference_To (A, Loc),
          Expressions => New_List (New_Reference_To (J, Loc)));

      B_J :=
        Make_Indexed_Component (Loc,
          Prefix      => New_Reference_To (B, Loc),
          Expressions => New_List (New_Reference_To (J, Loc)));

      Loop_Statement :=
        Make_Implicit_Loop_Statement (N,
          Identifier => Empty,

          Iteration_Scheme =>
            Make_Iteration_Scheme (Loc,
              Loop_Parameter_Specification =>
                Make_Loop_Parameter_Specification (Loc,
                  Defining_Identifier         => J,
                  Discrete_Subtype_Definition =>
                    Make_Attribute_Reference (Loc,
                      Prefix         => Make_Identifier (Loc, Chars (A)),
                      Attribute_Name => Name_Range))),

          Statements => New_List (
            Make_Assignment_Statement (Loc,
              Name       => B_J,
              Expression => Make_Op_Not (Loc, A_J))));

      Func_Name := Make_Temporary (Loc, 'N');
      Set_Is_Inlined (Func_Name);

      Insert_Action (N,
        Make_Subprogram_Body (Loc,
          Specification =>
            Make_Function_Specification (Loc,
              Defining_Unit_Name => Func_Name,
              Parameter_Specifications => New_List (
                Make_Parameter_Specification (Loc,
                  Defining_Identifier => A,
                  Parameter_Type      => New_Reference_To (Typ, Loc))),
              Result_Definition => New_Reference_To (Typ, Loc)),

          Declarations => New_List (
            Make_Object_Declaration (Loc,
              Defining_Identifier => B,
              Object_Definition   => New_Reference_To (Arr, Loc))),

          Handled_Statement_Sequence =>
            Make_Handled_Sequence_Of_Statements (Loc,
              Statements => New_List (
                Loop_Statement,
                Make_Simple_Return_Statement (Loc,
                  Expression => Make_Identifier (Loc, Chars (B)))))));

      Rewrite (N,
        Make_Function_Call (Loc,
          Name                   => New_Reference_To (Func_Name, Loc),
          Parameter_Associations => New_List (Opnd)));

      Analyze_And_Resolve (N, Typ);
   end Expand_N_Op_Not;

   --------------------
   -- Expand_N_Op_Or --
   --------------------

   procedure Expand_N_Op_Or (N : Node_Id) is
      Typ : constant Entity_Id := Etype (N);

   begin
      Binary_Op_Validity_Checks (N);

      if Is_Array_Type (Etype (N)) then
         Expand_Boolean_Operator (N);

      elsif Is_Boolean_Type (Etype (N)) then

<<<<<<< HEAD
         --  Replace OR by OR ELSE if Short_Circuit_And_Or active and the
         --  type is standard Boolean (do not mess with AND that uses a non-
         --  standard Boolean type, because something strange is going on).
=======
         --  Replace OR by OR ELSE if Short_Circuit_And_Or active and the type
         --  is standard Boolean (do not mess with AND that uses a non-standard
         --  Boolean type, because something strange is going on).
>>>>>>> b56a5220

         if Short_Circuit_And_Or and then Typ = Standard_Boolean then
            Rewrite (N,
              Make_Or_Else (Sloc (N),
                Left_Opnd  => Relocate_Node (Left_Opnd (N)),
                Right_Opnd => Relocate_Node (Right_Opnd (N))));
            Analyze_And_Resolve (N, Typ);

         --  Otherwise, adjust conditions

         else
            Adjust_Condition (Left_Opnd (N));
            Adjust_Condition (Right_Opnd (N));
            Set_Etype (N, Standard_Boolean);
            Adjust_Result_Type (N, Typ);
         end if;
<<<<<<< HEAD
=======

      elsif Is_Intrinsic_Subprogram (Entity (N)) then
         Expand_Intrinsic_Call (N, Entity (N));

>>>>>>> b56a5220
      end if;
   end Expand_N_Op_Or;

   ----------------------
   -- Expand_N_Op_Plus --
   ----------------------

   procedure Expand_N_Op_Plus (N : Node_Id) is
   begin
      Unary_Op_Validity_Checks (N);
   end Expand_N_Op_Plus;

   ---------------------
   -- Expand_N_Op_Rem --
   ---------------------

   procedure Expand_N_Op_Rem (N : Node_Id) is
      Loc : constant Source_Ptr := Sloc (N);
      Typ : constant Entity_Id  := Etype (N);

      Left  : constant Node_Id := Left_Opnd (N);
      Right : constant Node_Id := Right_Opnd (N);

      Lo : Uint;
      Hi : Uint;
      OK : Boolean;

      Lneg : Boolean;
      Rneg : Boolean;
      --  Set if corresponding operand can be negative

      pragma Unreferenced (Hi);

   begin
      Binary_Op_Validity_Checks (N);

      if Is_Integer_Type (Etype (N)) then
         Apply_Divide_Check (N);
      end if;

      --  Apply optimization x rem 1 = 0. We don't really need that with gcc,
      --  but it is useful with other back ends (e.g. AAMP), and is certainly
      --  harmless.

      if Is_Integer_Type (Etype (N))
        and then Compile_Time_Known_Value (Right)
        and then Expr_Value (Right) = Uint_1
      then
         --  Call Remove_Side_Effects to ensure that any side effects in the
         --  ignored left operand (in particular function calls to user defined
         --  functions) are properly executed.

         Remove_Side_Effects (Left);

         Rewrite (N, Make_Integer_Literal (Loc, 0));
         Analyze_And_Resolve (N, Typ);
         return;
      end if;

      --  Deal with annoying case of largest negative number remainder minus
      --  one. Gigi does not handle this case correctly, because it generates
      --  a divide instruction which may trap in this case.

      --  In fact the check is quite easy, if the right operand is -1, then
      --  the remainder is always 0, and we can just ignore the left operand
      --  completely in this case.

      Determine_Range (Right, OK, Lo, Hi, Assume_Valid => True);
      Lneg := (not OK) or else Lo < 0;
<<<<<<< HEAD

      Determine_Range (Left,  OK, Lo, Hi, Assume_Valid => True);
      Rneg := (not OK) or else Lo < 0;

      --  We won't mess with trying to find out if the left operand can really
      --  be the largest negative number (that's a pain in the case of private
      --  types and this is really marginal). We will just assume that we need
      --  the test if the left operand can be negative at all.

=======

      Determine_Range (Left,  OK, Lo, Hi, Assume_Valid => True);
      Rneg := (not OK) or else Lo < 0;

      --  We won't mess with trying to find out if the left operand can really
      --  be the largest negative number (that's a pain in the case of private
      --  types and this is really marginal). We will just assume that we need
      --  the test if the left operand can be negative at all.

>>>>>>> b56a5220
      if Lneg and Rneg then
         Rewrite (N,
           Make_Conditional_Expression (Loc,
             Expressions => New_List (
               Make_Op_Eq (Loc,
                 Left_Opnd  => Duplicate_Subexpr (Right),
                 Right_Opnd =>
                   Unchecked_Convert_To (Typ, Make_Integer_Literal (Loc, -1))),

               Unchecked_Convert_To (Typ,
                 Make_Integer_Literal (Loc, Uint_0)),

               Relocate_Node (N))));

         Set_Analyzed (Next (Next (First (Expressions (N)))));
         Analyze_And_Resolve (N, Typ);
      end if;
   end Expand_N_Op_Rem;

   -----------------------------
   -- Expand_N_Op_Rotate_Left --
   -----------------------------

   procedure Expand_N_Op_Rotate_Left (N : Node_Id) is
   begin
      Binary_Op_Validity_Checks (N);
   end Expand_N_Op_Rotate_Left;

   ------------------------------
   -- Expand_N_Op_Rotate_Right --
   ------------------------------

   procedure Expand_N_Op_Rotate_Right (N : Node_Id) is
   begin
      Binary_Op_Validity_Checks (N);
   end Expand_N_Op_Rotate_Right;

   ----------------------------
   -- Expand_N_Op_Shift_Left --
   ----------------------------

   procedure Expand_N_Op_Shift_Left (N : Node_Id) is
   begin
      Binary_Op_Validity_Checks (N);
   end Expand_N_Op_Shift_Left;

   -----------------------------
   -- Expand_N_Op_Shift_Right --
   -----------------------------

   procedure Expand_N_Op_Shift_Right (N : Node_Id) is
   begin
      Binary_Op_Validity_Checks (N);
   end Expand_N_Op_Shift_Right;

   ----------------------------------------
   -- Expand_N_Op_Shift_Right_Arithmetic --
   ----------------------------------------

   procedure Expand_N_Op_Shift_Right_Arithmetic (N : Node_Id) is
   begin
      Binary_Op_Validity_Checks (N);
   end Expand_N_Op_Shift_Right_Arithmetic;

   --------------------------
   -- Expand_N_Op_Subtract --
   --------------------------

   procedure Expand_N_Op_Subtract (N : Node_Id) is
      Typ : constant Entity_Id := Etype (N);

   begin
      Binary_Op_Validity_Checks (N);

      --  N - 0 = N for integer types

      if Is_Integer_Type (Typ)
        and then Compile_Time_Known_Value (Right_Opnd (N))
        and then Expr_Value (Right_Opnd (N)) = 0
      then
         Rewrite (N, Left_Opnd (N));
         return;
      end if;

      --  Arithmetic overflow checks for signed integer/fixed point types

      if Is_Signed_Integer_Type (Typ)
           or else
         Is_Fixed_Point_Type (Typ)
      then
         Apply_Arithmetic_Overflow_Check (N);

      --  VAX floating-point types case

      elsif Vax_Float (Typ) then
         Expand_Vax_Arith (N);
      end if;
   end Expand_N_Op_Subtract;

   ---------------------
   -- Expand_N_Op_Xor --
   ---------------------

   procedure Expand_N_Op_Xor (N : Node_Id) is
      Typ : constant Entity_Id := Etype (N);

   begin
      Binary_Op_Validity_Checks (N);

      if Is_Array_Type (Etype (N)) then
         Expand_Boolean_Operator (N);

      elsif Is_Boolean_Type (Etype (N)) then
         Adjust_Condition (Left_Opnd (N));
         Adjust_Condition (Right_Opnd (N));
         Set_Etype (N, Standard_Boolean);
         Adjust_Result_Type (N, Typ);

      elsif Is_Intrinsic_Subprogram (Entity (N)) then
         Expand_Intrinsic_Call (N, Entity (N));

      end if;
   end Expand_N_Op_Xor;

   ----------------------
   -- Expand_N_Or_Else --
   ----------------------

   procedure Expand_N_Or_Else (N : Node_Id)
     renames Expand_Short_Circuit_Operator;

   -----------------------------------
   -- Expand_N_Qualified_Expression --
   -----------------------------------

   procedure Expand_N_Qualified_Expression (N : Node_Id) is
      Operand     : constant Node_Id   := Expression (N);
      Target_Type : constant Entity_Id := Entity (Subtype_Mark (N));

   begin
      --  Do validity check if validity checking operands

      if Validity_Checks_On
        and then Validity_Check_Operands
      then
         Ensure_Valid (Operand);
      end if;

      --  Apply possible constraint check

      Apply_Constraint_Check (Operand, Target_Type, No_Sliding => True);

      if Do_Range_Check (Operand) then
         Set_Do_Range_Check (Operand, False);
         Generate_Range_Check (Operand, Target_Type, CE_Range_Check_Failed);
      end if;
   end Expand_N_Qualified_Expression;

   ------------------------------------
   -- Expand_N_Quantified_Expression --
   ------------------------------------

   --  We expand:

   --    for all X in range => Cond

   --  into:

   --        T := True;
   --        for X in range loop
   --           if not Cond then
   --              T := False;
   --              exit;
   --           end if;
   --        end loop;

   --  Conversely, an existentially quantified expression:

   --    for some X in range => Cond

   --  becomes:

   --        T := False;
   --        for X in range loop
   --           if Cond then
   --              T := True;
   --              exit;
   --           end if;
   --        end loop;

   --  In both cases, the iteration may be over a container in which case it is
   --  given by an iterator specification, not a loop parameter specification.

   procedure Expand_N_Quantified_Expression (N : Node_Id) is
      Loc          : constant Source_Ptr := Sloc (N);
      Is_Universal : constant Boolean := All_Present (N);
      Actions      : constant List_Id := New_List;
      Tnn          : constant Entity_Id := Make_Temporary (Loc, 'T', N);
      Cond         : Node_Id;
      Decl         : Node_Id;
      I_Scheme     : Node_Id;
      Test         : Node_Id;

   begin
      Decl :=
        Make_Object_Declaration (Loc,
          Defining_Identifier => Tnn,
          Object_Definition   => New_Occurrence_Of (Standard_Boolean, Loc),
          Expression          =>
            New_Occurrence_Of (Boolean_Literals (Is_Universal), Loc));
      Append_To (Actions, Decl);

      Cond := Relocate_Node (Condition (N));

      if Is_Universal then
         Cond := Make_Op_Not (Loc, Cond);
      end if;

      Test :=
        Make_Implicit_If_Statement (N,
          Condition       => Cond,
          Then_Statements => New_List (
            Make_Assignment_Statement (Loc,
              Name       => New_Occurrence_Of (Tnn, Loc),
              Expression =>
                New_Occurrence_Of (Boolean_Literals (not Is_Universal), Loc)),
            Make_Exit_Statement (Loc)));

      if Present (Loop_Parameter_Specification (N)) then
         I_Scheme :=
           Make_Iteration_Scheme (Loc,
              Loop_Parameter_Specification =>
                Loop_Parameter_Specification (N));
      else
         I_Scheme :=
           Make_Iteration_Scheme (Loc,
             Iterator_Specification => Iterator_Specification (N));
      end if;

      Append_To (Actions,
        Make_Loop_Statement (Loc,
          Iteration_Scheme => I_Scheme,
          Statements       => New_List (Test),
          End_Label        => Empty));

      --  The components of the scheme have already been analyzed, and the loop
      --  parameter declaration has been processed.

      Set_Analyzed (Iteration_Scheme (Last (Actions)));

      Rewrite (N,
        Make_Expression_With_Actions (Loc,
          Expression => New_Occurrence_Of (Tnn, Loc),
          Actions    => Actions));

<<<<<<< HEAD
      Apply_Constraint_Check (Operand, Target_Type, No_Sliding => True);

      if Do_Range_Check (Operand) then
         Set_Do_Range_Check (Operand, False);
         Generate_Range_Check (Operand, Target_Type, CE_Range_Check_Failed);
      end if;
   end Expand_N_Qualified_Expression;
=======
      Analyze_And_Resolve (N, Standard_Boolean);
   end Expand_N_Quantified_Expression;
>>>>>>> b56a5220

   ---------------------------------
   -- Expand_N_Selected_Component --
   ---------------------------------

   --  If the selector is a discriminant of a concurrent object, rewrite the
   --  prefix to denote the corresponding record type.

   procedure Expand_N_Selected_Component (N : Node_Id) is
      Loc   : constant Source_Ptr := Sloc (N);
      Par   : constant Node_Id    := Parent (N);
      P     : constant Node_Id    := Prefix (N);
      Ptyp  : Entity_Id           := Underlying_Type (Etype (P));
      Disc  : Entity_Id;
      New_N : Node_Id;
      Dcon  : Elmt_Id;
      Dval  : Node_Id;

      function In_Left_Hand_Side (Comp : Node_Id) return Boolean;
      --  Gigi needs a temporary for prefixes that depend on a discriminant,
      --  unless the context of an assignment can provide size information.
      --  Don't we have a general routine that does this???

      -----------------------
      -- In_Left_Hand_Side --
      -----------------------

      function In_Left_Hand_Side (Comp : Node_Id) return Boolean is
      begin
         return (Nkind (Parent (Comp)) = N_Assignment_Statement
                  and then Comp = Name (Parent (Comp)))
           or else (Present (Parent (Comp))
                     and then Nkind (Parent (Comp)) in N_Subexpr
                     and then In_Left_Hand_Side (Parent (Comp)));
      end In_Left_Hand_Side;

   --  Start of processing for Expand_N_Selected_Component

   begin
      --  Insert explicit dereference if required

      if Is_Access_Type (Ptyp) then
         Insert_Explicit_Dereference (P);
         Analyze_And_Resolve (P, Designated_Type (Ptyp));

         if Ekind (Etype (P)) = E_Private_Subtype
           and then Is_For_Access_Subtype (Etype (P))
         then
            Set_Etype (P, Base_Type (Etype (P)));
         end if;

         Ptyp := Etype (P);
      end if;

      --  Deal with discriminant check required

      if Do_Discriminant_Check (N) then

         --  Present the discriminant checking function to the backend, so that
         --  it can inline the call to the function.

         Add_Inlined_Body
           (Discriminant_Checking_Func
             (Original_Record_Component (Entity (Selector_Name (N)))));

         --  Now reset the flag and generate the call

         Set_Do_Discriminant_Check (N, False);
         Generate_Discriminant_Check (N);
      end if;

      --  Ada 2005 (AI-318-02): If the prefix is a call to a build-in-place
      --  function, then additional actuals must be passed.

      if Ada_Version >= Ada_2005
        and then Is_Build_In_Place_Function_Call (P)
      then
         Make_Build_In_Place_Call_In_Anonymous_Context (P);
      end if;

      --  Gigi cannot handle unchecked conversions that are the prefix of a
      --  selected component with discriminants. This must be checked during
      --  expansion, because during analysis the type of the selector is not
      --  known at the point the prefix is analyzed. If the conversion is the
      --  target of an assignment, then we cannot force the evaluation.

      if Nkind (Prefix (N)) = N_Unchecked_Type_Conversion
        and then Has_Discriminants (Etype (N))
        and then not In_Left_Hand_Side (N)
      then
         Force_Evaluation (Prefix (N));
      end if;

      --  Remaining processing applies only if selector is a discriminant

      if Ekind (Entity (Selector_Name (N))) = E_Discriminant then

         --  If the selector is a discriminant of a constrained record type,
         --  we may be able to rewrite the expression with the actual value
         --  of the discriminant, a useful optimization in some cases.

         if Is_Record_Type (Ptyp)
           and then Has_Discriminants (Ptyp)
           and then Is_Constrained (Ptyp)
         then
            --  Do this optimization for discrete types only, and not for
            --  access types (access discriminants get us into trouble!)

            if not Is_Discrete_Type (Etype (N)) then
               null;

            --  Don't do this on the left hand of an assignment statement.
            --  Normally one would think that references like this would not
            --  occur, but they do in generated code, and mean that we really
            --  do want to assign the discriminant!

            elsif Nkind (Par) = N_Assignment_Statement
              and then Name (Par) = N
            then
               null;

            --  Don't do this optimization for the prefix of an attribute or
            --  the name of an object renaming declaration since these are
            --  contexts where we do not want the value anyway.

            elsif (Nkind (Par) = N_Attribute_Reference
                     and then Prefix (Par) = N)
              or else Is_Renamed_Object (N)
            then
               null;

            --  Don't do this optimization if we are within the code for a
            --  discriminant check, since the whole point of such a check may
            --  be to verify the condition on which the code below depends!

            elsif Is_In_Discriminant_Check (N) then
               null;

            --  Green light to see if we can do the optimization. There is
            --  still one condition that inhibits the optimization below but
            --  now is the time to check the particular discriminant.

            else
               --  Loop through discriminants to find the matching discriminant
               --  constraint to see if we can copy it.

               Disc := First_Discriminant (Ptyp);
               Dcon := First_Elmt (Discriminant_Constraint (Ptyp));
               Discr_Loop : while Present (Dcon) loop
                  Dval := Node (Dcon);

                  --  Check if this is the matching discriminant

                  if Disc = Entity (Selector_Name (N)) then

                     --  Here we have the matching discriminant. Check for
                     --  the case of a discriminant of a component that is
                     --  constrained by an outer discriminant, which cannot
                     --  be optimized away.

                     if Denotes_Discriminant
                          (Dval, Check_Concurrent => True)
                     then
                        exit Discr_Loop;

                     elsif Nkind (Original_Node (Dval)) = N_Selected_Component
                       and then
                         Denotes_Discriminant
                           (Selector_Name (Original_Node (Dval)), True)
                     then
                        exit Discr_Loop;

                     --  Do not retrieve value if constraint is not static. It
                     --  is generally not useful, and the constraint may be a
                     --  rewritten outer discriminant in which case it is in
                     --  fact incorrect.

                     elsif Is_Entity_Name (Dval)
                       and then Nkind (Parent (Entity (Dval)))
                         = N_Object_Declaration
                       and then Present (Expression (Parent (Entity (Dval))))
                       and then
                         not Is_Static_Expression
                           (Expression (Parent (Entity (Dval))))
                     then
                        exit Discr_Loop;

                     --  In the context of a case statement, the expression may
                     --  have the base type of the discriminant, and we need to
                     --  preserve the constraint to avoid spurious errors on
                     --  missing cases.

                     elsif Nkind (Parent (N)) = N_Case_Statement
                       and then Etype (Dval) /= Etype (Disc)
                     then
                        Rewrite (N,
                          Make_Qualified_Expression (Loc,
                            Subtype_Mark =>
                              New_Occurrence_Of (Etype (Disc), Loc),
                            Expression   =>
                              New_Copy_Tree (Dval)));
                        Analyze_And_Resolve (N, Etype (Disc));

                        --  In case that comes out as a static expression,
                        --  reset it (a selected component is never static).

                        Set_Is_Static_Expression (N, False);
                        return;

                     --  Otherwise we can just copy the constraint, but the
                     --  result is certainly not static! In some cases the
                     --  discriminant constraint has been analyzed in the
                     --  context of the original subtype indication, but for
                     --  itypes the constraint might not have been analyzed
                     --  yet, and this must be done now.

                     else
                        Rewrite (N, New_Copy_Tree (Dval));
                        Analyze_And_Resolve (N);
                        Set_Is_Static_Expression (N, False);
                        return;
                     end if;
                  end if;

                  Next_Elmt (Dcon);
                  Next_Discriminant (Disc);
               end loop Discr_Loop;

               --  Note: the above loop should always find a matching
               --  discriminant, but if it does not, we just missed an
               --  optimization due to some glitch (perhaps a previous error),
               --  so ignore.

            end if;
         end if;

         --  The only remaining processing is in the case of a discriminant of
         --  a concurrent object, where we rewrite the prefix to denote the
         --  corresponding record type. If the type is derived and has renamed
         --  discriminants, use corresponding discriminant, which is the one
         --  that appears in the corresponding record.

         if not Is_Concurrent_Type (Ptyp) then
            return;
         end if;

         Disc := Entity (Selector_Name (N));

         if Is_Derived_Type (Ptyp)
           and then Present (Corresponding_Discriminant (Disc))
         then
            Disc := Corresponding_Discriminant (Disc);
         end if;

         New_N :=
           Make_Selected_Component (Loc,
             Prefix =>
               Unchecked_Convert_To (Corresponding_Record_Type (Ptyp),
                 New_Copy_Tree (P)),
             Selector_Name => Make_Identifier (Loc, Chars (Disc)));

         Rewrite (N, New_N);
         Analyze (N);
      end if;
   end Expand_N_Selected_Component;

   --------------------
   -- Expand_N_Slice --
   --------------------

   procedure Expand_N_Slice (N : Node_Id) is
      Loc  : constant Source_Ptr := Sloc (N);
      Typ  : constant Entity_Id  := Etype (N);
      Pfx  : constant Node_Id    := Prefix (N);
      Ptp  : Entity_Id           := Etype (Pfx);

      function Is_Procedure_Actual (N : Node_Id) return Boolean;
      --  Check whether the argument is an actual for a procedure call, in
      --  which case the expansion of a bit-packed slice is deferred until the
      --  call itself is expanded. The reason this is required is that we might
      --  have an IN OUT or OUT parameter, and the copy out is essential, and
      --  that copy out would be missed if we created a temporary here in
      --  Expand_N_Slice. Note that we don't bother to test specifically for an
      --  IN OUT or OUT mode parameter, since it is a bit tricky to do, and it
      --  is harmless to defer expansion in the IN case, since the call
      --  processing will still generate the appropriate copy in operation,
      --  which will take care of the slice.

      procedure Make_Temporary_For_Slice;
      --  Create a named variable for the value of the slice, in cases where
      --  the back-end cannot handle it properly, e.g. when packed types or
      --  unaligned slices are involved.

      -------------------------
      -- Is_Procedure_Actual --
      -------------------------

      function Is_Procedure_Actual (N : Node_Id) return Boolean is
         Par : Node_Id := Parent (N);

      begin
         loop
            --  If our parent is a procedure call we can return

            if Nkind (Par) = N_Procedure_Call_Statement then
               return True;

            --  If our parent is a type conversion, keep climbing the tree,
            --  since a type conversion can be a procedure actual. Also keep
            --  climbing if parameter association or a qualified expression,
            --  since these are additional cases that do can appear on
            --  procedure actuals.

            elsif Nkind_In (Par, N_Type_Conversion,
                                 N_Parameter_Association,
                                 N_Qualified_Expression)
            then
               Par := Parent (Par);

               --  Any other case is not what we are looking for

            else
               return False;
            end if;
         end loop;
      end Is_Procedure_Actual;

      ------------------------------
      -- Make_Temporary_For_Slice --
      ------------------------------

      procedure Make_Temporary_For_Slice is
         Decl : Node_Id;
         Ent  : constant Entity_Id := Make_Temporary (Loc, 'T', N);
<<<<<<< HEAD
=======

>>>>>>> b56a5220
      begin
         Decl :=
           Make_Object_Declaration (Loc,
             Defining_Identifier => Ent,
             Object_Definition   => New_Occurrence_Of (Typ, Loc));

         Set_No_Initialization (Decl);

         Insert_Actions (N, New_List (
           Decl,
           Make_Assignment_Statement (Loc,
             Name => New_Occurrence_Of (Ent, Loc),
             Expression => Relocate_Node (N))));

         Rewrite (N, New_Occurrence_Of (Ent, Loc));
         Analyze_And_Resolve (N, Typ);
      end Make_Temporary_For_Slice;

   --  Start of processing for Expand_N_Slice

   begin
      --  Special handling for access types

      if Is_Access_Type (Ptp) then

         Ptp := Designated_Type (Ptp);

         Rewrite (Pfx,
           Make_Explicit_Dereference (Sloc (N),
            Prefix => Relocate_Node (Pfx)));

         Analyze_And_Resolve (Pfx, Ptp);
      end if;

      --  Ada 2005 (AI-318-02): If the prefix is a call to a build-in-place
      --  function, then additional actuals must be passed.

      if Ada_Version >= Ada_2005
        and then Is_Build_In_Place_Function_Call (Pfx)
      then
         Make_Build_In_Place_Call_In_Anonymous_Context (Pfx);
      end if;

      --  The remaining case to be handled is packed slices. We can leave
      --  packed slices as they are in the following situations:

      --    1. Right or left side of an assignment (we can handle this
      --       situation correctly in the assignment statement expansion).

      --    2. Prefix of indexed component (the slide is optimized away in this
      --       case, see the start of Expand_N_Slice.)

      --    3. Object renaming declaration, since we want the name of the
      --       slice, not the value.

      --    4. Argument to procedure call, since copy-in/copy-out handling may
      --       be required, and this is handled in the expansion of call
      --       itself.

      --    5. Prefix of an address attribute (this is an error which is caught
      --       elsewhere, and the expansion would interfere with generating the
      --       error message).

      if not Is_Packed (Typ) then

         --  Apply transformation for actuals of a function call, where
         --  Expand_Actuals is not used.

         if Nkind (Parent (N)) = N_Function_Call
           and then Is_Possibly_Unaligned_Slice (N)
         then
            Make_Temporary_For_Slice;
         end if;

      elsif Nkind (Parent (N)) = N_Assignment_Statement
        or else (Nkind (Parent (Parent (N))) = N_Assignment_Statement
                   and then Parent (N) = Name (Parent (Parent (N))))
      then
         return;

      elsif Nkind (Parent (N)) = N_Indexed_Component
        or else Is_Renamed_Object (N)
        or else Is_Procedure_Actual (N)
      then
         return;

      elsif Nkind (Parent (N)) = N_Attribute_Reference
        and then Attribute_Name (Parent (N)) = Name_Address
      then
         return;

      else
         Make_Temporary_For_Slice;
      end if;
   end Expand_N_Slice;

   ------------------------------
   -- Expand_N_Type_Conversion --
   ------------------------------

   procedure Expand_N_Type_Conversion (N : Node_Id) is
      Loc          : constant Source_Ptr := Sloc (N);
      Operand      : constant Node_Id    := Expression (N);
      Target_Type  : constant Entity_Id  := Etype (N);
      Operand_Type : Entity_Id           := Etype (Operand);

      procedure Handle_Changed_Representation;
      --  This is called in the case of record and array type conversions to
      --  see if there is a change of representation to be handled. Change of
      --  representation is actually handled at the assignment statement level,
      --  and what this procedure does is rewrite node N conversion as an
      --  assignment to temporary. If there is no change of representation,
      --  then the conversion node is unchanged.

      procedure Raise_Accessibility_Error;
      --  Called when we know that an accessibility check will fail. Rewrites
      --  node N to an appropriate raise statement and outputs warning msgs.
      --  The Etype of the raise node is set to Target_Type.

      procedure Real_Range_Check;
      --  Handles generation of range check for real target value

      -----------------------------------
      -- Handle_Changed_Representation --
      -----------------------------------

      procedure Handle_Changed_Representation is
         Temp : Entity_Id;
         Decl : Node_Id;
         Odef : Node_Id;
         Disc : Node_Id;
         N_Ix : Node_Id;
         Cons : List_Id;

      begin

         --  Nothing else to do if no change of representation

         if Same_Representation (Operand_Type, Target_Type) then
            return;

         --  The real change of representation work is done by the assignment
         --  statement processing. So if this type conversion is appearing as
         --  the expression of an assignment statement, nothing needs to be
         --  done to the conversion.

         elsif Nkind (Parent (N)) = N_Assignment_Statement then
            return;

         --  Otherwise we need to generate a temporary variable, and do the
         --  change of representation assignment into that temporary variable.
         --  The conversion is then replaced by a reference to this variable.

         else
            Cons := No_List;

            --  If type is unconstrained we have to add a constraint, copied
            --  from the actual value of the left hand side.

            if not Is_Constrained (Target_Type) then
               if Has_Discriminants (Operand_Type) then
                  Disc := First_Discriminant (Operand_Type);

                  if Disc /= First_Stored_Discriminant (Operand_Type) then
                     Disc := First_Stored_Discriminant (Operand_Type);
                  end if;

                  Cons := New_List;
                  while Present (Disc) loop
                     Append_To (Cons,
                       Make_Selected_Component (Loc,
                         Prefix        =>
                           Duplicate_Subexpr_Move_Checks (Operand),
                         Selector_Name =>
                           Make_Identifier (Loc, Chars (Disc))));
                     Next_Discriminant (Disc);
                  end loop;

               elsif Is_Array_Type (Operand_Type) then
                  N_Ix := First_Index (Target_Type);
                  Cons := New_List;

                  for J in 1 .. Number_Dimensions (Operand_Type) loop

                     --  We convert the bounds explicitly. We use an unchecked
                     --  conversion because bounds checks are done elsewhere.

                     Append_To (Cons,
                       Make_Range (Loc,
                         Low_Bound =>
                           Unchecked_Convert_To (Etype (N_Ix),
                             Make_Attribute_Reference (Loc,
                               Prefix =>
                                 Duplicate_Subexpr_No_Checks
                                   (Operand, Name_Req => True),
                               Attribute_Name => Name_First,
                               Expressions    => New_List (
                                 Make_Integer_Literal (Loc, J)))),

                         High_Bound =>
                           Unchecked_Convert_To (Etype (N_Ix),
                             Make_Attribute_Reference (Loc,
                               Prefix =>
                                 Duplicate_Subexpr_No_Checks
                                   (Operand, Name_Req => True),
                               Attribute_Name => Name_Last,
                               Expressions    => New_List (
                                 Make_Integer_Literal (Loc, J))))));

                     Next_Index (N_Ix);
                  end loop;
               end if;
            end if;

            Odef := New_Occurrence_Of (Target_Type, Loc);

            if Present (Cons) then
               Odef :=
                 Make_Subtype_Indication (Loc,
                   Subtype_Mark => Odef,
                   Constraint =>
                     Make_Index_Or_Discriminant_Constraint (Loc,
                       Constraints => Cons));
            end if;

            Temp := Make_Temporary (Loc, 'C');
            Decl :=
              Make_Object_Declaration (Loc,
                Defining_Identifier => Temp,
                Object_Definition   => Odef);

            Set_No_Initialization (Decl, True);

            --  Insert required actions. It is essential to suppress checks
            --  since we have suppressed default initialization, which means
            --  that the variable we create may have no discriminants.

            Insert_Actions (N,
              New_List (
                Decl,
                Make_Assignment_Statement (Loc,
                  Name => New_Occurrence_Of (Temp, Loc),
                  Expression => Relocate_Node (N))),
                Suppress => All_Checks);

            Rewrite (N, New_Occurrence_Of (Temp, Loc));
            return;
         end if;
      end Handle_Changed_Representation;

      -------------------------------
      -- Raise_Accessibility_Error --
      -------------------------------

      procedure Raise_Accessibility_Error is
      begin
         Rewrite (N,
           Make_Raise_Program_Error (Sloc (N),
             Reason => PE_Accessibility_Check_Failed));
         Set_Etype (N, Target_Type);

         Error_Msg_N ("?accessibility check failure", N);
         Error_Msg_NE
           ("\?& will be raised at run time", N, Standard_Program_Error);
      end Raise_Accessibility_Error;

      ----------------------
      -- Real_Range_Check --
      ----------------------

      --  Case of conversions to floating-point or fixed-point. If range checks
      --  are enabled and the target type has a range constraint, we convert:

      --     typ (x)

      --       to

      --     Tnn : typ'Base := typ'Base (x);
      --     [constraint_error when Tnn < typ'First or else Tnn > typ'Last]
      --     Tnn

      --  This is necessary when there is a conversion of integer to float or
      --  to fixed-point to ensure that the correct checks are made. It is not
      --  necessary for float to float where it is enough to simply set the
      --  Do_Range_Check flag.

      procedure Real_Range_Check is
         Btyp : constant Entity_Id := Base_Type (Target_Type);
         Lo   : constant Node_Id   := Type_Low_Bound  (Target_Type);
         Hi   : constant Node_Id   := Type_High_Bound (Target_Type);
         Xtyp : constant Entity_Id := Etype (Operand);
         Conv : Node_Id;
         Tnn  : Entity_Id;

      begin
         --  Nothing to do if conversion was rewritten

         if Nkind (N) /= N_Type_Conversion then
            return;
         end if;

         --  Nothing to do if range checks suppressed, or target has the same
         --  range as the base type (or is the base type).

         if Range_Checks_Suppressed (Target_Type)
           or else (Lo = Type_Low_Bound (Btyp)
                      and then
                    Hi = Type_High_Bound (Btyp))
         then
            return;
         end if;

         --  Nothing to do if expression is an entity on which checks have been
         --  suppressed.

         if Is_Entity_Name (Operand)
           and then Range_Checks_Suppressed (Entity (Operand))
         then
            return;
         end if;

         --  Nothing to do if bounds are all static and we can tell that the
         --  expression is within the bounds of the target. Note that if the
         --  operand is of an unconstrained floating-point type, then we do
         --  not trust it to be in range (might be infinite)

         declare
            S_Lo : constant Node_Id := Type_Low_Bound (Xtyp);
            S_Hi : constant Node_Id := Type_High_Bound (Xtyp);

         begin
            if (not Is_Floating_Point_Type (Xtyp)
                 or else Is_Constrained (Xtyp))
              and then Compile_Time_Known_Value (S_Lo)
              and then Compile_Time_Known_Value (S_Hi)
              and then Compile_Time_Known_Value (Hi)
              and then Compile_Time_Known_Value (Lo)
            then
               declare
                  D_Lov : constant Ureal := Expr_Value_R (Lo);
                  D_Hiv : constant Ureal := Expr_Value_R (Hi);
                  S_Lov : Ureal;
                  S_Hiv : Ureal;

               begin
                  if Is_Real_Type (Xtyp) then
                     S_Lov := Expr_Value_R (S_Lo);
                     S_Hiv := Expr_Value_R (S_Hi);
                  else
                     S_Lov := UR_From_Uint (Expr_Value (S_Lo));
                     S_Hiv := UR_From_Uint (Expr_Value (S_Hi));
                  end if;

                  if D_Hiv > D_Lov
                    and then S_Lov >= D_Lov
                    and then S_Hiv <= D_Hiv
                  then
                     Set_Do_Range_Check (Operand, False);
                     return;
                  end if;
               end;
            end if;
         end;

         --  For float to float conversions, we are done

         if Is_Floating_Point_Type (Xtyp)
              and then
            Is_Floating_Point_Type (Btyp)
         then
            return;
         end if;

         --  Otherwise rewrite the conversion as described above

         Conv := Relocate_Node (N);
         Rewrite (Subtype_Mark (Conv), New_Occurrence_Of (Btyp, Loc));
         Set_Etype (Conv, Btyp);

         --  Enable overflow except for case of integer to float conversions,
         --  where it is never required, since we can never have overflow in
         --  this case.

         if not Is_Integer_Type (Etype (Operand)) then
            Enable_Overflow_Check (Conv);
         end if;

         Tnn := Make_Temporary (Loc, 'T', Conv);

         Insert_Actions (N, New_List (
           Make_Object_Declaration (Loc,
             Defining_Identifier => Tnn,
             Object_Definition   => New_Occurrence_Of (Btyp, Loc),
             Constant_Present    => True,
             Expression          => Conv),

           Make_Raise_Constraint_Error (Loc,
             Condition =>
              Make_Or_Else (Loc,
                Left_Opnd =>
                  Make_Op_Lt (Loc,
                    Left_Opnd  => New_Occurrence_Of (Tnn, Loc),
                    Right_Opnd =>
                      Make_Attribute_Reference (Loc,
                        Attribute_Name => Name_First,
                        Prefix =>
                          New_Occurrence_Of (Target_Type, Loc))),

                Right_Opnd =>
                  Make_Op_Gt (Loc,
                    Left_Opnd  => New_Occurrence_Of (Tnn, Loc),
                    Right_Opnd =>
                      Make_Attribute_Reference (Loc,
                        Attribute_Name => Name_Last,
                        Prefix =>
                          New_Occurrence_Of (Target_Type, Loc)))),
             Reason => CE_Range_Check_Failed)));

         Rewrite (N, New_Occurrence_Of (Tnn, Loc));
         Analyze_And_Resolve (N, Btyp);
      end Real_Range_Check;

   --  Start of processing for Expand_N_Type_Conversion

   begin
      --  Nothing at all to do if conversion is to the identical type so remove
      --  the conversion completely, it is useless, except that it may carry
      --  an Assignment_OK attribute, which must be propagated to the operand.

      if Operand_Type = Target_Type then
         if Assignment_OK (N) then
            Set_Assignment_OK (Operand);
         end if;

         Rewrite (N, Relocate_Node (Operand));
         goto Done;
      end if;

      --  Nothing to do if this is the second argument of read. This is a
      --  "backwards" conversion that will be handled by the specialized code
      --  in attribute processing.

      if Nkind (Parent (N)) = N_Attribute_Reference
        and then Attribute_Name (Parent (N)) = Name_Read
        and then Next (First (Expressions (Parent (N)))) = N
      then
         goto Done;
      end if;

      --  Check for case of converting to a type that has an invariant
      --  associated with it. This required an invariant check. We convert

      --    typ (expr)

      --  into

      --    do invariant_check (typ (expr)) in typ (expr);

      --  using Duplicate_Subexpr to avoid multiple side effects

      --  Note: the Comes_From_Source check, and then the resetting of this
      --  flag prevents what would otherwise be an infinite recursion.

      if Has_Invariants (Target_Type)
        and then Present (Invariant_Procedure (Target_Type))
        and then Comes_From_Source (N)
      then
         Set_Comes_From_Source (N, False);
         Rewrite (N,
           Make_Expression_With_Actions (Loc,
             Actions    => New_List (
               Make_Invariant_Call (Duplicate_Subexpr (N))),
             Expression => Duplicate_Subexpr_No_Checks (N)));
         Analyze_And_Resolve (N, Target_Type);
         goto Done;
      end if;

      --  Here if we may need to expand conversion

      --  If the operand of the type conversion is an arithmetic operation on
      --  signed integers, and the based type of the signed integer type in
      --  question is smaller than Standard.Integer, we promote both of the
      --  operands to type Integer.

      --  For example, if we have

      --     target-type (opnd1 + opnd2)

      --  and opnd1 and opnd2 are of type short integer, then we rewrite
      --  this as:

      --     target-type (integer(opnd1) + integer(opnd2))

      --  We do this because we are always allowed to compute in a larger type
      --  if we do the right thing with the result, and in this case we are
      --  going to do a conversion which will do an appropriate check to make
      --  sure that things are in range of the target type in any case. This
      --  avoids some unnecessary intermediate overflows.

      --  We might consider a similar transformation in the case where the
      --  target is a real type or a 64-bit integer type, and the operand
      --  is an arithmetic operation using a 32-bit integer type. However,
      --  we do not bother with this case, because it could cause significant
<<<<<<< HEAD
      --  ineffiencies on 32-bit machines. On a 64-bit machine it would be
=======
      --  inefficiencies on 32-bit machines. On a 64-bit machine it would be
>>>>>>> b56a5220
      --  much cheaper, but we don't want different behavior on 32-bit and
      --  64-bit machines. Note that the exclusion of the 64-bit case also
      --  handles the configurable run-time cases where 64-bit arithmetic
      --  may simply be unavailable.

      --  Note: this circuit is partially redundant with respect to the circuit
      --  in Checks.Apply_Arithmetic_Overflow_Check, but we catch more cases in
      --  the processing here. Also we still need the Checks circuit, since we
      --  have to be sure not to generate junk overflow checks in the first
      --  place, since it would be trick to remove them here!

      if Integer_Promotion_Possible (N) then

         --  All conditions met, go ahead with transformation

         declare
            Opnd : Node_Id;
            L, R : Node_Id;

         begin
            R :=
              Make_Type_Conversion (Loc,
                Subtype_Mark => New_Reference_To (Standard_Integer, Loc),
                Expression   => Relocate_Node (Right_Opnd (Operand)));

            Opnd := New_Op_Node (Nkind (Operand), Loc);
            Set_Right_Opnd (Opnd, R);

            if Nkind (Operand) in N_Binary_Op then
               L :=
                 Make_Type_Conversion (Loc,
                   Subtype_Mark => New_Reference_To (Standard_Integer, Loc),
                   Expression   => Relocate_Node (Left_Opnd (Operand)));

               Set_Left_Opnd  (Opnd, L);
            end if;

            Rewrite (N,
              Make_Type_Conversion (Loc,
                Subtype_Mark => Relocate_Node (Subtype_Mark (N)),
                Expression   => Opnd));

            Analyze_And_Resolve (N, Target_Type);
<<<<<<< HEAD
            return;
=======
            goto Done;
>>>>>>> b56a5220
         end;
      end if;

      --  Do validity check if validity checking operands

      if Validity_Checks_On
        and then Validity_Check_Operands
      then
         Ensure_Valid (Operand);
      end if;

      --  Special case of converting from non-standard boolean type

      if Is_Boolean_Type (Operand_Type)
        and then (Nonzero_Is_True (Operand_Type))
      then
         Adjust_Condition (Operand);
         Set_Etype (Operand, Standard_Boolean);
         Operand_Type := Standard_Boolean;
      end if;

      --  Case of converting to an access type

      if Is_Access_Type (Target_Type) then

         --  Apply an accessibility check when the conversion operand is an
         --  access parameter (or a renaming thereof), unless conversion was
         --  expanded from an Unchecked_ or Unrestricted_Access attribute.
         --  Note that other checks may still need to be applied below (such
         --  as tagged type checks).

         if Is_Entity_Name (Operand)
           and then
             (Is_Formal (Entity (Operand))
               or else
                 (Present (Renamed_Object (Entity (Operand)))
                   and then Is_Entity_Name (Renamed_Object (Entity (Operand)))
                   and then Is_Formal
                              (Entity (Renamed_Object (Entity (Operand))))))
           and then Ekind (Etype (Operand)) = E_Anonymous_Access_Type
           and then (Nkind (Original_Node (N)) /= N_Attribute_Reference
                      or else Attribute_Name (Original_Node (N)) = Name_Access)
         then
            Apply_Accessibility_Check
              (Operand, Target_Type, Insert_Node => Operand);

         --  If the level of the operand type is statically deeper than the
         --  level of the target type, then force Program_Error. Note that this
         --  can only occur for cases where the attribute is within the body of
         --  an instantiation (otherwise the conversion will already have been
         --  rejected as illegal). Note: warnings are issued by the analyzer
         --  for the instance cases.

         elsif In_Instance_Body
           and then Type_Access_Level (Operand_Type) >
                    Type_Access_Level (Target_Type)
         then
            Raise_Accessibility_Error;

         --  When the operand is a selected access discriminant the check needs
         --  to be made against the level of the object denoted by the prefix
         --  of the selected name. Force Program_Error for this case as well
         --  (this accessibility violation can only happen if within the body
         --  of an instantiation).

         elsif In_Instance_Body
           and then Ekind (Operand_Type) = E_Anonymous_Access_Type
           and then Nkind (Operand) = N_Selected_Component
           and then Object_Access_Level (Operand) >
                      Type_Access_Level (Target_Type)
         then
            Raise_Accessibility_Error;
<<<<<<< HEAD
            return;
=======
            goto Done;
>>>>>>> b56a5220
         end if;
      end if;

      --  Case of conversions of tagged types and access to tagged types

      --  When needed, that is to say when the expression is class-wide, Add
      --  runtime a tag check for (strict) downward conversion by using the
      --  membership test, generating:

      --      [constraint_error when Operand not in Target_Type'Class]

      --  or in the access type case

      --      [constraint_error
      --        when Operand /= null
      --          and then Operand.all not in
      --            Designated_Type (Target_Type)'Class]

      if (Is_Access_Type (Target_Type)
           and then Is_Tagged_Type (Designated_Type (Target_Type)))
        or else Is_Tagged_Type (Target_Type)
      then
         --  Do not do any expansion in the access type case if the parent is a
         --  renaming, since this is an error situation which will be caught by
         --  Sem_Ch8, and the expansion can interfere with this error check.

         if Is_Access_Type (Target_Type) and then Is_Renamed_Object (N) then
            goto Done;
         end if;

         --  Otherwise, proceed with processing tagged conversion

         Tagged_Conversion : declare
            Actual_Op_Typ   : Entity_Id;
            Actual_Targ_Typ : Entity_Id;
            Make_Conversion : Boolean := False;
            Root_Op_Typ     : Entity_Id;

            procedure Make_Tag_Check (Targ_Typ : Entity_Id);
            --  Create a membership check to test whether Operand is a member
            --  of Targ_Typ. If the original Target_Type is an access, include
            --  a test for null value. The check is inserted at N.

            --------------------
            -- Make_Tag_Check --
            --------------------

            procedure Make_Tag_Check (Targ_Typ : Entity_Id) is
               Cond : Node_Id;

            begin
               --  Generate:
               --    [Constraint_Error
               --       when Operand /= null
               --         and then Operand.all not in Targ_Typ]

               if Is_Access_Type (Target_Type) then
                  Cond :=
                    Make_And_Then (Loc,
                      Left_Opnd =>
                        Make_Op_Ne (Loc,
                          Left_Opnd  => Duplicate_Subexpr_No_Checks (Operand),
                          Right_Opnd => Make_Null (Loc)),

                      Right_Opnd =>
                        Make_Not_In (Loc,
                          Left_Opnd  =>
                            Make_Explicit_Dereference (Loc,
                              Prefix => Duplicate_Subexpr_No_Checks (Operand)),
                          Right_Opnd => New_Reference_To (Targ_Typ, Loc)));

               --  Generate:
               --    [Constraint_Error when Operand not in Targ_Typ]

               else
                  Cond :=
                    Make_Not_In (Loc,
                      Left_Opnd  => Duplicate_Subexpr_No_Checks (Operand),
                      Right_Opnd => New_Reference_To (Targ_Typ, Loc));
               end if;

               Insert_Action (N,
                 Make_Raise_Constraint_Error (Loc,
                   Condition => Cond,
                   Reason    => CE_Tag_Check_Failed));
            end Make_Tag_Check;

         --  Start of processing for Tagged_Conversion

         begin
            if Is_Access_Type (Target_Type) then

               --  Handle entities from the limited view

               Actual_Op_Typ :=
                 Available_View (Designated_Type (Operand_Type));
               Actual_Targ_Typ :=
                 Available_View (Designated_Type (Target_Type));
            else
               Actual_Op_Typ   := Operand_Type;
               Actual_Targ_Typ := Target_Type;
            end if;

            Root_Op_Typ := Root_Type (Actual_Op_Typ);

            --  Ada 2005 (AI-251): Handle interface type conversion

            if Is_Interface (Actual_Op_Typ) then
               Expand_Interface_Conversion (N, Is_Static => False);
               goto Done;
            end if;

            if not Tag_Checks_Suppressed (Actual_Targ_Typ) then

               --  Create a runtime tag check for a downward class-wide type
               --  conversion.

               if Is_Class_Wide_Type (Actual_Op_Typ)
                 and then Actual_Op_Typ /= Actual_Targ_Typ
                 and then Root_Op_Typ /= Actual_Targ_Typ
                 and then Is_Ancestor (Root_Op_Typ, Actual_Targ_Typ)
               then
                  Make_Tag_Check (Class_Wide_Type (Actual_Targ_Typ));
                  Make_Conversion := True;
               end if;

               --  AI05-0073: If the result subtype of the function is defined
               --  by an access_definition designating a specific tagged type
               --  T, a check is made that the result value is null or the tag
               --  of the object designated by the result value identifies T.
               --  Constraint_Error is raised if this check fails.

               if Nkind (Parent (N)) = Sinfo.N_Return_Statement then
                  declare
                     Func     : Entity_Id;
                     Func_Typ : Entity_Id;

                  begin
                     --  Climb scope stack looking for the enclosing function

                     Func := Current_Scope;
                     while Present (Func)
                       and then Ekind (Func) /= E_Function
                     loop
                        Func := Scope (Func);
                     end loop;

                     --  The function's return subtype must be defined using
                     --  an access definition.

                     if Nkind (Result_Definition (Parent (Func))) =
                          N_Access_Definition
                     then
                        Func_Typ := Directly_Designated_Type (Etype (Func));

                        --  The return subtype denotes a specific tagged type,
                        --  in other words, a non class-wide type.

                        if Is_Tagged_Type (Func_Typ)
                          and then not Is_Class_Wide_Type (Func_Typ)
                        then
                           Make_Tag_Check (Actual_Targ_Typ);
                           Make_Conversion := True;
                        end if;
                     end if;
                  end;
               end if;

               --  We have generated a tag check for either a class-wide type
               --  conversion or for AI05-0073.

               if Make_Conversion then
                  declare
                     Conv : Node_Id;
                  begin
                     Conv :=
                       Make_Unchecked_Type_Conversion (Loc,
                         Subtype_Mark => New_Occurrence_Of (Target_Type, Loc),
                         Expression   => Relocate_Node (Expression (N)));
                     Rewrite (N, Conv);
                     Analyze_And_Resolve (N, Target_Type);
                  end;
               end if;
            end if;
         end Tagged_Conversion;

      --  Case of other access type conversions

      elsif Is_Access_Type (Target_Type) then
         Apply_Constraint_Check (Operand, Target_Type);

      --  Case of conversions from a fixed-point type

      --  These conversions require special expansion and processing, found in
      --  the Exp_Fixd package. We ignore cases where Conversion_OK is set,
      --  since from a semantic point of view, these are simple integer
      --  conversions, which do not need further processing.

      elsif Is_Fixed_Point_Type (Operand_Type)
        and then not Conversion_OK (N)
      then
         --  We should never see universal fixed at this case, since the
         --  expansion of the constituent divide or multiply should have
         --  eliminated the explicit mention of universal fixed.

         pragma Assert (Operand_Type /= Universal_Fixed);

         --  Check for special case of the conversion to universal real that
         --  occurs as a result of the use of a round attribute. In this case,
         --  the real type for the conversion is taken from the target type of
         --  the Round attribute and the result must be marked as rounded.

         if Target_Type = Universal_Real
           and then Nkind (Parent (N)) = N_Attribute_Reference
           and then Attribute_Name (Parent (N)) = Name_Round
         then
            Set_Rounded_Result (N);
            Set_Etype (N, Etype (Parent (N)));
         end if;

         --  Otherwise do correct fixed-conversion, but skip these if the
         --  Conversion_OK flag is set, because from a semantic point of view
         --  these are simple integer conversions needing no further processing
         --  (the backend will simply treat them as integers).

         if not Conversion_OK (N) then
            if Is_Fixed_Point_Type (Etype (N)) then
               Expand_Convert_Fixed_To_Fixed (N);
               Real_Range_Check;

            elsif Is_Integer_Type (Etype (N)) then
               Expand_Convert_Fixed_To_Integer (N);

            else
               pragma Assert (Is_Floating_Point_Type (Etype (N)));
               Expand_Convert_Fixed_To_Float (N);
               Real_Range_Check;
            end if;
         end if;

      --  Case of conversions to a fixed-point type

      --  These conversions require special expansion and processing, found in
      --  the Exp_Fixd package. Again, ignore cases where Conversion_OK is set,
      --  since from a semantic point of view, these are simple integer
      --  conversions, which do not need further processing.

      elsif Is_Fixed_Point_Type (Target_Type)
        and then not Conversion_OK (N)
      then
         if Is_Integer_Type (Operand_Type) then
            Expand_Convert_Integer_To_Fixed (N);
            Real_Range_Check;
         else
            pragma Assert (Is_Floating_Point_Type (Operand_Type));
            Expand_Convert_Float_To_Fixed (N);
            Real_Range_Check;
         end if;

      --  Case of float-to-integer conversions

      --  We also handle float-to-fixed conversions with Conversion_OK set
      --  since semantically the fixed-point target is treated as though it
      --  were an integer in such cases.

      elsif Is_Floating_Point_Type (Operand_Type)
        and then
          (Is_Integer_Type (Target_Type)
            or else
          (Is_Fixed_Point_Type (Target_Type) and then Conversion_OK (N)))
      then
         --  One more check here, gcc is still not able to do conversions of
         --  this type with proper overflow checking, and so gigi is doing an
         --  approximation of what is required by doing floating-point compares
         --  with the end-point. But that can lose precision in some cases, and
         --  give a wrong result. Converting the operand to Universal_Real is
         --  helpful, but still does not catch all cases with 64-bit integers
         --  on targets with only 64-bit floats.

         --  The above comment seems obsoleted by Apply_Float_Conversion_Check
         --  Can this code be removed ???

         if Do_Range_Check (Operand) then
            Rewrite (Operand,
              Make_Type_Conversion (Loc,
                Subtype_Mark =>
                  New_Occurrence_Of (Universal_Real, Loc),
                Expression =>
                  Relocate_Node (Operand)));

            Set_Etype (Operand, Universal_Real);
            Enable_Range_Check (Operand);
            Set_Do_Range_Check (Expression (Operand), False);
         end if;

      --  Case of array conversions

      --  Expansion of array conversions, add required length/range checks but
      --  only do this if there is no change of representation. For handling of
      --  this case, see Handle_Changed_Representation.

      elsif Is_Array_Type (Target_Type) then
         if Is_Constrained (Target_Type) then
            Apply_Length_Check (Operand, Target_Type);
         else
            Apply_Range_Check (Operand, Target_Type);
         end if;

         Handle_Changed_Representation;

      --  Case of conversions of discriminated types

      --  Add required discriminant checks if target is constrained. Again this
      --  change is skipped if we have a change of representation.

      elsif Has_Discriminants (Target_Type)
        and then Is_Constrained (Target_Type)
      then
         Apply_Discriminant_Check (Operand, Target_Type);
         Handle_Changed_Representation;

      --  Case of all other record conversions. The only processing required
      --  is to check for a change of representation requiring the special
      --  assignment processing.

      elsif Is_Record_Type (Target_Type) then

         --  Ada 2005 (AI-216): Program_Error is raised when converting from
         --  a derived Unchecked_Union type to an unconstrained type that is
         --  not Unchecked_Union if the operand lacks inferable discriminants.

         if Is_Derived_Type (Operand_Type)
           and then Is_Unchecked_Union (Base_Type (Operand_Type))
           and then not Is_Constrained (Target_Type)
           and then not Is_Unchecked_Union (Base_Type (Target_Type))
           and then not Has_Inferable_Discriminants (Operand)
         then
            --  To prevent Gigi from generating illegal code, we generate a
            --  Program_Error node, but we give it the target type of the
            --  conversion.

            declare
               PE : constant Node_Id := Make_Raise_Program_Error (Loc,
                      Reason => PE_Unchecked_Union_Restriction);

            begin
               Set_Etype (PE, Target_Type);
               Rewrite (N, PE);

            end;
         else
            Handle_Changed_Representation;
         end if;

      --  Case of conversions of enumeration types

      elsif Is_Enumeration_Type (Target_Type) then

         --  Special processing is required if there is a change of
         --  representation (from enumeration representation clauses).

         if not Same_Representation (Target_Type, Operand_Type) then

            --  Convert: x(y) to x'val (ytyp'val (y))

            Rewrite (N,
               Make_Attribute_Reference (Loc,
                 Prefix => New_Occurrence_Of (Target_Type, Loc),
                 Attribute_Name => Name_Val,
                 Expressions => New_List (
                   Make_Attribute_Reference (Loc,
                     Prefix => New_Occurrence_Of (Operand_Type, Loc),
                     Attribute_Name => Name_Pos,
                     Expressions => New_List (Operand)))));

            Analyze_And_Resolve (N, Target_Type);
         end if;

      --  Case of conversions to floating-point

      elsif Is_Floating_Point_Type (Target_Type) then
         Real_Range_Check;
      end if;

      --  At this stage, either the conversion node has been transformed into
      --  some other equivalent expression, or left as a conversion that can be
      --  handled by Gigi, in the following cases:

      --    Conversions with no change of representation or type

      --    Numeric conversions involving integer, floating- and fixed-point
      --    values. Fixed-point values are allowed only if Conversion_OK is
      --    set, i.e. if the fixed-point values are to be treated as integers.

      --  No other conversions should be passed to Gigi

      --  Check: are these rules stated in sinfo??? if so, why restate here???

      --  The only remaining step is to generate a range check if we still have
      --  a type conversion at this stage and Do_Range_Check is set. For now we
      --  do this only for conversions of discrete types.

      if Nkind (N) = N_Type_Conversion
        and then Is_Discrete_Type (Etype (N))
      then
         declare
            Expr : constant Node_Id := Expression (N);
            Ftyp : Entity_Id;
            Ityp : Entity_Id;

         begin
            if Do_Range_Check (Expr)
              and then Is_Discrete_Type (Etype (Expr))
            then
               Set_Do_Range_Check (Expr, False);

               --  Before we do a range check, we have to deal with treating a
               --  fixed-point operand as an integer. The way we do this is
               --  simply to do an unchecked conversion to an appropriate
               --  integer type large enough to hold the result.

               --  This code is not active yet, because we are only dealing
               --  with discrete types so far ???

               if Nkind (Expr) in N_Has_Treat_Fixed_As_Integer
                 and then Treat_Fixed_As_Integer (Expr)
               then
                  Ftyp := Base_Type (Etype (Expr));

                  if Esize (Ftyp) >= Esize (Standard_Integer) then
                     Ityp := Standard_Long_Long_Integer;
                  else
                     Ityp := Standard_Integer;
                  end if;

                  Rewrite (Expr, Unchecked_Convert_To (Ityp, Expr));
               end if;

               --  Reset overflow flag, since the range check will include
               --  dealing with possible overflow, and generate the check. If
               --  Address is either a source type or target type, suppress
               --  range check to avoid typing anomalies when it is a visible
               --  integer type.

               Set_Do_Overflow_Check (N, False);
               if not Is_Descendent_Of_Address (Etype (Expr))
                 and then not Is_Descendent_Of_Address (Target_Type)
               then
                  Generate_Range_Check
                    (Expr, Target_Type, CE_Range_Check_Failed);
               end if;
            end if;
         end;
      end if;

      --  Final step, if the result is a type conversion involving Vax_Float
      --  types, then it is subject for further special processing.

      if Nkind (N) = N_Type_Conversion
        and then (Vax_Float (Operand_Type) or else Vax_Float (Target_Type))
      then
         Expand_Vax_Conversion (N);
         goto Done;
      end if;

      --  Here at end of processing

   <<Done>>
      --  Apply predicate check if required. Note that we can't just call
      --  Apply_Predicate_Check here, because the type looks right after
      --  the conversion and it would omit the check. The Comes_From_Source
      --  guard is necessary to prevent infinite recursions when we generate
      --  internal conversions for the purpose of checking predicates.

      if Present (Predicate_Function (Target_Type))
        and then Target_Type /= Operand_Type
        and then Comes_From_Source (N)
      then
         Insert_Action (N,
           Make_Predicate_Check (Target_Type, Duplicate_Subexpr (N)));
      end if;
   end Expand_N_Type_Conversion;

   -----------------------------------
   -- Expand_N_Unchecked_Expression --
   -----------------------------------

   --  Remove the unchecked expression node from the tree. Its job was simply
   --  to make sure that its constituent expression was handled with checks
   --  off, and now that that is done, we can remove it from the tree, and
   --  indeed must, since Gigi does not expect to see these nodes.

   procedure Expand_N_Unchecked_Expression (N : Node_Id) is
      Exp : constant Node_Id := Expression (N);
   begin
      Set_Assignment_OK (Exp, Assignment_OK (N) or else Assignment_OK (Exp));
      Rewrite (N, Exp);
   end Expand_N_Unchecked_Expression;

   ----------------------------------------
   -- Expand_N_Unchecked_Type_Conversion --
   ----------------------------------------

   --  If this cannot be handled by Gigi and we haven't already made a
   --  temporary for it, do it now.

   procedure Expand_N_Unchecked_Type_Conversion (N : Node_Id) is
      Target_Type  : constant Entity_Id := Etype (N);
      Operand      : constant Node_Id   := Expression (N);
      Operand_Type : constant Entity_Id := Etype (Operand);

   begin
      --  Nothing at all to do if conversion is to the identical type so remove
      --  the conversion completely, it is useless, except that it may carry
<<<<<<< HEAD
      --  an Assignment_OK indication which must be proprgated to the operand.

      if Operand_Type = Target_Type then
=======
      --  an Assignment_OK indication which must be propagated to the operand.

      if Operand_Type = Target_Type then

         --  Code duplicates Expand_N_Unchecked_Expression above, factor???

>>>>>>> b56a5220
         if Assignment_OK (N) then
            Set_Assignment_OK (Operand);
         end if;

         Rewrite (N, Relocate_Node (Operand));
         return;
      end if;

      --  If we have a conversion of a compile time known value to a target
      --  type and the value is in range of the target type, then we can simply
      --  replace the construct by an integer literal of the correct type. We
      --  only apply this to integer types being converted. Possibly it may
      --  apply in other cases, but it is too much trouble to worry about.

      --  Note that we do not do this transformation if the Kill_Range_Check
      --  flag is set, since then the value may be outside the expected range.
      --  This happens in the Normalize_Scalars case.

      --  We also skip this if either the target or operand type is biased
      --  because in this case, the unchecked conversion is supposed to
      --  preserve the bit pattern, not the integer value.

      if Is_Integer_Type (Target_Type)
        and then not Has_Biased_Representation (Target_Type)
        and then Is_Integer_Type (Operand_Type)
        and then not Has_Biased_Representation (Operand_Type)
        and then Compile_Time_Known_Value (Operand)
        and then not Kill_Range_Check (N)
      then
         declare
            Val : constant Uint := Expr_Value (Operand);

         begin
            if Compile_Time_Known_Value (Type_Low_Bound (Target_Type))
                 and then
               Compile_Time_Known_Value (Type_High_Bound (Target_Type))
                 and then
               Val >= Expr_Value (Type_Low_Bound (Target_Type))
                 and then
               Val <= Expr_Value (Type_High_Bound (Target_Type))
            then
               Rewrite (N, Make_Integer_Literal (Sloc (N), Val));

               --  If Address is the target type, just set the type to avoid a
               --  spurious type error on the literal when Address is a visible
               --  integer type.

               if Is_Descendent_Of_Address (Target_Type) then
                  Set_Etype (N, Target_Type);
               else
                  Analyze_And_Resolve (N, Target_Type);
               end if;

               return;
            end if;
         end;
      end if;

      --  Nothing to do if conversion is safe

      if Safe_Unchecked_Type_Conversion (N) then
         return;
      end if;

      --  Otherwise force evaluation unless Assignment_OK flag is set (this
      --  flag indicates ??? -- more comments needed here)

      if Assignment_OK (N) then
         null;
      else
         Force_Evaluation (N);
      end if;
   end Expand_N_Unchecked_Type_Conversion;

   ----------------------------
   -- Expand_Record_Equality --
   ----------------------------

   --  For non-variant records, Equality is expanded when needed into:

   --      and then Lhs.Discr1 = Rhs.Discr1
   --      and then ...
   --      and then Lhs.Discrn = Rhs.Discrn
   --      and then Lhs.Cmp1 = Rhs.Cmp1
   --      and then ...
   --      and then Lhs.Cmpn = Rhs.Cmpn

   --  The expression is folded by the back-end for adjacent fields. This
   --  function is called for tagged record in only one occasion: for imple-
   --  menting predefined primitive equality (see Predefined_Primitives_Bodies)
   --  otherwise the primitive "=" is used directly.

   function Expand_Record_Equality
     (Nod    : Node_Id;
      Typ    : Entity_Id;
      Lhs    : Node_Id;
      Rhs    : Node_Id;
      Bodies : List_Id) return Node_Id
   is
      Loc : constant Source_Ptr := Sloc (Nod);

      Result : Node_Id;
      C      : Entity_Id;

      First_Time : Boolean := True;

      function Suitable_Element (C : Entity_Id) return Entity_Id;
      --  Return the first field to compare beginning with C, skipping the
      --  inherited components.

      ----------------------
      -- Suitable_Element --
      ----------------------

      function Suitable_Element (C : Entity_Id) return Entity_Id is
      begin
         if No (C) then
            return Empty;

         elsif Ekind (C) /= E_Discriminant
           and then Ekind (C) /= E_Component
         then
            return Suitable_Element (Next_Entity (C));

         elsif Is_Tagged_Type (Typ)
           and then C /= Original_Record_Component (C)
         then
            return Suitable_Element (Next_Entity (C));

         elsif Chars (C) = Name_uController
           or else Chars (C) = Name_uTag
         then
            return Suitable_Element (Next_Entity (C));

         elsif Is_Interface (Etype (C)) then
            return Suitable_Element (Next_Entity (C));

         else
            return C;
         end if;
      end Suitable_Element;

   --  Start of processing for Expand_Record_Equality

   begin
      --  Generates the following code: (assuming that Typ has one Discr and
      --  component C2 is also a record)

      --   True
      --     and then Lhs.Discr1 = Rhs.Discr1
      --     and then Lhs.C1 = Rhs.C1
      --     and then Lhs.C2.C1=Rhs.C2.C1 and then ... Lhs.C2.Cn=Rhs.C2.Cn
      --     and then ...
      --     and then Lhs.Cmpn = Rhs.Cmpn

      Result := New_Reference_To (Standard_True, Loc);
      C := Suitable_Element (First_Entity (Typ));
      while Present (C) loop
         declare
            New_Lhs : Node_Id;
            New_Rhs : Node_Id;
            Check   : Node_Id;

         begin
            if First_Time then
               First_Time := False;
               New_Lhs := Lhs;
               New_Rhs := Rhs;
            else
               New_Lhs := New_Copy_Tree (Lhs);
               New_Rhs := New_Copy_Tree (Rhs);
            end if;

            Check :=
              Expand_Composite_Equality (Nod, Etype (C),
               Lhs =>
                 Make_Selected_Component (Loc,
                   Prefix => New_Lhs,
                   Selector_Name => New_Reference_To (C, Loc)),
               Rhs =>
                 Make_Selected_Component (Loc,
                   Prefix => New_Rhs,
                   Selector_Name => New_Reference_To (C, Loc)),
               Bodies => Bodies);

            --  If some (sub)component is an unchecked_union, the whole
            --  operation will raise program error.

            if Nkind (Check) = N_Raise_Program_Error then
               Result := Check;
               Set_Etype (Result, Standard_Boolean);
               exit;
            else
               Result :=
                 Make_And_Then (Loc,
                   Left_Opnd  => Result,
                   Right_Opnd => Check);
            end if;
         end;

         C := Suitable_Element (Next_Entity (C));
      end loop;

      return Result;
   end Expand_Record_Equality;

   -----------------------------------
   -- Expand_Short_Circuit_Operator --
   -----------------------------------

   --  Deal with special expansion if actions are present for the right operand
   --  and deal with optimizing case of arguments being True or False. We also
   --  deal with the special case of non-standard boolean values.

   procedure Expand_Short_Circuit_Operator (N : Node_Id) is
      Loc     : constant Source_Ptr := Sloc (N);
      Typ     : constant Entity_Id  := Etype (N);
      Left    : constant Node_Id    := Left_Opnd (N);
      Right   : constant Node_Id    := Right_Opnd (N);
      LocR    : constant Source_Ptr := Sloc (Right);
      Actlist : List_Id;

      Shortcut_Value : constant Boolean := Nkind (N) = N_Or_Else;
      Shortcut_Ent   : constant Entity_Id := Boolean_Literals (Shortcut_Value);
      --  If Left = Shortcut_Value then Right need not be evaluated

      function Make_Test_Expr (Opnd : Node_Id) return Node_Id;
      --  For Opnd a boolean expression, return a Boolean expression equivalent
      --  to Opnd /= Shortcut_Value.

      --------------------
      -- Make_Test_Expr --
      --------------------

      function Make_Test_Expr (Opnd : Node_Id) return Node_Id is
      begin
         if Shortcut_Value then
            return Make_Op_Not (Sloc (Opnd), Opnd);
         else
            return Opnd;
         end if;
      end Make_Test_Expr;

      Op_Var : Entity_Id;
      --  Entity for a temporary variable holding the value of the operator,
      --  used for expansion in the case where actions are present.

   --  Start of processing for Expand_Short_Circuit_Operator

   begin
      --  Deal with non-standard booleans

      if Is_Boolean_Type (Typ) then
         Adjust_Condition (Left);
         Adjust_Condition (Right);
         Set_Etype (N, Standard_Boolean);
      end if;

      --  Check for cases where left argument is known to be True or False

      if Compile_Time_Known_Value (Left) then

         --  Mark SCO for left condition as compile time known

         if Generate_SCO and then Comes_From_Source (Left) then
            Set_SCO_Condition (Left, Expr_Value_E (Left) = Standard_True);
         end if;

         --  Rewrite True AND THEN Right / False OR ELSE Right to Right.
         --  Any actions associated with Right will be executed unconditionally
         --  and can thus be inserted into the tree unconditionally.

         if Expr_Value_E (Left) /= Shortcut_Ent then
            if Present (Actions (N)) then
               Insert_Actions (N, Actions (N));
            end if;

            Rewrite (N, Right);

         --  Rewrite False AND THEN Right / True OR ELSE Right to Left.
         --  In this case we can forget the actions associated with Right,
         --  since they will never be executed.

         else
            Kill_Dead_Code (Right);
            Kill_Dead_Code (Actions (N));
            Rewrite (N, New_Occurrence_Of (Shortcut_Ent, Loc));
         end if;

         Adjust_Result_Type (N, Typ);
         return;
      end if;

      --  If Actions are present for the right operand, we have to do some
      --  special processing. We can't just let these actions filter back into
      --  code preceding the short circuit (which is what would have happened
      --  if we had not trapped them in the short-circuit form), since they
      --  must only be executed if the right operand of the short circuit is
      --  executed and not otherwise.

      --  the temporary variable C.

      if Present (Actions (N)) then
         Actlist := Actions (N);

         --  The old approach is to expand:

         --     left AND THEN right

         --  into

         --     C : Boolean := False;
         --     IF left THEN
         --        Actions;
         --        IF right THEN
         --           C := True;
         --        END IF;
         --     END IF;

         --  and finally rewrite the operator into a reference to C. Similarly
         --  for left OR ELSE right, with negated values. Note that this
         --  rewrite causes some difficulties for coverage analysis because
         --  of the introduction of the new variable C, which obscures the
         --  structure of the test.

         --  We use this "old approach" if use of N_Expression_With_Actions
         --  is False (see description in Opt of when this is or is not set).

         if not Use_Expression_With_Actions then
            Op_Var := Make_Temporary (Loc, 'C', Related_Node => N);

            Insert_Action (N,
              Make_Object_Declaration (Loc,
                Defining_Identifier =>
                  Op_Var,
                Object_Definition   =>
                  New_Occurrence_Of (Standard_Boolean, Loc),
                Expression          =>
                  New_Occurrence_Of (Shortcut_Ent, Loc)));

            Append_To (Actlist,
              Make_Implicit_If_Statement (Right,
                Condition       => Make_Test_Expr (Right),
                Then_Statements => New_List (
                  Make_Assignment_Statement (LocR,
                    Name       => New_Occurrence_Of (Op_Var, LocR),
                    Expression =>
                      New_Occurrence_Of
                        (Boolean_Literals (not Shortcut_Value), LocR)))));

            Insert_Action (N,
              Make_Implicit_If_Statement (Left,
                Condition       => Make_Test_Expr (Left),
                Then_Statements => Actlist));

            Rewrite (N, New_Occurrence_Of (Op_Var, Loc));
            Analyze_And_Resolve (N, Standard_Boolean);

         --  The new approach, activated for now by the use of debug flag
         --  -gnatd.X is to use the new Expression_With_Actions node for the
         --  right operand of the short-circuit form. This should solve the
         --  traceability problems for coverage analysis.

         else
            Rewrite (Right,
              Make_Expression_With_Actions (LocR,
                Expression => Relocate_Node (Right),
                Actions    => Actlist));
            Set_Actions (N, No_List);
            Analyze_And_Resolve (Right, Standard_Boolean);
         end if;

         Adjust_Result_Type (N, Typ);
         return;
      end if;

      --  No actions present, check for cases of right argument True/False

      if Compile_Time_Known_Value (Right) then

         --  Mark SCO for left condition as compile time known

         if Generate_SCO and then Comes_From_Source (Right) then
            Set_SCO_Condition (Right, Expr_Value_E (Right) = Standard_True);
         end if;

         --  Change (Left and then True), (Left or else False) to Left.
         --  Note that we know there are no actions associated with the right
         --  operand, since we just checked for this case above.

         if Expr_Value_E (Right) /= Shortcut_Ent then
            Rewrite (N, Left);

         --  Change (Left and then False), (Left or else True) to Right,
         --  making sure to preserve any side effects associated with the Left
         --  operand.

         else
            Remove_Side_Effects (Left);
            Rewrite (N, New_Occurrence_Of (Shortcut_Ent, Loc));
         end if;
      end if;

      Adjust_Result_Type (N, Typ);
   end Expand_Short_Circuit_Operator;

   -------------------------------------
   -- Fixup_Universal_Fixed_Operation --
   -------------------------------------

   procedure Fixup_Universal_Fixed_Operation (N : Node_Id) is
      Conv : constant Node_Id := Parent (N);

   begin
      --  We must have a type conversion immediately above us

      pragma Assert (Nkind (Conv) = N_Type_Conversion);

      --  Normally the type conversion gives our target type. The exception
      --  occurs in the case of the Round attribute, where the conversion
      --  will be to universal real, and our real type comes from the Round
      --  attribute (as well as an indication that we must round the result)

      if Nkind (Parent (Conv)) = N_Attribute_Reference
        and then Attribute_Name (Parent (Conv)) = Name_Round
      then
         Set_Etype (N, Etype (Parent (Conv)));
         Set_Rounded_Result (N);

      --  Normal case where type comes from conversion above us

      else
         Set_Etype (N, Etype (Conv));
      end if;
   end Fixup_Universal_Fixed_Operation;

   ------------------------------
   -- Get_Allocator_Final_List --
   ------------------------------

   function Get_Allocator_Final_List
     (N    : Node_Id;
      T    : Entity_Id;
      PtrT : Entity_Id) return Entity_Id
   is
      Loc : constant Source_Ptr := Sloc (N);

      Owner : Entity_Id := PtrT;
      --  The entity whose finalization list must be used to attach the
      --  allocated object.

   begin
      if Ekind (PtrT) = E_Anonymous_Access_Type then

         --  If the context is an access parameter, we need to create a
         --  non-anonymous access type in order to have a usable final list,
         --  because there is otherwise no pool to which the allocated object
         --  can belong. We create both the type and the finalization chain
         --  here, because freezing an internal type does not create such a
         --  chain. The Final_Chain that is thus created is shared by the
         --  access parameter. The access type is tested against the result
         --  type of the function to exclude allocators whose type is an
         --  anonymous access result type. We freeze the type at once to
         --  ensure that it is properly decorated for the back-end, even
         --  if the context and current scope is a loop.

         if Nkind (Associated_Node_For_Itype (PtrT))
              in N_Subprogram_Specification
           and then
             PtrT /=
               Etype (Defining_Unit_Name (Associated_Node_For_Itype (PtrT)))
         then
            Owner := Make_Temporary (Loc, 'J');
            Insert_Action (N,
              Make_Full_Type_Declaration (Loc,
                Defining_Identifier => Owner,
                Type_Definition =>
                   Make_Access_To_Object_Definition (Loc,
                     Subtype_Indication =>
                       New_Occurrence_Of (T, Loc))));

            Freeze_Before (N, Owner);
            Build_Final_List (N, Owner);
            Set_Associated_Final_Chain (PtrT, Associated_Final_Chain (Owner));

         --  Ada 2005 (AI-318-02): If the context is a return object
         --  declaration, then the anonymous return subtype is defined to have
         --  the same accessibility level as that of the function's result
         --  subtype, which means that we want the scope where the function is
         --  declared.

         elsif Nkind (Associated_Node_For_Itype (PtrT)) = N_Object_Declaration
           and then Ekind (Scope (PtrT)) = E_Return_Statement
         then
            Owner := Scope (Return_Applies_To (Scope (PtrT)));

         --  Case of an access discriminant, or (Ada 2005) of an anonymous
         --  access component or anonymous access function result: find the
         --  final list associated with the scope of the type. (In the
         --  anonymous access component kind, a list controller will have
         --  been allocated when freezing the record type, and PtrT has an
         --  Associated_Final_Chain attribute designating it.)

         elsif No (Associated_Final_Chain (PtrT)) then
            Owner := Scope (PtrT);
         end if;
      end if;

      return Find_Final_List (Owner);
   end Get_Allocator_Final_List;

   ---------------------------------
   -- Has_Inferable_Discriminants --
   ---------------------------------

   function Has_Inferable_Discriminants (N : Node_Id) return Boolean is

      function Prefix_Is_Formal_Parameter (N : Node_Id) return Boolean;
      --  Determines whether the left-most prefix of a selected component is a
      --  formal parameter in a subprogram. Assumes N is a selected component.

      --------------------------------
      -- Prefix_Is_Formal_Parameter --
      --------------------------------

      function Prefix_Is_Formal_Parameter (N : Node_Id) return Boolean is
         Sel_Comp : Node_Id := N;

      begin
         --  Move to the left-most prefix by climbing up the tree

         while Present (Parent (Sel_Comp))
           and then Nkind (Parent (Sel_Comp)) = N_Selected_Component
         loop
            Sel_Comp := Parent (Sel_Comp);
         end loop;

         return Ekind (Entity (Prefix (Sel_Comp))) in Formal_Kind;
      end Prefix_Is_Formal_Parameter;

   --  Start of processing for Has_Inferable_Discriminants

   begin
      --  For identifiers and indexed components, it is sufficient to have a
      --  constrained Unchecked_Union nominal subtype.

      if Nkind_In (N, N_Identifier, N_Indexed_Component) then
         return Is_Unchecked_Union (Base_Type (Etype (N)))
                  and then
                Is_Constrained (Etype (N));

      --  For selected components, the subtype of the selector must be a
      --  constrained Unchecked_Union. If the component is subject to a
      --  per-object constraint, then the enclosing object must have inferable
      --  discriminants.

      elsif Nkind (N) = N_Selected_Component then
         if Has_Per_Object_Constraint (Entity (Selector_Name (N))) then

            --  A small hack. If we have a per-object constrained selected
            --  component of a formal parameter, return True since we do not
            --  know the actual parameter association yet.

            if Prefix_Is_Formal_Parameter (N) then
               return True;
            end if;

            --  Otherwise, check the enclosing object and the selector

            return Has_Inferable_Discriminants (Prefix (N))
                     and then
                   Has_Inferable_Discriminants (Selector_Name (N));
         end if;

         --  The call to Has_Inferable_Discriminants will determine whether
         --  the selector has a constrained Unchecked_Union nominal type.

         return Has_Inferable_Discriminants (Selector_Name (N));

      --  A qualified expression has inferable discriminants if its subtype
      --  mark is a constrained Unchecked_Union subtype.

      elsif Nkind (N) = N_Qualified_Expression then
         return Is_Unchecked_Union (Subtype_Mark (N))
                  and then
                Is_Constrained (Subtype_Mark (N));

      end if;

      return False;
   end Has_Inferable_Discriminants;

   -------------------------------
   -- Insert_Dereference_Action --
   -------------------------------

   procedure Insert_Dereference_Action (N : Node_Id) is
      Loc  : constant Source_Ptr := Sloc (N);
      Typ  : constant Entity_Id  := Etype (N);
      Pool : constant Entity_Id  := Associated_Storage_Pool (Typ);
      Pnod : constant Node_Id    := Parent (N);

      function Is_Checked_Storage_Pool (P : Entity_Id) return Boolean;
      --  Return true if type of P is derived from Checked_Pool;

      -----------------------------
      -- Is_Checked_Storage_Pool --
      -----------------------------

      function Is_Checked_Storage_Pool (P : Entity_Id) return Boolean is
         T : Entity_Id;

      begin
         if No (P) then
            return False;
         end if;

         T := Etype (P);
         while T /= Etype (T) loop
            if Is_RTE (T, RE_Checked_Pool) then
               return True;
            else
               T := Etype (T);
            end if;
         end loop;

         return False;
      end Is_Checked_Storage_Pool;

   --  Start of processing for Insert_Dereference_Action

   begin
      pragma Assert (Nkind (Pnod) = N_Explicit_Dereference);

      if not (Is_Checked_Storage_Pool (Pool)
              and then Comes_From_Source (Original_Node (Pnod)))
      then
         return;
      end if;

      Insert_Action (N,
        Make_Procedure_Call_Statement (Loc,
          Name => New_Reference_To (
            Find_Prim_Op (Etype (Pool), Name_Dereference), Loc),

          Parameter_Associations => New_List (

            --  Pool

             New_Reference_To (Pool, Loc),

            --  Storage_Address. We use the attribute Pool_Address, which uses
            --  the pointer itself to find the address of the object, and which
            --  handles unconstrained arrays properly by computing the address
            --  of the template. i.e. the correct address of the corresponding
            --  allocation.

             Make_Attribute_Reference (Loc,
               Prefix         => Duplicate_Subexpr_Move_Checks (N),
               Attribute_Name => Name_Pool_Address),

            --  Size_In_Storage_Elements

             Make_Op_Divide (Loc,
               Left_Opnd  =>
                Make_Attribute_Reference (Loc,
                  Prefix         =>
                    Make_Explicit_Dereference (Loc,
                      Duplicate_Subexpr_Move_Checks (N)),
                  Attribute_Name => Name_Size),
               Right_Opnd =>
                 Make_Integer_Literal (Loc, System_Storage_Unit)),

            --  Alignment

             Make_Attribute_Reference (Loc,
               Prefix         =>
                 Make_Explicit_Dereference (Loc,
                   Duplicate_Subexpr_Move_Checks (N)),
               Attribute_Name => Name_Alignment))));

   exception
      when RE_Not_Available =>
         return;
   end Insert_Dereference_Action;

   --------------------------------
   -- Integer_Promotion_Possible --
   --------------------------------

   function Integer_Promotion_Possible (N : Node_Id) return Boolean is
      Operand           : constant Node_Id   := Expression (N);
      Operand_Type      : constant Entity_Id := Etype (Operand);
      Root_Operand_Type : constant Entity_Id := Root_Type (Operand_Type);

   begin
      pragma Assert (Nkind (N) = N_Type_Conversion);

      return

           --  We only do the transformation for source constructs. We assume
           --  that the expander knows what it is doing when it generates code.

           Comes_From_Source (N)

           --  If the operand type is Short_Integer or Short_Short_Integer,
           --  then we will promote to Integer, which is available on all
           --  targets, and is sufficient to ensure no intermediate overflow.
           --  Furthermore it is likely to be as efficient or more efficient
           --  than using the smaller type for the computation so we do this
           --  unconditionally.

           and then
             (Root_Operand_Type = Base_Type (Standard_Short_Integer)
               or else
              Root_Operand_Type = Base_Type (Standard_Short_Short_Integer))

           --  Test for interesting operation, which includes addition,
           --  division, exponentiation, multiplication, subtraction, absolute
           --  value and unary negation. Unary "+" is omitted since it is a
           --  no-op and thus can't overflow.

           and then Nkind_In (Operand, N_Op_Abs,
                                       N_Op_Add,
                                       N_Op_Divide,
                                       N_Op_Expon,
                                       N_Op_Minus,
                                       N_Op_Multiply,
                                       N_Op_Subtract);
   end Integer_Promotion_Possible;

   ------------------------------
   -- Make_Array_Comparison_Op --
   ------------------------------

   --  This is a hand-coded expansion of the following generic function:

   --  generic
   --    type elem is  (<>);
   --    type index is (<>);
   --    type a is array (index range <>) of elem;

   --  function Gnnn (X : a; Y: a) return boolean is
   --    J : index := Y'first;

   --  begin
   --    if X'length = 0 then
   --       return false;

   --    elsif Y'length = 0 then
   --       return true;

   --    else
   --      for I in X'range loop
   --        if X (I) = Y (J) then
   --          if J = Y'last then
   --            exit;
   --          else
   --            J := index'succ (J);
   --          end if;

   --        else
   --           return X (I) > Y (J);
   --        end if;
   --      end loop;

   --      return X'length > Y'length;
   --    end if;
   --  end Gnnn;

   --  Note that since we are essentially doing this expansion by hand, we
   --  do not need to generate an actual or formal generic part, just the
   --  instantiated function itself.

   function Make_Array_Comparison_Op
     (Typ : Entity_Id;
      Nod : Node_Id) return Node_Id
   is
      Loc : constant Source_Ptr := Sloc (Nod);

      X : constant Entity_Id := Make_Defining_Identifier (Loc, Name_uX);
      Y : constant Entity_Id := Make_Defining_Identifier (Loc, Name_uY);
      I : constant Entity_Id := Make_Defining_Identifier (Loc, Name_uI);
      J : constant Entity_Id := Make_Defining_Identifier (Loc, Name_uJ);

      Index : constant Entity_Id := Base_Type (Etype (First_Index (Typ)));

      Loop_Statement : Node_Id;
      Loop_Body      : Node_Id;
      If_Stat        : Node_Id;
      Inner_If       : Node_Id;
      Final_Expr     : Node_Id;
      Func_Body      : Node_Id;
      Func_Name      : Entity_Id;
      Formals        : List_Id;
      Length1        : Node_Id;
      Length2        : Node_Id;

   begin
      --  if J = Y'last then
      --     exit;
      --  else
      --     J := index'succ (J);
      --  end if;

      Inner_If :=
        Make_Implicit_If_Statement (Nod,
          Condition =>
            Make_Op_Eq (Loc,
              Left_Opnd => New_Reference_To (J, Loc),
              Right_Opnd =>
                Make_Attribute_Reference (Loc,
                  Prefix => New_Reference_To (Y, Loc),
                  Attribute_Name => Name_Last)),

          Then_Statements => New_List (
                Make_Exit_Statement (Loc)),

          Else_Statements =>
            New_List (
              Make_Assignment_Statement (Loc,
                Name => New_Reference_To (J, Loc),
                Expression =>
                  Make_Attribute_Reference (Loc,
                    Prefix => New_Reference_To (Index, Loc),
                    Attribute_Name => Name_Succ,
                    Expressions => New_List (New_Reference_To (J, Loc))))));

      --  if X (I) = Y (J) then
      --     if ... end if;
      --  else
      --     return X (I) > Y (J);
      --  end if;

      Loop_Body :=
        Make_Implicit_If_Statement (Nod,
          Condition =>
            Make_Op_Eq (Loc,
              Left_Opnd =>
                Make_Indexed_Component (Loc,
                  Prefix      => New_Reference_To (X, Loc),
                  Expressions => New_List (New_Reference_To (I, Loc))),

              Right_Opnd =>
                Make_Indexed_Component (Loc,
                  Prefix      => New_Reference_To (Y, Loc),
                  Expressions => New_List (New_Reference_To (J, Loc)))),

          Then_Statements => New_List (Inner_If),

          Else_Statements => New_List (
            Make_Simple_Return_Statement (Loc,
              Expression =>
                Make_Op_Gt (Loc,
                  Left_Opnd =>
                    Make_Indexed_Component (Loc,
                      Prefix      => New_Reference_To (X, Loc),
                      Expressions => New_List (New_Reference_To (I, Loc))),

                  Right_Opnd =>
                    Make_Indexed_Component (Loc,
                      Prefix      => New_Reference_To (Y, Loc),
                      Expressions => New_List (
                        New_Reference_To (J, Loc)))))));

      --  for I in X'range loop
      --     if ... end if;
      --  end loop;

      Loop_Statement :=
        Make_Implicit_Loop_Statement (Nod,
          Identifier => Empty,

          Iteration_Scheme =>
            Make_Iteration_Scheme (Loc,
              Loop_Parameter_Specification =>
                Make_Loop_Parameter_Specification (Loc,
                  Defining_Identifier => I,
                  Discrete_Subtype_Definition =>
                    Make_Attribute_Reference (Loc,
                      Prefix => New_Reference_To (X, Loc),
                      Attribute_Name => Name_Range))),

          Statements => New_List (Loop_Body));

      --    if X'length = 0 then
      --       return false;
      --    elsif Y'length = 0 then
      --       return true;
      --    else
      --      for ... loop ... end loop;
      --      return X'length > Y'length;
      --    end if;

      Length1 :=
        Make_Attribute_Reference (Loc,
          Prefix => New_Reference_To (X, Loc),
          Attribute_Name => Name_Length);

      Length2 :=
        Make_Attribute_Reference (Loc,
          Prefix => New_Reference_To (Y, Loc),
          Attribute_Name => Name_Length);

      Final_Expr :=
        Make_Op_Gt (Loc,
          Left_Opnd  => Length1,
          Right_Opnd => Length2);

      If_Stat :=
        Make_Implicit_If_Statement (Nod,
          Condition =>
            Make_Op_Eq (Loc,
              Left_Opnd =>
                Make_Attribute_Reference (Loc,
                  Prefix => New_Reference_To (X, Loc),
                  Attribute_Name => Name_Length),
              Right_Opnd =>
                Make_Integer_Literal (Loc, 0)),

          Then_Statements =>
            New_List (
              Make_Simple_Return_Statement (Loc,
                Expression => New_Reference_To (Standard_False, Loc))),

          Elsif_Parts => New_List (
            Make_Elsif_Part (Loc,
              Condition =>
                Make_Op_Eq (Loc,
                  Left_Opnd =>
                    Make_Attribute_Reference (Loc,
                      Prefix => New_Reference_To (Y, Loc),
                      Attribute_Name => Name_Length),
                  Right_Opnd =>
                    Make_Integer_Literal (Loc, 0)),

              Then_Statements =>
                New_List (
                  Make_Simple_Return_Statement (Loc,
                     Expression => New_Reference_To (Standard_True, Loc))))),

          Else_Statements => New_List (
            Loop_Statement,
            Make_Simple_Return_Statement (Loc,
              Expression => Final_Expr)));

      --  (X : a; Y: a)

      Formals := New_List (
        Make_Parameter_Specification (Loc,
          Defining_Identifier => X,
          Parameter_Type      => New_Reference_To (Typ, Loc)),

        Make_Parameter_Specification (Loc,
          Defining_Identifier => Y,
          Parameter_Type      => New_Reference_To (Typ, Loc)));

      --  function Gnnn (...) return boolean is
      --    J : index := Y'first;
      --  begin
      --    if ... end if;
      --  end Gnnn;

      Func_Name := Make_Temporary (Loc, 'G');

      Func_Body :=
        Make_Subprogram_Body (Loc,
          Specification =>
            Make_Function_Specification (Loc,
              Defining_Unit_Name       => Func_Name,
              Parameter_Specifications => Formals,
              Result_Definition => New_Reference_To (Standard_Boolean, Loc)),

          Declarations => New_List (
            Make_Object_Declaration (Loc,
              Defining_Identifier => J,
              Object_Definition   => New_Reference_To (Index, Loc),
              Expression =>
                Make_Attribute_Reference (Loc,
                  Prefix => New_Reference_To (Y, Loc),
                  Attribute_Name => Name_First))),

          Handled_Statement_Sequence =>
            Make_Handled_Sequence_Of_Statements (Loc,
              Statements => New_List (If_Stat)));

      return Func_Body;
   end Make_Array_Comparison_Op;

   ---------------------------
   -- Make_Boolean_Array_Op --
   ---------------------------

   --  For logical operations on boolean arrays, expand in line the following,
   --  replacing 'and' with 'or' or 'xor' where needed:

   --    function Annn (A : typ; B: typ) return typ is
   --       C : typ;
   --    begin
   --       for J in A'range loop
   --          C (J) := A (J) op B (J);
   --       end loop;
   --       return C;
   --    end Annn;

   --  Here typ is the boolean array type

   function Make_Boolean_Array_Op
     (Typ : Entity_Id;
      N   : Node_Id) return Node_Id
   is
      Loc : constant Source_Ptr := Sloc (N);

      A : constant Entity_Id := Make_Defining_Identifier (Loc, Name_uA);
      B : constant Entity_Id := Make_Defining_Identifier (Loc, Name_uB);
      C : constant Entity_Id := Make_Defining_Identifier (Loc, Name_uC);
      J : constant Entity_Id := Make_Defining_Identifier (Loc, Name_uJ);

      A_J : Node_Id;
      B_J : Node_Id;
      C_J : Node_Id;
      Op  : Node_Id;

      Formals        : List_Id;
      Func_Name      : Entity_Id;
      Func_Body      : Node_Id;
      Loop_Statement : Node_Id;

   begin
      A_J :=
        Make_Indexed_Component (Loc,
          Prefix      => New_Reference_To (A, Loc),
          Expressions => New_List (New_Reference_To (J, Loc)));

      B_J :=
        Make_Indexed_Component (Loc,
          Prefix      => New_Reference_To (B, Loc),
          Expressions => New_List (New_Reference_To (J, Loc)));

      C_J :=
        Make_Indexed_Component (Loc,
          Prefix      => New_Reference_To (C, Loc),
          Expressions => New_List (New_Reference_To (J, Loc)));

      if Nkind (N) = N_Op_And then
         Op :=
           Make_Op_And (Loc,
             Left_Opnd  => A_J,
             Right_Opnd => B_J);

      elsif Nkind (N) = N_Op_Or then
         Op :=
           Make_Op_Or (Loc,
             Left_Opnd  => A_J,
             Right_Opnd => B_J);

      else
         Op :=
           Make_Op_Xor (Loc,
             Left_Opnd  => A_J,
             Right_Opnd => B_J);
      end if;

      Loop_Statement :=
        Make_Implicit_Loop_Statement (N,
          Identifier => Empty,

          Iteration_Scheme =>
            Make_Iteration_Scheme (Loc,
              Loop_Parameter_Specification =>
                Make_Loop_Parameter_Specification (Loc,
                  Defining_Identifier => J,
                  Discrete_Subtype_Definition =>
                    Make_Attribute_Reference (Loc,
                      Prefix => New_Reference_To (A, Loc),
                      Attribute_Name => Name_Range))),

          Statements => New_List (
            Make_Assignment_Statement (Loc,
              Name       => C_J,
              Expression => Op)));

      Formals := New_List (
        Make_Parameter_Specification (Loc,
          Defining_Identifier => A,
          Parameter_Type      => New_Reference_To (Typ, Loc)),

        Make_Parameter_Specification (Loc,
          Defining_Identifier => B,
          Parameter_Type      => New_Reference_To (Typ, Loc)));

      Func_Name := Make_Temporary (Loc, 'A');
      Set_Is_Inlined (Func_Name);

      Func_Body :=
        Make_Subprogram_Body (Loc,
          Specification =>
            Make_Function_Specification (Loc,
              Defining_Unit_Name       => Func_Name,
              Parameter_Specifications => Formals,
              Result_Definition        => New_Reference_To (Typ, Loc)),

          Declarations => New_List (
            Make_Object_Declaration (Loc,
              Defining_Identifier => C,
              Object_Definition   => New_Reference_To (Typ, Loc))),

          Handled_Statement_Sequence =>
            Make_Handled_Sequence_Of_Statements (Loc,
              Statements => New_List (
                Loop_Statement,
                Make_Simple_Return_Statement (Loc,
                  Expression => New_Reference_To (C, Loc)))));

      return Func_Body;
   end Make_Boolean_Array_Op;

   ------------------------
   -- Rewrite_Comparison --
   ------------------------

   procedure Rewrite_Comparison (N : Node_Id) is
      Warning_Generated : Boolean := False;
      --  Set to True if first pass with Assume_Valid generates a warning in
      --  which case we skip the second pass to avoid warning overloaded.

      Result : Node_Id;
      --  Set to Standard_True or Standard_False

   begin
      if Nkind (N) = N_Type_Conversion then
         Rewrite_Comparison (Expression (N));
         return;

      elsif Nkind (N) not in N_Op_Compare then
         return;
      end if;

      --  Now start looking at the comparison in detail. We potentially go
      --  through this loop twice. The first time, Assume_Valid is set False
      --  in the call to Compile_Time_Compare. If this call results in a
      --  clear result of always True or Always False, that's decisive and
      --  we are done. Otherwise we repeat the processing with Assume_Valid
      --  set to True to generate additional warnings. We can skip that step
      --  if Constant_Condition_Warnings is False.

      for AV in False .. True loop
         declare
            Typ : constant Entity_Id := Etype (N);
            Op1 : constant Node_Id   := Left_Opnd (N);
            Op2 : constant Node_Id   := Right_Opnd (N);

            Res : constant Compare_Result :=
                    Compile_Time_Compare (Op1, Op2, Assume_Valid => AV);
            --  Res indicates if compare outcome can be compile time determined

            True_Result  : Boolean;
            False_Result : Boolean;

         begin
            case N_Op_Compare (Nkind (N)) is
            when N_Op_Eq =>
               True_Result  := Res = EQ;
               False_Result := Res = LT or else Res = GT or else Res = NE;

            when N_Op_Ge =>
               True_Result  := Res in Compare_GE;
               False_Result := Res = LT;

               if Res = LE
                 and then Constant_Condition_Warnings
                 and then Comes_From_Source (Original_Node (N))
                 and then Nkind (Original_Node (N)) = N_Op_Ge
                 and then not In_Instance
                 and then Is_Integer_Type (Etype (Left_Opnd (N)))
                 and then not Has_Warnings_Off (Etype (Left_Opnd (N)))
               then
                  Error_Msg_N
                    ("can never be greater than, could replace by ""'=""?", N);
                  Warning_Generated := True;
               end if;

            when N_Op_Gt =>
               True_Result  := Res = GT;
               False_Result := Res in Compare_LE;

            when N_Op_Lt =>
               True_Result  := Res = LT;
               False_Result := Res in Compare_GE;

            when N_Op_Le =>
               True_Result  := Res in Compare_LE;
               False_Result := Res = GT;

               if Res = GE
                 and then Constant_Condition_Warnings
                 and then Comes_From_Source (Original_Node (N))
                 and then Nkind (Original_Node (N)) = N_Op_Le
                 and then not In_Instance
                 and then Is_Integer_Type (Etype (Left_Opnd (N)))
                 and then not Has_Warnings_Off (Etype (Left_Opnd (N)))
               then
                  Error_Msg_N
                    ("can never be less than, could replace by ""'=""?", N);
                  Warning_Generated := True;
               end if;

            when N_Op_Ne =>
               True_Result  := Res = NE or else Res = GT or else Res = LT;
               False_Result := Res = EQ;
            end case;

            --  If this is the first iteration, then we actually convert the
            --  comparison into True or False, if the result is certain.

            if AV = False then
               if True_Result or False_Result then
                  if True_Result then
                     Result := Standard_True;
                  else
                     Result := Standard_False;
                  end if;

                  Rewrite (N,
                    Convert_To (Typ,
                      New_Occurrence_Of (Result, Sloc (N))));
                  Analyze_And_Resolve (N, Typ);
                  Warn_On_Known_Condition (N);
                  return;
               end if;

            --  If this is the second iteration (AV = True), and the original
            --  node comes from source and we are not in an instance, then give
            --  a warning if we know result would be True or False. Note: we
            --  know Constant_Condition_Warnings is set if we get here.

            elsif Comes_From_Source (Original_Node (N))
              and then not In_Instance
            then
               if True_Result then
                  Error_Msg_N
                    ("condition can only be False if invalid values present?",
                     N);
               elsif False_Result then
                  Error_Msg_N
                    ("condition can only be True if invalid values present?",
                     N);
               end if;
            end if;
         end;

         --  Skip second iteration if not warning on constant conditions or
         --  if the first iteration already generated a warning of some kind or
         --  if we are in any case assuming all values are valid (so that the
         --  first iteration took care of the valid case).

         exit when not Constant_Condition_Warnings;
         exit when Warning_Generated;
         exit when Assume_No_Invalid_Values;
      end loop;
   end Rewrite_Comparison;

   ----------------------------
   -- Safe_In_Place_Array_Op --
   ----------------------------

   function Safe_In_Place_Array_Op
     (Lhs : Node_Id;
      Op1 : Node_Id;
      Op2 : Node_Id) return Boolean
   is
      Target : Entity_Id;

      function Is_Safe_Operand (Op : Node_Id) return Boolean;
      --  Operand is safe if it cannot overlap part of the target of the
      --  operation. If the operand and the target are identical, the operand
      --  is safe. The operand can be empty in the case of negation.

      function Is_Unaliased (N : Node_Id) return Boolean;
      --  Check that N is a stand-alone entity

      ------------------
      -- Is_Unaliased --
      ------------------

      function Is_Unaliased (N : Node_Id) return Boolean is
      begin
         return
           Is_Entity_Name (N)
             and then No (Address_Clause (Entity (N)))
             and then No (Renamed_Object (Entity (N)));
      end Is_Unaliased;

      ---------------------
      -- Is_Safe_Operand --
      ---------------------

      function Is_Safe_Operand (Op : Node_Id) return Boolean is
      begin
         if No (Op) then
            return True;

         elsif Is_Entity_Name (Op) then
            return Is_Unaliased (Op);

         elsif Nkind_In (Op, N_Indexed_Component, N_Selected_Component) then
            return Is_Unaliased (Prefix (Op));

         elsif Nkind (Op) = N_Slice then
            return
              Is_Unaliased (Prefix (Op))
                and then Entity (Prefix (Op)) /= Target;

         elsif Nkind (Op) = N_Op_Not then
            return Is_Safe_Operand (Right_Opnd (Op));

         else
            return False;
         end if;
      end Is_Safe_Operand;

   --  Start of processing for Is_Safe_In_Place_Array_Op

   begin
      --  Skip this processing if the component size is different from system
      --  storage unit (since at least for NOT this would cause problems).

      if Component_Size (Etype (Lhs)) /= System_Storage_Unit then
         return False;

      --  Cannot do in place stuff on VM_Target since cannot pass addresses

      elsif VM_Target /= No_VM then
         return False;

      --  Cannot do in place stuff if non-standard Boolean representation

      elsif Has_Non_Standard_Rep (Component_Type (Etype (Lhs))) then
         return False;

      elsif not Is_Unaliased (Lhs) then
         return False;

      else
         Target := Entity (Lhs);
         return Is_Safe_Operand (Op1) and then Is_Safe_Operand (Op2);
      end if;
   end Safe_In_Place_Array_Op;

   -----------------------
   -- Tagged_Membership --
   -----------------------

   --  There are two different cases to consider depending on whether the right
   --  operand is a class-wide type or not. If not we just compare the actual
   --  tag of the left expr to the target type tag:
   --
   --     Left_Expr.Tag = Right_Type'Tag;
   --
   --  If it is a class-wide type we use the RT function CW_Membership which is
   --  usually implemented by looking in the ancestor tables contained in the
   --  dispatch table pointed by Left_Expr.Tag for Typ'Tag

   --  Ada 2005 (AI-251): If it is a class-wide interface type we use the RT
   --  function IW_Membership which is usually implemented by looking in the
   --  table of abstract interface types plus the ancestor table contained in
   --  the dispatch table pointed by Left_Expr.Tag for Typ'Tag

   procedure Tagged_Membership
     (N         : Node_Id;
      SCIL_Node : out Node_Id;
      Result    : out Node_Id)
   is
      Left  : constant Node_Id    := Left_Opnd  (N);
      Right : constant Node_Id    := Right_Opnd (N);
      Loc   : constant Source_Ptr := Sloc (N);

      Left_Type  : Entity_Id;
      New_Node   : Node_Id;
      Right_Type : Entity_Id;
      Obj_Tag    : Node_Id;

   begin
      SCIL_Node := Empty;

      --  Handle entities from the limited view

      Left_Type  := Available_View (Etype (Left));
      Right_Type := Available_View (Etype (Right));

      if Is_Class_Wide_Type (Left_Type) then
         Left_Type := Root_Type (Left_Type);
      end if;

      Obj_Tag :=
        Make_Selected_Component (Loc,
          Prefix        => Relocate_Node (Left),
          Selector_Name =>
            New_Reference_To (First_Tag_Component (Left_Type), Loc));

      if Is_Class_Wide_Type (Right_Type) then

         --  No need to issue a run-time check if we statically know that the
         --  result of this membership test is always true. For example,
         --  considering the following declarations:

         --    type Iface is interface;
         --    type T     is tagged null record;
         --    type DT    is new T and Iface with null record;

         --    Obj1 : T;
         --    Obj2 : DT;

         --  These membership tests are always true:

         --    Obj1 in T'Class
         --    Obj2 in T'Class;
         --    Obj2 in Iface'Class;

         --  We do not need to handle cases where the membership is illegal.
         --  For example:

         --    Obj1 in DT'Class;     --  Compile time error
         --    Obj1 in Iface'Class;  --  Compile time error

         if not Is_Class_Wide_Type (Left_Type)
           and then (Is_Ancestor (Etype (Right_Type), Left_Type)
                       or else (Is_Interface (Etype (Right_Type))
                                 and then Interface_Present_In_Ancestor
                                           (Typ   => Left_Type,
                                            Iface => Etype (Right_Type))))
         then
            Result := New_Reference_To (Standard_True, Loc);
            return;
         end if;

         --  Ada 2005 (AI-251): Class-wide applied to interfaces

         if Is_Interface (Etype (Class_Wide_Type (Right_Type)))

            --   Support to: "Iface_CW_Typ in Typ'Class"

           or else Is_Interface (Left_Type)
         then
            --  Issue error if IW_Membership operation not available in a
            --  configurable run time setting.

            if not RTE_Available (RE_IW_Membership) then
               Error_Msg_CRT
                 ("dynamic membership test on interface types", N);
               Result := Empty;
               return;
            end if;

            Result :=
              Make_Function_Call (Loc,
                 Name => New_Occurrence_Of (RTE (RE_IW_Membership), Loc),
                 Parameter_Associations => New_List (
                   Make_Attribute_Reference (Loc,
                     Prefix => Obj_Tag,
                     Attribute_Name => Name_Address),
                   New_Reference_To (
                     Node (First_Elmt
                            (Access_Disp_Table (Root_Type (Right_Type)))),
                     Loc)));

         --  Ada 95: Normal case

         else
            Build_CW_Membership (Loc,
              Obj_Tag_Node => Obj_Tag,
              Typ_Tag_Node =>
                 New_Reference_To (
                   Node (First_Elmt
                          (Access_Disp_Table (Root_Type (Right_Type)))),
                   Loc),
              Related_Nod => N,
              New_Node    => New_Node);

            --  Generate the SCIL node for this class-wide membership test.
            --  Done here because the previous call to Build_CW_Membership
            --  relocates Obj_Tag.

            if Generate_SCIL then
               SCIL_Node := Make_SCIL_Membership_Test (Sloc (N));
               Set_SCIL_Entity (SCIL_Node, Etype (Right_Type));
               Set_SCIL_Tag_Value (SCIL_Node, Obj_Tag);
            end if;

            Result := New_Node;
         end if;

      --  Right_Type is not a class-wide type

      else
         --  No need to check the tag of the object if Right_Typ is abstract

         if Is_Abstract_Type (Right_Type) then
            Result := New_Reference_To (Standard_False, Loc);

         else
            Result :=
              Make_Op_Eq (Loc,
                Left_Opnd  => Obj_Tag,
                Right_Opnd =>
                  New_Reference_To
                    (Node (First_Elmt (Access_Disp_Table (Right_Type))), Loc));
         end if;
      end if;
   end Tagged_Membership;

   ------------------------------
   -- Unary_Op_Validity_Checks --
   ------------------------------

   procedure Unary_Op_Validity_Checks (N : Node_Id) is
   begin
      if Validity_Checks_On and Validity_Check_Operands then
         Ensure_Valid (Right_Opnd (N));
      end if;
   end Unary_Op_Validity_Checks;

end Exp_Ch4;<|MERGE_RESOLUTION|>--- conflicted
+++ resolved
@@ -60,7 +60,6 @@
 with Sem_Ch13; use Sem_Ch13;
 with Sem_Eval; use Sem_Eval;
 with Sem_Res;  use Sem_Res;
-with Sem_SCIL; use Sem_SCIL;
 with Sem_Type; use Sem_Type;
 with Sem_Util; use Sem_Util;
 with Sem_Warn; use Sem_Warn;
@@ -517,11 +516,7 @@
          --  Note: we skip the accessibility check for the VM case, since
          --  there does not seem to be any practical way of implementing it.
 
-<<<<<<< HEAD
-         if Ada_Version >= Ada_05
-=======
          if Ada_Version >= Ada_2005
->>>>>>> b56a5220
            and then Tagged_Type_Expansion
            and then Is_Class_Wide_Type (DesigT)
            and then not Scope_Suppress (Accessibility_Check)
@@ -598,11 +593,7 @@
 
             Set_Analyzed (Node);
 
-<<<<<<< HEAD
-            Temp := Make_Defining_Identifier (Loc, New_Internal_Name ('P'));
-=======
             Temp := Make_Temporary (Loc, 'P', N);
->>>>>>> b56a5220
 
             Insert_Action (N,
               Make_Object_Declaration (Loc,
@@ -4048,43 +4039,6 @@
 
       --  Construct and return final expression with actions
 
-<<<<<<< HEAD
-         --  If the right part of the expression is a function call then it can
-         --  be part of the expansion of the predefined equality operator of a
-         --  tagged type and we may need to adjust its SCIL dispatching node.
-
-         if Generate_SCIL
-           and then Nkind (Right) = N_Function_Call
-         then
-            Adjust_SCIL_Node (N, Right);
-         end if;
-
-         Set_Then_Actions (N, Actlist);
-         Analyze_And_Resolve (N, Standard_Boolean);
-         Adjust_Result_Type (N, Typ);
-         return;
-      end if;
-
-      --  No actions present, check for cases of right argument True/False
-
-      if Compile_Time_Known_Value (Right) then
-
-         --  Change (Left and then True) to Left. Note that we know there are
-         --  no actions associated with the True operand, since we just checked
-         --  for this case above.
-
-         if Expr_Value_E (Right) = Standard_True then
-            Rewrite (N, Left);
-
-         --  Change (Left and then False) to False, making sure to preserve any
-         --  side effects associated with the Left operand.
-
-         else pragma Assert (Expr_Value_E (Right) = Standard_False);
-            Remove_Side_Effects (Left);
-            Rewrite (N, New_Occurrence_Of (Standard_False, Loc));
-         end if;
-      end if;
-=======
       if Is_Scalar_Type (Typ) then
          Fexp := New_Occurrence_Of (Tnn, Loc);
       else
@@ -4097,7 +4051,6 @@
         Make_Expression_With_Actions (Loc,
           Expression => Fexp,
           Actions    => Actions));
->>>>>>> b56a5220
 
       Analyze_And_Resolve (N, Typ);
    end Expand_N_Case_Expression;
@@ -4115,13 +4068,6 @@
       Elsex  : constant Node_Id    := Next (Thenx);
       Typ    : constant Entity_Id  := Etype (N);
 
-<<<<<<< HEAD
-      Cnn    : Entity_Id;
-      Decl   : Node_Id;
-      New_If : Node_Id;
-      New_N  : Node_Id;
-      P_Decl : Node_Id;
-=======
       Cnn     : Entity_Id;
       Decl    : Node_Id;
       New_If  : Node_Id;
@@ -4129,7 +4075,6 @@
       P_Decl  : Node_Id;
       Expr    : Node_Id;
       Actions : List_Id;
->>>>>>> b56a5220
 
    begin
       --  Fold at compile time if condition known. We have already folded
@@ -4217,40 +4162,6 @@
 
          Insert_Action (N, P_Decl);
 
-<<<<<<< HEAD
-      --  If the type is limited or unconstrained, the above expansion is
-      --  not legal, because it involves either an uninitialized object
-      --  or an illegal assignment. Instead, we generate:
-
-      --      type Ptr is access all Typ;
-      --      Cnn : Ptr;
-      --      if cond then
-      --         <<then actions>>
-      --         Cnn := then-expr'Unrestricted_Access;
-      --      else
-      --         <<else actions>>
-      --         Cnn := else-expr'Unrestricted_Access;
-      --      end if;
-
-      --  and replace the conditional expresion by a reference to Cnn.all.
-
-      if Is_By_Reference_Type (Typ) then
-         Cnn := Make_Temporary (Loc, 'C', N);
-
-         P_Decl :=
-           Make_Full_Type_Declaration (Loc,
-             Defining_Identifier =>
-               Make_Defining_Identifier (Loc, New_Internal_Name ('A')),
-             Type_Definition =>
-               Make_Access_To_Object_Definition (Loc,
-                 All_Present => True,
-                 Subtype_Indication =>
-                   New_Reference_To (Typ, Loc)));
-
-         Insert_Action (N, P_Decl);
-
-=======
->>>>>>> b56a5220
          Decl :=
             Make_Object_Declaration (Loc,
               Defining_Identifier => Cnn,
@@ -4276,38 +4187,6 @@
                    Make_Attribute_Reference (Loc,
                      Attribute_Name => Name_Unrestricted_Access,
                      Prefix => Relocate_Node (Elsex)))));
-<<<<<<< HEAD
-
-         New_N :=
-           Make_Explicit_Dereference (Loc,
-             Prefix => New_Occurrence_Of (Cnn, Loc));
-
-      --  For other types, we only need to expand if there are other actions
-      --  associated with either branch.
-
-      elsif Present (Then_Actions (N)) or else Present (Else_Actions (N)) then
-         Cnn := Make_Temporary (Loc, 'C', N);
-
-         Decl :=
-           Make_Object_Declaration (Loc,
-             Defining_Identifier => Cnn,
-             Object_Definition   => New_Occurrence_Of (Typ, Loc));
-
-         New_If :=
-           Make_Implicit_If_Statement (N,
-             Condition => Relocate_Node (Cond),
-
-             Then_Statements => New_List (
-               Make_Assignment_Statement (Sloc (Thenx),
-                 Name       => New_Occurrence_Of (Cnn, Sloc (Thenx)),
-                 Expression => Relocate_Node (Thenx))),
-
-             Else_Statements => New_List (
-               Make_Assignment_Statement (Sloc (Elsex),
-                 Name       => New_Occurrence_Of (Cnn, Sloc (Elsex)),
-                 Expression => Relocate_Node (Elsex))));
-=======
->>>>>>> b56a5220
 
          New_N :=
            Make_Explicit_Dereference (Loc,
@@ -4332,28 +4211,6 @@
                Analyze_And_Resolve (Thenx, Typ);
             end if;
 
-<<<<<<< HEAD
-         New_N := New_Occurrence_Of (Cnn, Loc);
-
-      else
-         --  No expansion needed, gigi handles it like a C conditional
-         --  expression.
-
-         return;
-      end if;
-
-      --  Move the SLOC of the parent If statement to the newly created one and
-      --  change it to the SLOC of the expression which, after expansion, will
-      --  correspond to what is being evaluated.
-
-      if Present (Parent (N))
-        and then Nkind (Parent (N)) = N_If_Statement
-      then
-         Set_Sloc (New_If, Sloc (Parent (N)));
-         Set_Sloc (Parent (N), Loc);
-      end if;
-
-=======
             if Present (Else_Actions (N)) then
                Rewrite (Elsex,
                  Make_Expression_With_Actions (Sloc (Elsex),
@@ -4427,7 +4284,6 @@
          Set_Sloc (Parent (N), Loc);
       end if;
 
->>>>>>> b56a5220
       --  Make sure Then_Actions and Else_Actions are appropriately moved
       --  to the new if statement.
 
@@ -4469,18 +4325,12 @@
       Rop    : constant Node_Id    := Right_Opnd (N);
       Static : constant Boolean    := Is_OK_Static_Expression (N);
 
-<<<<<<< HEAD
-      procedure Expand_Set_Membership;
-      --  For each disjunct we create a simple equality or membership test.
-      --  The whole membership is rewritten as a short-circuit disjunction.
-=======
       Ltyp  : Entity_Id;
       Rtyp  : Entity_Id;
 
       procedure Expand_Set_Membership;
       --  For each choice we create a simple equality or membership test.
       --  The whole membership is rewritten connecting these with OR ELSE.
->>>>>>> b56a5220
 
       ---------------------------
       -- Expand_Set_Membership --
@@ -4504,39 +4354,24 @@
             R    : constant Node_Id := Relocate_Node (Alt);
 
          begin
-<<<<<<< HEAD
-            if Is_Entity_Name (Alt)
-              and then Is_Type (Entity (Alt))
-=======
             if (Is_Entity_Name (Alt) and then Is_Type (Entity (Alt)))
               or else Nkind (Alt) = N_Range
->>>>>>> b56a5220
             then
                Cond :=
                  Make_In (Sloc (Alt),
                    Left_Opnd  => L,
                    Right_Opnd => R);
             else
-<<<<<<< HEAD
-               Cond := Make_Op_Eq (Sloc (Alt),
-                 Left_Opnd  => L,
-                 Right_Opnd => R);
-=======
                Cond :=
                  Make_Op_Eq (Sloc (Alt),
                    Left_Opnd  => L,
                    Right_Opnd => R);
->>>>>>> b56a5220
             end if;
 
             return Cond;
          end Make_Cond;
 
-<<<<<<< HEAD
-      --  Start of proessing for Expand_N_In
-=======
       --  Start of processing for Expand_Set_Membership
->>>>>>> b56a5220
 
       begin
          Alt := Last (Alternatives (N));
@@ -4581,10 +4416,7 @@
    --  Start of processing for Expand_N_In
 
    begin
-<<<<<<< HEAD
-=======
       --  If set membership case, expand with separate procedure
->>>>>>> b56a5220
 
       if Present (Alternatives (N)) then
          Remove_Side_Effects (Lop);
@@ -4592,14 +4424,11 @@
          return;
       end if;
 
-<<<<<<< HEAD
-=======
       --  Not set membership, proceed with expansion
 
       Ltyp := Etype (Left_Opnd  (N));
       Rtyp := Etype (Right_Opnd (N));
 
->>>>>>> b56a5220
       --  Check case of explicit test for an expression in range of its
       --  subtype. This is suspicious usage and we replace it with a 'Valid
       --  test and give a warning. For floating point types however, this is a
@@ -4841,25 +4670,13 @@
                if Tagged_Type_Expansion then
                   Tagged_Membership (N, SCIL_Node, New_N);
                   Rewrite (N, New_N);
-<<<<<<< HEAD
-                  Analyze_And_Resolve (N, Rtyp);
-=======
                   Analyze_And_Resolve (N, Restyp);
->>>>>>> b56a5220
 
                   --  Update decoration of relocated node referenced by the
                   --  SCIL node.
 
-<<<<<<< HEAD
-                  if Generate_SCIL
-                    and then Present (SCIL_Node)
-                  then
-                     Set_SCIL_Related_Node (SCIL_Node, N);
-                     Insert_Action (N, SCIL_Node);
-=======
                   if Generate_SCIL and then Present (SCIL_Node) then
                      Set_SCIL_Node (N, SCIL_Node);
->>>>>>> b56a5220
                   end if;
                end if;
 
@@ -5420,13 +5237,10 @@
             Set_Etype (N, Standard_Boolean);
             Adjust_Result_Type (N, Typ);
          end if;
-<<<<<<< HEAD
-=======
 
       elsif Is_Intrinsic_Subprogram (Entity (N)) then
          Expand_Intrinsic_Call (N, Entity (N));
 
->>>>>>> b56a5220
       end if;
    end Expand_N_Op_And;
 
@@ -7365,15 +7179,9 @@
 
       elsif Is_Boolean_Type (Etype (N)) then
 
-<<<<<<< HEAD
-         --  Replace OR by OR ELSE if Short_Circuit_And_Or active and the
-         --  type is standard Boolean (do not mess with AND that uses a non-
-         --  standard Boolean type, because something strange is going on).
-=======
          --  Replace OR by OR ELSE if Short_Circuit_And_Or active and the type
          --  is standard Boolean (do not mess with AND that uses a non-standard
          --  Boolean type, because something strange is going on).
->>>>>>> b56a5220
 
          if Short_Circuit_And_Or and then Typ = Standard_Boolean then
             Rewrite (N,
@@ -7390,13 +7198,10 @@
             Set_Etype (N, Standard_Boolean);
             Adjust_Result_Type (N, Typ);
          end if;
-<<<<<<< HEAD
-=======
 
       elsif Is_Intrinsic_Subprogram (Entity (N)) then
          Expand_Intrinsic_Call (N, Entity (N));
 
->>>>>>> b56a5220
       end if;
    end Expand_N_Op_Or;
 
@@ -7466,7 +7271,6 @@
 
       Determine_Range (Right, OK, Lo, Hi, Assume_Valid => True);
       Lneg := (not OK) or else Lo < 0;
-<<<<<<< HEAD
 
       Determine_Range (Left,  OK, Lo, Hi, Assume_Valid => True);
       Rneg := (not OK) or else Lo < 0;
@@ -7476,17 +7280,6 @@
       --  types and this is really marginal). We will just assume that we need
       --  the test if the left operand can be negative at all.
 
-=======
-
-      Determine_Range (Left,  OK, Lo, Hi, Assume_Valid => True);
-      Rneg := (not OK) or else Lo < 0;
-
-      --  We won't mess with trying to find out if the left operand can really
-      --  be the largest negative number (that's a pain in the case of private
-      --  types and this is really marginal). We will just assume that we need
-      --  the test if the left operand can be negative at all.
-
->>>>>>> b56a5220
       if Lneg and Rneg then
          Rewrite (N,
            Make_Conditional_Expression (Loc,
@@ -7742,18 +7535,8 @@
           Expression => New_Occurrence_Of (Tnn, Loc),
           Actions    => Actions));
 
-<<<<<<< HEAD
-      Apply_Constraint_Check (Operand, Target_Type, No_Sliding => True);
-
-      if Do_Range_Check (Operand) then
-         Set_Do_Range_Check (Operand, False);
-         Generate_Range_Check (Operand, Target_Type, CE_Range_Check_Failed);
-      end if;
-   end Expand_N_Qualified_Expression;
-=======
       Analyze_And_Resolve (N, Standard_Boolean);
    end Expand_N_Quantified_Expression;
->>>>>>> b56a5220
 
    ---------------------------------
    -- Expand_N_Selected_Component --
@@ -8088,10 +7871,7 @@
       procedure Make_Temporary_For_Slice is
          Decl : Node_Id;
          Ent  : constant Entity_Id := Make_Temporary (Loc, 'T', N);
-<<<<<<< HEAD
-=======
-
->>>>>>> b56a5220
+
       begin
          Decl :=
            Make_Object_Declaration (Loc,
@@ -8227,7 +8007,6 @@
          Cons : List_Id;
 
       begin
-
          --  Nothing else to do if no change of representation
 
          if Same_Representation (Operand_Type, Target_Type) then
@@ -8595,11 +8374,7 @@
       --  target is a real type or a 64-bit integer type, and the operand
       --  is an arithmetic operation using a 32-bit integer type. However,
       --  we do not bother with this case, because it could cause significant
-<<<<<<< HEAD
-      --  ineffiencies on 32-bit machines. On a 64-bit machine it would be
-=======
       --  inefficiencies on 32-bit machines. On a 64-bit machine it would be
->>>>>>> b56a5220
       --  much cheaper, but we don't want different behavior on 32-bit and
       --  64-bit machines. Note that the exclusion of the 64-bit case also
       --  handles the configurable run-time cases where 64-bit arithmetic
@@ -8643,11 +8418,7 @@
                 Expression   => Opnd));
 
             Analyze_And_Resolve (N, Target_Type);
-<<<<<<< HEAD
-            return;
-=======
             goto Done;
->>>>>>> b56a5220
          end;
       end if;
 
@@ -8720,11 +8491,7 @@
                       Type_Access_Level (Target_Type)
          then
             Raise_Accessibility_Error;
-<<<<<<< HEAD
-            return;
-=======
             goto Done;
->>>>>>> b56a5220
          end if;
       end if;
 
@@ -9239,18 +9006,12 @@
    begin
       --  Nothing at all to do if conversion is to the identical type so remove
       --  the conversion completely, it is useless, except that it may carry
-<<<<<<< HEAD
-      --  an Assignment_OK indication which must be proprgated to the operand.
+      --  an Assignment_OK indication which must be propagated to the operand.
 
       if Operand_Type = Target_Type then
-=======
-      --  an Assignment_OK indication which must be propagated to the operand.
-
-      if Operand_Type = Target_Type then
 
          --  Code duplicates Expand_N_Unchecked_Expression above, factor???
 
->>>>>>> b56a5220
          if Assignment_OK (N) then
             Set_Assignment_OK (Operand);
          end if;
