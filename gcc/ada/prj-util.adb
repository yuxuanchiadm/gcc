------------------------------------------------------------------------------
--                                                                          --
--                         GNAT COMPILER COMPONENTS                         --
--                                                                          --
--                              P R J . U T I L                             --
--                                                                          --
--                                 B o d y                                  --
--                                                                          --
<<<<<<< HEAD
--          Copyright (C) 2001-2009, Free Software Foundation, Inc.         --
=======
--          Copyright (C) 2001-2011, Free Software Foundation, Inc.         --
>>>>>>> 3082eeb7
--                                                                          --
-- GNAT is free software;  you can  redistribute it  and/or modify it under --
-- terms of the  GNU General Public License as published  by the Free Soft- --
-- ware  Foundation;  either version 3,  or (at your option) any later ver- --
-- sion.  GNAT is distributed in the hope that it will be useful, but WITH- --
-- OUT ANY WARRANTY;  without even the  implied warranty of MERCHANTABILITY --
-- or FITNESS FOR A PARTICULAR PURPOSE.  See the GNU General Public License --
-- for  more details.  You should have  received  a copy of the GNU General --
-- Public License  distributed with GNAT; see file COPYING3.  If not, go to --
-- http://www.gnu.org/licenses for a complete copy of the license.          --
--                                                                          --
-- GNAT was originally developed  by the GNAT team at  New York University. --
-- Extensive contributions were provided by Ada Core Technologies Inc.      --
--                                                                          --
------------------------------------------------------------------------------

with Ada.Unchecked_Deallocation;

with GNAT.Case_Util; use GNAT.Case_Util;
with GNAT.Regexp;    use GNAT.Regexp;

with Osint;    use Osint;
with Output;   use Output;
with Opt;
with Prj.Com;
with Snames;   use Snames;
with Table;
with Targparm; use Targparm;

with GNAT.HTable;

package body Prj.Util is

   package Source_Info_Table is new Table.Table
     (Table_Component_Type => Source_Info_Iterator,
      Table_Index_Type     => Natural,
      Table_Low_Bound      => 1,
      Table_Initial        => 10,
      Table_Increment      => 100,
      Table_Name           => "Makeutl.Source_Info_Table");

   package Source_Info_Project_HTable is new GNAT.HTable.Simple_HTable
     (Header_Num => Prj.Header_Num,
      Element    => Natural,
      No_Element => 0,
      Key        => Name_Id,
      Hash       => Prj.Hash,
      Equal      => "=");

   procedure Free is new Ada.Unchecked_Deallocation
     (Text_File_Data, Text_File);

   -----------
   -- Close --
   -----------

   procedure Close (File : in out Text_File) is
      Len : Integer;
      Status : Boolean;

   begin
      if File = null then
         Prj.Com.Fail ("Close attempted on an invalid Text_File");
      end if;

      if File.Out_File then
         if File.Buffer_Len > 0 then
            Len := Write (File.FD, File.Buffer'Address, File.Buffer_Len);

            if Len /= File.Buffer_Len then
               Prj.Com.Fail ("Unable to write to an out Text_File");
            end if;
         end if;

         Close (File.FD, Status);

         if not Status then
            Prj.Com.Fail ("Unable to close an out Text_File");
         end if;

      else

         --  Close in file, no need to test status, since this is a file that
         --  we read, and the file was read successfully before we closed it.

         Close (File.FD);
      end if;

      Free (File);
   end Close;

   ------------
   -- Create --
   ------------

   procedure Create (File : out Text_File; Name : String) is
      FD        : File_Descriptor;
      File_Name : String (1 .. Name'Length + 1);

   begin
      File_Name (1 .. Name'Length) := Name;
      File_Name (File_Name'Last) := ASCII.NUL;
      FD := Create_File (Name => File_Name'Address,
                         Fmode => GNAT.OS_Lib.Text);

      if FD = Invalid_FD then
         File := null;

      else
         File := new Text_File_Data;
         File.FD := FD;
         File.Out_File := True;
         File.End_Of_File_Reached := True;
      end if;
   end Create;

   ---------------
   -- Duplicate --
   ---------------

   procedure Duplicate
     (This   : in out Name_List_Index;
      Shared : Shared_Project_Tree_Data_Access)
   is
      Old_Current : Name_List_Index;
      New_Current : Name_List_Index;

   begin
      if This /= No_Name_List then
         Old_Current := This;
         Name_List_Table.Increment_Last (Shared.Name_Lists);
         New_Current := Name_List_Table.Last (Shared.Name_Lists);
         This := New_Current;
         Shared.Name_Lists.Table (New_Current) :=
           (Shared.Name_Lists.Table (Old_Current).Name, No_Name_List);

         loop
            Old_Current := Shared.Name_Lists.Table (Old_Current).Next;
            exit when Old_Current = No_Name_List;
            Shared.Name_Lists.Table (New_Current).Next := New_Current + 1;
            Name_List_Table.Increment_Last (Shared.Name_Lists);
            New_Current := New_Current + 1;
            Shared.Name_Lists.Table (New_Current) :=
              (Shared.Name_Lists.Table (Old_Current).Name, No_Name_List);
         end loop;
      end if;
   end Duplicate;

   -----------------
   -- End_Of_File --
   -----------------

   function End_Of_File (File : Text_File) return Boolean is
   begin
      if File = null then
         Prj.Com.Fail ("End_Of_File attempted on an invalid Text_File");
      end if;

      return File.End_Of_File_Reached;
   end End_Of_File;

   -------------------
   -- Executable_Of --
   -------------------

   function Executable_Of
     (Project  : Project_Id;
      Shared   : Shared_Project_Tree_Data_Access;
      Main     : File_Name_Type;
      Index    : Int;
      Ada_Main : Boolean := True;
      Language : String := "";
      Include_Suffix : Boolean := True) return File_Name_Type
   is
      pragma Assert (Project /= No_Project);

      The_Packages : constant Package_Id := Project.Decl.Packages;

      Builder_Package : constant Prj.Package_Id :=
                          Prj.Util.Value_Of
                            (Name        => Name_Builder,
                             In_Packages => The_Packages,
                             Shared      => Shared);

      Executable : Variable_Value :=
                     Prj.Util.Value_Of
                       (Name                    => Name_Id (Main),
                        Index                   => Index,
                        Attribute_Or_Array_Name => Name_Executable,
                        In_Package              => Builder_Package,
                        Shared                  => Shared);

<<<<<<< HEAD
      Executable_Suffix_Name : Name_Id := No_Name;

=======
>>>>>>> 3082eeb7
      Lang   : Language_Ptr;

      Spec_Suffix : Name_Id := No_Name;
      Body_Suffix : Name_Id := No_Name;

      Spec_Suffix_Length : Natural := 0;
      Body_Suffix_Length : Natural := 0;

      procedure Get_Suffixes
        (B_Suffix : File_Name_Type;
         S_Suffix : File_Name_Type);
      --  Get the non empty suffixes in variables Spec_Suffix and Body_Suffix

      function Add_Suffix (File : File_Name_Type) return File_Name_Type;
      --  Return the name of the executable, based on File, and adding the
      --  executable suffix if needed

      ------------------
      -- Get_Suffixes --
      ------------------

      procedure Get_Suffixes
        (B_Suffix : File_Name_Type;
         S_Suffix : File_Name_Type)
      is
      begin
         if B_Suffix /= No_File then
            Body_Suffix := Name_Id (B_Suffix);
            Body_Suffix_Length := Natural (Length_Of_Name (Body_Suffix));
         end if;

         if S_Suffix /= No_File then
            Spec_Suffix := Name_Id (S_Suffix);
            Spec_Suffix_Length := Natural (Length_Of_Name (Spec_Suffix));
         end if;
      end Get_Suffixes;

      ----------------
      -- Add_Suffix --
      ----------------

      function Add_Suffix (File : File_Name_Type) return File_Name_Type is
         Saved_EEOT : constant Name_Id := Executable_Extension_On_Target;
         Result     : File_Name_Type;
         Suffix_From_Project : Variable_Value;
      begin
         if Include_Suffix then
            if Project.Config.Executable_Suffix /= No_Name then
               Executable_Extension_On_Target :=
                 Project.Config.Executable_Suffix;
            end if;

            Result :=  Executable_Name (File);
            Executable_Extension_On_Target := Saved_EEOT;
            return Result;

         elsif Builder_Package /= No_Package then

            --  If the suffix is specified in the project itself, as opposed to
            --  the config file, it needs to be taken into account. However,
            --  when the project was processed, in both cases the suffix was
            --  stored in Project.Config, so get it from the project again.

            Suffix_From_Project :=
              Prj.Util.Value_Of
                (Variable_Name => Name_Executable_Suffix,
                 In_Variables  =>
                   Shared.Packages.Table (Builder_Package).Decl.Attributes,
                 Shared        => Shared);

            if Suffix_From_Project /= Nil_Variable_Value
              and then Suffix_From_Project.Value /= No_Name
            then
               Executable_Extension_On_Target := Suffix_From_Project.Value;
               Result :=  Executable_Name (File);
               Executable_Extension_On_Target := Saved_EEOT;
               return Result;
            end if;
         end if;

         return File;
      end Add_Suffix;

   --  Start of processing for Executable_Of

   begin
      if Ada_Main then
         Lang := Get_Language_From_Name (Project, "ada");
      elsif Language /= "" then
         Lang := Get_Language_From_Name (Project, Language);
      end if;

      if Lang /= null then
         Get_Suffixes
           (B_Suffix => Lang.Config.Naming_Data.Body_Suffix,
            S_Suffix => Lang.Config.Naming_Data.Spec_Suffix);
      end if;

      if Builder_Package /= No_Package then
<<<<<<< HEAD
         Executable_Suffix_Name := Project.Config.Executable_Suffix;

=======
>>>>>>> 3082eeb7
         if Executable = Nil_Variable_Value and then Ada_Main then
            Get_Name_String (Main);

            --  Try as index the name minus the implementation suffix or minus
            --  the specification suffix.

            declare
               Name : constant String (1 .. Name_Len) :=
                        Name_Buffer (1 .. Name_Len);
               Last : Positive := Name_Len;

               Truncated : Boolean := False;

            begin
               if Body_Suffix /= No_Name
                 and then Last > Natural (Length_Of_Name (Body_Suffix))
                 and then Name (Last - Body_Suffix_Length + 1 .. Last) =
                            Get_Name_String (Body_Suffix)
               then
                  Truncated := True;
                  Last := Last - Body_Suffix_Length;
               end if;

               if Spec_Suffix /= No_Name
                 and then not Truncated
                 and then Last > Spec_Suffix_Length
                 and then Name (Last - Spec_Suffix_Length + 1 .. Last) =
                            Get_Name_String (Spec_Suffix)
               then
                  Truncated := True;
                  Last := Last - Spec_Suffix_Length;
               end if;

               if Truncated then
                  Name_Len := Last;
                  Name_Buffer (1 .. Name_Len) := Name (1 .. Last);
                  Executable :=
                    Prj.Util.Value_Of
                      (Name                    => Name_Find,
                       Index                   => 0,
                       Attribute_Or_Array_Name => Name_Executable,
                       In_Package              => Builder_Package,
                       Shared                  => Shared);
               end if;
            end;
         end if;

         --  If we have found an Executable attribute, return its value,
         --  possibly suffixed by the executable suffix.

         if Executable /= Nil_Variable_Value
           and then Executable.Value /= No_Name
           and then Length_Of_Name (Executable.Value) /= 0
         then
            return Add_Suffix (File_Name_Type (Executable.Value));
         end if;
      end if;

      Get_Name_String (Main);

      --  If there is a body suffix or a spec suffix, remove this suffix,
      --  otherwise remove any suffix ('.' followed by other characters), if
      --  there is one.

      if Body_Suffix /= No_Name
         and then Name_Len > Body_Suffix_Length
         and then Name_Buffer (Name_Len - Body_Suffix_Length + 1 .. Name_Len) =
                    Get_Name_String (Body_Suffix)
      then
         --  Found the body termination, remove it

         Name_Len := Name_Len - Body_Suffix_Length;

      elsif Spec_Suffix /= No_Name
            and then Name_Len > Spec_Suffix_Length
            and then
              Name_Buffer (Name_Len - Spec_Suffix_Length + 1 .. Name_Len) =
                Get_Name_String (Spec_Suffix)
      then
         --  Found the spec termination, remove it

         Name_Len := Name_Len - Spec_Suffix_Length;

      else
         --  Remove any suffix, if there is one

         Get_Name_String (Strip_Suffix (Main));
      end if;

<<<<<<< HEAD
      --  Get the executable name. If Executable_Suffix is defined in the
      --  configuration, make sure that it will be the extension of the
      --  executable.

      declare
         Saved_EEOT : constant Name_Id := Executable_Extension_On_Target;
         Result     : File_Name_Type;

      begin
         if Project.Config.Executable_Suffix /= No_Name then
            Executable_Extension_On_Target :=
              Project.Config.Executable_Suffix;
         end if;

         Result := Executable_Name (Name_Find);
         Executable_Extension_On_Target := Saved_EEOT;
         return Result;
      end;
=======
      return Add_Suffix (Name_Find);
>>>>>>> 3082eeb7
   end Executable_Of;

   --------------
   -- Get_Line --
   --------------

   procedure Get_Line
     (File : Text_File;
      Line : out String;
      Last : out Natural)
   is
      C : Character;

      procedure Advance;

      -------------
      -- Advance --
      -------------

      procedure Advance is
      begin
         if File.Cursor = File.Buffer_Len then
            File.Buffer_Len :=
              Read
               (FD => File.FD,
                A  => File.Buffer'Address,
                N  => File.Buffer'Length);

            if File.Buffer_Len = 0 then
               File.End_Of_File_Reached := True;
               return;
            else
               File.Cursor := 1;
            end if;

         else
            File.Cursor := File.Cursor + 1;
         end if;
      end Advance;

   --  Start of processing for Get_Line

   begin
      if File = null then
         Prj.Com.Fail ("Get_Line attempted on an invalid Text_File");

      elsif File.Out_File then
         Prj.Com.Fail ("Get_Line attempted on an out file");
      end if;

      Last := Line'First - 1;

      if not File.End_Of_File_Reached then
         loop
            C := File.Buffer (File.Cursor);
            exit when C = ASCII.CR or else C = ASCII.LF;
            Last := Last + 1;
            Line (Last) := C;
            Advance;

            if File.End_Of_File_Reached then
               return;
            end if;

            exit when Last = Line'Last;
         end loop;

         if C = ASCII.CR or else C = ASCII.LF then
            Advance;

            if File.End_Of_File_Reached then
               return;
            end if;
         end if;

         if C = ASCII.CR
           and then File.Buffer (File.Cursor) = ASCII.LF
         then
            Advance;
         end if;
      end if;
   end Get_Line;

   ----------------
   -- Initialize --
   ----------------

   procedure Initialize
     (Iter        : out Source_Info_Iterator;
      For_Project : Name_Id)
   is
      Ind : constant Natural := Source_Info_Project_HTable.Get (For_Project);
   begin
      if Ind = 0 then
         Iter := (No_Source_Info, 0);
      else
         Iter := Source_Info_Table.Table (Ind);
      end if;
   end Initialize;

   --------------
   -- Is_Valid --
   --------------

   function Is_Valid (File : Text_File) return Boolean is
   begin
      return File /= null;
   end Is_Valid;

   ----------
   -- Next --
   ----------

   procedure Next (Iter : in out Source_Info_Iterator) is
   begin
      if Iter.Next = 0 then
         Iter.Info := No_Source_Info;

      else
         Iter := Source_Info_Table.Table (Iter.Next);
      end if;
   end Next;

   ----------
   -- Open --
   ----------

   procedure Open (File : out Text_File; Name : String) is
      FD        : File_Descriptor;
      File_Name : String (1 .. Name'Length + 1);

   begin
      File_Name (1 .. Name'Length) := Name;
      File_Name (File_Name'Last) := ASCII.NUL;
      FD := Open_Read (Name => File_Name'Address,
                       Fmode => GNAT.OS_Lib.Text);

      if FD = Invalid_FD then
         File := null;

      else
         File := new Text_File_Data;
         File.FD := FD;
         File.Buffer_Len :=
           Read (FD => FD,
                 A  => File.Buffer'Address,
                 N  => File.Buffer'Length);

         if File.Buffer_Len = 0 then
            File.End_Of_File_Reached := True;
         else
            File.Cursor := 1;
         end if;
      end if;
   end Open;

   ---------
   -- Put --
   ---------

   procedure Put
     (Into_List  : in out Name_List_Index;
      From_List  : String_List_Id;
      In_Tree    : Project_Tree_Ref;
      Lower_Case : Boolean := False)
   is
      Shared  : constant Shared_Project_Tree_Data_Access := In_Tree.Shared;

      Current_Name : Name_List_Index;
      List         : String_List_Id;
      Element      : String_Element;
      Last         : Name_List_Index :=
                       Name_List_Table.Last (Shared.Name_Lists);
      Value        : Name_Id;

   begin
      Current_Name := Into_List;
      while Current_Name /= No_Name_List
        and then Shared.Name_Lists.Table (Current_Name).Next /= No_Name_List
      loop
         Current_Name := Shared.Name_Lists.Table (Current_Name).Next;
      end loop;

      List := From_List;
      while List /= Nil_String loop
         Element := Shared.String_Elements.Table (List);
         Value := Element.Value;

         if Lower_Case then
            Get_Name_String (Value);
            To_Lower (Name_Buffer (1 .. Name_Len));
            Value := Name_Find;
         end if;

         Name_List_Table.Append
           (Shared.Name_Lists, (Name => Value, Next => No_Name_List));

         Last := Last + 1;

         if Current_Name = No_Name_List then
            Into_List := Last;
         else
            Shared.Name_Lists.Table (Current_Name).Next := Last;
         end if;

         Current_Name := Last;

         List := Element.Next;
      end loop;
   end Put;

   procedure Put (File : Text_File; S : String) is
      Len : Integer;
   begin
      if File = null then
         Prj.Com.Fail ("Attempted to write on an invalid Text_File");

      elsif not File.Out_File then
         Prj.Com.Fail ("Attempted to write an in Text_File");
      end if;

      if File.Buffer_Len + S'Length > File.Buffer'Last then
         --  Write buffer
         Len := Write (File.FD, File.Buffer'Address, File.Buffer_Len);

         if Len /= File.Buffer_Len then
            Prj.Com.Fail ("Failed to write to an out Text_File");
         end if;

         File.Buffer_Len := 0;
      end if;

      File.Buffer (File.Buffer_Len + 1 .. File.Buffer_Len + S'Length) := S;
      File.Buffer_Len := File.Buffer_Len + S'Length;
   end Put;

   --------------
   -- Put_Line --
   --------------

   procedure Put_Line (File : Text_File; Line : String) is
      L : String (1 .. Line'Length + 1);
   begin
      L (1 .. Line'Length) := Line;
      L (L'Last) := ASCII.LF;
      Put (File, L);
   end Put_Line;

   ---------------------------
   -- Read_Source_Info_File --
   ---------------------------

   procedure Read_Source_Info_File (Tree : Project_Tree_Ref) is
      File : Text_File;
      Info : Source_Info_Iterator;
      Proj : Name_Id;

      procedure Report_Error;

      ------------------
      -- Report_Error --
      ------------------

      procedure Report_Error is
      begin
         Write_Line ("errors in source info file """ &
                     Tree.Source_Info_File_Name.all & '"');
         Tree.Source_Info_File_Exists := False;
      end Report_Error;

   begin
      Source_Info_Project_HTable.Reset;
      Source_Info_Table.Init;

      if Tree.Source_Info_File_Name = null then
         Tree.Source_Info_File_Exists := False;
         return;
      end if;

      Open (File, Tree.Source_Info_File_Name.all);

      if not Is_Valid (File) then
         if Opt.Verbose_Mode then
            Write_Line ("source info file " & Tree.Source_Info_File_Name.all &
                        " does not exist");
         end if;

         Tree.Source_Info_File_Exists := False;
         return;
      end if;

      Tree.Source_Info_File_Exists := True;

      if Opt.Verbose_Mode then
         Write_Line ("Reading source info file " &
                     Tree.Source_Info_File_Name.all);
      end if;

      Source_Loop :
      while not End_Of_File (File) loop
         Info := (new Source_Info_Data, 0);
         Source_Info_Table.Increment_Last;

         --  project name
         Get_Line (File, Name_Buffer, Name_Len);
         Proj := Name_Find;
         Info.Info.Project := Proj;
         Info.Next := Source_Info_Project_HTable.Get (Proj);
         Source_Info_Project_HTable.Set (Proj, Source_Info_Table.Last);

         if End_Of_File (File) then
            Report_Error;
            exit Source_Loop;
         end if;

         --  language name
         Get_Line (File, Name_Buffer, Name_Len);
         Info.Info.Language := Name_Find;

         if End_Of_File (File) then
            Report_Error;
            exit Source_Loop;
         end if;

         --  kind
         Get_Line (File, Name_Buffer, Name_Len);
         Info.Info.Kind := Source_Kind'Value (Name_Buffer (1 .. Name_Len));

         if End_Of_File (File) then
            Report_Error;
            exit Source_Loop;
         end if;

         --  display path name
         Get_Line (File, Name_Buffer, Name_Len);
         Info.Info.Display_Path_Name := Name_Find;
         Info.Info.Path_Name := Info.Info.Display_Path_Name;

         if End_Of_File (File) then
            Report_Error;
            exit Source_Loop;
         end if;

         --  optional fields
         Option_Loop :
         loop
            Get_Line (File, Name_Buffer, Name_Len);
            exit Option_Loop when Name_Len = 0;

            if Name_Len <= 2 then
               Report_Error;
               exit Source_Loop;

            else
               if Name_Buffer (1 .. 2) = "P=" then
                  Name_Buffer (1 .. Name_Len - 2) :=
                    Name_Buffer (3 .. Name_Len);
                  Name_Len := Name_Len - 2;
                  Info.Info.Path_Name := Name_Find;

               elsif Name_Buffer (1 .. 2) = "U=" then
                  Name_Buffer (1 .. Name_Len - 2) :=
                    Name_Buffer (3 .. Name_Len);
                  Name_Len := Name_Len - 2;
                  Info.Info.Unit_Name := Name_Find;

               elsif Name_Buffer (1 .. 2) = "I=" then
                  Info.Info.Index := Int'Value (Name_Buffer (3 .. Name_Len));

               elsif Name_Buffer (1 .. Name_Len) = "N=Y" then
                  Info.Info.Naming_Exception := Yes;

               elsif Name_Buffer (1 .. Name_Len) = "N=I" then
                  Info.Info.Naming_Exception := Inherited;

               else
                  Report_Error;
                  exit Source_Loop;
               end if;
            end if;
         end loop Option_Loop;

         Source_Info_Table.Table (Source_Info_Table.Last) := Info;
      end loop Source_Loop;

      Close (File);

   exception
      when others =>
         Close (File);
         Report_Error;
   end Read_Source_Info_File;

   --------------------
   -- Source_Info_Of --
   --------------------

   function Source_Info_Of (Iter : Source_Info_Iterator) return Source_Info is
   begin
      return Iter.Info;
   end Source_Info_Of;

   --------------
   -- Value_Of --
   --------------

   function Value_Of
     (Variable : Variable_Value;
      Default  : String) return String
   is
   begin
      if Variable.Kind /= Single
        or else Variable.Default
        or else Variable.Value = No_Name
      then
         return Default;
      else
         return Get_Name_String (Variable.Value);
      end if;
   end Value_Of;

   function Value_Of
     (Index    : Name_Id;
      In_Array : Array_Element_Id;
      Shared   : Shared_Project_Tree_Data_Access) return Name_Id
   is

      Current    : Array_Element_Id;
      Element    : Array_Element;
      Real_Index : Name_Id := Index;

   begin
      Current := In_Array;

      if Current = No_Array_Element then
         return No_Name;
      end if;

      Element := Shared.Array_Elements.Table (Current);

      if not Element.Index_Case_Sensitive then
         Get_Name_String (Index);
         To_Lower (Name_Buffer (1 .. Name_Len));
         Real_Index := Name_Find;
      end if;

      while Current /= No_Array_Element loop
         Element := Shared.Array_Elements.Table (Current);

         if Real_Index = Element.Index then
            exit when Element.Value.Kind /= Single;
            exit when Element.Value.Value = Empty_String;
            return Element.Value.Value;
         else
            Current := Element.Next;
         end if;
      end loop;

      return No_Name;
   end Value_Of;

   function Value_Of
     (Index                  : Name_Id;
      Src_Index              : Int := 0;
      In_Array               : Array_Element_Id;
      Shared                 : Shared_Project_Tree_Data_Access;
      Force_Lower_Case_Index : Boolean := False;
      Allow_Wildcards        : Boolean := False) return Variable_Value
   is
      Current      : Array_Element_Id;
      Element      : Array_Element;
      Real_Index_1 : Name_Id;
      Real_Index_2 : Name_Id;

   begin
      Current := In_Array;

      if Current = No_Array_Element then
         return Nil_Variable_Value;
      end if;

      Element := Shared.Array_Elements.Table (Current);

      Real_Index_1 := Index;

      if not Element.Index_Case_Sensitive or else Force_Lower_Case_Index then
         if Index /= All_Other_Names then
            Get_Name_String (Index);
            To_Lower (Name_Buffer (1 .. Name_Len));
            Real_Index_1 := Name_Find;
         end if;
      end if;

      while Current /= No_Array_Element loop
         Element := Shared.Array_Elements.Table (Current);
         Real_Index_2 := Element.Index;

         if not Element.Index_Case_Sensitive
           or else Force_Lower_Case_Index
         then
            if Element.Index /= All_Other_Names then
               Get_Name_String (Element.Index);
               To_Lower (Name_Buffer (1 .. Name_Len));
               Real_Index_2 := Name_Find;
            end if;
         end if;

         if Src_Index = Element.Src_Index and then
           (Real_Index_1 = Real_Index_2 or else
              (Real_Index_2 /= All_Other_Names and then
               Allow_Wildcards and then
                 Match (Get_Name_String (Real_Index_1),
                        Compile (Get_Name_String (Real_Index_2),
                                 Glob => True))))
         then
            return Element.Value;
         else
            Current := Element.Next;
         end if;
      end loop;

      return Nil_Variable_Value;
   end Value_Of;

   function Value_Of
     (Name                    : Name_Id;
      Index                   : Int := 0;
      Attribute_Or_Array_Name : Name_Id;
      In_Package              : Package_Id;
      Shared                  : Shared_Project_Tree_Data_Access;
      Force_Lower_Case_Index  : Boolean := False;
      Allow_Wildcards         : Boolean := False) return Variable_Value
   is
      The_Array     : Array_Element_Id;
      The_Attribute : Variable_Value := Nil_Variable_Value;

   begin
      if In_Package /= No_Package then

         --  First, look if there is an array element that fits

         The_Array :=
           Value_Of
             (Name      => Attribute_Or_Array_Name,
              In_Arrays => Shared.Packages.Table (In_Package).Decl.Arrays,
              Shared    => Shared);
         The_Attribute :=
           Value_Of
             (Index                  => Name,
              Src_Index              => Index,
              In_Array               => The_Array,
              Shared                 => Shared,
              Force_Lower_Case_Index => Force_Lower_Case_Index,
              Allow_Wildcards        => Allow_Wildcards);

         --  If there is no array element, look for a variable

         if The_Attribute = Nil_Variable_Value then
            The_Attribute :=
              Value_Of
                (Variable_Name => Attribute_Or_Array_Name,
                 In_Variables  => Shared.Packages.Table
                   (In_Package).Decl.Attributes,
                 Shared        => Shared);
         end if;
      end if;

      return The_Attribute;
   end Value_Of;

   function Value_Of
     (Index     : Name_Id;
      In_Array  : Name_Id;
      In_Arrays : Array_Id;
      Shared    : Shared_Project_Tree_Data_Access) return Name_Id
   is
      Current   : Array_Id;
      The_Array : Array_Data;

   begin
      Current := In_Arrays;
      while Current /= No_Array loop
         The_Array := Shared.Arrays.Table (Current);
         if The_Array.Name = In_Array then
            return Value_Of
              (Index, In_Array => The_Array.Value, Shared => Shared);
         else
            Current := The_Array.Next;
         end if;
      end loop;

      return No_Name;
   end Value_Of;

   function Value_Of
     (Name      : Name_Id;
      In_Arrays : Array_Id;
      Shared    : Shared_Project_Tree_Data_Access) return Array_Element_Id
   is
      Current   : Array_Id;
      The_Array : Array_Data;

   begin
      Current := In_Arrays;
      while Current /= No_Array loop
         The_Array := Shared.Arrays.Table (Current);

         if The_Array.Name = Name then
            return The_Array.Value;
         else
            Current := The_Array.Next;
         end if;
      end loop;

      return No_Array_Element;
   end Value_Of;

   function Value_Of
     (Name        : Name_Id;
      In_Packages : Package_Id;
      Shared      : Shared_Project_Tree_Data_Access) return Package_Id
   is
      Current     : Package_Id;
      The_Package : Package_Element;

   begin
      Current := In_Packages;
      while Current /= No_Package loop
         The_Package := Shared.Packages.Table (Current);
         exit when The_Package.Name /= No_Name
           and then The_Package.Name = Name;
         Current := The_Package.Next;
      end loop;

      return Current;
   end Value_Of;

   function Value_Of
     (Variable_Name : Name_Id;
      In_Variables  : Variable_Id;
      Shared        : Shared_Project_Tree_Data_Access) return Variable_Value
   is
      Current      : Variable_Id;
      The_Variable : Variable;

   begin
      Current := In_Variables;
      while Current /= No_Variable loop
         The_Variable := Shared.Variable_Elements.Table (Current);

         if Variable_Name = The_Variable.Name then
            return The_Variable.Value;
         else
            Current := The_Variable.Next;
         end if;
      end loop;

      return Nil_Variable_Value;
   end Value_Of;

   ----------------------------
   -- Write_Source_Info_File --
   ----------------------------

   procedure Write_Source_Info_File (Tree : Project_Tree_Ref) is
      Iter   : Source_Iterator := For_Each_Source (Tree);
      Source : Prj.Source_Id;
      File   : Text_File;

   begin
      if Opt.Verbose_Mode then
         Write_Line ("Writing new source info file " &
                     Tree.Source_Info_File_Name.all);
      end if;

      Create (File, Tree.Source_Info_File_Name.all);

      if not Is_Valid (File) then
         Write_Line ("warning: unable to create source info file """ &
                     Tree.Source_Info_File_Name.all & '"');
         return;
      end if;

      loop
         Source := Element (Iter);
         exit when Source = No_Source;

         if not Source.Locally_Removed and then
           Source.Replaced_By = No_Source
         then
            --  Project name

            Put_Line (File, Get_Name_String (Source.Project.Name));

            --  Language name

            Put_Line (File, Get_Name_String (Source.Language.Name));

            --  Kind

            Put_Line (File, Source.Kind'Img);

            --  Display path name

            Put_Line (File, Get_Name_String (Source.Path.Display_Name));

            --  Optional lines:

            --  Path name (P=)

            if Source.Path.Name /= Source.Path.Display_Name then
               Put (File, "P=");
               Put_Line (File, Get_Name_String (Source.Path.Name));
            end if;

            --  Unit name (U=)

            if Source.Unit /= No_Unit_Index then
               Put (File, "U=");
               Put_Line (File, Get_Name_String (Source.Unit.Name));
            end if;

            --  Multi-source index (I=)

            if Source.Index /= 0 then
               Put (File, "I=");
               Put_Line (File, Source.Index'Img);
            end if;

            --  Naming exception ("N=T");

            if Source.Naming_Exception = Yes then
               Put_Line (File, "N=Y");

            elsif Source.Naming_Exception = Inherited then
               Put_Line (File, "N=I");
            end if;

            --  Empty line to indicate end of info on this source

            Put_Line (File, "");
         end if;

         Next (Iter);
      end loop;

      Close (File);
   end Write_Source_Info_File;

   ---------------
   -- Write_Str --
   ---------------

   procedure Write_Str
     (S          : String;
      Max_Length : Positive;
      Separator  : Character)
   is
      First : Positive := S'First;
      Last  : Natural  := S'Last;

   begin
      --  Nothing to do for empty strings

      if S'Length > 0 then

         --  Start on a new line if current line is already longer than
         --  Max_Length.

         if Positive (Column) >= Max_Length then
            Write_Eol;
         end if;

         --  If length of remainder is longer than Max_Length, we need to
         --  cut the remainder in several lines.

         while Positive (Column) + S'Last - First > Max_Length loop

            --  Try the maximum length possible

            Last := First + Max_Length - Positive (Column);

            --  Look for last Separator in the line

            while Last >= First and then S (Last) /= Separator loop
               Last := Last - 1;
            end loop;

            --  If we do not find a separator, we output the maximum length
            --  possible.

            if Last < First then
               Last := First + Max_Length - Positive (Column);
            end if;

            Write_Line (S (First .. Last));

            --  Set the beginning of the new remainder

            First := Last + 1;
         end loop;

         --  What is left goes to the buffer, without EOL

         Write_Str (S (First .. S'Last));
      end if;
   end Write_Str;
end Prj.Util;<|MERGE_RESOLUTION|>--- conflicted
+++ resolved
@@ -6,11 +6,7 @@
 --                                                                          --
 --                                 B o d y                                  --
 --                                                                          --
-<<<<<<< HEAD
---          Copyright (C) 2001-2009, Free Software Foundation, Inc.         --
-=======
 --          Copyright (C) 2001-2011, Free Software Foundation, Inc.         --
->>>>>>> 3082eeb7
 --                                                                          --
 -- GNAT is free software;  you can  redistribute it  and/or modify it under --
 -- terms of the  GNU General Public License as published  by the Free Soft- --
@@ -203,11 +199,6 @@
                         In_Package              => Builder_Package,
                         Shared                  => Shared);
 
-<<<<<<< HEAD
-      Executable_Suffix_Name : Name_Id := No_Name;
-
-=======
->>>>>>> 3082eeb7
       Lang   : Language_Ptr;
 
       Spec_Suffix : Name_Id := No_Name;
@@ -307,11 +298,6 @@
       end if;
 
       if Builder_Package /= No_Package then
-<<<<<<< HEAD
-         Executable_Suffix_Name := Project.Config.Executable_Suffix;
-
-=======
->>>>>>> 3082eeb7
          if Executable = Nil_Variable_Value and then Ada_Main then
             Get_Name_String (Main);
 
@@ -401,28 +387,7 @@
          Get_Name_String (Strip_Suffix (Main));
       end if;
 
-<<<<<<< HEAD
-      --  Get the executable name. If Executable_Suffix is defined in the
-      --  configuration, make sure that it will be the extension of the
-      --  executable.
-
-      declare
-         Saved_EEOT : constant Name_Id := Executable_Extension_On_Target;
-         Result     : File_Name_Type;
-
-      begin
-         if Project.Config.Executable_Suffix /= No_Name then
-            Executable_Extension_On_Target :=
-              Project.Config.Executable_Suffix;
-         end if;
-
-         Result := Executable_Name (Name_Find);
-         Executable_Extension_On_Target := Saved_EEOT;
-         return Result;
-      end;
-=======
       return Add_Suffix (Name_Find);
->>>>>>> 3082eeb7
    end Executable_Of;
 
    --------------
