------------------------------------------------------------------------------
--                                                                          --
--                         GNAT COMPILER COMPONENTS                         --
--                                                                          --
--                              P R J . P A R T                             --
--                                                                          --
--                                 S p e c                                  --
--                                                                          --
<<<<<<< HEAD
--          Copyright (C) 2000-2009, Free Software Foundation, Inc.         --
=======
--          Copyright (C) 2000-2011, Free Software Foundation, Inc.         --
>>>>>>> 3082eeb7
--                                                                          --
-- GNAT is free software;  you can  redistribute it  and/or modify it under --
-- terms of the  GNU General Public License as published  by the Free Soft- --
-- ware  Foundation;  either version 3,  or (at your option) any later ver- --
-- sion.  GNAT is distributed in the hope that it will be useful, but WITH- --
-- OUT ANY WARRANTY;  without even the  implied warranty of MERCHANTABILITY --
-- or FITNESS FOR A PARTICULAR PURPOSE.  See the GNU General Public License --
-- for  more details.  You should have  received  a copy of the GNU General --
-- Public License  distributed with GNAT; see file COPYING3.  If not, go to --
-- http://www.gnu.org/licenses for a complete copy of the license.          --
--                                                                          --
-- GNAT was originally developed  by the GNAT team at  New York University. --
-- Extensive contributions were provided by Ada Core Technologies Inc.      --
--                                                                          --
------------------------------------------------------------------------------

--  Implements the parsing of project files into a tree

with Prj.Tree;  use Prj.Tree;

package Prj.Part is

   type Errout_Mode is
     (Always_Finalize,
      Finalize_If_Error,
      Never_Finalize);
   --  Whether Parse should call Errout.Finalize (which prints the error
   --  messages on stdout). When Never_Finalize is used, Errout is not reset
   --  either at the beginning of Parse.

   procedure Parse
<<<<<<< HEAD
     (In_Tree                : Project_Node_Tree_Ref;
      Project                : out Project_Node_Id;
      Project_File_Name      : String;
      Always_Errout_Finalize : Boolean;
      Packages_To_Check      : String_List_Access := All_Packages;
      Store_Comments         : Boolean := False;
      Current_Directory      : String := "";
      Is_Config_File         : Boolean;
      Flags                  : Processing_Flags);
=======
     (In_Tree           : Project_Node_Tree_Ref;
      Project           : out Project_Node_Id;
      Project_File_Name : String;
      Errout_Handling   : Errout_Mode := Always_Finalize;
      Packages_To_Check : String_List_Access := All_Packages;
      Store_Comments    : Boolean := False;
      Current_Directory : String := "";
      Is_Config_File    : Boolean;
      Env               : in out Prj.Tree.Environment;
      Target_Name       : String := "");
>>>>>>> 3082eeb7
   --  Parse project file and all its imported project files and create a tree.
   --  Return the node for the project (or Empty_Node if parsing failed). If
   --  Always_Errout_Finalize is True, Errout.Finalize is called in all cases,
   --  Otherwise, Errout.Finalize is only called if there are errors (but not
   --  if there are only warnings). Packages_To_Check indicates the packages
   --  where any unknown attribute produces an error. For other packages, an
   --  unknown attribute produces a warning. When Store_Comments is True,
   --  comments are stored in the parse tree.
   --
   --  Current_Directory is used for optimization purposes only, avoiding extra
   --  system calls.
   --
   --  Is_Config_File should be set to True if the project represents a config
   --  file (.cgpr) since some specific checks apply.
<<<<<<< HEAD
=======
   --
   --  Target_Name will be used to initialize the default project path, unless
   --  In_Tree.Project_Path has already been initialized (which is the
   --  recommended use).
>>>>>>> 3082eeb7

end Prj.Part;<|MERGE_RESOLUTION|>--- conflicted
+++ resolved
@@ -6,11 +6,7 @@
 --                                                                          --
 --                                 S p e c                                  --
 --                                                                          --
-<<<<<<< HEAD
---          Copyright (C) 2000-2009, Free Software Foundation, Inc.         --
-=======
 --          Copyright (C) 2000-2011, Free Software Foundation, Inc.         --
->>>>>>> 3082eeb7
 --                                                                          --
 -- GNAT is free software;  you can  redistribute it  and/or modify it under --
 -- terms of the  GNU General Public License as published  by the Free Soft- --
@@ -42,17 +38,6 @@
    --  either at the beginning of Parse.
 
    procedure Parse
-<<<<<<< HEAD
-     (In_Tree                : Project_Node_Tree_Ref;
-      Project                : out Project_Node_Id;
-      Project_File_Name      : String;
-      Always_Errout_Finalize : Boolean;
-      Packages_To_Check      : String_List_Access := All_Packages;
-      Store_Comments         : Boolean := False;
-      Current_Directory      : String := "";
-      Is_Config_File         : Boolean;
-      Flags                  : Processing_Flags);
-=======
      (In_Tree           : Project_Node_Tree_Ref;
       Project           : out Project_Node_Id;
       Project_File_Name : String;
@@ -63,7 +48,6 @@
       Is_Config_File    : Boolean;
       Env               : in out Prj.Tree.Environment;
       Target_Name       : String := "");
->>>>>>> 3082eeb7
    --  Parse project file and all its imported project files and create a tree.
    --  Return the node for the project (or Empty_Node if parsing failed). If
    --  Always_Errout_Finalize is True, Errout.Finalize is called in all cases,
@@ -78,12 +62,9 @@
    --
    --  Is_Config_File should be set to True if the project represents a config
    --  file (.cgpr) since some specific checks apply.
-<<<<<<< HEAD
-=======
    --
    --  Target_Name will be used to initialize the default project path, unless
    --  In_Tree.Project_Path has already been initialized (which is the
    --  recommended use).
->>>>>>> 3082eeb7
 
 end Prj.Part;