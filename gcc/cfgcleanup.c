--- conflicted
+++ resolved
@@ -1731,13 +1731,8 @@
 	}
     }
 
-<<<<<<< HEAD
-  last1 = BB_END (bb1);
-  last2 = BB_END (bb2);
-=======
   rtx last1 = BB_END (bb1);
   rtx last2 = BB_END (bb2);
->>>>>>> bc75ee5f
   if (DEBUG_INSN_P (last1))
     last1 = prev_nondebug_insn (last1);
   if (DEBUG_INSN_P (last2))
@@ -1753,11 +1748,7 @@
   if (EDGE_COUNT (bb1->succs) != EDGE_COUNT (bb2->succs))
     return false;
 
-<<<<<<< HEAD
-  nonfakeedges = false;
-=======
   bool nonfakeedges = false;
->>>>>>> bc75ee5f
   FOR_EACH_EDGE (e1, ei, bb1->succs)
     {
       e2 = EDGE_SUCC (bb2, ei.index);
