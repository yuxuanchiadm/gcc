/* Output variables, constants and external declarations, for GNU compiler.
   Copyright (C) 1987-2014 Free Software Foundation, Inc.

This file is part of GCC.

GCC is free software; you can redistribute it and/or modify it under
the terms of the GNU General Public License as published by the Free
Software Foundation; either version 3, or (at your option) any later
version.

GCC is distributed in the hope that it will be useful, but WITHOUT ANY
WARRANTY; without even the implied warranty of MERCHANTABILITY or
FITNESS FOR A PARTICULAR PURPOSE.  See the GNU General Public License
for more details.

You should have received a copy of the GNU General Public License
along with GCC; see the file COPYING3.  If not see
<http://www.gnu.org/licenses/>.  */


/* This file handles generation of all the assembler code
   *except* the instructions of a function.
   This includes declarations of variables and their initial values.

   We also output the assembler code for constants stored in memory
   and are responsible for combining constants with the same value.  */

#include "config.h"
#include "system.h"
#include "coretypes.h"
#include "tm.h"
#include "rtl.h"
#include "tree.h"
#include "stor-layout.h"
#include "stringpool.h"
#include "gcc-symtab.h"
#include "varasm.h"
#include "flags.h"
#include "function.h"
#include "expr.h"
#include "hard-reg-set.h"
#include "regs.h"
#include "output.h"
#include "diagnostic-core.h"
#include "hashtab.h"
#include "ggc.h"
#include "langhooks.h"
#include "tm_p.h"
#include "debug.h"
#include "target.h"
#include "common/common-target.h"
#include "targhooks.h"
#include "cgraph.h"
#include "pointer-set.h"
#include "asan.h"
#include "basic-block.h"

#ifdef XCOFF_DEBUGGING_INFO
#include "xcoffout.h"		/* Needed for external data
				   declarations for e.g. AIX 4.x.  */
#endif

/* The (assembler) name of the first globally-visible object output.  */
extern GTY(()) const char *first_global_object_name;
extern GTY(()) const char *weak_global_object_name;

const char *first_global_object_name;
const char *weak_global_object_name;

struct addr_const;
struct constant_descriptor_rtx;
struct rtx_constant_pool;

#define n_deferred_constants (crtl->varasm.deferred_constants)

/* Number for making the label on the next
   constant that is stored in memory.  */

static GTY(()) int const_labelno;

/* Carry information from ASM_DECLARE_OBJECT_NAME
   to ASM_FINISH_DECLARE_OBJECT.  */

int size_directive_output;

/* The last decl for which assemble_variable was called,
   if it did ASM_DECLARE_OBJECT_NAME.
   If the last call to assemble_variable didn't do that,
   this holds 0.  */

tree last_assemble_variable_decl;

/* The following global variable indicates if the first basic block
   in a function belongs to the cold partition or not.  */

bool first_function_block_is_cold;

/* We give all constants their own alias set.  Perhaps redundant with
   MEM_READONLY_P, but pre-dates it.  */

static alias_set_type const_alias_set;

/* Whether we saw any functions with no_split_stack.  */

static bool saw_no_split_stack;

static const char *strip_reg_name (const char *);
static int contains_pointers_p (tree);
#ifdef ASM_OUTPUT_EXTERNAL
static bool incorporeal_function_p (tree);
#endif
static void decode_addr_const (tree, struct addr_const *);
static hashval_t const_desc_hash (const void *);
static int const_desc_eq (const void *, const void *);
static hashval_t const_hash_1 (const tree);
static int compare_constant (const tree, const tree);
static void output_constant_def_contents (rtx);
static void output_addressed_constants (tree);
static unsigned HOST_WIDE_INT output_constant (tree, unsigned HOST_WIDE_INT,
					       unsigned int);
static void globalize_decl (tree);
static bool decl_readonly_section_1 (enum section_category);
#ifdef BSS_SECTION_ASM_OP
#ifdef ASM_OUTPUT_ALIGNED_BSS
static void asm_output_aligned_bss (FILE *, tree, const char *,
				    unsigned HOST_WIDE_INT, int)
     ATTRIBUTE_UNUSED;
#endif
#endif /* BSS_SECTION_ASM_OP */
static void mark_weak (tree);
static void output_constant_pool (const char *, tree);

/* Well-known sections, each one associated with some sort of *_ASM_OP.  */
section *text_section;
section *data_section;
section *readonly_data_section;
section *sdata_section;
section *ctors_section;
section *dtors_section;
section *bss_section;
section *sbss_section;

/* Various forms of common section.  All are guaranteed to be nonnull.  */
section *tls_comm_section;
section *comm_section;
section *lcomm_section;

/* A SECTION_NOSWITCH section used for declaring global BSS variables.
   May be null.  */
section *bss_noswitch_section;

/* The section that holds the main exception table, when known.  The section
   is set either by the target's init_sections hook or by the first call to
   switch_to_exception_section.  */
section *exception_section;

/* The section that holds the DWARF2 frame unwind information, when known.
   The section is set either by the target's init_sections hook or by the
   first call to switch_to_eh_frame_section.  */
section *eh_frame_section;

/* asm_out_file's current section.  This is NULL if no section has yet
   been selected or if we lose track of what the current section is.  */
section *in_section;

/* True if code for the current function is currently being directed
   at the cold section.  */
bool in_cold_section_p;

/* A linked list of all the unnamed sections.  */
static GTY(()) section *unnamed_sections;

/* Return a nonzero value if DECL has a section attribute.  */
#define IN_NAMED_SECTION(DECL) \
  ((TREE_CODE (DECL) == FUNCTION_DECL || TREE_CODE (DECL) == VAR_DECL) \
   && DECL_SECTION_NAME (DECL) != NULL)

/* Hash table of named sections.  */
static GTY((param_is (section))) htab_t section_htab;

/* A table of object_blocks, indexed by section.  */
static GTY((param_is (struct object_block))) htab_t object_block_htab;

/* The next number to use for internal anchor labels.  */
static GTY(()) int anchor_labelno;

/* A pool of constants that can be shared between functions.  */
static GTY(()) struct rtx_constant_pool *shared_constant_pool;

/* Helper routines for maintaining section_htab.  */

static int
section_entry_eq (const void *p1, const void *p2)
{
  const section *old = (const section *) p1;
  const char *new_name = (const char *) p2;

  return strcmp (old->named.name, new_name) == 0;
}

static hashval_t
section_entry_hash (const void *p)
{
  const section *old = (const section *) p;
  return htab_hash_string (old->named.name);
}

/* Return a hash value for section SECT.  */

static hashval_t
hash_section (section *sect)
{
  if (sect->common.flags & SECTION_NAMED)
    return htab_hash_string (sect->named.name);
  return sect->common.flags;
}

/* Helper routines for maintaining object_block_htab.  */

static int
object_block_entry_eq (const void *p1, const void *p2)
{
  const struct object_block *old = (const struct object_block *) p1;
  const section *new_section = (const section *) p2;

  return old->sect == new_section;
}

static hashval_t
object_block_entry_hash (const void *p)
{
  const struct object_block *old = (const struct object_block *) p;
  return hash_section (old->sect);
}

/* Return a new unnamed section with the given fields.  */

section *
get_unnamed_section (unsigned int flags, void (*callback) (const void *),
		     const void *data)
{
  section *sect;

  sect = ggc_alloc<section> ();
  sect->unnamed.common.flags = flags | SECTION_UNNAMED;
  sect->unnamed.callback = callback;
  sect->unnamed.data = data;
  sect->unnamed.next = unnamed_sections;

  unnamed_sections = sect;
  return sect;
}

/* Return a SECTION_NOSWITCH section with the given fields.  */

static section *
get_noswitch_section (unsigned int flags, noswitch_section_callback callback)
{
  section *sect;

  sect = ggc_alloc<section> ();
  sect->noswitch.common.flags = flags | SECTION_NOSWITCH;
  sect->noswitch.callback = callback;

  return sect;
}

/* Return the named section structure associated with NAME.  Create
   a new section with the given fields if no such structure exists.  */

section *
get_section (const char *name, unsigned int flags, tree decl)
{
  section *sect, **slot;

  slot = (section **)
    htab_find_slot_with_hash (section_htab, name,
			      htab_hash_string (name), INSERT);
  flags |= SECTION_NAMED;
  if (*slot == NULL)
    {
      sect = ggc_alloc<section> ();
      sect->named.common.flags = flags;
      sect->named.name = ggc_strdup (name);
      sect->named.decl = decl;
      *slot = sect;
    }
  else
    {
      sect = *slot;
      if ((sect->common.flags & ~SECTION_DECLARED) != flags
	  && ((sect->common.flags | flags) & SECTION_OVERRIDE) == 0)
	{
	  /* It is fine if one of the section flags is
	     SECTION_WRITE | SECTION_RELRO and the other has none of these
	     flags (i.e. read-only) in named sections and either the
	     section hasn't been declared yet or has been declared as writable.
	     In that case just make sure the resulting flags are
	     SECTION_WRITE | SECTION_RELRO, ie. writable only because of
	     relocations.  */
	  if (((sect->common.flags ^ flags) & (SECTION_WRITE | SECTION_RELRO))
	      == (SECTION_WRITE | SECTION_RELRO)
	      && (sect->common.flags
		  & ~(SECTION_DECLARED | SECTION_WRITE | SECTION_RELRO))
		 == (flags & ~(SECTION_WRITE | SECTION_RELRO))
	      && ((sect->common.flags & SECTION_DECLARED) == 0
		  || (sect->common.flags & SECTION_WRITE)))
	    {
	      sect->common.flags |= (SECTION_WRITE | SECTION_RELRO);
	      return sect;
	    }
	  /* Sanity check user variables for flag changes.  */
	  if (sect->named.decl != NULL
	      && DECL_P (sect->named.decl)
	      && decl != sect->named.decl)
	    {
	      if (decl != NULL && DECL_P (decl))
		error ("%+D causes a section type conflict with %D",
		       decl, sect->named.decl);
	      else
		error ("section type conflict with %D", sect->named.decl);
	      inform (DECL_SOURCE_LOCATION (sect->named.decl),
		      "%qD was declared here", sect->named.decl);
	    }
	  else if (decl != NULL && DECL_P (decl))
	    error ("%+D causes a section type conflict", decl);
	  else
	    error ("section type conflict");
	  /* Make sure we don't error about one section multiple times.  */
	  sect->common.flags |= SECTION_OVERRIDE;
	}
    }
  return sect;
}

/* Return true if the current compilation mode benefits from having
   objects grouped into blocks.  */

static bool
use_object_blocks_p (void)
{
  return flag_section_anchors;
}

/* Return the object_block structure for section SECT.  Create a new
   structure if we haven't created one already.  Return null if SECT
   itself is null.  */

static struct object_block *
get_block_for_section (section *sect)
{
  struct object_block *block;
  void **slot;

  if (sect == NULL)
    return NULL;

  slot = htab_find_slot_with_hash (object_block_htab, sect,
				   hash_section (sect), INSERT);
  block = (struct object_block *) *slot;
  if (block == NULL)
    {
      block = ggc_cleared_alloc<object_block> ();
      block->sect = sect;
      *slot = block;
    }
  return block;
}

/* Create a symbol with label LABEL and place it at byte offset
   OFFSET in BLOCK.  OFFSET can be negative if the symbol's offset
   is not yet known.  LABEL must be a garbage-collected string.  */

static rtx
create_block_symbol (const char *label, struct object_block *block,
		     HOST_WIDE_INT offset)
{
  rtx symbol;
  unsigned int size;

  /* Create the extended SYMBOL_REF.  */
  size = RTX_HDR_SIZE + sizeof (struct block_symbol);
  symbol = (rtx) ggc_internal_alloc (size);

  /* Initialize the normal SYMBOL_REF fields.  */
  memset (symbol, 0, size);
  PUT_CODE (symbol, SYMBOL_REF);
  PUT_MODE (symbol, Pmode);
  XSTR (symbol, 0) = label;
  SYMBOL_REF_FLAGS (symbol) = SYMBOL_FLAG_HAS_BLOCK_INFO;

  /* Initialize the block_symbol stuff.  */
  SYMBOL_REF_BLOCK (symbol) = block;
  SYMBOL_REF_BLOCK_OFFSET (symbol) = offset;

  return symbol;
}

/* Return a section with a particular name and with whatever SECTION_*
   flags section_type_flags deems appropriate.  The name of the section
   is taken from NAME if nonnull, otherwise it is taken from DECL's
   DECL_SECTION_NAME.  DECL is the decl associated with the section
   (see the section comment for details) and RELOC is as for
   section_type_flags.  */

section *
get_named_section (tree decl, const char *name, int reloc)
{
  unsigned int flags;

  if (name == NULL)
    {
      gcc_assert (decl && DECL_P (decl) && DECL_SECTION_NAME (decl));
      name = DECL_SECTION_NAME (decl);
    }

  flags = targetm.section_type_flags (decl, name, reloc);
  return get_section (name, flags, decl);
}

/* Worker for resolve_unique_section.  */

static bool
set_implicit_section (struct symtab_node *n, void *data ATTRIBUTE_UNUSED)
{
  n->implicit_section = true;
  return false;
}

/* If required, set DECL_SECTION_NAME to a unique name.  */

void
resolve_unique_section (tree decl, int reloc ATTRIBUTE_UNUSED,
			int flag_function_or_data_sections)
{
  if (DECL_SECTION_NAME (decl) == NULL
      && targetm_common.have_named_sections
      && (flag_function_or_data_sections
	  || DECL_COMDAT_GROUP (decl)))
    {
      targetm.asm_out.unique_section (decl, reloc);
      if (DECL_SECTION_NAME (decl))
        symtab_for_node_and_aliases (symtab_get_node (decl),
				     set_implicit_section, NULL, true);
    }
}

#ifdef BSS_SECTION_ASM_OP

#ifdef ASM_OUTPUT_ALIGNED_BSS

/* Utility function for targets to use in implementing
   ASM_OUTPUT_ALIGNED_BSS.
   ??? It is believed that this function will work in most cases so such
   support is localized here.  */

static void
asm_output_aligned_bss (FILE *file, tree decl ATTRIBUTE_UNUSED,
			const char *name, unsigned HOST_WIDE_INT size,
			int align)
{
  switch_to_section (bss_section);
  ASM_OUTPUT_ALIGN (file, floor_log2 (align / BITS_PER_UNIT));
#ifdef ASM_DECLARE_OBJECT_NAME
  last_assemble_variable_decl = decl;
  ASM_DECLARE_OBJECT_NAME (file, name, decl);
#else
  /* Standard thing is just output label for the object.  */
  ASM_OUTPUT_LABEL (file, name);
#endif /* ASM_DECLARE_OBJECT_NAME */
  ASM_OUTPUT_SKIP (file, size ? size : 1);
}

#endif

#endif /* BSS_SECTION_ASM_OP */

#ifndef USE_SELECT_SECTION_FOR_FUNCTIONS
/* Return the hot section for function DECL.  Return text_section for
   null DECLs.  */

static section *
hot_function_section (tree decl)
{
  if (decl != NULL_TREE
      && DECL_SECTION_NAME (decl) != NULL
      && targetm_common.have_named_sections)
    return get_named_section (decl, NULL, 0);
  else
    return text_section;
}
#endif

/* Return section for TEXT_SECTION_NAME if DECL or DECL_SECTION_NAME (DECL)
   is NULL.

   When DECL_SECTION_NAME is non-NULL and it is implicit section and
   NAMED_SECTION_SUFFIX is non-NULL, then produce section called
   concatenate the name with NAMED_SECTION_SUFFIX.
   Otherwise produce "TEXT_SECTION_NAME.IMPLICIT_NAME".  */

section *
get_named_text_section (tree decl,
		        const char *text_section_name,
		        const char *named_section_suffix)
{
  if (decl && DECL_SECTION_NAME (decl))
    {
      if (named_section_suffix)
	{
	  const char *dsn = DECL_SECTION_NAME (decl);
	  const char *stripped_name;
	  char *name, *buffer;

	  name = (char *) alloca (strlen (dsn) + 1);
	  memcpy (name, dsn,
		  strlen (dsn) + 1);

	  stripped_name = targetm.strip_name_encoding (name);

	  buffer = ACONCAT ((stripped_name, named_section_suffix, NULL));
	  return get_named_section (decl, buffer, 0);
	}
      else if (symtab_get_node (decl)->implicit_section)
	{
	  const char *name;

	  /* Do not try to split gnu_linkonce functions.  This gets somewhat
	     slipperly.  */
	  if (DECL_COMDAT_GROUP (decl) && !HAVE_COMDAT_GROUP)
	    return NULL;
	  name = IDENTIFIER_POINTER (DECL_ASSEMBLER_NAME (decl));
	  name = targetm.strip_name_encoding (name);
	  return get_named_section (decl, ACONCAT ((text_section_name, ".",
				                   name, NULL)), 0);
	}
      else
	return NULL;
    }
  return get_named_section (decl, text_section_name, 0);
}

/* Choose named function section based on its frequency.  */

section *
default_function_section (tree decl, enum node_frequency freq,
			  bool startup, bool exit)
{
#if defined HAVE_LD_EH_GC_SECTIONS && defined HAVE_LD_EH_GC_SECTIONS_BUG
  /* Old GNU linkers have buggy --gc-section support, which sometimes
     results in .gcc_except_table* sections being garbage collected.  */
  if (decl
      && symtab_get_node (decl)->implicit_section)
    return NULL;
#endif

  if (!flag_reorder_functions
      || !targetm_common.have_named_sections)
    return NULL;
  /* Startup code should go to startup subsection unless it is
     unlikely executed (this happens especially with function splitting
     where we can split away unnecessary parts of static constructors.  */
  if (startup && freq != NODE_FREQUENCY_UNLIKELY_EXECUTED)
  {
    /* If we do have a profile or(and) LTO phase is executed, we do not need
       these ELF section.  */
    if (!in_lto_p || !flag_profile_values)
      return get_named_text_section (decl, ".text.startup", NULL);
    else
      return NULL;
  }

  /* Similarly for exit.  */
  if (exit && freq != NODE_FREQUENCY_UNLIKELY_EXECUTED)
    return get_named_text_section (decl, ".text.exit", NULL);

  /* Group cold functions together, similarly for hot code.  */
  switch (freq)
    {
      case NODE_FREQUENCY_UNLIKELY_EXECUTED:
	return get_named_text_section (decl, ".text.unlikely", NULL);
      case NODE_FREQUENCY_HOT:
        /* If we do have a profile or(and) LTO phase is executed, we do not need
           these ELF section.  */
        if (!in_lto_p || !flag_profile_values)
          return get_named_text_section (decl, ".text.hot", NULL);
      default:
	return NULL;
    }
}

/* Return the section for function DECL.

   If DECL is NULL_TREE, return the text section.  We can be passed
   NULL_TREE under some circumstances by dbxout.c at least.

   If FORCE_COLD is true, return cold function section ignoring
   the frequency info of cgraph_node.  */

static section *
function_section_1 (tree decl, bool force_cold)
{
  section *section = NULL;
  enum node_frequency freq = NODE_FREQUENCY_NORMAL;
  bool startup = false, exit = false;

  if (decl)
    {
      struct cgraph_node *node = cgraph_get_node (decl);

      if (node)
	{
	  freq = node->frequency;
	  startup = node->only_called_at_startup;
	  exit = node->only_called_at_exit;
	}
    }
  if (force_cold)
    freq = NODE_FREQUENCY_UNLIKELY_EXECUTED;

#ifdef USE_SELECT_SECTION_FOR_FUNCTIONS
  if (decl != NULL_TREE
      && DECL_SECTION_NAME (decl) != NULL)
    {
      if (targetm.asm_out.function_section)
	section = targetm.asm_out.function_section (decl, freq,
						    startup, exit);
      if (section)
	return section;
      return get_named_section (decl, NULL, 0);
    }
  else
    return targetm.asm_out.select_section
	    (decl, freq == NODE_FREQUENCY_UNLIKELY_EXECUTED,
	     DECL_ALIGN (decl));
#else
  if (targetm.asm_out.function_section)
    section = targetm.asm_out.function_section (decl, freq, startup, exit);
  if (section)
    return section;
  return hot_function_section (decl);
#endif
}

/* Return the section for function DECL.

   If DECL is NULL_TREE, return the text section.  We can be passed
   NULL_TREE under some circumstances by dbxout.c at least.  */

section *
function_section (tree decl)
{
  /* Handle cases where function splitting code decides
     to put function entry point into unlikely executed section
     despite the fact that the function itself is not cold
     (i.e. it is called rarely but contains a hot loop that is
     better to live in hot subsection for the code locality).  */
  return function_section_1 (decl,
			     first_function_block_is_cold);
}

/* Return the section for the current function, take IN_COLD_SECTION_P
   into account.  */

section *
current_function_section (void)
{
  return function_section_1 (current_function_decl, in_cold_section_p);
}

/* Tell assembler to switch to unlikely-to-be-executed text section.  */

section *
unlikely_text_section (void)
{
  return function_section_1 (current_function_decl, true);
}

/* When called within a function context, return true if the function
   has been assigned a cold text section and if SECT is that section.
   When called outside a function context, return true if SECT is the
   default cold section.  */

bool
unlikely_text_section_p (section *sect)
{
  return sect == function_section_1 (current_function_decl, true);
}

/* Return the read-only data section associated with function DECL.  */

section *
default_function_rodata_section (tree decl)
{
  if (decl != NULL_TREE && DECL_SECTION_NAME (decl))
    {
      const char *name = DECL_SECTION_NAME (decl);

      if (DECL_COMDAT_GROUP (decl) && HAVE_COMDAT_GROUP)
        {
	  const char *dot;
	  size_t len;
	  char* rname;

	  dot = strchr (name + 1, '.');
	  if (!dot)
	    dot = name;
	  len = strlen (dot) + 8;
	  rname = (char *) alloca (len);

	  strcpy (rname, ".rodata");
	  strcat (rname, dot);
	  return get_section (rname, SECTION_LINKONCE, decl);
	}
      /* For .gnu.linkonce.t.foo we want to use .gnu.linkonce.r.foo.  */
      else if (DECL_COMDAT_GROUP (decl)
	       && strncmp (name, ".gnu.linkonce.t.", 16) == 0)
	{
	  size_t len = strlen (name) + 1;
	  char *rname = (char *) alloca (len);

	  memcpy (rname, name, len);
	  rname[14] = 'r';
	  return get_section (rname, SECTION_LINKONCE, decl);
	}
      /* For .text.foo we want to use .rodata.foo.  */
      else if (flag_function_sections && flag_data_sections
	       && strncmp (name, ".text.", 6) == 0)
	{
	  size_t len = strlen (name) + 1;
	  char *rname = (char *) alloca (len + 2);

	  memcpy (rname, ".rodata", 7);
	  memcpy (rname + 7, name + 5, len - 5);
	  return get_section (rname, 0, decl);
	}
    }

  return readonly_data_section;
}

/* Return the read-only data section associated with function DECL
   for targets where that section should be always the single
   readonly data section.  */

section *
default_no_function_rodata_section (tree decl ATTRIBUTE_UNUSED)
{
  return readonly_data_section;
}

/* Return the section to use for string merging.  */

static section *
mergeable_string_section (tree decl ATTRIBUTE_UNUSED,
			  unsigned HOST_WIDE_INT align ATTRIBUTE_UNUSED,
			  unsigned int flags ATTRIBUTE_UNUSED)
{
  HOST_WIDE_INT len;

  if (HAVE_GAS_SHF_MERGE && flag_merge_constants
      && TREE_CODE (decl) == STRING_CST
      && TREE_CODE (TREE_TYPE (decl)) == ARRAY_TYPE
      && align <= 256
      && (len = int_size_in_bytes (TREE_TYPE (decl))) > 0
      && TREE_STRING_LENGTH (decl) >= len)
    {
      enum machine_mode mode;
      unsigned int modesize;
      const char *str;
      HOST_WIDE_INT i;
      int j, unit;
      const char *prefix = targetm.asm_out.mergeable_rodata_prefix;
      char *name = (char *) alloca (strlen (prefix) + 30);

      mode = TYPE_MODE (TREE_TYPE (TREE_TYPE (decl)));
      modesize = GET_MODE_BITSIZE (mode);
      if (modesize >= 8 && modesize <= 256
	  && (modesize & (modesize - 1)) == 0)
	{
	  if (align < modesize)
	    align = modesize;

	  str = TREE_STRING_POINTER (decl);
	  unit = GET_MODE_SIZE (mode);

	  /* Check for embedded NUL characters.  */
	  for (i = 0; i < len; i += unit)
	    {
	      for (j = 0; j < unit; j++)
		if (str[i + j] != '\0')
		  break;
	      if (j == unit)
		break;
	    }
	  if (i == len - unit)
	    {
	      sprintf (name, "%s.str%d.%d", prefix,
		       modesize / 8, (int) (align / 8));
	      flags |= (modesize / 8) | SECTION_MERGE | SECTION_STRINGS;
	      return get_section (name, flags, NULL);
	    }
	}
    }

  return readonly_data_section;
}

/* Return the section to use for constant merging.  */

section *
mergeable_constant_section (enum machine_mode mode ATTRIBUTE_UNUSED,
			    unsigned HOST_WIDE_INT align ATTRIBUTE_UNUSED,
			    unsigned int flags ATTRIBUTE_UNUSED)
{
  unsigned int modesize = GET_MODE_BITSIZE (mode);

  if (HAVE_GAS_SHF_MERGE && flag_merge_constants
      && mode != VOIDmode
      && mode != BLKmode
      && modesize <= align
      && align >= 8
      && align <= 256
      && (align & (align - 1)) == 0)
    {
      const char *prefix = targetm.asm_out.mergeable_rodata_prefix;
      char *name = (char *) alloca (strlen (prefix) + 30);

      sprintf (name, "%s.cst%d", prefix, (int) (align / 8));
      flags |= (align / 8) | SECTION_MERGE;
      return get_section (name, flags, NULL);
    }
  return readonly_data_section;
}

/* Given NAME, a putative register name, discard any customary prefixes.  */

static const char *
strip_reg_name (const char *name)
{
#ifdef REGISTER_PREFIX
  if (!strncmp (name, REGISTER_PREFIX, strlen (REGISTER_PREFIX)))
    name += strlen (REGISTER_PREFIX);
#endif
  if (name[0] == '%' || name[0] == '#')
    name++;
  return name;
}

/* The user has asked for a DECL to have a particular name.  Set (or
   change) it in such a way that we don't prefix an underscore to
   it.  */
void
set_user_assembler_name (tree decl, const char *name)
{
  char *starred = (char *) alloca (strlen (name) + 2);
  starred[0] = '*';
  strcpy (starred + 1, name);
  change_decl_assembler_name (decl, get_identifier (starred));
  SET_DECL_RTL (decl, NULL_RTX);
}

/* Decode an `asm' spec for a declaration as a register name.
   Return the register number, or -1 if nothing specified,
   or -2 if the ASMSPEC is not `cc' or `memory' and is not recognized,
   or -3 if ASMSPEC is `cc' and is not recognized,
   or -4 if ASMSPEC is `memory' and is not recognized.
   Accept an exact spelling or a decimal number.
   Prefixes such as % are optional.  */

int
decode_reg_name_and_count (const char *asmspec, int *pnregs)
{
  /* Presume just one register is clobbered.  */
  *pnregs = 1;

  if (asmspec != 0)
    {
      int i;

      /* Get rid of confusing prefixes.  */
      asmspec = strip_reg_name (asmspec);

      /* Allow a decimal number as a "register name".  */
      for (i = strlen (asmspec) - 1; i >= 0; i--)
	if (! ISDIGIT (asmspec[i]))
	  break;
      if (asmspec[0] != 0 && i < 0)
	{
	  i = atoi (asmspec);
	  if (i < FIRST_PSEUDO_REGISTER && i >= 0)
	    return i;
	  else
	    return -2;
	}

      for (i = 0; i < FIRST_PSEUDO_REGISTER; i++)
	if (reg_names[i][0]
	    && ! strcmp (asmspec, strip_reg_name (reg_names[i])))
	  return i;

#ifdef OVERLAPPING_REGISTER_NAMES
      {
	static const struct
	{
	  const char *const name;
	  const int number;
	  const int nregs;
	} table[] = OVERLAPPING_REGISTER_NAMES;

	for (i = 0; i < (int) ARRAY_SIZE (table); i++)
	  if (table[i].name[0]
	      && ! strcmp (asmspec, table[i].name))
	    {
	      *pnregs = table[i].nregs;
	      return table[i].number;
	    }
      }
#endif /* OVERLAPPING_REGISTER_NAMES */

#ifdef ADDITIONAL_REGISTER_NAMES
      {
	static const struct { const char *const name; const int number; } table[]
	  = ADDITIONAL_REGISTER_NAMES;

	for (i = 0; i < (int) ARRAY_SIZE (table); i++)
	  if (table[i].name[0]
	      && ! strcmp (asmspec, table[i].name))
	    return table[i].number;
      }
#endif /* ADDITIONAL_REGISTER_NAMES */

      if (!strcmp (asmspec, "memory"))
	return -4;

      if (!strcmp (asmspec, "cc"))
	return -3;

      return -2;
    }

  return -1;
}

int
decode_reg_name (const char *name)
{
  int count;
  return decode_reg_name_and_count (name, &count);
}


/* Return true if DECL's initializer is suitable for a BSS section.  */

bool
bss_initializer_p (const_tree decl)
{
  return (DECL_INITIAL (decl) == NULL
	  || DECL_INITIAL (decl) == error_mark_node
	  || (flag_zero_initialized_in_bss
	      /* Leave constant zeroes in .rodata so they
		 can be shared.  */
	      && !TREE_READONLY (decl)
	      && initializer_zerop (DECL_INITIAL (decl))));
}

/* Compute the alignment of variable specified by DECL.
   DONT_OUTPUT_DATA is from assemble_variable.  */

void
align_variable (tree decl, bool dont_output_data)
{
  unsigned int align = DECL_ALIGN (decl);

  /* In the case for initialing an array whose length isn't specified,
     where we have not yet been able to do the layout,
     figure out the proper alignment now.  */
  if (dont_output_data && DECL_SIZE (decl) == 0
      && TREE_CODE (TREE_TYPE (decl)) == ARRAY_TYPE)
    align = MAX (align, TYPE_ALIGN (TREE_TYPE (TREE_TYPE (decl))));

  /* Some object file formats have a maximum alignment which they support.
     In particular, a.out format supports a maximum alignment of 4.  */
  if (align > MAX_OFILE_ALIGNMENT)
    {
      error ("alignment of %q+D is greater than maximum object "
	     "file alignment %d", decl,
	     MAX_OFILE_ALIGNMENT/BITS_PER_UNIT);
      align = MAX_OFILE_ALIGNMENT;
    }

  if (! DECL_USER_ALIGN (decl))
    {
#ifdef DATA_ABI_ALIGNMENT
      unsigned int data_abi_align
	= DATA_ABI_ALIGNMENT (TREE_TYPE (decl), align);
      /* For backwards compatibility, don't assume the ABI alignment for
	 TLS variables.  */
      if (! DECL_THREAD_LOCAL_P (decl) || data_abi_align <= BITS_PER_WORD)
	align = data_abi_align;
#endif

      /* On some machines, it is good to increase alignment sometimes.
	 But as DECL_ALIGN is used both for actually emitting the variable
	 and for code accessing the variable as guaranteed alignment, we
	 can only increase the alignment if it is a performance optimization
	 if the references to it must bind to the current definition.  */
      if (decl_binds_to_current_def_p (decl)
	  && !DECL_VIRTUAL_P (decl))
	{
#ifdef DATA_ALIGNMENT
	  unsigned int data_align = DATA_ALIGNMENT (TREE_TYPE (decl), align);
	  /* Don't increase alignment too much for TLS variables - TLS space
	     is too precious.  */
	  if (! DECL_THREAD_LOCAL_P (decl) || data_align <= BITS_PER_WORD)
	    align = data_align;
#endif
#ifdef CONSTANT_ALIGNMENT
	  if (DECL_INITIAL (decl) != 0
	      && DECL_INITIAL (decl) != error_mark_node)
	    {
	      unsigned int const_align
		= CONSTANT_ALIGNMENT (DECL_INITIAL (decl), align);
	      /* Don't increase alignment too much for TLS variables - TLS
		 space is too precious.  */
	      if (! DECL_THREAD_LOCAL_P (decl) || const_align <= BITS_PER_WORD)
		align = const_align;
	    }
#endif
	}
    }

  /* Reset the alignment in case we have made it tighter, so we can benefit
     from it in get_pointer_alignment.  */
  DECL_ALIGN (decl) = align;
}

/* Return DECL_ALIGN (decl), possibly increased for optimization purposes
   beyond what align_variable returned.  */

static unsigned int
get_variable_align (tree decl)
{
  unsigned int align = DECL_ALIGN (decl);

  /* For user aligned vars or static vars align_variable already did
     everything.  */
  if (DECL_USER_ALIGN (decl) || !TREE_PUBLIC (decl))
    return align;

#ifdef DATA_ABI_ALIGNMENT
  if (DECL_THREAD_LOCAL_P (decl))
    align = DATA_ABI_ALIGNMENT (TREE_TYPE (decl), align);
#endif

  /* For decls that bind to the current definition, align_variable
     did also everything, except for not assuming ABI required alignment
     of TLS variables.  For other vars, increase the alignment here
     as an optimization.  */
  if (!decl_binds_to_current_def_p (decl))
    {
      /* On some machines, it is good to increase alignment sometimes.  */
#ifdef DATA_ALIGNMENT
      unsigned int data_align = DATA_ALIGNMENT (TREE_TYPE (decl), align);
      /* Don't increase alignment too much for TLS variables - TLS space
         is too precious.  */
      if (! DECL_THREAD_LOCAL_P (decl) || data_align <= BITS_PER_WORD)
	align = data_align;
#endif
#ifdef CONSTANT_ALIGNMENT
      if (DECL_INITIAL (decl) != 0 && DECL_INITIAL (decl) != error_mark_node)
	{
	  unsigned int const_align = CONSTANT_ALIGNMENT (DECL_INITIAL (decl),
							 align);
	  /* Don't increase alignment too much for TLS variables - TLS space
	     is too precious.  */
	  if (! DECL_THREAD_LOCAL_P (decl) || const_align <= BITS_PER_WORD)
	    align = const_align;
	}
#endif
    }

  return align;
}

/* Return the section into which the given VAR_DECL or CONST_DECL
   should be placed.  PREFER_NOSWITCH_P is true if a noswitch
   section should be used wherever possible.  */

section *
get_variable_section (tree decl, bool prefer_noswitch_p)
{
  addr_space_t as = ADDR_SPACE_GENERIC;
  int reloc;
  symtab_node *snode = symtab_get_node (decl);
  if (snode)
    decl = symtab_alias_ultimate_target (snode)->decl;

  if (TREE_TYPE (decl) != error_mark_node)
    as = TYPE_ADDR_SPACE (TREE_TYPE (decl));

  if (DECL_COMMON (decl))
    {
      /* If the decl has been given an explicit section name, or it resides
	 in a non-generic address space, then it isn't common, and shouldn't
	 be handled as such.  */
      gcc_assert (DECL_SECTION_NAME (decl) == NULL
		  && ADDR_SPACE_GENERIC_P (as));
      if (DECL_THREAD_LOCAL_P (decl))
	return tls_comm_section;
      else if (TREE_PUBLIC (decl) && bss_initializer_p (decl))
	return comm_section;
    }

  if (DECL_INITIAL (decl) == error_mark_node)
    reloc = contains_pointers_p (TREE_TYPE (decl)) ? 3 : 0;
  else if (DECL_INITIAL (decl))
    reloc = compute_reloc_for_constant (DECL_INITIAL (decl));
  else
    reloc = 0;

  resolve_unique_section (decl, reloc, flag_data_sections);
  if (IN_NAMED_SECTION (decl))
    return get_named_section (decl, NULL, reloc);

  if (ADDR_SPACE_GENERIC_P (as)
      && !DECL_THREAD_LOCAL_P (decl)
      && !(prefer_noswitch_p && targetm.have_switchable_bss_sections)
      && bss_initializer_p (decl))
    {
      if (!TREE_PUBLIC (decl)
	  && !((flag_sanitize & SANITIZE_ADDRESS)
	       && asan_protect_global (decl)))
	return lcomm_section;
      if (bss_noswitch_section)
	return bss_noswitch_section;
    }

  return targetm.asm_out.select_section (decl, reloc,
					 get_variable_align (decl));
}

/* Return the block into which object_block DECL should be placed.  */

static struct object_block *
get_block_for_decl (tree decl)
{
  section *sect;

  if (TREE_CODE (decl) == VAR_DECL)
    {
      /* The object must be defined in this translation unit.  */
      if (DECL_EXTERNAL (decl))
	return NULL;

      /* There's no point using object blocks for something that is
	 isolated by definition.  */
      if (DECL_COMDAT_GROUP (decl))
	return NULL;
    }

  /* We can only calculate block offsets if the decl has a known
     constant size.  */
  if (DECL_SIZE_UNIT (decl) == NULL)
    return NULL;
  if (!tree_fits_uhwi_p (DECL_SIZE_UNIT (decl)))
    return NULL;

  /* Find out which section should contain DECL.  We cannot put it into
     an object block if it requires a standalone definition.  */
  if (TREE_CODE (decl) == VAR_DECL)
      align_variable (decl, 0);
  sect = get_variable_section (decl, true);
  if (SECTION_STYLE (sect) == SECTION_NOSWITCH)
    return NULL;

  return get_block_for_section (sect);
}

/* Make sure block symbol SYMBOL is in block BLOCK.  */

static void
change_symbol_block (rtx symbol, struct object_block *block)
{
  if (block != SYMBOL_REF_BLOCK (symbol))
    {
      gcc_assert (SYMBOL_REF_BLOCK_OFFSET (symbol) < 0);
      SYMBOL_REF_BLOCK (symbol) = block;
    }
}

/* Return true if it is possible to put DECL in an object_block.  */

static bool
use_blocks_for_decl_p (tree decl)
{
  struct symtab_node *snode;

  /* Only data DECLs can be placed into object blocks.  */
  if (TREE_CODE (decl) != VAR_DECL && TREE_CODE (decl) != CONST_DECL)
    return false;

  /* Detect decls created by dw2_force_const_mem.  Such decls are
     special because DECL_INITIAL doesn't specify the decl's true value.
     dw2_output_indirect_constants will instead call assemble_variable
     with dont_output_data set to 1 and then print the contents itself.  */
  if (DECL_INITIAL (decl) == decl)
    return false;

  /* If this decl is an alias, then we don't want to emit a
     definition.  */
  if (TREE_CODE (decl) == VAR_DECL
      && (snode = symtab_get_node (decl)) != NULL
      && snode->alias)
    return false;

  return targetm.use_blocks_for_decl_p (decl);
}

/* Create the DECL_RTL for a VAR_DECL or FUNCTION_DECL.  DECL should
   have static storage duration.  In other words, it should not be an
   automatic variable, including PARM_DECLs.

   There is, however, one exception: this function handles variables
   explicitly placed in a particular register by the user.

   This is never called for PARM_DECL nodes.  */

void
make_decl_rtl (tree decl)
{
  const char *name = 0;
  int reg_number;
  rtx x;

  /* Check that we are not being given an automatic variable.  */
  gcc_assert (TREE_CODE (decl) != PARM_DECL
	      && TREE_CODE (decl) != RESULT_DECL);

  /* A weak alias has TREE_PUBLIC set but not the other bits.  */
  gcc_assert (TREE_CODE (decl) != VAR_DECL
	      || TREE_STATIC (decl)
	      || TREE_PUBLIC (decl)
	      || DECL_EXTERNAL (decl)
	      || DECL_REGISTER (decl));

  /* And that we were not given a type or a label.  */
  gcc_assert (TREE_CODE (decl) != TYPE_DECL
	      && TREE_CODE (decl) != LABEL_DECL);

  /* For a duplicate declaration, we can be called twice on the
     same DECL node.  Don't discard the RTL already made.  */
  if (DECL_RTL_SET_P (decl))
    {
      /* If the old RTL had the wrong mode, fix the mode.  */
      x = DECL_RTL (decl);
      if (GET_MODE (x) != DECL_MODE (decl))
	SET_DECL_RTL (decl, adjust_address_nv (x, DECL_MODE (decl), 0));

      if (TREE_CODE (decl) != FUNCTION_DECL && DECL_REGISTER (decl))
	return;

      /* ??? Another way to do this would be to maintain a hashed
	 table of such critters.  Instead of adding stuff to a DECL
	 to give certain attributes to it, we could use an external
	 hash map from DECL to set of attributes.  */

      /* Let the target reassign the RTL if it wants.
	 This is necessary, for example, when one machine specific
	 decl attribute overrides another.  */
      targetm.encode_section_info (decl, DECL_RTL (decl), false);

      /* If the symbol has a SYMBOL_REF_BLOCK field, update it based
	 on the new decl information.  */
      if (MEM_P (x)
	  && GET_CODE (XEXP (x, 0)) == SYMBOL_REF
	  && SYMBOL_REF_HAS_BLOCK_INFO_P (XEXP (x, 0)))
	change_symbol_block (XEXP (x, 0), get_block_for_decl (decl));

      return;
    }

  /* If this variable belongs to the global constant pool, retrieve the
     pre-computed RTL or recompute it in LTO mode.  */
  if (TREE_CODE (decl) == VAR_DECL && DECL_IN_CONSTANT_POOL (decl))
    {
      SET_DECL_RTL (decl, output_constant_def (DECL_INITIAL (decl), 1));
      return;
    }

  name = IDENTIFIER_POINTER (DECL_ASSEMBLER_NAME (decl));

  if (name[0] != '*' && TREE_CODE (decl) != FUNCTION_DECL
      && DECL_REGISTER (decl))
    {
      error ("register name not specified for %q+D", decl);
    }
  else if (TREE_CODE (decl) != FUNCTION_DECL && DECL_REGISTER (decl))
    {
      const char *asmspec = name+1;
      enum machine_mode mode = DECL_MODE (decl);
      reg_number = decode_reg_name (asmspec);
      /* First detect errors in declaring global registers.  */
      if (reg_number == -1)
	error ("register name not specified for %q+D", decl);
      else if (reg_number < 0)
	error ("invalid register name for %q+D", decl);
      else if (mode == BLKmode)
	error ("data type of %q+D isn%'t suitable for a register",
	       decl);
      else if (!in_hard_reg_set_p (accessible_reg_set, mode, reg_number))
	error ("the register specified for %q+D cannot be accessed"
	       " by the current target", decl);
      else if (!in_hard_reg_set_p (operand_reg_set, mode, reg_number))
	error ("the register specified for %q+D is not general enough"
	       " to be used as a register variable", decl);
      else if (!HARD_REGNO_MODE_OK (reg_number, mode))
	error ("register specified for %q+D isn%'t suitable for data type",
               decl);
      /* Now handle properly declared static register variables.  */
      else
	{
	  int nregs;

	  if (DECL_INITIAL (decl) != 0 && TREE_STATIC (decl))
	    {
	      DECL_INITIAL (decl) = 0;
	      error ("global register variable has initial value");
	    }
	  if (TREE_THIS_VOLATILE (decl))
	    warning (OPT_Wvolatile_register_var,
		     "optimization may eliminate reads and/or "
		     "writes to register variables");

	  /* If the user specified one of the eliminables registers here,
	     e.g., FRAME_POINTER_REGNUM, we don't want to get this variable
	     confused with that register and be eliminated.  This usage is
	     somewhat suspect...  */

	  SET_DECL_RTL (decl, gen_rtx_raw_REG (mode, reg_number));
	  ORIGINAL_REGNO (DECL_RTL (decl)) = reg_number;
	  REG_USERVAR_P (DECL_RTL (decl)) = 1;

	  if (TREE_STATIC (decl))
	    {
	      /* Make this register global, so not usable for anything
		 else.  */
#ifdef ASM_DECLARE_REGISTER_GLOBAL
	      name = IDENTIFIER_POINTER (DECL_NAME (decl));
	      ASM_DECLARE_REGISTER_GLOBAL (asm_out_file, decl, reg_number, name);
#endif
	      nregs = hard_regno_nregs[reg_number][mode];
	      while (nregs > 0)
		globalize_reg (decl, reg_number + --nregs);
	    }

	  /* As a register variable, it has no section.  */
	  return;
	}
    }
  /* Now handle ordinary static variables and functions (in memory).
     Also handle vars declared register invalidly.  */
  else if (name[0] == '*')
  {
#ifdef REGISTER_PREFIX
    if (strlen (REGISTER_PREFIX) != 0)
      {
	reg_number = decode_reg_name (name);
	if (reg_number >= 0 || reg_number == -3)
	  error ("register name given for non-register variable %q+D", decl);
      }
#endif
  }

  /* Specifying a section attribute on a variable forces it into a
     non-.bss section, and thus it cannot be common.  */
  /* FIXME: In general this code should not be necessary because
     visibility pass is doing the same work.  But notice_global_symbol
     is called early and it needs to make DECL_RTL to get the name.
     we take care of recomputing the DECL_RTL after visibility is changed.  */
  if (TREE_CODE (decl) == VAR_DECL
      && (TREE_STATIC (decl) || DECL_EXTERNAL (decl))
      && DECL_SECTION_NAME (decl) != NULL
      && DECL_INITIAL (decl) == NULL_TREE
      && DECL_COMMON (decl))
    DECL_COMMON (decl) = 0;

  /* Variables can't be both common and weak.  */
  if (TREE_CODE (decl) == VAR_DECL && DECL_WEAK (decl))
    DECL_COMMON (decl) = 0;

  if (use_object_blocks_p () && use_blocks_for_decl_p (decl))
    x = create_block_symbol (name, get_block_for_decl (decl), -1);
  else
    {
      enum machine_mode address_mode = Pmode;
      if (TREE_TYPE (decl) != error_mark_node)
	{
	  addr_space_t as = TYPE_ADDR_SPACE (TREE_TYPE (decl));
	  address_mode = targetm.addr_space.address_mode (as);
	}
      x = gen_rtx_SYMBOL_REF (address_mode, name);
    }
  SYMBOL_REF_WEAK (x) = DECL_WEAK (decl);
  SET_SYMBOL_REF_DECL (x, decl);

  x = gen_rtx_MEM (DECL_MODE (decl), x);
  if (TREE_CODE (decl) != FUNCTION_DECL)
    set_mem_attributes (x, decl, 1);
  SET_DECL_RTL (decl, x);

  /* Optionally set flags or add text to the name to record information
     such as that it is a function name.
     If the name is changed, the macro ASM_OUTPUT_LABELREF
     will have to know how to strip this information.  */
  targetm.encode_section_info (decl, DECL_RTL (decl), true);
}

/* Like make_decl_rtl, but inhibit creation of new alias sets when
   calling make_decl_rtl.  Also, reset DECL_RTL before returning the
   rtl.  */

rtx
make_decl_rtl_for_debug (tree decl)
{
  unsigned int save_aliasing_flag;
  rtx rtl;

  if (DECL_RTL_SET_P (decl))
    return DECL_RTL (decl);

  /* Kludge alert!  Somewhere down the call chain, make_decl_rtl will
     call new_alias_set.  If running with -fcompare-debug, sometimes
     we do not want to create alias sets that will throw the alias
     numbers off in the comparison dumps.  So... clearing
     flag_strict_aliasing will keep new_alias_set() from creating a
     new set.  */
  save_aliasing_flag = flag_strict_aliasing;
  flag_strict_aliasing = 0;

  rtl = DECL_RTL (decl);
  /* Reset DECL_RTL back, as various parts of the compiler expects
     DECL_RTL set meaning it is actually going to be output.  */
  SET_DECL_RTL (decl, NULL);

  flag_strict_aliasing = save_aliasing_flag;
  return rtl;
}

/* Output a string of literal assembler code
   for an `asm' keyword used between functions.  */

void
assemble_asm (tree string)
{
  const char *p;
  app_enable ();

  if (TREE_CODE (string) == ADDR_EXPR)
    string = TREE_OPERAND (string, 0);

  p = TREE_STRING_POINTER (string);
  fprintf (asm_out_file, "%s%s\n", p[0] == '\t' ? "" : "\t", p);
}

/* Write the address of the entity given by SYMBOL to SEC.  */
void
assemble_addr_to_section (rtx symbol, section *sec)
{
  switch_to_section (sec);
  assemble_align (POINTER_SIZE);
  assemble_integer (symbol, POINTER_SIZE / BITS_PER_UNIT, POINTER_SIZE, 1);
}

/* Return the numbered .ctors.N (if CONSTRUCTOR_P) or .dtors.N (if
   not) section for PRIORITY.  */
section *
get_cdtor_priority_section (int priority, bool constructor_p)
{
  char buf[16];

  /* ??? This only works reliably with the GNU linker.  */
  sprintf (buf, "%s.%.5u",
	   constructor_p ? ".ctors" : ".dtors",
	   /* Invert the numbering so the linker puts us in the proper
	      order; constructors are run from right to left, and the
	      linker sorts in increasing order.  */
	   MAX_INIT_PRIORITY - priority);
  return get_section (buf, SECTION_WRITE, NULL);
}

void
default_named_section_asm_out_destructor (rtx symbol, int priority)
{
  section *sec;

  if (priority != DEFAULT_INIT_PRIORITY)
    sec = get_cdtor_priority_section (priority,
				      /*constructor_p=*/false);
  else
    sec = get_section (".dtors", SECTION_WRITE, NULL);

  assemble_addr_to_section (symbol, sec);
}

#ifdef DTORS_SECTION_ASM_OP
void
default_dtor_section_asm_out_destructor (rtx symbol,
					 int priority ATTRIBUTE_UNUSED)
{
  assemble_addr_to_section (symbol, dtors_section);
}
#endif

void
default_named_section_asm_out_constructor (rtx symbol, int priority)
{
  section *sec;

  if (priority != DEFAULT_INIT_PRIORITY)
    sec = get_cdtor_priority_section (priority,
				      /*constructor_p=*/true);
  else
    sec = get_section (".ctors", SECTION_WRITE, NULL);

  assemble_addr_to_section (symbol, sec);
}

#ifdef CTORS_SECTION_ASM_OP
void
default_ctor_section_asm_out_constructor (rtx symbol,
					  int priority ATTRIBUTE_UNUSED)
{
  assemble_addr_to_section (symbol, ctors_section);
}
#endif

/* CONSTANT_POOL_BEFORE_FUNCTION may be defined as an expression with
   a nonzero value if the constant pool should be output before the
   start of the function, or a zero value if the pool should output
   after the end of the function.  The default is to put it before the
   start.  */

#ifndef CONSTANT_POOL_BEFORE_FUNCTION
#define CONSTANT_POOL_BEFORE_FUNCTION 1
#endif

/* DECL is an object (either VAR_DECL or FUNCTION_DECL) which is going
   to be output to assembler.
   Set first_global_object_name and weak_global_object_name as appropriate.  */

void
notice_global_symbol (tree decl)
{
  const char **type = &first_global_object_name;

  if (first_global_object_name
      || !TREE_PUBLIC (decl)
      || DECL_EXTERNAL (decl)
      || !DECL_NAME (decl)
      || (TREE_CODE (decl) != FUNCTION_DECL
	  && (TREE_CODE (decl) != VAR_DECL
	      || (DECL_COMMON (decl)
		  && (DECL_INITIAL (decl) == 0
		      || DECL_INITIAL (decl) == error_mark_node))))
      || !MEM_P (DECL_RTL (decl)))
    return;

  /* We win when global object is found, but it is useful to know about weak
     symbol as well so we can produce nicer unique names.  */
  if (DECL_WEAK (decl) || DECL_ONE_ONLY (decl) || flag_shlib)
    type = &weak_global_object_name;

  if (!*type)
    {
      const char *p;
      const char *name;
      rtx decl_rtl = DECL_RTL (decl);

      p = targetm.strip_name_encoding (XSTR (XEXP (decl_rtl, 0), 0));
      name = ggc_strdup (p);

      *type = name;
    }
}

/* If not using flag_reorder_blocks_and_partition, decide early whether the
   current function goes into the cold section, so that targets can use
   current_function_section during RTL expansion.  DECL describes the
   function.  */

void
decide_function_section (tree decl)
{
  first_function_block_is_cold = false;

  if (flag_reorder_blocks_and_partition)
    /* We will decide in assemble_start_function.  */
    return;

 if (DECL_SECTION_NAME (decl))
    {
      struct cgraph_node *node = cgraph_get_node (current_function_decl);
      /* Calls to function_section rely on first_function_block_is_cold
	 being accurate.  */
      first_function_block_is_cold = (node
				      && node->frequency
				      == NODE_FREQUENCY_UNLIKELY_EXECUTED);
    }

  in_cold_section_p = first_function_block_is_cold;
}

/* Output assembler code for the constant pool of a function and associated
   with defining the name of the function.  DECL describes the function.
   NAME is the function's name.  For the constant pool, we use the current
   constant pool data.  */

void
assemble_start_function (tree decl, const char *fnname)
{
  int align;
  char tmp_label[100];
  bool hot_label_written = false;

  if (flag_reorder_blocks_and_partition)
    {
      ASM_GENERATE_INTERNAL_LABEL (tmp_label, "LHOTB", const_labelno);
      crtl->subsections.hot_section_label = ggc_strdup (tmp_label);
      ASM_GENERATE_INTERNAL_LABEL (tmp_label, "LCOLDB", const_labelno);
      crtl->subsections.cold_section_label = ggc_strdup (tmp_label);
      ASM_GENERATE_INTERNAL_LABEL (tmp_label, "LHOTE", const_labelno);
      crtl->subsections.hot_section_end_label = ggc_strdup (tmp_label);
      ASM_GENERATE_INTERNAL_LABEL (tmp_label, "LCOLDE", const_labelno);
      crtl->subsections.cold_section_end_label = ggc_strdup (tmp_label);
      const_labelno++;
    }
  else
    {
      crtl->subsections.hot_section_label = NULL;
      crtl->subsections.cold_section_label = NULL;
      crtl->subsections.hot_section_end_label = NULL;
      crtl->subsections.cold_section_end_label = NULL;
    }

  /* The following code does not need preprocessing in the assembler.  */

  app_disable ();

  if (CONSTANT_POOL_BEFORE_FUNCTION)
    output_constant_pool (fnname, decl);

  /* Make sure the not and cold text (code) sections are properly
     aligned.  This is necessary here in the case where the function
     has both hot and cold sections, because we don't want to re-set
     the alignment when the section switch happens mid-function.  */

  if (flag_reorder_blocks_and_partition)
    {
      first_function_block_is_cold = false;

      switch_to_section (unlikely_text_section ());
      assemble_align (DECL_ALIGN (decl));
      ASM_OUTPUT_LABEL (asm_out_file, crtl->subsections.cold_section_label);

      /* When the function starts with a cold section, we need to explicitly
	 align the hot section and write out the hot section label.
	 But if the current function is a thunk, we do not have a CFG.  */
      if (!cfun->is_thunk
	  && BB_PARTITION (ENTRY_BLOCK_PTR_FOR_FN (cfun)->next_bb) == BB_COLD_PARTITION)
	{
	  switch_to_section (text_section);
	  assemble_align (DECL_ALIGN (decl));
	  ASM_OUTPUT_LABEL (asm_out_file, crtl->subsections.hot_section_label);
	  hot_label_written = true;
	  first_function_block_is_cold = true;
	}
      in_cold_section_p = first_function_block_is_cold;
    }


  /* Switch to the correct text section for the start of the function.  */

  switch_to_section (function_section (decl));
  if (flag_reorder_blocks_and_partition
      && !hot_label_written)
    ASM_OUTPUT_LABEL (asm_out_file, crtl->subsections.hot_section_label);

  /* Tell assembler to move to target machine's alignment for functions.  */
  align = floor_log2 (DECL_ALIGN (decl) / BITS_PER_UNIT);
  if (align > 0)
    {
      ASM_OUTPUT_ALIGN (asm_out_file, align);
    }

  /* Handle a user-specified function alignment.
     Note that we still need to align to DECL_ALIGN, as above,
     because ASM_OUTPUT_MAX_SKIP_ALIGN might not do any alignment at all.  */
  if (! DECL_USER_ALIGN (decl)
      && align_functions_log > align
      && optimize_function_for_speed_p (cfun))
    {
#ifdef ASM_OUTPUT_MAX_SKIP_ALIGN
      ASM_OUTPUT_MAX_SKIP_ALIGN (asm_out_file,
				 align_functions_log, align_functions - 1);
#else
      ASM_OUTPUT_ALIGN (asm_out_file, align_functions_log);
#endif
    }

#ifdef ASM_OUTPUT_FUNCTION_PREFIX
  ASM_OUTPUT_FUNCTION_PREFIX (asm_out_file, fnname);
#endif

  if (!DECL_IGNORED_P (decl))
    (*debug_hooks->begin_function) (decl);

  /* Make function name accessible from other files, if appropriate.  */

  if (TREE_PUBLIC (decl))
    {
      notice_global_symbol (decl);

      globalize_decl (decl);

      maybe_assemble_visibility (decl);
    }

  if (DECL_PRESERVE_P (decl))
    targetm.asm_out.mark_decl_preserved (fnname);

  /* Do any machine/system dependent processing of the function name.  */
#ifdef ASM_DECLARE_FUNCTION_NAME
  ASM_DECLARE_FUNCTION_NAME (asm_out_file, fnname, current_function_decl);
#else
  /* Standard thing is just output label for the function.  */
  ASM_OUTPUT_FUNCTION_LABEL (asm_out_file, fnname, current_function_decl);
#endif /* ASM_DECLARE_FUNCTION_NAME */

  if (lookup_attribute ("no_split_stack", DECL_ATTRIBUTES (decl)))
    saw_no_split_stack = true;
}

/* Output assembler code associated with defining the size of the
   function.  DECL describes the function.  NAME is the function's name.  */

void
assemble_end_function (tree decl, const char *fnname ATTRIBUTE_UNUSED)
{
#ifdef ASM_DECLARE_FUNCTION_SIZE
  /* We could have switched section in the middle of the function.  */
  if (flag_reorder_blocks_and_partition)
    switch_to_section (function_section (decl));
  ASM_DECLARE_FUNCTION_SIZE (asm_out_file, fnname, decl);
#endif
  if (! CONSTANT_POOL_BEFORE_FUNCTION)
    {
      output_constant_pool (fnname, decl);
      switch_to_section (function_section (decl)); /* need to switch back */
    }
  /* Output labels for end of hot/cold text sections (to be used by
     debug info.)  */
  if (flag_reorder_blocks_and_partition)
    {
      section *save_text_section;

      save_text_section = in_section;
      switch_to_section (unlikely_text_section ());
      ASM_OUTPUT_LABEL (asm_out_file, crtl->subsections.cold_section_end_label);
      if (first_function_block_is_cold)
	switch_to_section (text_section);
      else
	switch_to_section (function_section (decl));
      ASM_OUTPUT_LABEL (asm_out_file, crtl->subsections.hot_section_end_label);
      switch_to_section (save_text_section);
    }
}

/* Assemble code to leave SIZE bytes of zeros.  */

void
assemble_zeros (unsigned HOST_WIDE_INT size)
{
  /* Do no output if -fsyntax-only.  */
  if (flag_syntax_only)
    return;

#ifdef ASM_NO_SKIP_IN_TEXT
  /* The `space' pseudo in the text section outputs nop insns rather than 0s,
     so we must output 0s explicitly in the text section.  */
  if (ASM_NO_SKIP_IN_TEXT && (in_section->common.flags & SECTION_CODE) != 0)
    {
      unsigned HOST_WIDE_INT i;
      for (i = 0; i < size; i++)
	assemble_integer (const0_rtx, 1, BITS_PER_UNIT, 1);
    }
  else
#endif
    if (size > 0)
      ASM_OUTPUT_SKIP (asm_out_file, size);
}

/* Assemble an alignment pseudo op for an ALIGN-bit boundary.  */

void
assemble_align (int align)
{
  if (align > BITS_PER_UNIT)
    {
      ASM_OUTPUT_ALIGN (asm_out_file, floor_log2 (align / BITS_PER_UNIT));
    }
}

/* Assemble a string constant with the specified C string as contents.  */

void
assemble_string (const char *p, int size)
{
  int pos = 0;
  int maximum = 2000;

  /* If the string is very long, split it up.  */

  while (pos < size)
    {
      int thissize = size - pos;
      if (thissize > maximum)
	thissize = maximum;

      ASM_OUTPUT_ASCII (asm_out_file, p, thissize);

      pos += thissize;
      p += thissize;
    }
}


/* A noswitch_section_callback for lcomm_section.  */

static bool
emit_local (tree decl ATTRIBUTE_UNUSED,
	    const char *name ATTRIBUTE_UNUSED,
	    unsigned HOST_WIDE_INT size ATTRIBUTE_UNUSED,
	    unsigned HOST_WIDE_INT rounded ATTRIBUTE_UNUSED)
{
#if defined ASM_OUTPUT_ALIGNED_DECL_LOCAL
  ASM_OUTPUT_ALIGNED_DECL_LOCAL (asm_out_file, decl, name,
				 size, DECL_ALIGN (decl));
  return true;
#elif defined ASM_OUTPUT_ALIGNED_LOCAL
  ASM_OUTPUT_ALIGNED_LOCAL (asm_out_file, name, size, DECL_ALIGN (decl));
  return true;
#else
  ASM_OUTPUT_LOCAL (asm_out_file, name, size, rounded);
  return false;
#endif
}

/* A noswitch_section_callback for bss_noswitch_section.  */

#if defined ASM_OUTPUT_ALIGNED_BSS
static bool
emit_bss (tree decl ATTRIBUTE_UNUSED,
	  const char *name ATTRIBUTE_UNUSED,
	  unsigned HOST_WIDE_INT size ATTRIBUTE_UNUSED,
	  unsigned HOST_WIDE_INT rounded ATTRIBUTE_UNUSED)
{
#if defined ASM_OUTPUT_ALIGNED_BSS
  ASM_OUTPUT_ALIGNED_BSS (asm_out_file, decl, name, size,
			  get_variable_align (decl));
  return true;
#endif
}
#endif

/* A noswitch_section_callback for comm_section.  */

static bool
emit_common (tree decl ATTRIBUTE_UNUSED,
	     const char *name ATTRIBUTE_UNUSED,
	     unsigned HOST_WIDE_INT size ATTRIBUTE_UNUSED,
	     unsigned HOST_WIDE_INT rounded ATTRIBUTE_UNUSED)
{
#if defined ASM_OUTPUT_ALIGNED_DECL_COMMON
  ASM_OUTPUT_ALIGNED_DECL_COMMON (asm_out_file, decl, name,
				  size, get_variable_align (decl));
  return true;
#elif defined ASM_OUTPUT_ALIGNED_COMMON
  ASM_OUTPUT_ALIGNED_COMMON (asm_out_file, name, size,
			     get_variable_align (decl));
  return true;
#else
  ASM_OUTPUT_COMMON (asm_out_file, name, size, rounded);
  return false;
#endif
}

/* A noswitch_section_callback for tls_comm_section.  */

static bool
emit_tls_common (tree decl ATTRIBUTE_UNUSED,
		 const char *name ATTRIBUTE_UNUSED,
		 unsigned HOST_WIDE_INT size ATTRIBUTE_UNUSED,
		 unsigned HOST_WIDE_INT rounded ATTRIBUTE_UNUSED)
{
#ifdef ASM_OUTPUT_TLS_COMMON
  ASM_OUTPUT_TLS_COMMON (asm_out_file, decl, name, size);
  return true;
#else
  sorry ("thread-local COMMON data not implemented");
  return true;
#endif
}

/* Assemble DECL given that it belongs in SECTION_NOSWITCH section SECT.
   NAME is the name of DECL's SYMBOL_REF.  */

static void
assemble_noswitch_variable (tree decl, const char *name, section *sect,
			    unsigned int align)
{
  unsigned HOST_WIDE_INT size, rounded;

  size = tree_to_uhwi (DECL_SIZE_UNIT (decl));
  rounded = size;

  if ((flag_sanitize & SANITIZE_ADDRESS) && asan_protect_global (decl))
    size += asan_red_zone_size (size);

  /* Don't allocate zero bytes of common,
     since that means "undefined external" in the linker.  */
  if (size == 0)
    rounded = 1;

  /* Round size up to multiple of BIGGEST_ALIGNMENT bits
     so that each uninitialized object starts on such a boundary.  */
  rounded += (BIGGEST_ALIGNMENT / BITS_PER_UNIT) - 1;
  rounded = (rounded / (BIGGEST_ALIGNMENT / BITS_PER_UNIT)
	     * (BIGGEST_ALIGNMENT / BITS_PER_UNIT));

  if (!sect->noswitch.callback (decl, name, size, rounded)
      && (unsigned HOST_WIDE_INT) (align / BITS_PER_UNIT) > rounded)
    error ("requested alignment for %q+D is greater than "
	   "implemented alignment of %wu", decl, rounded);
}

/* A subroutine of assemble_variable.  Output the label and contents of
   DECL, whose address is a SYMBOL_REF with name NAME.  DONT_OUTPUT_DATA
   is as for assemble_variable.  */

static void
assemble_variable_contents (tree decl, const char *name,
			    bool dont_output_data)
{
  /* Do any machine/system dependent processing of the object.  */
#ifdef ASM_DECLARE_OBJECT_NAME
  last_assemble_variable_decl = decl;
  ASM_DECLARE_OBJECT_NAME (asm_out_file, name, decl);
#else
  /* Standard thing is just output label for the object.  */
  ASM_OUTPUT_LABEL (asm_out_file, name);
#endif /* ASM_DECLARE_OBJECT_NAME */

  if (!dont_output_data)
    {
      if (DECL_INITIAL (decl)
	  && DECL_INITIAL (decl) != error_mark_node
	  && !initializer_zerop (DECL_INITIAL (decl)))
	/* Output the actual data.  */
	output_constant (DECL_INITIAL (decl),
			 tree_to_uhwi (DECL_SIZE_UNIT (decl)),
			 get_variable_align (decl));
      else
	/* Leave space for it.  */
	assemble_zeros (tree_to_uhwi (DECL_SIZE_UNIT (decl)));
    }
}

/* Assemble everything that is needed for a variable or function declaration.
   Not used for automatic variables, and not used for function definitions.
   Should not be called for variables of incomplete structure type.

   TOP_LEVEL is nonzero if this variable has file scope.
   AT_END is nonzero if this is the special handling, at end of compilation,
   to define things that have had only tentative definitions.
   DONT_OUTPUT_DATA if nonzero means don't actually output the
   initial value (that will be done by the caller).  */

void
assemble_variable (tree decl, int top_level ATTRIBUTE_UNUSED,
		   int at_end ATTRIBUTE_UNUSED, int dont_output_data)
{
  const char *name;
  rtx decl_rtl, symbol;
  section *sect;
  unsigned int align;
  bool asan_protected = false;

  /* This function is supposed to handle VARIABLES.  Ensure we have one.  */
  gcc_assert (TREE_CODE (decl) == VAR_DECL);

  /* Emulated TLS had better not get this far.  */
  gcc_checking_assert (targetm.have_tls || !DECL_THREAD_LOCAL_P (decl));

  last_assemble_variable_decl = 0;

  /* Normally no need to say anything here for external references,
     since assemble_external is called by the language-specific code
     when a declaration is first seen.  */

  if (DECL_EXTERNAL (decl))
    return;

  /* Do nothing for global register variables.  */
  if (DECL_RTL_SET_P (decl) && REG_P (DECL_RTL (decl)))
    {
      TREE_ASM_WRITTEN (decl) = 1;
      return;
    }

  /* If type was incomplete when the variable was declared,
     see if it is complete now.  */

  if (DECL_SIZE (decl) == 0)
    layout_decl (decl, 0);

  /* Still incomplete => don't allocate it; treat the tentative defn
     (which is what it must have been) as an `extern' reference.  */

  if (!dont_output_data && DECL_SIZE (decl) == 0)
    {
      error ("storage size of %q+D isn%'t known", decl);
      TREE_ASM_WRITTEN (decl) = 1;
      return;
    }

  /* The first declaration of a variable that comes through this function
     decides whether it is global (in C, has external linkage)
     or local (in C, has internal linkage).  So do nothing more
     if this function has already run.  */

  if (TREE_ASM_WRITTEN (decl))
    return;

  /* Make sure targetm.encode_section_info is invoked before we set
     ASM_WRITTEN.  */
  decl_rtl = DECL_RTL (decl);

  TREE_ASM_WRITTEN (decl) = 1;

  /* Do no output if -fsyntax-only.  */
  if (flag_syntax_only)
    return;

  if (! dont_output_data
      && ! valid_constant_size_p (DECL_SIZE_UNIT (decl)))
    {
      error ("size of variable %q+D is too large", decl);
      return;
    }

  gcc_assert (MEM_P (decl_rtl));
  gcc_assert (GET_CODE (XEXP (decl_rtl, 0)) == SYMBOL_REF);
  symbol = XEXP (decl_rtl, 0);

  /* If this symbol belongs to the tree constant pool, output the constant
     if it hasn't already been written.  */
  if (TREE_CONSTANT_POOL_ADDRESS_P (symbol))
    {
      tree decl = SYMBOL_REF_DECL (symbol);
      if (!TREE_ASM_WRITTEN (DECL_INITIAL (decl)))
	output_constant_def_contents (symbol);
      return;
    }

  app_disable ();

  name = XSTR (symbol, 0);
  if (TREE_PUBLIC (decl) && DECL_NAME (decl))
    notice_global_symbol (decl);

  /* Compute the alignment of this data.  */

  align_variable (decl, dont_output_data);

  if ((flag_sanitize & SANITIZE_ADDRESS)
      && asan_protect_global (decl))
    {
      asan_protected = true;
      DECL_ALIGN (decl) = MAX (DECL_ALIGN (decl), 
                               ASAN_RED_ZONE_SIZE * BITS_PER_UNIT);
    }

  set_mem_align (decl_rtl, DECL_ALIGN (decl));

  align = get_variable_align (decl);

  if (TREE_PUBLIC (decl))
    maybe_assemble_visibility (decl);

  if (DECL_PRESERVE_P (decl))
    targetm.asm_out.mark_decl_preserved (name);

  /* First make the assembler name(s) global if appropriate.  */
  sect = get_variable_section (decl, false);
  if (TREE_PUBLIC (decl)
      && (sect->common.flags & SECTION_COMMON) == 0)
    globalize_decl (decl);

  /* Output any data that we will need to use the address of.  */
  if (DECL_INITIAL (decl) && DECL_INITIAL (decl) != error_mark_node)
    output_addressed_constants (DECL_INITIAL (decl));

  /* dbxout.c needs to know this.  */
  if (sect && (sect->common.flags & SECTION_CODE) != 0)
    DECL_IN_TEXT_SECTION (decl) = 1;

  /* If the decl is part of an object_block, make sure that the decl
     has been positioned within its block, but do not write out its
     definition yet.  output_object_blocks will do that later.  */
  if (SYMBOL_REF_HAS_BLOCK_INFO_P (symbol) && SYMBOL_REF_BLOCK (symbol))
    {
      gcc_assert (!dont_output_data);
      place_block_symbol (symbol);
    }
  else if (SECTION_STYLE (sect) == SECTION_NOSWITCH)
    assemble_noswitch_variable (decl, name, sect, align);
  else
    {
      /* The following bit of code ensures that vtable_map 
         variables are not only in the comdat section, but that
         each variable has its own unique comdat name.  If this
         code is removed, the variables end up in the same section
         with a single comdat name.

         FIXME:  resolve_unique_section needs to deal better with
         decls with both DECL_SECTION_NAME and DECL_ONE_ONLY.  Once
         that is fixed, this if-else statement can be replaced with
         a single call to "switch_to_section (sect)".  */
      if (sect->named.name
	  && (strcmp (sect->named.name, ".vtable_map_vars") == 0))
	{
#if defined (OBJECT_FORMAT_ELF)
          targetm.asm_out.named_section (sect->named.name,
					 sect->named.common.flags
				         | SECTION_LINKONCE,
			    	         DECL_NAME (decl));
          in_section = sect;
#else
          switch_to_section (sect);
#endif
        }
      else
	switch_to_section (sect);
      if (align > BITS_PER_UNIT)
	ASM_OUTPUT_ALIGN (asm_out_file, floor_log2 (align / BITS_PER_UNIT));
      assemble_variable_contents (decl, name, dont_output_data);
      if (asan_protected)
	{
	  unsigned HOST_WIDE_INT int size
	    = tree_to_uhwi (DECL_SIZE_UNIT (decl));
	  assemble_zeros (asan_red_zone_size (size));
	}
    }
}


/* Given a function declaration (FN_DECL), this function assembles the
   function into the .preinit_array section.  */

void
assemble_vtv_preinit_initializer (tree fn_decl)
{
  section *sect;
  unsigned flags = SECTION_WRITE;
  rtx symbol = XEXP (DECL_RTL (fn_decl), 0);

  flags |= SECTION_NOTYPE;
  sect = get_section (".preinit_array", flags, fn_decl);
  switch_to_section (sect);
  assemble_addr_to_section (symbol, sect);
}

/* Return 1 if type TYPE contains any pointers.  */

static int
contains_pointers_p (tree type)
{
  switch (TREE_CODE (type))
    {
    case POINTER_TYPE:
    case REFERENCE_TYPE:
      /* I'm not sure whether OFFSET_TYPE needs this treatment,
	 so I'll play safe and return 1.  */
    case OFFSET_TYPE:
      return 1;

    case RECORD_TYPE:
    case UNION_TYPE:
    case QUAL_UNION_TYPE:
      {
	tree fields;
	/* For a type that has fields, see if the fields have pointers.  */
	for (fields = TYPE_FIELDS (type); fields; fields = DECL_CHAIN (fields))
	  if (TREE_CODE (fields) == FIELD_DECL
	      && contains_pointers_p (TREE_TYPE (fields)))
	    return 1;
	return 0;
      }

    case ARRAY_TYPE:
      /* An array type contains pointers if its element type does.  */
      return contains_pointers_p (TREE_TYPE (type));

    default:
      return 0;
    }
}

/* We delay assemble_external processing until
   the compilation unit is finalized.  This is the best we can do for
   right now (i.e. stage 3 of GCC 4.0) - the right thing is to delay
   it all the way to final.  See PR 17982 for further discussion.  */
static GTY(()) tree pending_assemble_externals;

#ifdef ASM_OUTPUT_EXTERNAL
/* Some targets delay some output to final using TARGET_ASM_FILE_END.
   As a result, assemble_external can be called after the list of externals
   is processed and the pointer set destroyed.  */
static bool pending_assemble_externals_processed;

/* Avoid O(external_decls**2) lookups in the pending_assemble_externals
   TREE_LIST in assemble_external.  */
static struct pointer_set_t *pending_assemble_externals_set;

/* True if DECL is a function decl for which no out-of-line copy exists.
   It is assumed that DECL's assembler name has been set.  */

static bool
incorporeal_function_p (tree decl)
{
  if (TREE_CODE (decl) == FUNCTION_DECL && DECL_BUILT_IN (decl))
    {
      const char *name;

      if (DECL_BUILT_IN_CLASS (decl) == BUILT_IN_NORMAL
	  && (DECL_FUNCTION_CODE (decl) == BUILT_IN_ALLOCA
	      || DECL_FUNCTION_CODE (decl) == BUILT_IN_ALLOCA_WITH_ALIGN))
	return true;

      name = IDENTIFIER_POINTER (DECL_ASSEMBLER_NAME (decl));
      /* Atomic or sync builtins which have survived this far will be
	 resolved externally and therefore are not incorporeal.  */
      if (strncmp (name, "__builtin_", 10) == 0)
	return true;
    }
  return false;
}

/* Actually do the tests to determine if this is necessary, and invoke
   ASM_OUTPUT_EXTERNAL.  */
static void
assemble_external_real (tree decl)
{
  rtx rtl = DECL_RTL (decl);

  if (MEM_P (rtl) && GET_CODE (XEXP (rtl, 0)) == SYMBOL_REF
      && !SYMBOL_REF_USED (XEXP (rtl, 0))
      && !incorporeal_function_p (decl))
    {
      /* Some systems do require some output.  */
      SYMBOL_REF_USED (XEXP (rtl, 0)) = 1;
      ASM_OUTPUT_EXTERNAL (asm_out_file, decl, XSTR (XEXP (rtl, 0), 0));
    }
}
#endif

void
process_pending_assemble_externals (void)
{
#ifdef ASM_OUTPUT_EXTERNAL
  tree list;
  for (list = pending_assemble_externals; list; list = TREE_CHAIN (list))
    assemble_external_real (TREE_VALUE (list));

  pending_assemble_externals = 0;
  pending_assemble_externals_processed = true;
  pointer_set_destroy (pending_assemble_externals_set);
#endif
}

/* This TREE_LIST contains any weak symbol declarations waiting
   to be emitted.  */
static GTY(()) tree weak_decls;

/* Output something to declare an external symbol to the assembler,
   and qualifiers such as weakness.  (Most assemblers don't need
   extern declaration, so we normally output nothing.)  Do nothing if
   DECL is not external.  */

void
assemble_external (tree decl ATTRIBUTE_UNUSED)
{
  /*  Make sure that the ASM_OUT_FILE is open.
      If it's not, we should not be calling this function.  */
  gcc_assert (asm_out_file);

  /* In a perfect world, the following condition would be true.
     Sadly, the Java and Go front ends emit assembly *from the front end*,
     bypassing the call graph.  See PR52739.  Fix before GCC 4.8.  */
#if 0
  /* This function should only be called if we are expanding, or have
     expanded, to RTL.
     Ideally, only final.c would be calling this function, but it is
     not clear whether that would break things somehow.  See PR 17982
     for further discussion.  */
  gcc_assert (cgraph_state == CGRAPH_STATE_EXPANSION
	      || cgraph_state == CGRAPH_STATE_FINISHED);
#endif

  if (!DECL_P (decl) || !DECL_EXTERNAL (decl) || !TREE_PUBLIC (decl))
    return;

  /* We want to output annotation for weak and external symbols at
     very last to check if they are references or not.  */

  if (TARGET_SUPPORTS_WEAK
      && DECL_WEAK (decl)
      /* TREE_STATIC is a weird and abused creature which is not
	 generally the right test for whether an entity has been
	 locally emitted, inlined or otherwise not-really-extern, but
	 for declarations that can be weak, it happens to be
	 match.  */
      && !TREE_STATIC (decl)
      && lookup_attribute ("weak", DECL_ATTRIBUTES (decl))
      && value_member (decl, weak_decls) == NULL_TREE)
    weak_decls = tree_cons (NULL, decl, weak_decls);

#ifdef ASM_OUTPUT_EXTERNAL
  if (pending_assemble_externals_processed)
    {
      assemble_external_real (decl);
      return;
    }

  if (! pointer_set_insert (pending_assemble_externals_set, decl))
    pending_assemble_externals = tree_cons (NULL, decl,
					    pending_assemble_externals);
#endif
}

/* Similar, for calling a library function FUN.  */

void
assemble_external_libcall (rtx fun)
{
  /* Declare library function name external when first used, if nec.  */
  if (! SYMBOL_REF_USED (fun))
    {
      SYMBOL_REF_USED (fun) = 1;
      targetm.asm_out.external_libcall (fun);
    }
}

/* Assemble a label named NAME.  */

void
assemble_label (FILE *file, const char *name)
{
  ASM_OUTPUT_LABEL (file, name);
}

/* Set the symbol_referenced flag for ID.  */
void
mark_referenced (tree id)
{
  TREE_SYMBOL_REFERENCED (id) = 1;
}

/* Set the symbol_referenced flag for DECL and notify callgraph.  */
void
mark_decl_referenced (tree decl)
{
  if (TREE_CODE (decl) == FUNCTION_DECL)
    {
      /* Extern inline functions don't become needed when referenced.
	 If we know a method will be emitted in other TU and no new
	 functions can be marked reachable, just use the external
	 definition.  */
      struct cgraph_node *node = cgraph_get_create_node (decl);
      if (!DECL_EXTERNAL (decl)
	  && !node->definition)
	cgraph_mark_force_output_node (node);
    }
  else if (TREE_CODE (decl) == VAR_DECL)
    {
      varpool_node *node = varpool_node_for_decl (decl);
      /* C++ frontend use mark_decl_references to force COMDAT variables
         to be output that might appear dead otherwise.  */
      node->force_output = true;
    }
  /* else do nothing - we can get various sorts of CST nodes here,
     which do not need to be marked.  */
}


/* Follow the IDENTIFIER_TRANSPARENT_ALIAS chain starting at *ALIAS
   until we find an identifier that is not itself a transparent alias.
   Modify the alias passed to it by reference (and all aliases on the
   way to the ultimate target), such that they do not have to be
   followed again, and return the ultimate target of the alias
   chain.  */

static inline tree
ultimate_transparent_alias_target (tree *alias)
{
  tree target = *alias;

  if (IDENTIFIER_TRANSPARENT_ALIAS (target))
    {
      gcc_assert (TREE_CHAIN (target));
      target = ultimate_transparent_alias_target (&TREE_CHAIN (target));
      gcc_assert (! IDENTIFIER_TRANSPARENT_ALIAS (target)
		  && ! TREE_CHAIN (target));
      *alias = target;
    }

  return target;
}

/* Output to FILE (an assembly file) a reference to NAME.  If NAME
   starts with a *, the rest of NAME is output verbatim.  Otherwise
   NAME is transformed in a target-specific way (usually by the
   addition of an underscore).  */

void
assemble_name_raw (FILE *file, const char *name)
{
  if (name[0] == '*')
    fputs (&name[1], file);
  else
    ASM_OUTPUT_LABELREF (file, name);
}

/* Like assemble_name_raw, but should be used when NAME might refer to
   an entity that is also represented as a tree (like a function or
   variable).  If NAME does refer to such an entity, that entity will
   be marked as referenced.  */

void
assemble_name (FILE *file, const char *name)
{
  const char *real_name;
  tree id;

  real_name = targetm.strip_name_encoding (name);

  id = maybe_get_identifier (real_name);
  if (id)
    {
      tree id_orig = id;

      mark_referenced (id);
      ultimate_transparent_alias_target (&id);
      if (id != id_orig)
	name = IDENTIFIER_POINTER (id);
      gcc_assert (! TREE_CHAIN (id));
    }

  assemble_name_raw (file, name);
}

/* Allocate SIZE bytes writable static space with a gensym name
   and return an RTX to refer to its address.  */

rtx
assemble_static_space (unsigned HOST_WIDE_INT size)
{
  char name[12];
  const char *namestring;
  rtx x;

  ASM_GENERATE_INTERNAL_LABEL (name, "LF", const_labelno);
  ++const_labelno;
  namestring = ggc_strdup (name);

  x = gen_rtx_SYMBOL_REF (Pmode, namestring);
  SYMBOL_REF_FLAGS (x) = SYMBOL_FLAG_LOCAL;

#ifdef ASM_OUTPUT_ALIGNED_DECL_LOCAL
  ASM_OUTPUT_ALIGNED_DECL_LOCAL (asm_out_file, NULL_TREE, name, size,
				 BIGGEST_ALIGNMENT);
#else
#ifdef ASM_OUTPUT_ALIGNED_LOCAL
  ASM_OUTPUT_ALIGNED_LOCAL (asm_out_file, name, size, BIGGEST_ALIGNMENT);
#else
  {
    /* Round size up to multiple of BIGGEST_ALIGNMENT bits
       so that each uninitialized object starts on such a boundary.  */
    /* Variable `rounded' might or might not be used in ASM_OUTPUT_LOCAL.  */
    unsigned HOST_WIDE_INT rounded ATTRIBUTE_UNUSED
      = ((size + (BIGGEST_ALIGNMENT / BITS_PER_UNIT) - 1)
	 / (BIGGEST_ALIGNMENT / BITS_PER_UNIT)
	 * (BIGGEST_ALIGNMENT / BITS_PER_UNIT));
    ASM_OUTPUT_LOCAL (asm_out_file, name, size, rounded);
  }
#endif
#endif
  return x;
}

/* Assemble the static constant template for function entry trampolines.
   This is done at most once per compilation.
   Returns an RTX for the address of the template.  */

static GTY(()) rtx initial_trampoline;

rtx
assemble_trampoline_template (void)
{
  char label[256];
  const char *name;
  int align;
  rtx symbol;

  gcc_assert (targetm.asm_out.trampoline_template != NULL);

  if (initial_trampoline)
    return initial_trampoline;

  /* By default, put trampoline templates in read-only data section.  */

#ifdef TRAMPOLINE_SECTION
  switch_to_section (TRAMPOLINE_SECTION);
#else
  switch_to_section (readonly_data_section);
#endif

  /* Write the assembler code to define one.  */
  align = floor_log2 (TRAMPOLINE_ALIGNMENT / BITS_PER_UNIT);
  if (align > 0)
    ASM_OUTPUT_ALIGN (asm_out_file, align);

  targetm.asm_out.internal_label (asm_out_file, "LTRAMP", 0);
  targetm.asm_out.trampoline_template (asm_out_file);

  /* Record the rtl to refer to it.  */
  ASM_GENERATE_INTERNAL_LABEL (label, "LTRAMP", 0);
  name = ggc_strdup (label);
  symbol = gen_rtx_SYMBOL_REF (Pmode, name);
  SYMBOL_REF_FLAGS (symbol) = SYMBOL_FLAG_LOCAL;

  initial_trampoline = gen_const_mem (BLKmode, symbol);
  set_mem_align (initial_trampoline, TRAMPOLINE_ALIGNMENT);
  set_mem_size (initial_trampoline, TRAMPOLINE_SIZE);

  return initial_trampoline;
}

/* A and B are either alignments or offsets.  Return the minimum alignment
   that may be assumed after adding the two together.  */

static inline unsigned
min_align (unsigned int a, unsigned int b)
{
  return (a | b) & -(a | b);
}

/* Return the assembler directive for creating a given kind of integer
   object.  SIZE is the number of bytes in the object and ALIGNED_P
   indicates whether it is known to be aligned.  Return NULL if the
   assembly dialect has no such directive.

   The returned string should be printed at the start of a new line and
   be followed immediately by the object's initial value.  */

const char *
integer_asm_op (int size, int aligned_p)
{
  struct asm_int_op *ops;

  if (aligned_p)
    ops = &targetm.asm_out.aligned_op;
  else
    ops = &targetm.asm_out.unaligned_op;

  switch (size)
    {
    case 1:
      return targetm.asm_out.byte_op;
    case 2:
      return ops->hi;
    case 4:
      return ops->si;
    case 8:
      return ops->di;
    case 16:
      return ops->ti;
    default:
      return NULL;
    }
}

/* Use directive OP to assemble an integer object X.  Print OP at the
   start of the line, followed immediately by the value of X.  */

void
assemble_integer_with_op (const char *op, rtx x)
{
  fputs (op, asm_out_file);
  output_addr_const (asm_out_file, x);
  fputc ('\n', asm_out_file);
}

/* The default implementation of the asm_out.integer target hook.  */

bool
default_assemble_integer (rtx x ATTRIBUTE_UNUSED,
			  unsigned int size ATTRIBUTE_UNUSED,
			  int aligned_p ATTRIBUTE_UNUSED)
{
  const char *op = integer_asm_op (size, aligned_p);
  /* Avoid GAS bugs for large values.  Specifically negative values whose
     absolute value fits in a bfd_vma, but not in a bfd_signed_vma.  */
  if (size > UNITS_PER_WORD && size > POINTER_SIZE / BITS_PER_UNIT)
    return false;
  return op && (assemble_integer_with_op (op, x), true);
}

/* Assemble the integer constant X into an object of SIZE bytes.  ALIGN is
   the alignment of the integer in bits.  Return 1 if we were able to output
   the constant, otherwise 0.  We must be able to output the constant,
   if FORCE is nonzero.  */

bool
assemble_integer (rtx x, unsigned int size, unsigned int align, int force)
{
  int aligned_p;

  aligned_p = (align >= MIN (size * BITS_PER_UNIT, BIGGEST_ALIGNMENT));

  /* See if the target hook can handle this kind of object.  */
  if (targetm.asm_out.integer (x, size, aligned_p))
    return true;

  /* If the object is a multi-byte one, try splitting it up.  Split
     it into words it if is multi-word, otherwise split it into bytes.  */
  if (size > 1)
    {
      enum machine_mode omode, imode;
      unsigned int subalign;
      unsigned int subsize, i;
      enum mode_class mclass;

      subsize = size > UNITS_PER_WORD? UNITS_PER_WORD : 1;
      subalign = MIN (align, subsize * BITS_PER_UNIT);
      if (GET_CODE (x) == CONST_FIXED)
	mclass = GET_MODE_CLASS (GET_MODE (x));
      else
	mclass = MODE_INT;

      omode = mode_for_size (subsize * BITS_PER_UNIT, mclass, 0);
      imode = mode_for_size (size * BITS_PER_UNIT, mclass, 0);

      for (i = 0; i < size; i += subsize)
	{
	  rtx partial = simplify_subreg (omode, x, imode, i);
	  if (!partial || !assemble_integer (partial, subsize, subalign, 0))
	    break;
	}
      if (i == size)
	return true;

      /* If we've printed some of it, but not all of it, there's no going
	 back now.  */
      gcc_assert (!i);
    }

  gcc_assert (!force);

  return false;
}

void
assemble_real (REAL_VALUE_TYPE d, enum machine_mode mode, unsigned int align)
{
  long data[4] = {0, 0, 0, 0};
  int i;
  int bitsize, nelts, nunits, units_per;

  /* This is hairy.  We have a quantity of known size.  real_to_target
     will put it into an array of *host* longs, 32 bits per element
     (even if long is more than 32 bits).  We need to determine the
     number of array elements that are occupied (nelts) and the number
     of *target* min-addressable units that will be occupied in the
     object file (nunits).  We cannot assume that 32 divides the
     mode's bitsize (size * BITS_PER_UNIT) evenly.

     size * BITS_PER_UNIT is used here to make sure that padding bits
     (which might appear at either end of the value; real_to_target
     will include the padding bits in its output array) are included.  */

  nunits = GET_MODE_SIZE (mode);
  bitsize = nunits * BITS_PER_UNIT;
  nelts = CEIL (bitsize, 32);
  units_per = 32 / BITS_PER_UNIT;

  real_to_target (data, &d, mode);

  /* Put out the first word with the specified alignment.  */
  assemble_integer (GEN_INT (data[0]), MIN (nunits, units_per), align, 1);
  nunits -= units_per;

  /* Subsequent words need only 32-bit alignment.  */
  align = min_align (align, 32);

  for (i = 1; i < nelts; i++)
    {
      assemble_integer (GEN_INT (data[i]), MIN (nunits, units_per), align, 1);
      nunits -= units_per;
    }
}

/* Given an expression EXP with a constant value,
   reduce it to the sum of an assembler symbol and an integer.
   Store them both in the structure *VALUE.
   EXP must be reducible.  */

struct addr_const {
  rtx base;
  HOST_WIDE_INT offset;
};

static void
decode_addr_const (tree exp, struct addr_const *value)
{
  tree target = TREE_OPERAND (exp, 0);
  int offset = 0;
  rtx x;

  while (1)
    {
      if (TREE_CODE (target) == COMPONENT_REF
	  && tree_fits_shwi_p (byte_position (TREE_OPERAND (target, 1))))
	{
	  offset += int_byte_position (TREE_OPERAND (target, 1));
	  target = TREE_OPERAND (target, 0);
	}
      else if (TREE_CODE (target) == ARRAY_REF
	       || TREE_CODE (target) == ARRAY_RANGE_REF)
	{
	  offset += (tree_to_uhwi (TYPE_SIZE_UNIT (TREE_TYPE (target)))
		     * tree_to_shwi (TREE_OPERAND (target, 1)));
	  target = TREE_OPERAND (target, 0);
	}
      else if (TREE_CODE (target) == MEM_REF
	       && TREE_CODE (TREE_OPERAND (target, 0)) == ADDR_EXPR)
	{
	  offset += mem_ref_offset (target).to_short_addr ();
	  target = TREE_OPERAND (TREE_OPERAND (target, 0), 0);
	}
      else if (TREE_CODE (target) == INDIRECT_REF
	       && TREE_CODE (TREE_OPERAND (target, 0)) == NOP_EXPR
	       && TREE_CODE (TREE_OPERAND (TREE_OPERAND (target, 0), 0))
		  == ADDR_EXPR)
	target = TREE_OPERAND (TREE_OPERAND (TREE_OPERAND (target, 0), 0), 0);
      else
	break;
    }

  switch (TREE_CODE (target))
    {
    case VAR_DECL:
    case FUNCTION_DECL:
      x = DECL_RTL (target);
      break;

    case LABEL_DECL:
      x = gen_rtx_MEM (FUNCTION_MODE,
		       gen_rtx_LABEL_REF (Pmode, force_label_rtx (target)));
      break;

    case REAL_CST:
    case FIXED_CST:
    case STRING_CST:
    case COMPLEX_CST:
    case CONSTRUCTOR:
    case INTEGER_CST:
      x = output_constant_def (target, 1);
      break;

    default:
      gcc_unreachable ();
    }

  gcc_assert (MEM_P (x));
  x = XEXP (x, 0);

  value->base = x;
  value->offset = offset;
}


static GTY((param_is (struct constant_descriptor_tree)))
     htab_t const_desc_htab;

static void maybe_output_constant_def_contents (struct constant_descriptor_tree *, int);

/* Constant pool accessor function.  */

htab_t
constant_pool_htab (void)
{
  return const_desc_htab;
}

/* Compute a hash code for a constant expression.  */

static hashval_t
const_desc_hash (const void *ptr)
{
  return ((const struct constant_descriptor_tree *)ptr)->hash;
}

static hashval_t
const_hash_1 (const tree exp)
{
  const char *p;
  hashval_t hi;
  int len, i;
  enum tree_code code = TREE_CODE (exp);

  /* Either set P and LEN to the address and len of something to hash and
     exit the switch or return a value.  */

  switch (code)
    {
    case INTEGER_CST:
      p = (char *) &TREE_INT_CST_ELT (exp, 0);
      len = TREE_INT_CST_NUNITS (exp) * sizeof (HOST_WIDE_INT);
      break;

    case REAL_CST:
      return real_hash (TREE_REAL_CST_PTR (exp));

    case FIXED_CST:
      return fixed_hash (TREE_FIXED_CST_PTR (exp));

    case STRING_CST:
      p = TREE_STRING_POINTER (exp);
      len = TREE_STRING_LENGTH (exp);
      break;

    case COMPLEX_CST:
      return (const_hash_1 (TREE_REALPART (exp)) * 5
	      + const_hash_1 (TREE_IMAGPART (exp)));

    case VECTOR_CST:
      {
	unsigned i;

	hi = 7 + VECTOR_CST_NELTS (exp);

	for (i = 0; i < VECTOR_CST_NELTS (exp); ++i)
	  hi = hi * 563 + const_hash_1 (VECTOR_CST_ELT (exp, i));

	return hi;
      }

    case CONSTRUCTOR:
      {
	unsigned HOST_WIDE_INT idx;
	tree value;

	hi = 5 + int_size_in_bytes (TREE_TYPE (exp));

	FOR_EACH_CONSTRUCTOR_VALUE (CONSTRUCTOR_ELTS (exp), idx, value)
	  if (value)
	    hi = hi * 603 + const_hash_1 (value);

	return hi;
      }

    case ADDR_EXPR:
    case FDESC_EXPR:
      {
	struct addr_const value;

	decode_addr_const (exp, &value);
	switch (GET_CODE (value.base))
	  {
	  case SYMBOL_REF:
	    /* Don't hash the address of the SYMBOL_REF;
	       only use the offset and the symbol name.  */
	    hi = value.offset;
	    p = XSTR (value.base, 0);
	    for (i = 0; p[i] != 0; i++)
	      hi = ((hi * 613) + (unsigned) (p[i]));
	    break;

	  case LABEL_REF:
	    hi = value.offset + CODE_LABEL_NUMBER (XEXP (value.base, 0)) * 13;
	    break;

	  default:
	    gcc_unreachable ();
	  }
      }
      return hi;

    case PLUS_EXPR:
    case POINTER_PLUS_EXPR:
    case MINUS_EXPR:
      return (const_hash_1 (TREE_OPERAND (exp, 0)) * 9
	      + const_hash_1 (TREE_OPERAND (exp, 1)));

    CASE_CONVERT:
      return const_hash_1 (TREE_OPERAND (exp, 0)) * 7 + 2;

    default:
      /* A language specific constant. Just hash the code.  */
      return code;
    }

  /* Compute hashing function.  */
  hi = len;
  for (i = 0; i < len; i++)
    hi = ((hi * 613) + (unsigned) (p[i]));

  return hi;
}

/* Wrapper of compare_constant, for the htab interface.  */
static int
const_desc_eq (const void *p1, const void *p2)
{
  const struct constant_descriptor_tree *const c1
    = (const struct constant_descriptor_tree *) p1;
  const struct constant_descriptor_tree *const c2
    = (const struct constant_descriptor_tree *) p2;
  if (c1->hash != c2->hash)
    return 0;
  return compare_constant (c1->value, c2->value);
}

/* Compare t1 and t2, and return 1 only if they are known to result in
   the same bit pattern on output.  */

static int
compare_constant (const tree t1, const tree t2)
{
  enum tree_code typecode;

  if (t1 == NULL_TREE)
    return t2 == NULL_TREE;
  if (t2 == NULL_TREE)
    return 0;

  if (TREE_CODE (t1) != TREE_CODE (t2))
    return 0;

  switch (TREE_CODE (t1))
    {
    case INTEGER_CST:
      /* Integer constants are the same only if the same width of type.  */
      if (TYPE_PRECISION (TREE_TYPE (t1)) != TYPE_PRECISION (TREE_TYPE (t2)))
	return 0;
      if (TYPE_MODE (TREE_TYPE (t1)) != TYPE_MODE (TREE_TYPE (t2)))
	return 0;
      return tree_int_cst_equal (t1, t2);

    case REAL_CST:
      /* Real constants are the same only if the same width of type.  */
      if (TYPE_PRECISION (TREE_TYPE (t1)) != TYPE_PRECISION (TREE_TYPE (t2)))
	return 0;

      return REAL_VALUES_IDENTICAL (TREE_REAL_CST (t1), TREE_REAL_CST (t2));

    case FIXED_CST:
      /* Fixed constants are the same only if the same width of type.  */
      if (TYPE_PRECISION (TREE_TYPE (t1)) != TYPE_PRECISION (TREE_TYPE (t2)))
	return 0;

      return FIXED_VALUES_IDENTICAL (TREE_FIXED_CST (t1), TREE_FIXED_CST (t2));

    case STRING_CST:
      if (TYPE_MODE (TREE_TYPE (t1)) != TYPE_MODE (TREE_TYPE (t2)))
	return 0;

      return (TREE_STRING_LENGTH (t1) == TREE_STRING_LENGTH (t2)
	      && ! memcmp (TREE_STRING_POINTER (t1), TREE_STRING_POINTER (t2),
			 TREE_STRING_LENGTH (t1)));

    case COMPLEX_CST:
      return (compare_constant (TREE_REALPART (t1), TREE_REALPART (t2))
	      && compare_constant (TREE_IMAGPART (t1), TREE_IMAGPART (t2)));

    case VECTOR_CST:
      {
	unsigned i;

        if (VECTOR_CST_NELTS (t1) != VECTOR_CST_NELTS (t2))
	  return 0;

	for (i = 0; i < VECTOR_CST_NELTS (t1); ++i)
	  if (!compare_constant (VECTOR_CST_ELT (t1, i),
				 VECTOR_CST_ELT (t2, i)))
	    return 0;

	return 1;
      }

    case CONSTRUCTOR:
      {
	vec<constructor_elt, va_gc> *v1, *v2;
	unsigned HOST_WIDE_INT idx;

	typecode = TREE_CODE (TREE_TYPE (t1));
	if (typecode != TREE_CODE (TREE_TYPE (t2)))
	  return 0;

	if (typecode == ARRAY_TYPE)
	  {
	    HOST_WIDE_INT size_1 = int_size_in_bytes (TREE_TYPE (t1));
	    /* For arrays, check that the sizes all match.  */
	    if (TYPE_MODE (TREE_TYPE (t1)) != TYPE_MODE (TREE_TYPE (t2))
		|| size_1 == -1
		|| size_1 != int_size_in_bytes (TREE_TYPE (t2)))
	      return 0;
	  }
	else
	  {
	    /* For record and union constructors, require exact type
               equality.  */
	    if (TREE_TYPE (t1) != TREE_TYPE (t2))
	      return 0;
	  }

	v1 = CONSTRUCTOR_ELTS (t1);
	v2 = CONSTRUCTOR_ELTS (t2);
	if (vec_safe_length (v1) != vec_safe_length (v2))
	  return 0;

	for (idx = 0; idx < vec_safe_length (v1); ++idx)
	  {
	    constructor_elt *c1 = &(*v1)[idx];
	    constructor_elt *c2 = &(*v2)[idx];

	    /* Check that each value is the same...  */
	    if (!compare_constant (c1->value, c2->value))
	      return 0;
	    /* ... and that they apply to the same fields!  */
	    if (typecode == ARRAY_TYPE)
	      {
		if (!compare_constant (c1->index, c2->index))
		  return 0;
	      }
	    else
	      {
		if (c1->index != c2->index)
		  return 0;
	      }
	  }

	return 1;
      }

    case ADDR_EXPR:
    case FDESC_EXPR:
      {
	struct addr_const value1, value2;
	enum rtx_code code;
	int ret;

	decode_addr_const (t1, &value1);
	decode_addr_const (t2, &value2);

	if (value1.offset != value2.offset)
	  return 0;

	code = GET_CODE (value1.base);
	if (code != GET_CODE (value2.base))
	  return 0;

	switch (code)
	  {
	  case SYMBOL_REF:
	    ret = (strcmp (XSTR (value1.base, 0), XSTR (value2.base, 0)) == 0);
	    break;

	  case LABEL_REF:
	    ret = (CODE_LABEL_NUMBER (XEXP (value1.base, 0))
	           == CODE_LABEL_NUMBER (XEXP (value2.base, 0)));
	    break;

	  default:
	    gcc_unreachable ();
	  }
	return ret;
      }

    case PLUS_EXPR:
    case POINTER_PLUS_EXPR:
    case MINUS_EXPR:
    case RANGE_EXPR:
      return (compare_constant (TREE_OPERAND (t1, 0), TREE_OPERAND (t2, 0))
	      && compare_constant (TREE_OPERAND (t1, 1), TREE_OPERAND (t2, 1)));

    CASE_CONVERT:
    case VIEW_CONVERT_EXPR:
      return compare_constant (TREE_OPERAND (t1, 0), TREE_OPERAND (t2, 0));

    default:
      return 0;
    }

  gcc_unreachable ();
}

/* Return the section into which constant EXP should be placed.  */

static section *
get_constant_section (tree exp, unsigned int align)
{
  return targetm.asm_out.select_section (exp,
					 compute_reloc_for_constant (exp),
					 align);
}

/* Return the size of constant EXP in bytes.  */

static HOST_WIDE_INT
get_constant_size (tree exp)
{
  HOST_WIDE_INT size;

  size = int_size_in_bytes (TREE_TYPE (exp));
  if (TREE_CODE (exp) == STRING_CST)
    size = MAX (TREE_STRING_LENGTH (exp), size);
  return size;
}

/* Subroutine of output_constant_def:
   No constant equal to EXP is known to have been output.
   Make a constant descriptor to enter EXP in the hash table.
   Assign the label number and construct RTL to refer to the
   constant's location in memory.
   Caller is responsible for updating the hash table.  */

static struct constant_descriptor_tree *
build_constant_desc (tree exp)
{
  struct constant_descriptor_tree *desc;
  rtx symbol, rtl;
  char label[256];
  int labelno;
  tree decl;

  desc = ggc_alloc<constant_descriptor_tree> ();
<<<<<<< HEAD
  desc->value = copy_constant (exp);
=======
  desc->value = exp;
>>>>>>> 331c6259

  /* Create a string containing the label name, in LABEL.  */
  labelno = const_labelno++;
  ASM_GENERATE_INTERNAL_LABEL (label, "LC", labelno);

  /* Construct the VAR_DECL associated with the constant.  */
  decl = build_decl (UNKNOWN_LOCATION, VAR_DECL, get_identifier (label),
		     TREE_TYPE (exp));
  DECL_ARTIFICIAL (decl) = 1;
  DECL_IGNORED_P (decl) = 1;
  TREE_READONLY (decl) = 1;
  TREE_STATIC (decl) = 1;
  TREE_ADDRESSABLE (decl) = 1;
  /* We don't set the RTL yet as this would cause varpool to assume that the
     variable is referenced.  Moreover, it would just be dropped in LTO mode.
     Instead we set the flag that will be recognized in make_decl_rtl.  */
  DECL_IN_CONSTANT_POOL (decl) = 1;
  DECL_INITIAL (decl) = desc->value;
  /* ??? CONSTANT_ALIGNMENT hasn't been updated for vector types on most
     architectures so use DATA_ALIGNMENT as well, except for strings.  */
  if (TREE_CODE (exp) == STRING_CST)
    {
#ifdef CONSTANT_ALIGNMENT
      DECL_ALIGN (decl) = CONSTANT_ALIGNMENT (exp, DECL_ALIGN (decl));
#endif
    }
  else
    align_variable (decl, 0);

  /* Now construct the SYMBOL_REF and the MEM.  */
  if (use_object_blocks_p ())
    {
      section *sect = get_constant_section (exp, DECL_ALIGN (decl));
      symbol = create_block_symbol (ggc_strdup (label),
				    get_block_for_section (sect), -1);
    }
  else
    symbol = gen_rtx_SYMBOL_REF (Pmode, ggc_strdup (label));
  SYMBOL_REF_FLAGS (symbol) |= SYMBOL_FLAG_LOCAL;
  SET_SYMBOL_REF_DECL (symbol, decl);
  TREE_CONSTANT_POOL_ADDRESS_P (symbol) = 1;

  rtl = gen_const_mem (TYPE_MODE (TREE_TYPE (exp)), symbol);
  set_mem_attributes (rtl, exp, 1);
  set_mem_alias_set (rtl, 0);
  set_mem_alias_set (rtl, const_alias_set);

  /* We cannot share RTX'es in pool entries.
     Mark this piece of RTL as required for unsharing.  */
  RTX_FLAG (rtl, used) = 1;

  /* Set flags or add text to the name to record information, such as
     that it is a local symbol.  If the name is changed, the macro
     ASM_OUTPUT_LABELREF will have to know how to strip this
     information.  This call might invalidate our local variable
     SYMBOL; we can't use it afterward.  */
  targetm.encode_section_info (exp, rtl, true);

  desc->rtl = rtl;

  return desc;
}

/* Return an rtx representing a reference to constant data in memory
   for the constant expression EXP.

   If assembler code for such a constant has already been output,
   return an rtx to refer to it.
   Otherwise, output such a constant in memory
   and generate an rtx for it.

   If DEFER is nonzero, this constant can be deferred and output only
   if referenced in the function after all optimizations.

   `const_desc_table' records which constants already have label strings.  */

rtx
output_constant_def (tree exp, int defer)
{
  struct constant_descriptor_tree *desc;
  struct constant_descriptor_tree key;
  void **loc;

  /* Look up EXP in the table of constant descriptors.  If we didn't find
     it, create a new one.  */
  key.value = exp;
  key.hash = const_hash_1 (exp);
  loc = htab_find_slot_with_hash (const_desc_htab, &key, key.hash, INSERT);

  desc = (struct constant_descriptor_tree *) *loc;
  if (desc == 0)
    {
      desc = build_constant_desc (exp);
      desc->hash = key.hash;
      *loc = desc;
    }

  maybe_output_constant_def_contents (desc, defer);
  return desc->rtl;
}

/* Subroutine of output_constant_def: Decide whether or not we need to
   output the constant DESC now, and if so, do it.  */
static void
maybe_output_constant_def_contents (struct constant_descriptor_tree *desc,
				    int defer)
{
  rtx symbol = XEXP (desc->rtl, 0);
  tree exp = desc->value;

  if (flag_syntax_only)
    return;

  if (TREE_ASM_WRITTEN (exp))
    /* Already output; don't do it again.  */
    return;

  /* We can always defer constants as long as the context allows
     doing so.  */
  if (defer)
    {
      /* Increment n_deferred_constants if it exists.  It needs to be at
	 least as large as the number of constants actually referred to
	 by the function.  If it's too small we'll stop looking too early
	 and fail to emit constants; if it's too large we'll only look
	 through the entire function when we could have stopped earlier.  */
      if (cfun)
	n_deferred_constants++;
      return;
    }

  output_constant_def_contents (symbol);
}

/* Subroutine of output_constant_def_contents.  Output the definition
   of constant EXP, which is pointed to by label LABEL.  ALIGN is the
   constant's alignment in bits.  */

static void
assemble_constant_contents (tree exp, const char *label, unsigned int align)
{
  HOST_WIDE_INT size;

  size = get_constant_size (exp);

  /* Do any machine/system dependent processing of the constant.  */
  targetm.asm_out.declare_constant_name (asm_out_file, label, exp, size);

  /* Output the value of EXP.  */
  output_constant (exp, size, align);
}

/* We must output the constant data referred to by SYMBOL; do so.  */

static void
output_constant_def_contents (rtx symbol)
{
  tree decl = SYMBOL_REF_DECL (symbol);
  tree exp = DECL_INITIAL (decl);
  unsigned int align;
  bool asan_protected = false;

  /* Make sure any other constants whose addresses appear in EXP
     are assigned label numbers.  */
  output_addressed_constants (exp);

  /* We are no longer deferring this constant.  */
  TREE_ASM_WRITTEN (decl) = TREE_ASM_WRITTEN (exp) = 1;

  if ((flag_sanitize & SANITIZE_ADDRESS)
      && TREE_CODE (exp) == STRING_CST
      && asan_protect_global (exp))
    {
      asan_protected = true;
      DECL_ALIGN (decl) = MAX (DECL_ALIGN (decl),
			       ASAN_RED_ZONE_SIZE * BITS_PER_UNIT);
    }

  /* If the constant is part of an object block, make sure that the
     decl has been positioned within its block, but do not write out
     its definition yet.  output_object_blocks will do that later.  */
  if (SYMBOL_REF_HAS_BLOCK_INFO_P (symbol) && SYMBOL_REF_BLOCK (symbol))
    place_block_symbol (symbol);
  else
    {
      align = DECL_ALIGN (decl);
      switch_to_section (get_constant_section (exp, align));
      if (align > BITS_PER_UNIT)
	ASM_OUTPUT_ALIGN (asm_out_file, floor_log2 (align / BITS_PER_UNIT));
      assemble_constant_contents (exp, XSTR (symbol, 0), align);
      if (asan_protected)
	{
	  HOST_WIDE_INT size = get_constant_size (exp);
	  assemble_zeros (asan_red_zone_size (size));
	}
    }
}

/* Look up EXP in the table of constant descriptors.  Return the rtl
   if it has been emitted, else null.  */

rtx
lookup_constant_def (tree exp)
{
  struct constant_descriptor_tree *desc;
  struct constant_descriptor_tree key;

  key.value = exp;
  key.hash = const_hash_1 (exp);
  desc = (struct constant_descriptor_tree *)
    htab_find_with_hash (const_desc_htab, &key, key.hash);

  return (desc ? desc->rtl : NULL_RTX);
}

/* Return a tree representing a reference to constant data in memory
   for the constant expression EXP.

   This is the counterpart of output_constant_def at the Tree level.  */

tree
tree_output_constant_def (tree exp)
{
  struct constant_descriptor_tree *desc, key;
  void **loc;
  tree decl;

  /* Look up EXP in the table of constant descriptors.  If we didn't find
     it, create a new one.  */
  key.value = exp;
  key.hash = const_hash_1 (exp);
  loc = htab_find_slot_with_hash (const_desc_htab, &key, key.hash, INSERT);

  desc = (struct constant_descriptor_tree *) *loc;
  if (desc == 0)
    {
      desc = build_constant_desc (exp);
      desc->hash = key.hash;
      *loc = desc;
    }

  decl = SYMBOL_REF_DECL (XEXP (desc->rtl, 0));
  varpool_finalize_decl (decl);
  return decl;
}

/* Used in the hash tables to avoid outputting the same constant
   twice.  Unlike 'struct constant_descriptor_tree', RTX constants
   are output once per function, not once per file.  */
/* ??? Only a few targets need per-function constant pools.  Most
   can use one per-file pool.  Should add a targetm bit to tell the
   difference.  */

struct GTY(()) rtx_constant_pool {
  /* Pointers to first and last constant in pool, as ordered by offset.  */
  struct constant_descriptor_rtx *first;
  struct constant_descriptor_rtx *last;

  /* Hash facility for making memory-constants from constant rtl-expressions.
     It is used on RISC machines where immediate integer arguments and
     constant addresses are restricted so that such constants must be stored
     in memory.  */
  htab_t GTY((param_is (struct constant_descriptor_rtx))) const_rtx_htab;

  /* Current offset in constant pool (does not include any
     machine-specific header).  */
  HOST_WIDE_INT offset;
};

struct GTY((chain_next ("%h.next"))) constant_descriptor_rtx {
  struct constant_descriptor_rtx *next;
  rtx mem;
  rtx sym;
  rtx constant;
  HOST_WIDE_INT offset;
  hashval_t hash;
  enum machine_mode mode;
  unsigned int align;
  int labelno;
  int mark;
};

/* Hash and compare functions for const_rtx_htab.  */

static hashval_t
const_desc_rtx_hash (const void *ptr)
{
  const struct constant_descriptor_rtx *const desc
    = (const struct constant_descriptor_rtx *) ptr;
  return desc->hash;
}

static int
const_desc_rtx_eq (const void *a, const void *b)
{
  const struct constant_descriptor_rtx *const x
    = (const struct constant_descriptor_rtx *) a;
  const struct constant_descriptor_rtx *const y
    = (const struct constant_descriptor_rtx *) b;

  if (x->mode != y->mode)
    return 0;
  return rtx_equal_p (x->constant, y->constant);
}

/* This is the worker function for const_rtx_hash, called via for_each_rtx.  */

static int
const_rtx_hash_1 (rtx *xp, void *data)
{
  unsigned HOST_WIDE_INT hwi;
  enum machine_mode mode;
  enum rtx_code code;
  hashval_t h, *hp;
  rtx x;
  int i;

  x = *xp;
  code = GET_CODE (x);
  mode = GET_MODE (x);
  h = (hashval_t) code * 1048573 + mode;

  switch (code)
    {
    case CONST_INT:
      hwi = INTVAL (x);

    fold_hwi:
      {
	int shift = sizeof (hashval_t) * CHAR_BIT;
	const int n = sizeof (HOST_WIDE_INT) / sizeof (hashval_t);

	h ^= (hashval_t) hwi;
	for (i = 1; i < n; ++i)
	  {
	    hwi >>= shift;
	    h ^= (hashval_t) hwi;
	  }
      }
      break;

    case CONST_WIDE_INT:
      hwi = GET_MODE_PRECISION (mode);
      {
	for (i = 0; i < CONST_WIDE_INT_NUNITS (x); i++)
	  hwi ^= CONST_WIDE_INT_ELT (x, i);
	goto fold_hwi;
      }

    case CONST_DOUBLE:
      if (TARGET_SUPPORTS_WIDE_INT == 0 && mode == VOIDmode)
	{
	  hwi = CONST_DOUBLE_LOW (x) ^ CONST_DOUBLE_HIGH (x);
	  goto fold_hwi;
	}
      else
	h ^= real_hash (CONST_DOUBLE_REAL_VALUE (x));
      break;

    case CONST_FIXED:
      h ^= fixed_hash (CONST_FIXED_VALUE (x));
      break;

    case CONST_VECTOR:
      {
	int i;
	for (i = XVECLEN (x, 0); i-- > 0; )
	  h = h * 251 + const_rtx_hash_1 (&XVECEXP (x, 0, i), data);
      }
      break;

    case SYMBOL_REF:
      h ^= htab_hash_string (XSTR (x, 0));
      break;

    case LABEL_REF:
      h = h * 251 + CODE_LABEL_NUMBER (XEXP (x, 0));
      break;

    case UNSPEC:
    case UNSPEC_VOLATILE:
      h = h * 251 + XINT (x, 1);
      break;

    default:
      break;
    }

  hp = (hashval_t *) data;
  *hp = *hp * 509 + h;
  return 0;
}

/* Compute a hash value for X, which should be a constant.  */

static hashval_t
const_rtx_hash (rtx x)
{
  hashval_t h = 0;
  for_each_rtx (&x, const_rtx_hash_1, &h);
  return h;
}


/* Create and return a new rtx constant pool.  */

static struct rtx_constant_pool *
create_constant_pool (void)
{
  struct rtx_constant_pool *pool;

  pool = ggc_alloc<rtx_constant_pool> ();
  pool->const_rtx_htab = htab_create_ggc (31, const_desc_rtx_hash,
					  const_desc_rtx_eq, NULL);
  pool->first = NULL;
  pool->last = NULL;
  pool->offset = 0;
  return pool;
}

/* Initialize constant pool hashing for a new function.  */

void
init_varasm_status (void)
{
  crtl->varasm.pool = create_constant_pool ();
  crtl->varasm.deferred_constants = 0;
}

/* Given a MINUS expression, simplify it if both sides
   include the same symbol.  */

rtx
simplify_subtraction (rtx x)
{
  rtx r = simplify_rtx (x);
  return r ? r : x;
}

/* Given a constant rtx X, make (or find) a memory constant for its value
   and return a MEM rtx to refer to it in memory.  */

rtx
force_const_mem (enum machine_mode mode, rtx x)
{
  struct constant_descriptor_rtx *desc, tmp;
  struct rtx_constant_pool *pool;
  char label[256];
  rtx def, symbol;
  hashval_t hash;
  unsigned int align;
  void **slot;

  /* If we're not allowed to drop X into the constant pool, don't.  */
  if (targetm.cannot_force_const_mem (mode, x))
    return NULL_RTX;

  /* Record that this function has used a constant pool entry.  */
  crtl->uses_const_pool = 1;

  /* Decide which pool to use.  */
  pool = (targetm.use_blocks_for_constant_p (mode, x)
	  ? shared_constant_pool
	  : crtl->varasm.pool);

  /* Lookup the value in the hashtable.  */
  tmp.constant = x;
  tmp.mode = mode;
  hash = const_rtx_hash (x);
  slot = htab_find_slot_with_hash (pool->const_rtx_htab, &tmp, hash, INSERT);
  desc = (struct constant_descriptor_rtx *) *slot;

  /* If the constant was already present, return its memory.  */
  if (desc)
    return copy_rtx (desc->mem);

  /* Otherwise, create a new descriptor.  */
  desc = ggc_alloc<constant_descriptor_rtx> ();
  *slot = desc;

  /* Align the location counter as required by EXP's data type.  */
  align = GET_MODE_ALIGNMENT (mode == VOIDmode ? word_mode : mode);
#ifdef CONSTANT_ALIGNMENT
  {
    tree type = lang_hooks.types.type_for_mode (mode, 0);
    if (type != NULL_TREE)
      align = CONSTANT_ALIGNMENT (make_tree (type, x), align);
  }
#endif

  pool->offset += (align / BITS_PER_UNIT) - 1;
  pool->offset &= ~ ((align / BITS_PER_UNIT) - 1);

  desc->next = NULL;
  desc->constant = copy_rtx (tmp.constant);
  desc->offset = pool->offset;
  desc->hash = hash;
  desc->mode = mode;
  desc->align = align;
  desc->labelno = const_labelno;
  desc->mark = 0;

  pool->offset += GET_MODE_SIZE (mode);
  if (pool->last)
    pool->last->next = desc;
  else
    pool->first = pool->last = desc;
  pool->last = desc;

  /* Create a string containing the label name, in LABEL.  */
  ASM_GENERATE_INTERNAL_LABEL (label, "LC", const_labelno);
  ++const_labelno;

  /* Construct the SYMBOL_REF.  Make sure to mark it as belonging to
     the constants pool.  */
  if (use_object_blocks_p () && targetm.use_blocks_for_constant_p (mode, x))
    {
      section *sect = targetm.asm_out.select_rtx_section (mode, x, align);
      symbol = create_block_symbol (ggc_strdup (label),
				    get_block_for_section (sect), -1);
    }
  else
    symbol = gen_rtx_SYMBOL_REF (Pmode, ggc_strdup (label));
  desc->sym = symbol;
  SYMBOL_REF_FLAGS (symbol) |= SYMBOL_FLAG_LOCAL;
  CONSTANT_POOL_ADDRESS_P (symbol) = 1;
  SET_SYMBOL_REF_CONSTANT (symbol, desc);

  /* Construct the MEM.  */
  desc->mem = def = gen_const_mem (mode, symbol);
  set_mem_attributes (def, lang_hooks.types.type_for_mode (mode, 0), 1);
  set_mem_align (def, align);

  /* If we're dropping a label to the constant pool, make sure we
     don't delete it.  */
  if (GET_CODE (x) == LABEL_REF)
    LABEL_PRESERVE_P (XEXP (x, 0)) = 1;

  return copy_rtx (def);
}

/* Given a constant pool SYMBOL_REF, return the corresponding constant.  */

rtx
get_pool_constant (rtx addr)
{
  return SYMBOL_REF_CONSTANT (addr)->constant;
}

/* Given a constant pool SYMBOL_REF, return the corresponding constant
   and whether it has been output or not.  */

rtx
get_pool_constant_mark (rtx addr, bool *pmarked)
{
  struct constant_descriptor_rtx *desc;

  desc = SYMBOL_REF_CONSTANT (addr);
  *pmarked = (desc->mark != 0);
  return desc->constant;
}

/* Similar, return the mode.  */

enum machine_mode
get_pool_mode (const_rtx addr)
{
  return SYMBOL_REF_CONSTANT (addr)->mode;
}

/* Return the size of the constant pool.  */

int
get_pool_size (void)
{
  return crtl->varasm.pool->offset;
}

/* Worker function for output_constant_pool_1.  Emit assembly for X
   in MODE with known alignment ALIGN.  */

static void
output_constant_pool_2 (enum machine_mode mode, rtx x, unsigned int align)
{
  switch (GET_MODE_CLASS (mode))
    {
    case MODE_FLOAT:
    case MODE_DECIMAL_FLOAT:
      {
	REAL_VALUE_TYPE r;

	gcc_assert (CONST_DOUBLE_AS_FLOAT_P (x));
	REAL_VALUE_FROM_CONST_DOUBLE (r, x);
	assemble_real (r, mode, align);
	break;
      }

    case MODE_INT:
    case MODE_PARTIAL_INT:
    case MODE_FRACT:
    case MODE_UFRACT:
    case MODE_ACCUM:
    case MODE_UACCUM:
      assemble_integer (x, GET_MODE_SIZE (mode), align, 1);
      break;

    case MODE_VECTOR_FLOAT:
    case MODE_VECTOR_INT:
    case MODE_VECTOR_FRACT:
    case MODE_VECTOR_UFRACT:
    case MODE_VECTOR_ACCUM:
    case MODE_VECTOR_UACCUM:
      {
	int i, units;
        enum machine_mode submode = GET_MODE_INNER (mode);
	unsigned int subalign = MIN (align, GET_MODE_BITSIZE (submode));

	gcc_assert (GET_CODE (x) == CONST_VECTOR);
	units = CONST_VECTOR_NUNITS (x);

	for (i = 0; i < units; i++)
	  {
	    rtx elt = CONST_VECTOR_ELT (x, i);
	    output_constant_pool_2 (submode, elt, i ? subalign : align);
	  }
      }
      break;

    default:
      gcc_unreachable ();
    }
}

/* Worker function for output_constant_pool.  Emit constant DESC,
   giving it ALIGN bits of alignment.  */

static void
output_constant_pool_1 (struct constant_descriptor_rtx *desc,
			unsigned int align)
{
  rtx x, tmp;

  x = desc->constant;

  /* See if X is a LABEL_REF (or a CONST referring to a LABEL_REF)
     whose CODE_LABEL has been deleted.  This can occur if a jump table
     is eliminated by optimization.  If so, write a constant of zero
     instead.  Note that this can also happen by turning the
     CODE_LABEL into a NOTE.  */
  /* ??? This seems completely and utterly wrong.  Certainly it's
     not true for NOTE_INSN_DELETED_LABEL, but I disbelieve proper
     functioning even with INSN_DELETED_P and friends.  */

  tmp = x;
  switch (GET_CODE (tmp))
    {
    case CONST:
      if (GET_CODE (XEXP (tmp, 0)) != PLUS
	  || GET_CODE (XEXP (XEXP (tmp, 0), 0)) != LABEL_REF)
	break;
      tmp = XEXP (XEXP (tmp, 0), 0);
      /* FALLTHRU  */

    case LABEL_REF:
      tmp = XEXP (tmp, 0);
      gcc_assert (!INSN_DELETED_P (tmp));
      gcc_assert (!NOTE_P (tmp)
		  || NOTE_KIND (tmp) != NOTE_INSN_DELETED);
      break;

    default:
      break;
    }

#ifdef ASM_OUTPUT_SPECIAL_POOL_ENTRY
  ASM_OUTPUT_SPECIAL_POOL_ENTRY (asm_out_file, x, desc->mode,
				 align, desc->labelno, done);
#endif

  assemble_align (align);

  /* Output the label.  */
  targetm.asm_out.internal_label (asm_out_file, "LC", desc->labelno);

  /* Output the data.  */
  output_constant_pool_2 (desc->mode, x, align);

  /* Make sure all constants in SECTION_MERGE and not SECTION_STRINGS
     sections have proper size.  */
  if (align > GET_MODE_BITSIZE (desc->mode)
      && in_section
      && (in_section->common.flags & SECTION_MERGE))
    assemble_align (align);

#ifdef ASM_OUTPUT_SPECIAL_POOL_ENTRY
 done:
#endif
  return;
}

/* Given a SYMBOL_REF CURRENT_RTX, mark it and all constants it refers
   to as used.  Emit referenced deferred strings.  This function can
   be used with for_each_rtx to mark all SYMBOL_REFs in an rtx.  */

static int
mark_constant (rtx *current_rtx, void *data ATTRIBUTE_UNUSED)
{
  rtx x = *current_rtx;

  if (x == NULL_RTX || GET_CODE (x) != SYMBOL_REF)
    return 0;

  if (CONSTANT_POOL_ADDRESS_P (x))
    {
      struct constant_descriptor_rtx *desc = SYMBOL_REF_CONSTANT (x);
      if (desc->mark == 0)
	{
	  desc->mark = 1;
	  for_each_rtx (&desc->constant, mark_constant, NULL);
	}
    }
  else if (TREE_CONSTANT_POOL_ADDRESS_P (x))
    {
      tree decl = SYMBOL_REF_DECL (x);
      if (!TREE_ASM_WRITTEN (DECL_INITIAL (decl)))
	{
	  n_deferred_constants--;
	  output_constant_def_contents (x);
	}
    }

  return -1;
}

/* Look through appropriate parts of INSN, marking all entries in the
   constant pool which are actually being used.  Entries that are only
   referenced by other constants are also marked as used.  Emit
   deferred strings that are used.  */

static void
mark_constants (rtx insn)
{
  if (!INSN_P (insn))
    return;

  /* Insns may appear inside a SEQUENCE.  Only check the patterns of
     insns, not any notes that may be attached.  We don't want to mark
     a constant just because it happens to appear in a REG_EQUIV note.  */
  if (GET_CODE (PATTERN (insn)) == SEQUENCE)
    {
      rtx seq = PATTERN (insn);
      int i, n = XVECLEN (seq, 0);
      for (i = 0; i < n; ++i)
	{
	  rtx subinsn = XVECEXP (seq, 0, i);
	  if (INSN_P (subinsn))
	    for_each_rtx (&PATTERN (subinsn), mark_constant, NULL);
	}
    }
  else
    for_each_rtx (&PATTERN (insn), mark_constant, NULL);
}

/* Look through the instructions for this function, and mark all the
   entries in POOL which are actually being used.  Emit deferred constants
   which have indeed been used.  */

static void
mark_constant_pool (void)
{
  rtx insn;

  if (!crtl->uses_const_pool && n_deferred_constants == 0)
    return;

  for (insn = get_insns (); insn; insn = NEXT_INSN (insn))
    mark_constants (insn);
}

/* Write all the constants in POOL.  */

static void
output_constant_pool_contents (struct rtx_constant_pool *pool)
{
  struct constant_descriptor_rtx *desc;

  for (desc = pool->first; desc ; desc = desc->next)
    if (desc->mark)
      {
	/* If the constant is part of an object_block, make sure that
	   the constant has been positioned within its block, but do not
	   write out its definition yet.  output_object_blocks will do
	   that later.  */
	if (SYMBOL_REF_HAS_BLOCK_INFO_P (desc->sym)
	    && SYMBOL_REF_BLOCK (desc->sym))
	  place_block_symbol (desc->sym);
	else
	  {
	    switch_to_section (targetm.asm_out.select_rtx_section
			       (desc->mode, desc->constant, desc->align));
	    output_constant_pool_1 (desc, desc->align);
	  }
      }
}

/* Mark all constants that are used in the current function, then write
   out the function's private constant pool.  */

static void
output_constant_pool (const char *fnname ATTRIBUTE_UNUSED,
		      tree fndecl ATTRIBUTE_UNUSED)
{
  struct rtx_constant_pool *pool = crtl->varasm.pool;

  /* It is possible for gcc to call force_const_mem and then to later
     discard the instructions which refer to the constant.  In such a
     case we do not need to output the constant.  */
  mark_constant_pool ();

#ifdef ASM_OUTPUT_POOL_PROLOGUE
  ASM_OUTPUT_POOL_PROLOGUE (asm_out_file, fnname, fndecl, pool->offset);
#endif

  output_constant_pool_contents (pool);

#ifdef ASM_OUTPUT_POOL_EPILOGUE
  ASM_OUTPUT_POOL_EPILOGUE (asm_out_file, fnname, fndecl, pool->offset);
#endif
}

/* Write the contents of the shared constant pool.  */

void
output_shared_constant_pool (void)
{
  output_constant_pool_contents (shared_constant_pool);
}

/* Determine what kind of relocations EXP may need.  */

int
compute_reloc_for_constant (tree exp)
{
  int reloc = 0, reloc2;
  tree tem;

  switch (TREE_CODE (exp))
    {
    case ADDR_EXPR:
    case FDESC_EXPR:
      /* Go inside any operations that get_inner_reference can handle and see
	 if what's inside is a constant: no need to do anything here for
	 addresses of variables or functions.  */
      for (tem = TREE_OPERAND (exp, 0); handled_component_p (tem);
	   tem = TREE_OPERAND (tem, 0))
	;

      if (TREE_CODE (tem) == MEM_REF
	  && TREE_CODE (TREE_OPERAND (tem, 0)) == ADDR_EXPR)
	{
	  reloc = compute_reloc_for_constant (TREE_OPERAND (tem, 0));
	  break;
	}

      if (!targetm.binds_local_p (tem))
	reloc |= 2;
      else
	reloc |= 1;
      break;

    case PLUS_EXPR:
    case POINTER_PLUS_EXPR:
      reloc = compute_reloc_for_constant (TREE_OPERAND (exp, 0));
      reloc |= compute_reloc_for_constant (TREE_OPERAND (exp, 1));
      break;

    case MINUS_EXPR:
      reloc = compute_reloc_for_constant (TREE_OPERAND (exp, 0));
      reloc2 = compute_reloc_for_constant (TREE_OPERAND (exp, 1));
      /* The difference of two local labels is computable at link time.  */
      if (reloc == 1 && reloc2 == 1)
	reloc = 0;
      else
	reloc |= reloc2;
      break;

    CASE_CONVERT:
    case VIEW_CONVERT_EXPR:
      reloc = compute_reloc_for_constant (TREE_OPERAND (exp, 0));
      break;

    case CONSTRUCTOR:
      {
	unsigned HOST_WIDE_INT idx;
	FOR_EACH_CONSTRUCTOR_VALUE (CONSTRUCTOR_ELTS (exp), idx, tem)
	  if (tem != 0)
	    reloc |= compute_reloc_for_constant (tem);
      }
      break;

    default:
      break;
    }
  return reloc;
}

/* Find all the constants whose addresses are referenced inside of EXP,
   and make sure assembler code with a label has been output for each one.
   Indicate whether an ADDR_EXPR has been encountered.  */

static void
output_addressed_constants (tree exp)
{
  tree tem;

  switch (TREE_CODE (exp))
    {
    case ADDR_EXPR:
    case FDESC_EXPR:
      /* Go inside any operations that get_inner_reference can handle and see
	 if what's inside is a constant: no need to do anything here for
	 addresses of variables or functions.  */
      for (tem = TREE_OPERAND (exp, 0); handled_component_p (tem);
	   tem = TREE_OPERAND (tem, 0))
	;

      /* If we have an initialized CONST_DECL, retrieve the initializer.  */
      if (TREE_CODE (tem) == CONST_DECL && DECL_INITIAL (tem))
	tem = DECL_INITIAL (tem);

      if (CONSTANT_CLASS_P (tem) || TREE_CODE (tem) == CONSTRUCTOR)
	output_constant_def (tem, 0);

      if (TREE_CODE (tem) == MEM_REF)
	output_addressed_constants (TREE_OPERAND (tem, 0));
      break;

    case PLUS_EXPR:
    case POINTER_PLUS_EXPR:
    case MINUS_EXPR:
      output_addressed_constants (TREE_OPERAND (exp, 1));
      /* Fall through.  */

    CASE_CONVERT:
    case VIEW_CONVERT_EXPR:
      output_addressed_constants (TREE_OPERAND (exp, 0));
      break;

    case CONSTRUCTOR:
      {
	unsigned HOST_WIDE_INT idx;
	FOR_EACH_CONSTRUCTOR_VALUE (CONSTRUCTOR_ELTS (exp), idx, tem)
	  if (tem != 0)
	    output_addressed_constants (tem);
      }
      break;

    default:
      break;
    }
}

/* Whether a constructor CTOR is a valid static constant initializer if all
   its elements are.  This used to be internal to initializer_constant_valid_p
   and has been exposed to let other functions like categorize_ctor_elements
   evaluate the property while walking a constructor for other purposes.  */

bool
constructor_static_from_elts_p (const_tree ctor)
{
  return (TREE_CONSTANT (ctor)
	  && (TREE_CODE (TREE_TYPE (ctor)) == UNION_TYPE
	      || TREE_CODE (TREE_TYPE (ctor)) == RECORD_TYPE
	      || TREE_CODE (TREE_TYPE (ctor)) == ARRAY_TYPE));
}

static tree initializer_constant_valid_p_1 (tree value, tree endtype,
					    tree *cache);

/* A subroutine of initializer_constant_valid_p.  VALUE is a MINUS_EXPR,
   PLUS_EXPR or POINTER_PLUS_EXPR.  This looks for cases of VALUE
   which are valid when ENDTYPE is an integer of any size; in
   particular, this does not accept a pointer minus a constant.  This
   returns null_pointer_node if the VALUE is an absolute constant
   which can be used to initialize a static variable.  Otherwise it
   returns NULL.  */

static tree
narrowing_initializer_constant_valid_p (tree value, tree endtype, tree *cache)
{
  tree op0, op1;

  if (!INTEGRAL_TYPE_P (endtype))
    return NULL_TREE;

  op0 = TREE_OPERAND (value, 0);
  op1 = TREE_OPERAND (value, 1);

  /* Like STRIP_NOPS except allow the operand mode to widen.  This
     works around a feature of fold that simplifies (int)(p1 - p2) to
     ((int)p1 - (int)p2) under the theory that the narrower operation
     is cheaper.  */

  while (CONVERT_EXPR_P (op0)
	 || TREE_CODE (op0) == NON_LVALUE_EXPR)
    {
      tree inner = TREE_OPERAND (op0, 0);
      if (inner == error_mark_node
	  || ! INTEGRAL_MODE_P (TYPE_MODE (TREE_TYPE (inner)))
	  || (GET_MODE_SIZE (TYPE_MODE (TREE_TYPE (op0)))
	      > GET_MODE_SIZE (TYPE_MODE (TREE_TYPE (inner)))))
	break;
      op0 = inner;
    }

  while (CONVERT_EXPR_P (op1)
	 || TREE_CODE (op1) == NON_LVALUE_EXPR)
    {
      tree inner = TREE_OPERAND (op1, 0);
      if (inner == error_mark_node
	  || ! INTEGRAL_MODE_P (TYPE_MODE (TREE_TYPE (inner)))
	  || (GET_MODE_SIZE (TYPE_MODE (TREE_TYPE (op1)))
	      > GET_MODE_SIZE (TYPE_MODE (TREE_TYPE (inner)))))
	break;
      op1 = inner;
    }

  op0 = initializer_constant_valid_p_1 (op0, endtype, cache);
  if (!op0)
    return NULL_TREE;

  op1 = initializer_constant_valid_p_1 (op1, endtype,
					cache ? cache + 2 : NULL);
  /* Both initializers must be known.  */
  if (op1)
    {
      if (op0 == op1
	  && (op0 == null_pointer_node
	      || TREE_CODE (value) == MINUS_EXPR))
	return null_pointer_node;

      /* Support differences between labels.  */
      if (TREE_CODE (op0) == LABEL_DECL
	  && TREE_CODE (op1) == LABEL_DECL)
	return null_pointer_node;

      if (TREE_CODE (op0) == STRING_CST
	  && TREE_CODE (op1) == STRING_CST
	  && operand_equal_p (op0, op1, 1))
	return null_pointer_node;
    }

  return NULL_TREE;
}

/* Helper function of initializer_constant_valid_p.
   Return nonzero if VALUE is a valid constant-valued expression
   for use in initializing a static variable; one that can be an
   element of a "constant" initializer.

   Return null_pointer_node if the value is absolute;
   if it is relocatable, return the variable that determines the relocation.
   We assume that VALUE has been folded as much as possible;
   therefore, we do not need to check for such things as
   arithmetic-combinations of integers.

   Use CACHE (pointer to 2 tree values) for caching if non-NULL.  */

static tree
initializer_constant_valid_p_1 (tree value, tree endtype, tree *cache)
{
  tree ret;

  switch (TREE_CODE (value))
    {
    case CONSTRUCTOR:
      if (constructor_static_from_elts_p (value))
	{
	  unsigned HOST_WIDE_INT idx;
	  tree elt;
	  bool absolute = true;

	  if (cache && cache[0] == value)
	    return cache[1];
	  FOR_EACH_CONSTRUCTOR_VALUE (CONSTRUCTOR_ELTS (value), idx, elt)
	    {
	      tree reloc;
	      reloc = initializer_constant_valid_p_1 (elt, TREE_TYPE (elt),
						      NULL);
	      if (!reloc)
		{
		  if (cache)
		    {
		      cache[0] = value;
		      cache[1] = NULL_TREE;
		    }
		  return NULL_TREE;
		}
	      if (reloc != null_pointer_node)
		absolute = false;
	    }
	  /* For a non-absolute relocation, there is no single
	     variable that can be "the variable that determines the
	     relocation."  */
	  if (cache)
	    {
	      cache[0] = value;
	      cache[1] = absolute ? null_pointer_node : error_mark_node;
	    }
	  return absolute ? null_pointer_node : error_mark_node;
	}

      return TREE_STATIC (value) ? null_pointer_node : NULL_TREE;

    case INTEGER_CST:
    case VECTOR_CST:
    case REAL_CST:
    case FIXED_CST:
    case STRING_CST:
    case COMPLEX_CST:
      return null_pointer_node;

    case ADDR_EXPR:
    case FDESC_EXPR:
      {
	tree op0 = staticp (TREE_OPERAND (value, 0));
	if (op0)
	  {
	    /* "&(*a).f" is like unto pointer arithmetic.  If "a" turns out
	       to be a constant, this is old-skool offsetof-like nonsense.  */
	    if (TREE_CODE (op0) == INDIRECT_REF
		&& TREE_CONSTANT (TREE_OPERAND (op0, 0)))
	      return null_pointer_node;
	    /* Taking the address of a nested function involves a trampoline,
	       unless we don't need or want one.  */
	    if (TREE_CODE (op0) == FUNCTION_DECL
		&& DECL_STATIC_CHAIN (op0)
		&& !TREE_NO_TRAMPOLINE (value))
	      return NULL_TREE;
	    /* "&{...}" requires a temporary to hold the constructed
	       object.  */
	    if (TREE_CODE (op0) == CONSTRUCTOR)
	      return NULL_TREE;
	  }
	return op0;
      }

    case NON_LVALUE_EXPR:
      return initializer_constant_valid_p_1 (TREE_OPERAND (value, 0),
					     endtype, cache);

    case VIEW_CONVERT_EXPR:
      {
	tree src = TREE_OPERAND (value, 0);
	tree src_type = TREE_TYPE (src);
	tree dest_type = TREE_TYPE (value);

	/* Allow view-conversions from aggregate to non-aggregate type only
	   if the bit pattern is fully preserved afterwards; otherwise, the
	   RTL expander won't be able to apply a subsequent transformation
	   to the underlying constructor.  */
	if (AGGREGATE_TYPE_P (src_type) && !AGGREGATE_TYPE_P (dest_type))
	  {
	    if (TYPE_MODE (endtype) == TYPE_MODE (dest_type))
	      return initializer_constant_valid_p_1 (src, endtype, cache);
	    else
	      return NULL_TREE;
	  }

	/* Allow all other kinds of view-conversion.  */
	return initializer_constant_valid_p_1 (src, endtype, cache);
      }

    CASE_CONVERT:
      {
	tree src = TREE_OPERAND (value, 0);
	tree src_type = TREE_TYPE (src);
	tree dest_type = TREE_TYPE (value);

	/* Allow conversions between pointer types, floating-point
	   types, and offset types.  */
	if ((POINTER_TYPE_P (dest_type) && POINTER_TYPE_P (src_type))
	    || (FLOAT_TYPE_P (dest_type) && FLOAT_TYPE_P (src_type))
	    || (TREE_CODE (dest_type) == OFFSET_TYPE
		&& TREE_CODE (src_type) == OFFSET_TYPE))
	  return initializer_constant_valid_p_1 (src, endtype, cache);

	/* Allow length-preserving conversions between integer types.  */
	if (INTEGRAL_TYPE_P (dest_type) && INTEGRAL_TYPE_P (src_type)
	    && (TYPE_PRECISION (dest_type) == TYPE_PRECISION (src_type)))
	  return initializer_constant_valid_p_1 (src, endtype, cache);

	/* Allow conversions between other integer types only if
	   explicit value.  */
	if (INTEGRAL_TYPE_P (dest_type) && INTEGRAL_TYPE_P (src_type))
	  {
	    tree inner = initializer_constant_valid_p_1 (src, endtype, cache);
	    if (inner == null_pointer_node)
	      return null_pointer_node;
	    break;
	  }

	/* Allow (int) &foo provided int is as wide as a pointer.  */
	if (INTEGRAL_TYPE_P (dest_type) && POINTER_TYPE_P (src_type)
	    && (TYPE_PRECISION (dest_type) >= TYPE_PRECISION (src_type)))
	  return initializer_constant_valid_p_1 (src, endtype, cache);

	/* Likewise conversions from int to pointers, but also allow
	   conversions from 0.  */
	if ((POINTER_TYPE_P (dest_type)
	     || TREE_CODE (dest_type) == OFFSET_TYPE)
	    && INTEGRAL_TYPE_P (src_type))
	  {
	    if (TREE_CODE (src) == INTEGER_CST
		&& TYPE_PRECISION (dest_type) >= TYPE_PRECISION (src_type))
	      return null_pointer_node;
	    if (integer_zerop (src))
	      return null_pointer_node;
	    else if (TYPE_PRECISION (dest_type) <= TYPE_PRECISION (src_type))
	      return initializer_constant_valid_p_1 (src, endtype, cache);
	  }

	/* Allow conversions to struct or union types if the value
	   inside is okay.  */
	if (TREE_CODE (dest_type) == RECORD_TYPE
	    || TREE_CODE (dest_type) == UNION_TYPE)
	  return initializer_constant_valid_p_1 (src, endtype, cache);
      }
      break;

    case POINTER_PLUS_EXPR:
    case PLUS_EXPR:
      /* Any valid floating-point constants will have been folded by now;
	 with -frounding-math we hit this with addition of two constants.  */
      if (TREE_CODE (endtype) == REAL_TYPE)
	return NULL_TREE;
      if (cache && cache[0] == value)
	return cache[1];
      if (! INTEGRAL_TYPE_P (endtype)
	  || TYPE_PRECISION (endtype) >= TYPE_PRECISION (TREE_TYPE (value)))
	{
	  tree ncache[4] = { NULL_TREE, NULL_TREE, NULL_TREE, NULL_TREE };
	  tree valid0
	    = initializer_constant_valid_p_1 (TREE_OPERAND (value, 0),
					      endtype, ncache);
	  tree valid1
	    = initializer_constant_valid_p_1 (TREE_OPERAND (value, 1),
					      endtype, ncache + 2);
	  /* If either term is absolute, use the other term's relocation.  */
	  if (valid0 == null_pointer_node)
	    ret = valid1;
	  else if (valid1 == null_pointer_node)
	    ret = valid0;
	  /* Support narrowing pointer differences.  */
	  else
	    ret = narrowing_initializer_constant_valid_p (value, endtype,
							  ncache);
	}
      else
      /* Support narrowing pointer differences.  */
	ret = narrowing_initializer_constant_valid_p (value, endtype, NULL);
      if (cache)
	{
	  cache[0] = value;
	  cache[1] = ret;
	}
      return ret;

    case MINUS_EXPR:
      if (TREE_CODE (endtype) == REAL_TYPE)
	return NULL_TREE;
      if (cache && cache[0] == value)
	return cache[1];
      if (! INTEGRAL_TYPE_P (endtype)
	  || TYPE_PRECISION (endtype) >= TYPE_PRECISION (TREE_TYPE (value)))
	{
	  tree ncache[4] = { NULL_TREE, NULL_TREE, NULL_TREE, NULL_TREE };
	  tree valid0
	    = initializer_constant_valid_p_1 (TREE_OPERAND (value, 0),
					      endtype, ncache);
	  tree valid1
	    = initializer_constant_valid_p_1 (TREE_OPERAND (value, 1),
					      endtype, ncache + 2);
	  /* Win if second argument is absolute.  */
	  if (valid1 == null_pointer_node)
	    ret = valid0;
	  /* Win if both arguments have the same relocation.
	     Then the value is absolute.  */
	  else if (valid0 == valid1 && valid0 != 0)
	    ret = null_pointer_node;
	  /* Since GCC guarantees that string constants are unique in the
	     generated code, a subtraction between two copies of the same
	     constant string is absolute.  */
	  else if (valid0 && TREE_CODE (valid0) == STRING_CST
		   && valid1 && TREE_CODE (valid1) == STRING_CST
		   && operand_equal_p (valid0, valid1, 1))
	    ret = null_pointer_node;
	  /* Support narrowing differences.  */
	  else
	    ret = narrowing_initializer_constant_valid_p (value, endtype,
							  ncache);
	}
      else
	/* Support narrowing differences.  */
	ret = narrowing_initializer_constant_valid_p (value, endtype, NULL);
      if (cache)
	{
	  cache[0] = value;
	  cache[1] = ret;
	}
      return ret;

    default:
      break;
    }

  return NULL_TREE;
}

/* Return nonzero if VALUE is a valid constant-valued expression
   for use in initializing a static variable; one that can be an
   element of a "constant" initializer.

   Return null_pointer_node if the value is absolute;
   if it is relocatable, return the variable that determines the relocation.
   We assume that VALUE has been folded as much as possible;
   therefore, we do not need to check for such things as
   arithmetic-combinations of integers.  */
tree
initializer_constant_valid_p (tree value, tree endtype)
{
  return initializer_constant_valid_p_1 (value, endtype, NULL);
}

/* Return true if VALUE is a valid constant-valued expression
   for use in initializing a static bit-field; one that can be
   an element of a "constant" initializer.  */

bool
initializer_constant_valid_for_bitfield_p (tree value)
{
  /* For bitfields we support integer constants or possibly nested aggregates
     of such.  */
  switch (TREE_CODE (value))
    {
    case CONSTRUCTOR:
      {
	unsigned HOST_WIDE_INT idx;
	tree elt;

	FOR_EACH_CONSTRUCTOR_VALUE (CONSTRUCTOR_ELTS (value), idx, elt)
	  if (!initializer_constant_valid_for_bitfield_p (elt))
	    return false;
	return true;
      }

    case INTEGER_CST:
    case REAL_CST:
      return true;

    case VIEW_CONVERT_EXPR:
    case NON_LVALUE_EXPR:
      return
	initializer_constant_valid_for_bitfield_p (TREE_OPERAND (value, 0));

    default:
      break;
    }

  return false;
}

/* output_constructor outer state of relevance in recursive calls, typically
   for nested aggregate bitfields.  */

typedef struct {
  unsigned int bit_offset;  /* current position in ...  */
  int byte;                 /* ... the outer byte buffer.  */
} oc_outer_state;

static unsigned HOST_WIDE_INT
  output_constructor (tree, unsigned HOST_WIDE_INT, unsigned int,
		      oc_outer_state *);

/* Output assembler code for constant EXP, with no label.
   This includes the pseudo-op such as ".int" or ".byte", and a newline.
   Assumes output_addressed_constants has been done on EXP already.

   Generate at least SIZE bytes of assembler data, padding at the end
   with zeros if necessary.  SIZE must always be specified.  The returned
   value is the actual number of bytes of assembler data generated, which
   may be bigger than SIZE if the object contains a variable length field.

   SIZE is important for structure constructors,
   since trailing members may have been omitted from the constructor.
   It is also important for initialization of arrays from string constants
   since the full length of the string constant might not be wanted.
   It is also needed for initialization of unions, where the initializer's
   type is just one member, and that may not be as long as the union.

   There a case in which we would fail to output exactly SIZE bytes:
   for a structure constructor that wants to produce more than SIZE bytes.
   But such constructors will never be generated for any possible input.

   ALIGN is the alignment of the data in bits.  */

static unsigned HOST_WIDE_INT
output_constant (tree exp, unsigned HOST_WIDE_INT size, unsigned int align)
{
  enum tree_code code;
  unsigned HOST_WIDE_INT thissize;

  if (size == 0 || flag_syntax_only)
    return size;

  /* See if we're trying to initialize a pointer in a non-default mode
     to the address of some declaration somewhere.  If the target says
     the mode is valid for pointers, assume the target has a way of
     resolving it.  */
  if (TREE_CODE (exp) == NOP_EXPR
      && POINTER_TYPE_P (TREE_TYPE (exp))
      && targetm.addr_space.valid_pointer_mode
	   (TYPE_MODE (TREE_TYPE (exp)),
	    TYPE_ADDR_SPACE (TREE_TYPE (TREE_TYPE (exp)))))
    {
      tree saved_type = TREE_TYPE (exp);

      /* Peel off any intermediate conversions-to-pointer for valid
	 pointer modes.  */
      while (TREE_CODE (exp) == NOP_EXPR
	     && POINTER_TYPE_P (TREE_TYPE (exp))
	     && targetm.addr_space.valid_pointer_mode
		  (TYPE_MODE (TREE_TYPE (exp)),
		   TYPE_ADDR_SPACE (TREE_TYPE (TREE_TYPE (exp)))))
	exp = TREE_OPERAND (exp, 0);

      /* If what we're left with is the address of something, we can
	 convert the address to the final type and output it that
	 way.  */
      if (TREE_CODE (exp) == ADDR_EXPR)
	exp = build1 (ADDR_EXPR, saved_type, TREE_OPERAND (exp, 0));
      /* Likewise for constant ints.  */
      else if (TREE_CODE (exp) == INTEGER_CST)
	exp = wide_int_to_tree (saved_type, exp);

    }

  /* Eliminate any conversions since we'll be outputting the underlying
     constant.  */
  while (CONVERT_EXPR_P (exp)
	 || TREE_CODE (exp) == NON_LVALUE_EXPR
	 || TREE_CODE (exp) == VIEW_CONVERT_EXPR)
    {
      HOST_WIDE_INT type_size = int_size_in_bytes (TREE_TYPE (exp));
      HOST_WIDE_INT op_size = int_size_in_bytes (TREE_TYPE (TREE_OPERAND (exp, 0)));

      /* Make sure eliminating the conversion is really a no-op, except with
	 VIEW_CONVERT_EXPRs to allow for wild Ada unchecked conversions and
	 union types to allow for Ada unchecked unions.  */
      if (type_size > op_size
	  && TREE_CODE (exp) != VIEW_CONVERT_EXPR
	  && TREE_CODE (TREE_TYPE (exp)) != UNION_TYPE)
	/* Keep the conversion. */
	break;
      else
	exp = TREE_OPERAND (exp, 0);
    }

  code = TREE_CODE (TREE_TYPE (exp));
  thissize = int_size_in_bytes (TREE_TYPE (exp));

  /* Allow a constructor with no elements for any data type.
     This means to fill the space with zeros.  */
  if (TREE_CODE (exp) == CONSTRUCTOR
      && vec_safe_is_empty (CONSTRUCTOR_ELTS (exp)))
    {
      assemble_zeros (size);
      return size;
    }

  if (TREE_CODE (exp) == FDESC_EXPR)
    {
#ifdef ASM_OUTPUT_FDESC
      HOST_WIDE_INT part = tree_to_shwi (TREE_OPERAND (exp, 1));
      tree decl = TREE_OPERAND (exp, 0);
      ASM_OUTPUT_FDESC (asm_out_file, decl, part);
#else
      gcc_unreachable ();
#endif
      return size;
    }

  /* Now output the underlying data.  If we've handling the padding, return.
     Otherwise, break and ensure SIZE is the size written.  */
  switch (code)
    {
    case BOOLEAN_TYPE:
    case INTEGER_TYPE:
    case ENUMERAL_TYPE:
    case POINTER_TYPE:
    case REFERENCE_TYPE:
    case OFFSET_TYPE:
    case FIXED_POINT_TYPE:
    case NULLPTR_TYPE:
      if (! assemble_integer (expand_expr (exp, NULL_RTX, VOIDmode,
					   EXPAND_INITIALIZER),
			      MIN (size, thissize), align, 0))
	error ("initializer for integer/fixed-point value is too complicated");
      break;

    case REAL_TYPE:
      if (TREE_CODE (exp) != REAL_CST)
	error ("initializer for floating value is not a floating constant");
      else
	assemble_real (TREE_REAL_CST (exp), TYPE_MODE (TREE_TYPE (exp)), align);
      break;

    case COMPLEX_TYPE:
      output_constant (TREE_REALPART (exp), thissize / 2, align);
      output_constant (TREE_IMAGPART (exp), thissize / 2,
		       min_align (align, BITS_PER_UNIT * (thissize / 2)));
      break;

    case ARRAY_TYPE:
    case VECTOR_TYPE:
      switch (TREE_CODE (exp))
	{
	case CONSTRUCTOR:
	  return output_constructor (exp, size, align, NULL);
	case STRING_CST:
	  thissize
	    = MIN ((unsigned HOST_WIDE_INT)TREE_STRING_LENGTH (exp), size);
	  assemble_string (TREE_STRING_POINTER (exp), thissize);
	  break;
	case VECTOR_CST:
	  {
	    enum machine_mode inner = TYPE_MODE (TREE_TYPE (TREE_TYPE (exp)));
	    unsigned int nalign = MIN (align, GET_MODE_ALIGNMENT (inner));
	    int elt_size = GET_MODE_SIZE (inner);
	    output_constant (VECTOR_CST_ELT (exp, 0), elt_size, align);
	    thissize = elt_size;
	    for (unsigned int i = 1; i < VECTOR_CST_NELTS (exp); i++)
	      {
		output_constant (VECTOR_CST_ELT (exp, i), elt_size, nalign);
		thissize += elt_size;
	      }
	    break;
	  }
	default:
	  gcc_unreachable ();
	}
      break;

    case RECORD_TYPE:
    case UNION_TYPE:
      gcc_assert (TREE_CODE (exp) == CONSTRUCTOR);
      return output_constructor (exp, size, align, NULL);

    case ERROR_MARK:
      return 0;

    default:
      gcc_unreachable ();
    }

  if (size > thissize)
    assemble_zeros (size - thissize);

  return size;
}


/* Subroutine of output_constructor, used for computing the size of
   arrays of unspecified length.  VAL must be a CONSTRUCTOR of an array
   type with an unspecified upper bound.  */

static unsigned HOST_WIDE_INT
array_size_for_constructor (tree val)
{
  tree max_index;
  unsigned HOST_WIDE_INT cnt;
  tree index, value, tmp;
  offset_int i;

  /* This code used to attempt to handle string constants that are not
     arrays of single-bytes, but nothing else does, so there's no point in
     doing it here.  */
  if (TREE_CODE (val) == STRING_CST)
    return TREE_STRING_LENGTH (val);

  max_index = NULL_TREE;
  FOR_EACH_CONSTRUCTOR_ELT (CONSTRUCTOR_ELTS (val), cnt, index, value)
    {
      if (TREE_CODE (index) == RANGE_EXPR)
	index = TREE_OPERAND (index, 1);
      if (max_index == NULL_TREE || tree_int_cst_lt (max_index, index))
	max_index = index;
    }

  if (max_index == NULL_TREE)
    return 0;

  /* Compute the total number of array elements.  */
  tmp = TYPE_MIN_VALUE (TYPE_DOMAIN (TREE_TYPE (val)));
  i = wi::to_offset (max_index) - wi::to_offset (tmp) + 1;

  /* Multiply by the array element unit size to find number of bytes.  */
  i *= wi::to_offset (TYPE_SIZE_UNIT (TREE_TYPE (TREE_TYPE (val))));

  gcc_assert (wi::fits_uhwi_p (i));
  return i.to_uhwi ();
}

/* Other datastructures + helpers for output_constructor.  */

/* output_constructor local state to support interaction with helpers.  */

typedef struct {

  /* Received arguments.  */
  tree exp;                     /* Constructor expression.  */
  tree type;                    /* Type of constructor expression.  */
  unsigned HOST_WIDE_INT size;  /* # bytes to output - pad if necessary.  */
  unsigned int align;           /* Known initial alignment.  */
  tree min_index;               /* Lower bound if specified for an array.  */

  /* Output processing state.  */
  HOST_WIDE_INT total_bytes;  /* # bytes output so far / current position.  */
  int byte;                   /* Part of a bitfield byte yet to be output.  */
  int last_relative_index;    /* Implicit or explicit index of the last
				 array element output within a bitfield.  */
  bool byte_buffer_in_use;    /* Whether BYTE is in use.  */

  /* Current element.  */
  tree field;      /* Current field decl in a record.  */
  tree val;        /* Current element value.  */
  tree index;      /* Current element index.  */

} oc_local_state;

/* Helper for output_constructor.  From the current LOCAL state, output a
   RANGE_EXPR element.  */

static void
output_constructor_array_range (oc_local_state *local)
{
  unsigned HOST_WIDE_INT fieldsize
    = int_size_in_bytes (TREE_TYPE (local->type));

  HOST_WIDE_INT lo_index
    = tree_to_shwi (TREE_OPERAND (local->index, 0));
  HOST_WIDE_INT hi_index
    = tree_to_shwi (TREE_OPERAND (local->index, 1));
  HOST_WIDE_INT index;

  unsigned int align2
    = min_align (local->align, fieldsize * BITS_PER_UNIT);

  for (index = lo_index; index <= hi_index; index++)
    {
      /* Output the element's initial value.  */
      if (local->val == NULL_TREE)
	assemble_zeros (fieldsize);
      else
	fieldsize = output_constant (local->val, fieldsize, align2);

      /* Count its size.  */
      local->total_bytes += fieldsize;
    }
}

/* Helper for output_constructor.  From the current LOCAL state, output a
   field element that is not true bitfield or part of an outer one.  */

static void
output_constructor_regular_field (oc_local_state *local)
{
  /* Field size and position.  Since this structure is static, we know the
     positions are constant.  */
  unsigned HOST_WIDE_INT fieldsize;
  HOST_WIDE_INT fieldpos;

  unsigned int align2;

  if (local->index != NULL_TREE)
    {
      /* Perform the index calculation in modulo arithmetic but
	 sign-extend the result because Ada has negative DECL_FIELD_OFFSETs
	 but we are using an unsigned sizetype.  */
      unsigned prec = TYPE_PRECISION (sizetype);
      offset_int idx = wi::sext (wi::to_offset (local->index)
				 - wi::to_offset (local->min_index), prec);
      fieldpos = (idx * wi::to_offset (TYPE_SIZE_UNIT (TREE_TYPE (local->val))))
	.to_short_addr ();
    }
  else if (local->field != NULL_TREE)
    fieldpos = int_byte_position (local->field);
  else
    fieldpos = 0;

  /* Output any buffered-up bit-fields preceding this element.  */
  if (local->byte_buffer_in_use)
    {
      assemble_integer (GEN_INT (local->byte), 1, BITS_PER_UNIT, 1);
      local->total_bytes++;
      local->byte_buffer_in_use = false;
    }

  /* Advance to offset of this element.
     Note no alignment needed in an array, since that is guaranteed
     if each element has the proper size.  */
  if ((local->field != NULL_TREE || local->index != NULL_TREE)
      && fieldpos > local->total_bytes)
    {
      assemble_zeros (fieldpos - local->total_bytes);
      local->total_bytes = fieldpos;
    }

  /* Find the alignment of this element.  */
  align2 = min_align (local->align, BITS_PER_UNIT * fieldpos);

  /* Determine size this element should occupy.  */
  if (local->field)
    {
      fieldsize = 0;

      /* If this is an array with an unspecified upper bound,
	 the initializer determines the size.  */
      /* ??? This ought to only checked if DECL_SIZE_UNIT is NULL,
	 but we cannot do this until the deprecated support for
	 initializing zero-length array members is removed.  */
      if (TREE_CODE (TREE_TYPE (local->field)) == ARRAY_TYPE
	  && TYPE_DOMAIN (TREE_TYPE (local->field))
	  && ! TYPE_MAX_VALUE (TYPE_DOMAIN (TREE_TYPE (local->field))))
	{
	  fieldsize = array_size_for_constructor (local->val);
	  /* Given a non-empty initialization, this field had
	     better be last.  */
	  gcc_assert (!fieldsize || !DECL_CHAIN (local->field));
	}
      else
	fieldsize = tree_to_uhwi (DECL_SIZE_UNIT (local->field));
    }
  else
    fieldsize = int_size_in_bytes (TREE_TYPE (local->type));

  /* Output the element's initial value.  */
  if (local->val == NULL_TREE)
    assemble_zeros (fieldsize);
  else
    fieldsize = output_constant (local->val, fieldsize, align2);

  /* Count its size.  */
  local->total_bytes += fieldsize;
}

/* Helper for output_constructor.  From the LOCAL state, output an element
   that is a true bitfield or part of an outer one.  BIT_OFFSET is the offset
   from the start of a possibly ongoing outer byte buffer.  */

static void
output_constructor_bitfield (oc_local_state *local, unsigned int bit_offset)
{
  /* Bit size of this element.  */
  HOST_WIDE_INT ebitsize
    = (local->field
       ? tree_to_uhwi (DECL_SIZE (local->field))
       : tree_to_uhwi (TYPE_SIZE (TREE_TYPE (local->type))));

  /* Relative index of this element if this is an array component.  */
  HOST_WIDE_INT relative_index
    = (!local->field
       ? (local->index
	  ? (tree_to_shwi (local->index)
	     - tree_to_shwi (local->min_index))
	  : local->last_relative_index + 1)
       : 0);

  /* Bit position of this element from the start of the containing
     constructor.  */
  HOST_WIDE_INT constructor_relative_ebitpos
      = (local->field
	 ? int_bit_position (local->field)
	 : ebitsize * relative_index);

  /* Bit position of this element from the start of a possibly ongoing
     outer byte buffer.  */
  HOST_WIDE_INT byte_relative_ebitpos
    = bit_offset + constructor_relative_ebitpos;

  /* From the start of a possibly ongoing outer byte buffer, offsets to
     the first bit of this element and to the first bit past the end of
     this element.  */
  HOST_WIDE_INT next_offset = byte_relative_ebitpos;
  HOST_WIDE_INT end_offset = byte_relative_ebitpos + ebitsize;

  local->last_relative_index = relative_index;

  if (local->val == NULL_TREE)
    local->val = integer_zero_node;

  while (TREE_CODE (local->val) == VIEW_CONVERT_EXPR
	 || TREE_CODE (local->val) == NON_LVALUE_EXPR)
    local->val = TREE_OPERAND (local->val, 0);

  if (TREE_CODE (local->val) != INTEGER_CST
      && TREE_CODE (local->val) != CONSTRUCTOR)
    {
      error ("invalid initial value for member %qE", DECL_NAME (local->field));
      return;
    }

  /* If this field does not start in this (or next) byte, skip some bytes.  */
  if (next_offset / BITS_PER_UNIT != local->total_bytes)
    {
      /* Output remnant of any bit field in previous bytes.  */
      if (local->byte_buffer_in_use)
	{
	  assemble_integer (GEN_INT (local->byte), 1, BITS_PER_UNIT, 1);
	  local->total_bytes++;
	  local->byte_buffer_in_use = false;
	}

      /* If still not at proper byte, advance to there.  */
      if (next_offset / BITS_PER_UNIT != local->total_bytes)
	{
	  gcc_assert (next_offset / BITS_PER_UNIT >= local->total_bytes);
	  assemble_zeros (next_offset / BITS_PER_UNIT - local->total_bytes);
	  local->total_bytes = next_offset / BITS_PER_UNIT;
	}
    }

  /* Set up the buffer if necessary.  */
  if (!local->byte_buffer_in_use)
    {
      local->byte = 0;
      if (ebitsize > 0)
	local->byte_buffer_in_use = true;
    }

  /* If this is nested constructor, recurse passing the bit offset and the
     pending data, then retrieve the new pending data afterwards.  */
  if (TREE_CODE (local->val) == CONSTRUCTOR)
    {
      oc_outer_state temp_state;
      temp_state.bit_offset = next_offset % BITS_PER_UNIT;
      temp_state.byte = local->byte;
      local->total_bytes
	  += output_constructor (local->val, 0, 0, &temp_state);
      local->byte = temp_state.byte;
      return;
    }

  /* Otherwise, we must split the element into pieces that fall within
     separate bytes, and combine each byte with previous or following
     bit-fields.  */
  while (next_offset < end_offset)
    {
      int this_time;
      int shift;
      HOST_WIDE_INT value;
      HOST_WIDE_INT next_byte = next_offset / BITS_PER_UNIT;
      HOST_WIDE_INT next_bit = next_offset % BITS_PER_UNIT;

      /* Advance from byte to byte within this element when necessary.  */
      while (next_byte != local->total_bytes)
	{
	  assemble_integer (GEN_INT (local->byte), 1, BITS_PER_UNIT, 1);
	  local->total_bytes++;
	  local->byte = 0;
	}

      /* Number of bits we can process at once (all part of the same byte).  */
      this_time = MIN (end_offset - next_offset, BITS_PER_UNIT - next_bit);
      if (BYTES_BIG_ENDIAN)
	{
	  /* On big-endian machine, take the most significant bits (of the
	     bits that are significant) first and put them into bytes from
	     the most significant end.  */
	  shift = end_offset - next_offset - this_time;

	  /* Don't try to take a bunch of bits that cross
<<<<<<< HEAD
	     the word boundary in the INTEGER_CST. We can
	     only select bits from the LOW or HIGH part
	     not from both.  */
	  if ((shift / HOST_BITS_PER_WIDE_INT)
 	      != ((shift + this_time) / HOST_BITS_PER_WIDE_INT))
	    this_time = (shift + this_time) & (HOST_BITS_PER_WIDE_INT - 1);
=======
	     the word boundary in the INTEGER_CST.  We can
	     only select bits from one element.  */
	  if ((shift / HOST_BITS_PER_WIDE_INT)
	      != ((shift + this_time - 1) / HOST_BITS_PER_WIDE_INT))
	    {
	      const int end = shift + this_time - 1;
	      shift = end & -HOST_BITS_PER_WIDE_INT;
	      this_time = end - shift + 1;
	    }
>>>>>>> 331c6259

	  /* Now get the bits from the appropriate constant word.  */
	  value = TREE_INT_CST_ELT (local->val, shift / HOST_BITS_PER_WIDE_INT);
	  shift = shift & (HOST_BITS_PER_WIDE_INT - 1);

	  /* Get the result.  This works only when:
	     1 <= this_time <= HOST_BITS_PER_WIDE_INT.  */
	  local->byte |= (((value >> shift)
			   & (((HOST_WIDE_INT) 2 << (this_time - 1)) - 1))
			  << (BITS_PER_UNIT - this_time - next_bit));
	}
      else
	{
	  /* On little-endian machines, take the least significant bits of
	     the value first and pack them starting at the least significant
	     bits of the bytes.  */
	  shift = next_offset - byte_relative_ebitpos;

	  /* Don't try to take a bunch of bits that cross
<<<<<<< HEAD
	     the word boundary in the INTEGER_CST. We can
	     only select bits from the LOW or HIGH part
	     not from both.  */
	  if ((shift / HOST_BITS_PER_WIDE_INT)
	      != ((shift + this_time) / HOST_BITS_PER_WIDE_INT))
	    this_time = (HOST_BITS_PER_WIDE_INT - shift);
=======
	     the word boundary in the INTEGER_CST.  We can
	     only select bits from one element.  */
	  if ((shift / HOST_BITS_PER_WIDE_INT)
	      != ((shift + this_time - 1) / HOST_BITS_PER_WIDE_INT))
	    this_time
	      = HOST_BITS_PER_WIDE_INT - (shift & (HOST_BITS_PER_WIDE_INT - 1));
>>>>>>> 331c6259

	  /* Now get the bits from the appropriate constant word.  */
	  value = TREE_INT_CST_ELT (local->val, shift / HOST_BITS_PER_WIDE_INT);
	  shift = shift & (HOST_BITS_PER_WIDE_INT - 1);

	  /* Get the result.  This works only when:
	     1 <= this_time <= HOST_BITS_PER_WIDE_INT.  */
	  local->byte |= (((value >> shift)
			   & (((HOST_WIDE_INT) 2 << (this_time - 1)) - 1))
			  << next_bit);
	}

      next_offset += this_time;
      local->byte_buffer_in_use = true;
    }
}

/* Subroutine of output_constant, used for CONSTRUCTORs (aggregate constants).
   Generate at least SIZE bytes, padding if necessary.  OUTER designates the
   caller output state of relevance in recursive invocations.  */

static unsigned HOST_WIDE_INT
output_constructor (tree exp, unsigned HOST_WIDE_INT size,
		    unsigned int align, oc_outer_state *outer)
{
  unsigned HOST_WIDE_INT cnt;
  constructor_elt *ce;

  oc_local_state local;

  /* Setup our local state to communicate with helpers.  */
  local.exp = exp;
  local.type = TREE_TYPE (exp);
  local.size = size;
  local.align = align;
  if (TREE_CODE (local.type) == ARRAY_TYPE && TYPE_DOMAIN (local.type))
    local.min_index = TYPE_MIN_VALUE (TYPE_DOMAIN (local.type));
  else
    local.min_index = NULL_TREE;

  local.total_bytes = 0;
  local.byte_buffer_in_use = outer != NULL;
  local.byte = outer ? outer->byte : 0;
  local.last_relative_index = -1;

  gcc_assert (HOST_BITS_PER_WIDE_INT >= BITS_PER_UNIT);

  /* As CE goes through the elements of the constant, FIELD goes through the
     structure fields if the constant is a structure.  If the constant is a
     union, we override this by getting the field from the TREE_LIST element.
     But the constant could also be an array.  Then FIELD is zero.

     There is always a maximum of one element in the chain LINK for unions
     (even if the initializer in a source program incorrectly contains
     more one).  */

  if (TREE_CODE (local.type) == RECORD_TYPE)
    local.field = TYPE_FIELDS (local.type);
  else
    local.field = NULL_TREE;

  for (cnt = 0;
       vec_safe_iterate (CONSTRUCTOR_ELTS (exp), cnt, &ce);
       cnt++, local.field = local.field ? DECL_CHAIN (local.field) : 0)
    {
      local.val = ce->value;
      local.index = NULL_TREE;

      /* The element in a union constructor specifies the proper field
	 or index.  */
      if (RECORD_OR_UNION_TYPE_P (local.type) && ce->index != NULL_TREE)
	local.field = ce->index;

      else if (TREE_CODE (local.type) == ARRAY_TYPE)
	local.index = ce->index;

      if (local.field && flag_verbose_asm)
	fprintf (asm_out_file, "%s %s:\n",
		 ASM_COMMENT_START,
		 DECL_NAME (local.field)
		 ? IDENTIFIER_POINTER (DECL_NAME (local.field))
		 : "<anonymous>");

      /* Eliminate the marker that makes a cast not be an lvalue.  */
      if (local.val != NULL_TREE)
	STRIP_NOPS (local.val);

      /* Output the current element, using the appropriate helper ...  */

      /* For an array slice not part of an outer bitfield.  */
      if (!outer
	  && local.index != NULL_TREE
	  && TREE_CODE (local.index) == RANGE_EXPR)
	output_constructor_array_range (&local);

      /* For a field that is neither a true bitfield nor part of an outer one,
	 known to be at least byte aligned and multiple-of-bytes long.  */
      else if (!outer
	       && (local.field == NULL_TREE
		   || !CONSTRUCTOR_BITFIELD_P (local.field)))
	output_constructor_regular_field (&local);

      /* For a true bitfield or part of an outer one.  Only INTEGER_CSTs are
	 supported for scalar fields, so we may need to convert first.  */
      else
        {
	  if (TREE_CODE (local.val) == REAL_CST)
	    local.val
	      = fold_unary (VIEW_CONVERT_EXPR,
			    build_nonstandard_integer_type
			    (TYPE_PRECISION (TREE_TYPE (local.val)), 0),
			    local.val);
	  output_constructor_bitfield (&local, outer ? outer->bit_offset : 0);
	}
    }

  /* If we are not at toplevel, save the pending data for our caller.
     Otherwise output the pending data and padding zeros as needed. */
  if (outer)
    outer->byte = local.byte;
  else
    {
      if (local.byte_buffer_in_use)
	{
	  assemble_integer (GEN_INT (local.byte), 1, BITS_PER_UNIT, 1);
	  local.total_bytes++;
	}

      if ((unsigned HOST_WIDE_INT)local.total_bytes < local.size)
	{
	  assemble_zeros (local.size - local.total_bytes);
	  local.total_bytes = local.size;
	}
    }

  return local.total_bytes;
}

/* Mark DECL as weak.  */

static void
mark_weak (tree decl)
{
  DECL_WEAK (decl) = 1;

  if (DECL_RTL_SET_P (decl)
      && MEM_P (DECL_RTL (decl))
      && XEXP (DECL_RTL (decl), 0)
      && GET_CODE (XEXP (DECL_RTL (decl), 0)) == SYMBOL_REF)
    SYMBOL_REF_WEAK (XEXP (DECL_RTL (decl), 0)) = 1;
}

/* Merge weak status between NEWDECL and OLDDECL.  */

void
merge_weak (tree newdecl, tree olddecl)
{
  if (DECL_WEAK (newdecl) == DECL_WEAK (olddecl))
    {
      if (DECL_WEAK (newdecl) && TARGET_SUPPORTS_WEAK)
        {
          tree *pwd;
          /* We put the NEWDECL on the weak_decls list at some point
             and OLDDECL as well.  Keep just OLDDECL on the list.  */
	  for (pwd = &weak_decls; *pwd; pwd = &TREE_CHAIN (*pwd))
	    if (TREE_VALUE (*pwd) == newdecl)
	      {
	        *pwd = TREE_CHAIN (*pwd);
		break;
	      }
        }
      return;
    }

  if (DECL_WEAK (newdecl))
    {
      tree wd;

      /* NEWDECL is weak, but OLDDECL is not.  */

      /* If we already output the OLDDECL, we're in trouble; we can't
	 go back and make it weak.  This should never happen in
	 unit-at-a-time compilation.  */
      gcc_assert (!TREE_ASM_WRITTEN (olddecl));

      /* If we've already generated rtl referencing OLDDECL, we may
	 have done so in a way that will not function properly with
	 a weak symbol.  Again in unit-at-a-time this should be
	 impossible.  */
      gcc_assert (!TREE_USED (olddecl)
	          || !TREE_SYMBOL_REFERENCED (DECL_ASSEMBLER_NAME (olddecl)));

      if (TARGET_SUPPORTS_WEAK)
	{
	  /* We put the NEWDECL on the weak_decls list at some point.
	     Replace it with the OLDDECL.  */
	  for (wd = weak_decls; wd; wd = TREE_CHAIN (wd))
	    if (TREE_VALUE (wd) == newdecl)
	      {
		TREE_VALUE (wd) = olddecl;
		break;
	      }
	  /* We may not find the entry on the list.  If NEWDECL is a
	     weak alias, then we will have already called
	     globalize_decl to remove the entry; in that case, we do
	     not need to do anything.  */
	}

      /* Make the OLDDECL weak; it's OLDDECL that we'll be keeping.  */
      mark_weak (olddecl);
    }
  else
    /* OLDDECL was weak, but NEWDECL was not explicitly marked as
       weak.  Just update NEWDECL to indicate that it's weak too.  */
    mark_weak (newdecl);
}

/* Declare DECL to be a weak symbol.  */

void
declare_weak (tree decl)
{
  gcc_assert (TREE_CODE (decl) != FUNCTION_DECL || !TREE_ASM_WRITTEN (decl));
  if (! TREE_PUBLIC (decl))
    error ("weak declaration of %q+D must be public", decl);
  else if (!TARGET_SUPPORTS_WEAK)
    warning (0, "weak declaration of %q+D not supported", decl);

  mark_weak (decl);
  if (!lookup_attribute ("weak", DECL_ATTRIBUTES (decl)))
    DECL_ATTRIBUTES (decl)
      = tree_cons (get_identifier ("weak"), NULL, DECL_ATTRIBUTES (decl));
}

static void
weak_finish_1 (tree decl)
{
#if defined (ASM_WEAKEN_DECL) || defined (ASM_WEAKEN_LABEL)
  const char *const name = IDENTIFIER_POINTER (DECL_ASSEMBLER_NAME (decl));
#endif

  if (! TREE_USED (decl))
    return;

#ifdef ASM_WEAKEN_DECL
  ASM_WEAKEN_DECL (asm_out_file, decl, name, NULL);
#else
#ifdef ASM_WEAKEN_LABEL
  ASM_WEAKEN_LABEL (asm_out_file, name);
#else
#ifdef ASM_OUTPUT_WEAK_ALIAS
  {
    static bool warn_once = 0;
    if (! warn_once)
      {
	warning (0, "only weak aliases are supported in this configuration");
	warn_once = 1;
      }
    return;
  }
#endif
#endif
#endif
}

/* Fiven an assembly name, find the decl it is associated with.  */
static tree
find_decl (tree target)
{
  symtab_node *node = symtab_node_for_asm (target);
  if (node)
    return node->decl;
  return NULL_TREE;
}

/* This TREE_LIST contains weakref targets.  */

static GTY(()) tree weakref_targets;

/* Emit any pending weak declarations.  */

void
weak_finish (void)
{
  tree t;

  for (t = weakref_targets; t; t = TREE_CHAIN (t))
    {
      tree alias_decl = TREE_PURPOSE (t);
      tree target = ultimate_transparent_alias_target (&TREE_VALUE (t));

      if (! TREE_SYMBOL_REFERENCED (DECL_ASSEMBLER_NAME (alias_decl)))
	/* Remove alias_decl from the weak list, but leave entries for
	   the target alone.  */
	target = NULL_TREE;
#ifndef ASM_OUTPUT_WEAKREF
      else if (! TREE_SYMBOL_REFERENCED (target))
	{
	  /* Use ASM_WEAKEN_LABEL only if ASM_WEAKEN_DECL is not
	     defined, otherwise we and weak_finish_1 would use
	     different macros.  */
# if defined ASM_WEAKEN_LABEL && ! defined ASM_WEAKEN_DECL
	  ASM_WEAKEN_LABEL (asm_out_file, IDENTIFIER_POINTER (target));
# else
	  tree decl = find_decl (target);

	  if (! decl)
	    {
	      decl = build_decl (DECL_SOURCE_LOCATION (alias_decl),
				 TREE_CODE (alias_decl), target,
				 TREE_TYPE (alias_decl));

	      DECL_EXTERNAL (decl) = 1;
	      TREE_PUBLIC (decl) = 1;
	      DECL_ARTIFICIAL (decl) = 1;
	      TREE_NOTHROW (decl) = TREE_NOTHROW (alias_decl);
	      TREE_USED (decl) = 1;
	    }

	  weak_finish_1 (decl);
# endif
	}
#endif

      {
	tree *p;
	tree t2;

	/* Remove the alias and the target from the pending weak list
	   so that we do not emit any .weak directives for the former,
	   nor multiple .weak directives for the latter.  */
	for (p = &weak_decls; (t2 = *p) ; )
	  {
	    if (TREE_VALUE (t2) == alias_decl
		|| target == DECL_ASSEMBLER_NAME (TREE_VALUE (t2)))
	      *p = TREE_CHAIN (t2);
	    else
	      p = &TREE_CHAIN (t2);
	  }

	/* Remove other weakrefs to the same target, to speed things up.  */
	for (p = &TREE_CHAIN (t); (t2 = *p) ; )
	  {
	    if (target == ultimate_transparent_alias_target (&TREE_VALUE (t2)))
	      *p = TREE_CHAIN (t2);
	    else
	      p = &TREE_CHAIN (t2);
	  }
      }
    }

  for (t = weak_decls; t; t = TREE_CHAIN (t))
    {
      tree decl = TREE_VALUE (t);

      weak_finish_1 (decl);
    }
}

/* Emit the assembly bits to indicate that DECL is globally visible.  */

static void
globalize_decl (tree decl)
{

#if defined (ASM_WEAKEN_LABEL) || defined (ASM_WEAKEN_DECL)
  if (DECL_WEAK (decl))
    {
      const char *name = XSTR (XEXP (DECL_RTL (decl), 0), 0);
      tree *p, t;

#ifdef ASM_WEAKEN_DECL
      ASM_WEAKEN_DECL (asm_out_file, decl, name, 0);
#else
      ASM_WEAKEN_LABEL (asm_out_file, name);
#endif

      /* Remove this function from the pending weak list so that
	 we do not emit multiple .weak directives for it.  */
      for (p = &weak_decls; (t = *p) ; )
	{
	  if (DECL_ASSEMBLER_NAME (decl) == DECL_ASSEMBLER_NAME (TREE_VALUE (t)))
	    *p = TREE_CHAIN (t);
	  else
	    p = &TREE_CHAIN (t);
	}

      /* Remove weakrefs to the same target from the pending weakref
	 list, for the same reason.  */
      for (p = &weakref_targets; (t = *p) ; )
	{
	  if (DECL_ASSEMBLER_NAME (decl)
	      == ultimate_transparent_alias_target (&TREE_VALUE (t)))
	    *p = TREE_CHAIN (t);
	  else
	    p = &TREE_CHAIN (t);
	}

      return;
    }
#endif

  targetm.asm_out.globalize_decl_name (asm_out_file, decl);
}

vec<alias_pair, va_gc> *alias_pairs;

/* Output the assembler code for a define (equate) using ASM_OUTPUT_DEF
   or ASM_OUTPUT_DEF_FROM_DECLS.  The function defines the symbol whose
   tree node is DECL to have the value of the tree node TARGET.  */

void
do_assemble_alias (tree decl, tree target)
{
  /* Emulated TLS had better not get this var.  */
  gcc_assert (!(!targetm.have_tls
		&& TREE_CODE (decl) == VAR_DECL
		&& DECL_THREAD_LOCAL_P (decl)));

  if (TREE_ASM_WRITTEN (decl))
    return;

  /* We must force creation of DECL_RTL for debug info generation, even though
     we don't use it here.  */
  make_decl_rtl (decl);

  TREE_ASM_WRITTEN (decl) = 1;
  TREE_ASM_WRITTEN (DECL_ASSEMBLER_NAME (decl)) = 1;

  if (lookup_attribute ("weakref", DECL_ATTRIBUTES (decl)))
    {
      ultimate_transparent_alias_target (&target);

      if (!TREE_SYMBOL_REFERENCED (target))
	weakref_targets = tree_cons (decl, target, weakref_targets);

#ifdef ASM_OUTPUT_WEAKREF
      ASM_OUTPUT_WEAKREF (asm_out_file, decl,
			  IDENTIFIER_POINTER (DECL_ASSEMBLER_NAME (decl)),
			  IDENTIFIER_POINTER (target));
#else
      if (!TARGET_SUPPORTS_WEAK)
	{
	  error_at (DECL_SOURCE_LOCATION (decl),
		    "weakref is not supported in this configuration");
	  return;
	}
#endif
      return;
    }

#ifdef ASM_OUTPUT_DEF
  /* Make name accessible from other files, if appropriate.  */

  if (TREE_PUBLIC (decl))
    {
      globalize_decl (decl);
      maybe_assemble_visibility (decl);
    }
  if (lookup_attribute ("ifunc", DECL_ATTRIBUTES (decl)))
    {
#if defined (ASM_OUTPUT_TYPE_DIRECTIVE)
      if (targetm.has_ifunc_p ())
	ASM_OUTPUT_TYPE_DIRECTIVE
	  (asm_out_file, IDENTIFIER_POINTER (DECL_ASSEMBLER_NAME (decl)),
	   IFUNC_ASM_TYPE);
      else
#endif
	error_at (DECL_SOURCE_LOCATION (decl),
		  "ifunc is not supported on this target");
    }

# ifdef ASM_OUTPUT_DEF_FROM_DECLS
  ASM_OUTPUT_DEF_FROM_DECLS (asm_out_file, decl, target);
# else
  ASM_OUTPUT_DEF (asm_out_file,
		  IDENTIFIER_POINTER (DECL_ASSEMBLER_NAME (decl)),
		  IDENTIFIER_POINTER (target));
# endif
#elif defined (ASM_OUTPUT_WEAK_ALIAS) || defined (ASM_WEAKEN_DECL)
  {
    const char *name;
    tree *p, t;

    name = IDENTIFIER_POINTER (DECL_ASSEMBLER_NAME (decl));
# ifdef ASM_WEAKEN_DECL
    ASM_WEAKEN_DECL (asm_out_file, decl, name, IDENTIFIER_POINTER (target));
# else
    ASM_OUTPUT_WEAK_ALIAS (asm_out_file, name, IDENTIFIER_POINTER (target));
# endif
    /* Remove this function from the pending weak list so that
       we do not emit multiple .weak directives for it.  */
    for (p = &weak_decls; (t = *p) ; )
      if (DECL_ASSEMBLER_NAME (decl) == DECL_ASSEMBLER_NAME (TREE_VALUE (t)))
	*p = TREE_CHAIN (t);
      else
	p = &TREE_CHAIN (t);

    /* Remove weakrefs to the same target from the pending weakref
       list, for the same reason.  */
    for (p = &weakref_targets; (t = *p) ; )
      {
	if (DECL_ASSEMBLER_NAME (decl)
	    == ultimate_transparent_alias_target (&TREE_VALUE (t)))
	  *p = TREE_CHAIN (t);
	else
	  p = &TREE_CHAIN (t);
      }
  }
#endif
}

/* Emit an assembler directive to make the symbol for DECL an alias to
   the symbol for TARGET.  */

void
assemble_alias (tree decl, tree target)
{
  tree target_decl;

  if (lookup_attribute ("weakref", DECL_ATTRIBUTES (decl)))
    {
      tree alias = DECL_ASSEMBLER_NAME (decl);

      ultimate_transparent_alias_target (&target);

      if (alias == target)
	error ("weakref %q+D ultimately targets itself", decl);
      if (TREE_PUBLIC (decl))
	error ("weakref %q+D must have static linkage", decl);
    }
  else
    {
#if !defined (ASM_OUTPUT_DEF)
# if !defined(ASM_OUTPUT_WEAK_ALIAS) && !defined (ASM_WEAKEN_DECL)
      error_at (DECL_SOURCE_LOCATION (decl),
		"alias definitions not supported in this configuration");
      TREE_ASM_WRITTEN (decl) = 1;
      return;
# else
      if (!DECL_WEAK (decl))
	{
	  if (lookup_attribute ("ifunc", DECL_ATTRIBUTES (decl)))
	    error_at (DECL_SOURCE_LOCATION (decl),
		      "ifunc is not supported in this configuration");
	  else
	    error_at (DECL_SOURCE_LOCATION (decl),
		      "only weak aliases are supported in this configuration");
	  TREE_ASM_WRITTEN (decl) = 1;
	  return;
	}
# endif
#endif
    }
  TREE_USED (decl) = 1;

  /* Allow aliases to aliases.  */
  if (TREE_CODE (decl) == FUNCTION_DECL)
    cgraph_get_create_node (decl)->alias = true;
  else
    varpool_node_for_decl (decl)->alias = true;

  /* If the target has already been emitted, we don't have to queue the
     alias.  This saves a tad of memory.  */
  if (cgraph_global_info_ready)
    target_decl = find_decl (target);
  else
    target_decl= NULL;
  if ((target_decl && TREE_ASM_WRITTEN (target_decl))
      || cgraph_state >= CGRAPH_STATE_EXPANSION)
    do_assemble_alias (decl, target);
  else
    {
      alias_pair p = {decl, target};
      vec_safe_push (alias_pairs, p);
    }
}

/* Record and output a table of translations from original function
   to its transaction aware clone.  Note that tm_pure functions are
   considered to be their own clone.  */

static GTY((if_marked ("tree_map_marked_p"), param_is (struct tree_map)))
     htab_t tm_clone_hash;

void
record_tm_clone_pair (tree o, tree n)
{
  struct tree_map **slot, *h;

  if (tm_clone_hash == NULL)
    tm_clone_hash = htab_create_ggc (32, tree_map_hash, tree_map_eq, 0);

  h = ggc_alloc<tree_map> ();
  h->hash = htab_hash_pointer (o);
  h->base.from = o;
  h->to = n;

  slot = (struct tree_map **)
    htab_find_slot_with_hash (tm_clone_hash, h, h->hash, INSERT);
  *slot = h;
}

tree
get_tm_clone_pair (tree o)
{
  if (tm_clone_hash)
    {
      struct tree_map *h, in;

      in.base.from = o;
      in.hash = htab_hash_pointer (o);
      h = (struct tree_map *) htab_find_with_hash (tm_clone_hash,
						   &in, in.hash);
      if (h)
	return h->to;
    }
  return NULL_TREE;
}

typedef struct tm_alias_pair
{
  unsigned int uid;
  tree from;
  tree to;
} tm_alias_pair;


/* Helper function for finish_tm_clone_pairs.  Dump a hash table entry
   into a VEC in INFO.  */

static int
dump_tm_clone_to_vec (void **slot, void *info)
{
  struct tree_map *map = (struct tree_map *) *slot;
  vec<tm_alias_pair> *tm_alias_pairs = (vec<tm_alias_pair> *) info;
  tm_alias_pair p = {DECL_UID (map->base.from), map->base.from, map->to};
  tm_alias_pairs->safe_push (p);
  return 1;
}

/* Dump the actual pairs to the .tm_clone_table section.  */

static void
dump_tm_clone_pairs (vec<tm_alias_pair> tm_alias_pairs)
{
  unsigned i;
  tm_alias_pair *p;
  bool switched = false;

  FOR_EACH_VEC_ELT (tm_alias_pairs, i, p)
    {
      tree src = p->from;
      tree dst = p->to;
      struct cgraph_node *src_n = cgraph_get_node (src);
      struct cgraph_node *dst_n = cgraph_get_node (dst);

      /* The function ipa_tm_create_version() marks the clone as needed if
	 the original function was needed.  But we also mark the clone as
	 needed if we ever called the clone indirectly through
	 TM_GETTMCLONE.  If neither of these are true, we didn't generate
	 a clone, and we didn't call it indirectly... no sense keeping it
	 in the clone table.  */
      if (!dst_n || !dst_n->definition)
	continue;

      /* This covers the case where we have optimized the original
	 function away, and only access the transactional clone.  */
      if (!src_n || !src_n->definition)
	continue;

      if (!switched)
	{
	  switch_to_section (targetm.asm_out.tm_clone_table_section ());
	  assemble_align (POINTER_SIZE);
	  switched = true;
	}

      assemble_integer (XEXP (DECL_RTL (src), 0),
			POINTER_SIZE / BITS_PER_UNIT, POINTER_SIZE, 1);
      assemble_integer (XEXP (DECL_RTL (dst), 0),
			POINTER_SIZE / BITS_PER_UNIT, POINTER_SIZE, 1);
    }
}

/* Provide a default for the tm_clone_table section.  */

section *
default_clone_table_section (void)
{
  return get_named_section (NULL, ".tm_clone_table", 3);
}

/* Helper comparison function for qsorting by the DECL_UID stored in
   alias_pair->emitted_diags.  */

static int
tm_alias_pair_cmp (const void *x, const void *y)
{
  const tm_alias_pair *p1 = (const tm_alias_pair *) x;
  const tm_alias_pair *p2 = (const tm_alias_pair *) y;
  if (p1->uid < p2->uid)
    return -1;
  if (p1->uid > p2->uid)
    return 1;
  return 0;
}

void
finish_tm_clone_pairs (void)
{
  vec<tm_alias_pair> tm_alias_pairs = vNULL;

  if (tm_clone_hash == NULL)
    return;

  /* We need a determenistic order for the .tm_clone_table, otherwise
     we will get bootstrap comparison failures, so dump the hash table
     to a vector, sort it, and dump the vector.  */

  /* Dump the hashtable to a vector.  */
  htab_traverse_noresize (tm_clone_hash, dump_tm_clone_to_vec,
			  (void *) &tm_alias_pairs);
  /* Sort it.  */
  tm_alias_pairs.qsort (tm_alias_pair_cmp);

  /* Dump it.  */
  dump_tm_clone_pairs (tm_alias_pairs);

  htab_delete (tm_clone_hash);
  tm_clone_hash = NULL;
  tm_alias_pairs.release ();
}


/* Emit an assembler directive to set symbol for DECL visibility to
   the visibility type VIS, which must not be VISIBILITY_DEFAULT.  */

void
default_assemble_visibility (tree decl ATTRIBUTE_UNUSED,
			     int vis ATTRIBUTE_UNUSED)
{
#ifdef HAVE_GAS_HIDDEN
  static const char * const visibility_types[] = {
    NULL, "protected", "hidden", "internal"
  };

  const char *name, *type;

  name = IDENTIFIER_POINTER (DECL_ASSEMBLER_NAME (decl));
  type = visibility_types[vis];

  fprintf (asm_out_file, "\t.%s\t", type);
  assemble_name (asm_out_file, name);
  fprintf (asm_out_file, "\n");
#else
  if (!DECL_ARTIFICIAL (decl))
    warning (OPT_Wattributes, "visibility attribute not supported "
	     "in this configuration; ignored");
#endif
}

/* A helper function to call assemble_visibility when needed for a decl.  */

int
maybe_assemble_visibility (tree decl)
{
  enum symbol_visibility vis = DECL_VISIBILITY (decl);

  if (vis != VISIBILITY_DEFAULT)
    {
      targetm.asm_out.assemble_visibility (decl, vis);
      return 1;
    }
  else
    return 0;
}

/* Returns 1 if the target configuration supports defining public symbols
   so that one of them will be chosen at link time instead of generating a
   multiply-defined symbol error, whether through the use of weak symbols or
   a target-specific mechanism for having duplicates discarded.  */

int
supports_one_only (void)
{
  if (SUPPORTS_ONE_ONLY)
    return 1;
  return TARGET_SUPPORTS_WEAK;
}

/* Set up DECL as a public symbol that can be defined in multiple
   translation units without generating a linker error.  */

void
make_decl_one_only (tree decl, tree comdat_group)
{
  struct symtab_node *symbol;
  gcc_assert (TREE_CODE (decl) == VAR_DECL
	      || TREE_CODE (decl) == FUNCTION_DECL);

  TREE_PUBLIC (decl) = 1;

  if (TREE_CODE (decl) == VAR_DECL)
    symbol = varpool_node_for_decl (decl);
  else
    symbol = cgraph_get_create_node (decl);

  if (SUPPORTS_ONE_ONLY)
    {
#ifdef MAKE_DECL_ONE_ONLY
      MAKE_DECL_ONE_ONLY (decl);
#endif
      symbol->set_comdat_group (comdat_group);
    }
  else if (TREE_CODE (decl) == VAR_DECL
      && (DECL_INITIAL (decl) == 0 || DECL_INITIAL (decl) == error_mark_node))
    DECL_COMMON (decl) = 1;
  else
    {
      gcc_assert (TARGET_SUPPORTS_WEAK);
      DECL_WEAK (decl) = 1;
    }
}

void
init_varasm_once (void)
{
  section_htab = htab_create_ggc (31, section_entry_hash,
				  section_entry_eq, NULL);
  object_block_htab = htab_create_ggc (31, object_block_entry_hash,
				       object_block_entry_eq, NULL);
  const_desc_htab = htab_create_ggc (1009, const_desc_hash,
				     const_desc_eq, NULL);

  const_alias_set = new_alias_set ();
  shared_constant_pool = create_constant_pool ();

#ifdef TEXT_SECTION_ASM_OP
  text_section = get_unnamed_section (SECTION_CODE, output_section_asm_op,
				      TEXT_SECTION_ASM_OP);
#endif

#ifdef DATA_SECTION_ASM_OP
  data_section = get_unnamed_section (SECTION_WRITE, output_section_asm_op,
				      DATA_SECTION_ASM_OP);
#endif

#ifdef SDATA_SECTION_ASM_OP
  sdata_section = get_unnamed_section (SECTION_WRITE, output_section_asm_op,
				       SDATA_SECTION_ASM_OP);
#endif

#ifdef READONLY_DATA_SECTION_ASM_OP
  readonly_data_section = get_unnamed_section (0, output_section_asm_op,
					       READONLY_DATA_SECTION_ASM_OP);
#endif

#ifdef CTORS_SECTION_ASM_OP
  ctors_section = get_unnamed_section (0, output_section_asm_op,
				       CTORS_SECTION_ASM_OP);
#endif

#ifdef DTORS_SECTION_ASM_OP
  dtors_section = get_unnamed_section (0, output_section_asm_op,
				       DTORS_SECTION_ASM_OP);
#endif

#ifdef BSS_SECTION_ASM_OP
  bss_section = get_unnamed_section (SECTION_WRITE | SECTION_BSS,
				     output_section_asm_op,
				     BSS_SECTION_ASM_OP);
#endif

#ifdef SBSS_SECTION_ASM_OP
  sbss_section = get_unnamed_section (SECTION_WRITE | SECTION_BSS,
				      output_section_asm_op,
				      SBSS_SECTION_ASM_OP);
#endif

  tls_comm_section = get_noswitch_section (SECTION_WRITE | SECTION_BSS
					   | SECTION_COMMON, emit_tls_common);
  lcomm_section = get_noswitch_section (SECTION_WRITE | SECTION_BSS
					| SECTION_COMMON, emit_local);
  comm_section = get_noswitch_section (SECTION_WRITE | SECTION_BSS
				       | SECTION_COMMON, emit_common);

#if defined ASM_OUTPUT_ALIGNED_BSS
  bss_noswitch_section = get_noswitch_section (SECTION_WRITE | SECTION_BSS,
					       emit_bss);
#endif

  targetm.asm_out.init_sections ();

  if (readonly_data_section == NULL)
    readonly_data_section = text_section;

#ifdef ASM_OUTPUT_EXTERNAL
  pending_assemble_externals_set = pointer_set_create ();
#endif
}

enum tls_model
decl_default_tls_model (const_tree decl)
{
  enum tls_model kind;
  bool is_local;

  is_local = targetm.binds_local_p (decl);
  if (!flag_shlib)
    {
      if (is_local)
	kind = TLS_MODEL_LOCAL_EXEC;
      else
	kind = TLS_MODEL_INITIAL_EXEC;
    }

  /* Local dynamic is inefficient when we're not combining the
     parts of the address.  */
  else if (optimize && is_local)
    kind = TLS_MODEL_LOCAL_DYNAMIC;
  else
    kind = TLS_MODEL_GLOBAL_DYNAMIC;
  if (kind < flag_tls_default)
    kind = flag_tls_default;

  return kind;
}

/* Select a set of attributes for section NAME based on the properties
   of DECL and whether or not RELOC indicates that DECL's initializer
   might contain runtime relocations.

   We make the section read-only and executable for a function decl,
   read-only for a const data decl, and writable for a non-const data decl.  */

unsigned int
default_section_type_flags (tree decl, const char *name, int reloc)
{
  unsigned int flags;

  if (decl && TREE_CODE (decl) == FUNCTION_DECL)
    flags = SECTION_CODE;
  else if (decl)
    {
      enum section_category category
	= categorize_decl_for_section (decl, reloc);
      if (decl_readonly_section_1 (category))
	flags = 0;
      else if (category == SECCAT_DATA_REL_RO
	       || category == SECCAT_DATA_REL_RO_LOCAL)
	flags = SECTION_WRITE | SECTION_RELRO;
      else
	flags = SECTION_WRITE;
    }
  else
    {
      flags = SECTION_WRITE;
      if (strcmp (name, ".data.rel.ro") == 0
	  || strcmp (name, ".data.rel.ro.local") == 0)
	flags |= SECTION_RELRO;
    }

  if (decl && DECL_P (decl) && DECL_COMDAT_GROUP (decl))
    flags |= SECTION_LINKONCE;

  if (strcmp (name, ".vtable_map_vars") == 0)
    flags |= SECTION_LINKONCE;

  if (decl && TREE_CODE (decl) == VAR_DECL && DECL_THREAD_LOCAL_P (decl))
    flags |= SECTION_TLS | SECTION_WRITE;

  if (strcmp (name, ".bss") == 0
      || strncmp (name, ".bss.", 5) == 0
      || strncmp (name, ".gnu.linkonce.b.", 16) == 0
      || strcmp (name, ".sbss") == 0
      || strncmp (name, ".sbss.", 6) == 0
      || strncmp (name, ".gnu.linkonce.sb.", 17) == 0)
    flags |= SECTION_BSS;

  if (strcmp (name, ".tdata") == 0
      || strncmp (name, ".tdata.", 7) == 0
      || strncmp (name, ".gnu.linkonce.td.", 17) == 0)
    flags |= SECTION_TLS;

  if (strcmp (name, ".tbss") == 0
      || strncmp (name, ".tbss.", 6) == 0
      || strncmp (name, ".gnu.linkonce.tb.", 17) == 0)
    flags |= SECTION_TLS | SECTION_BSS;

  /* These three sections have special ELF types.  They are neither
     SHT_PROGBITS nor SHT_NOBITS, so when changing sections we don't
     want to print a section type (@progbits or @nobits).  If someone
     is silly enough to emit code or TLS variables to one of these
     sections, then don't handle them specially.  */
  if (!(flags & (SECTION_CODE | SECTION_BSS | SECTION_TLS))
      && (strcmp (name, ".init_array") == 0
	  || strcmp (name, ".fini_array") == 0
	  || strcmp (name, ".preinit_array") == 0))
    flags |= SECTION_NOTYPE;

  return flags;
}

/* Return true if the target supports some form of global BSS,
   either through bss_noswitch_section, or by selecting a BSS
   section in TARGET_ASM_SELECT_SECTION.  */

bool
have_global_bss_p (void)
{
  return bss_noswitch_section || targetm.have_switchable_bss_sections;
}

/* Output assembly to switch to section NAME with attribute FLAGS.
   Four variants for common object file formats.  */

void
default_no_named_section (const char *name ATTRIBUTE_UNUSED,
			  unsigned int flags ATTRIBUTE_UNUSED,
			  tree decl ATTRIBUTE_UNUSED)
{
  /* Some object formats don't support named sections at all.  The
     front-end should already have flagged this as an error.  */
  gcc_unreachable ();
}

#ifndef TLS_SECTION_ASM_FLAG
#define TLS_SECTION_ASM_FLAG 'T'
#endif

void
default_elf_asm_named_section (const char *name, unsigned int flags,
			       tree decl ATTRIBUTE_UNUSED)
{
  char flagchars[10], *f = flagchars;

  /* If we have already declared this section, we can use an
     abbreviated form to switch back to it -- unless this section is
     part of a COMDAT groups, in which case GAS requires the full
     declaration every time.  */
  if (!(HAVE_COMDAT_GROUP && (flags & SECTION_LINKONCE))
      && (flags & SECTION_DECLARED))
    {
      fprintf (asm_out_file, "\t.section\t%s\n", name);
      return;
    }

  if (!(flags & SECTION_DEBUG))
    *f++ = 'a';
  if (flags & SECTION_EXCLUDE)
    *f++ = 'e';
  if (flags & SECTION_WRITE)
    *f++ = 'w';
  if (flags & SECTION_CODE)
    *f++ = 'x';
  if (flags & SECTION_SMALL)
    *f++ = 's';
  if (flags & SECTION_MERGE)
    *f++ = 'M';
  if (flags & SECTION_STRINGS)
    *f++ = 'S';
  if (flags & SECTION_TLS)
    *f++ = TLS_SECTION_ASM_FLAG;
  if (HAVE_COMDAT_GROUP && (flags & SECTION_LINKONCE))
    *f++ = 'G';
  *f = '\0';

  fprintf (asm_out_file, "\t.section\t%s,\"%s\"", name, flagchars);

  if (!(flags & SECTION_NOTYPE))
    {
      const char *type;
      const char *format;

      if (flags & SECTION_BSS)
	type = "nobits";
      else
	type = "progbits";

      format = ",@%s";
      /* On platforms that use "@" as the assembly comment character,
	 use "%" instead.  */
      if (strcmp (ASM_COMMENT_START, "@") == 0)
	format = ",%%%s";
      fprintf (asm_out_file, format, type);

      if (flags & SECTION_ENTSIZE)
	fprintf (asm_out_file, ",%d", flags & SECTION_ENTSIZE);
      if (HAVE_COMDAT_GROUP && (flags & SECTION_LINKONCE))
	{
	  if (TREE_CODE (decl) == IDENTIFIER_NODE)
	    fprintf (asm_out_file, ",%s,comdat", IDENTIFIER_POINTER (decl));
	  else
	    fprintf (asm_out_file, ",%s,comdat",
		     IDENTIFIER_POINTER (DECL_COMDAT_GROUP (decl)));
	}
    }

  putc ('\n', asm_out_file);
}

void
default_coff_asm_named_section (const char *name, unsigned int flags,
				tree decl ATTRIBUTE_UNUSED)
{
  char flagchars[8], *f = flagchars;

  if (flags & SECTION_WRITE)
    *f++ = 'w';
  if (flags & SECTION_CODE)
    *f++ = 'x';
  *f = '\0';

  fprintf (asm_out_file, "\t.section\t%s,\"%s\"\n", name, flagchars);
}

void
default_pe_asm_named_section (const char *name, unsigned int flags,
			      tree decl)
{
  default_coff_asm_named_section (name, flags, decl);

  if (flags & SECTION_LINKONCE)
    {
      /* Functions may have been compiled at various levels of
         optimization so we can't use `same_size' here.
         Instead, have the linker pick one.  */
      fprintf (asm_out_file, "\t.linkonce %s\n",
	       (flags & SECTION_CODE ? "discard" : "same_size"));
    }
}

/* The lame default section selector.  */

section *
default_select_section (tree decl, int reloc,
			unsigned HOST_WIDE_INT align ATTRIBUTE_UNUSED)
{
  if (DECL_P (decl))
    {
      if (decl_readonly_section (decl, reloc))
	return readonly_data_section;
    }
  else if (TREE_CODE (decl) == CONSTRUCTOR)
    {
      if (! ((flag_pic && reloc)
	     || !TREE_READONLY (decl)
	     || TREE_SIDE_EFFECTS (decl)
	     || !TREE_CONSTANT (decl)))
	return readonly_data_section;
    }
  else if (TREE_CODE (decl) == STRING_CST)
    return readonly_data_section;
  else if (! (flag_pic && reloc))
    return readonly_data_section;

  return data_section;
}

enum section_category
categorize_decl_for_section (const_tree decl, int reloc)
{
  enum section_category ret;

  if (TREE_CODE (decl) == FUNCTION_DECL)
    return SECCAT_TEXT;
  else if (TREE_CODE (decl) == STRING_CST)
    {
      if ((flag_sanitize & SANITIZE_ADDRESS)
	  && asan_protect_global (CONST_CAST_TREE (decl)))
      /* or !flag_merge_constants */
        return SECCAT_RODATA;
      else
	return SECCAT_RODATA_MERGE_STR;
    }
  else if (TREE_CODE (decl) == VAR_DECL)
    {
      if (bss_initializer_p (decl))
	ret = SECCAT_BSS;
      else if (! TREE_READONLY (decl)
	       || TREE_SIDE_EFFECTS (decl)
	       || ! TREE_CONSTANT (DECL_INITIAL (decl)))
	{
	  /* Here the reloc_rw_mask is not testing whether the section should
	     be read-only or not, but whether the dynamic link will have to
	     do something.  If so, we wish to segregate the data in order to
	     minimize cache misses inside the dynamic linker.  */
	  if (reloc & targetm.asm_out.reloc_rw_mask ())
	    ret = reloc == 1 ? SECCAT_DATA_REL_LOCAL : SECCAT_DATA_REL;
	  else
	    ret = SECCAT_DATA;
	}
      else if (reloc & targetm.asm_out.reloc_rw_mask ())
	ret = reloc == 1 ? SECCAT_DATA_REL_RO_LOCAL : SECCAT_DATA_REL_RO;
      else if (reloc || flag_merge_constants < 2
	       || ((flag_sanitize & SANITIZE_ADDRESS)
		   && asan_protect_global (CONST_CAST_TREE (decl))))
	/* C and C++ don't allow different variables to share the same
	   location.  -fmerge-all-constants allows even that (at the
	   expense of not conforming).  */
	ret = SECCAT_RODATA;
      else if (TREE_CODE (DECL_INITIAL (decl)) == STRING_CST)
	ret = SECCAT_RODATA_MERGE_STR_INIT;
      else
	ret = SECCAT_RODATA_MERGE_CONST;
    }
  else if (TREE_CODE (decl) == CONSTRUCTOR)
    {
      if ((reloc & targetm.asm_out.reloc_rw_mask ())
	  || TREE_SIDE_EFFECTS (decl)
	  || ! TREE_CONSTANT (decl))
	ret = SECCAT_DATA;
      else
	ret = SECCAT_RODATA;
    }
  else
    ret = SECCAT_RODATA;

  /* There are no read-only thread-local sections.  */
  if (TREE_CODE (decl) == VAR_DECL && DECL_THREAD_LOCAL_P (decl))
    {
      /* Note that this would be *just* SECCAT_BSS, except that there's
	 no concept of a read-only thread-local-data section.  */
      if (ret == SECCAT_BSS
	       || (flag_zero_initialized_in_bss
		   && initializer_zerop (DECL_INITIAL (decl))))
	ret = SECCAT_TBSS;
      else
	ret = SECCAT_TDATA;
    }

  /* If the target uses small data sections, select it.  */
  else if (targetm.in_small_data_p (decl))
    {
      if (ret == SECCAT_BSS)
	ret = SECCAT_SBSS;
      else if (targetm.have_srodata_section && ret == SECCAT_RODATA)
	ret = SECCAT_SRODATA;
      else
	ret = SECCAT_SDATA;
    }

  return ret;
}

static bool
decl_readonly_section_1 (enum section_category category)
{
  switch (category)
    {
    case SECCAT_RODATA:
    case SECCAT_RODATA_MERGE_STR:
    case SECCAT_RODATA_MERGE_STR_INIT:
    case SECCAT_RODATA_MERGE_CONST:
    case SECCAT_SRODATA:
      return true;
    default:
      return false;
    }
}

bool
decl_readonly_section (const_tree decl, int reloc)
{
  return decl_readonly_section_1 (categorize_decl_for_section (decl, reloc));
}

/* Select a section based on the above categorization.  */

section *
default_elf_select_section (tree decl, int reloc,
			    unsigned HOST_WIDE_INT align)
{
  const char *sname;
  switch (categorize_decl_for_section (decl, reloc))
    {
    case SECCAT_TEXT:
      /* We're not supposed to be called on FUNCTION_DECLs.  */
      gcc_unreachable ();
    case SECCAT_RODATA:
      return readonly_data_section;
    case SECCAT_RODATA_MERGE_STR:
      return mergeable_string_section (decl, align, 0);
    case SECCAT_RODATA_MERGE_STR_INIT:
      return mergeable_string_section (DECL_INITIAL (decl), align, 0);
    case SECCAT_RODATA_MERGE_CONST:
      return mergeable_constant_section (DECL_MODE (decl), align, 0);
    case SECCAT_SRODATA:
      sname = ".sdata2";
      break;
    case SECCAT_DATA:
      return data_section;
    case SECCAT_DATA_REL:
      sname = ".data.rel";
      break;
    case SECCAT_DATA_REL_LOCAL:
      sname = ".data.rel.local";
      break;
    case SECCAT_DATA_REL_RO:
      sname = ".data.rel.ro";
      break;
    case SECCAT_DATA_REL_RO_LOCAL:
      sname = ".data.rel.ro.local";
      break;
    case SECCAT_SDATA:
      sname = ".sdata";
      break;
    case SECCAT_TDATA:
      sname = ".tdata";
      break;
    case SECCAT_BSS:
      if (bss_section)
	return bss_section;
      sname = ".bss";
      break;
    case SECCAT_SBSS:
      sname = ".sbss";
      break;
    case SECCAT_TBSS:
      sname = ".tbss";
      break;
    default:
      gcc_unreachable ();
    }

  return get_named_section (decl, sname, reloc);
}

/* Construct a unique section name based on the decl name and the
   categorization performed above.  */

void
default_unique_section (tree decl, int reloc)
{
  /* We only need to use .gnu.linkonce if we don't have COMDAT groups.  */
  bool one_only = DECL_ONE_ONLY (decl) && !HAVE_COMDAT_GROUP;
  const char *prefix, *name, *linkonce;
  char *string;

  switch (categorize_decl_for_section (decl, reloc))
    {
    case SECCAT_TEXT:
      prefix = one_only ? ".t" : ".text";
      break;
    case SECCAT_RODATA:
    case SECCAT_RODATA_MERGE_STR:
    case SECCAT_RODATA_MERGE_STR_INIT:
    case SECCAT_RODATA_MERGE_CONST:
      prefix = one_only ? ".r" : ".rodata";
      break;
    case SECCAT_SRODATA:
      prefix = one_only ? ".s2" : ".sdata2";
      break;
    case SECCAT_DATA:
      prefix = one_only ? ".d" : ".data";
      break;
    case SECCAT_DATA_REL:
      prefix = one_only ? ".d.rel" : ".data.rel";
      break;
    case SECCAT_DATA_REL_LOCAL:
      prefix = one_only ? ".d.rel.local" : ".data.rel.local";
      break;
    case SECCAT_DATA_REL_RO:
      prefix = one_only ? ".d.rel.ro" : ".data.rel.ro";
      break;
    case SECCAT_DATA_REL_RO_LOCAL:
      prefix = one_only ? ".d.rel.ro.local" : ".data.rel.ro.local";
      break;
    case SECCAT_SDATA:
      prefix = one_only ? ".s" : ".sdata";
      break;
    case SECCAT_BSS:
      prefix = one_only ? ".b" : ".bss";
      break;
    case SECCAT_SBSS:
      prefix = one_only ? ".sb" : ".sbss";
      break;
    case SECCAT_TDATA:
      prefix = one_only ? ".td" : ".tdata";
      break;
    case SECCAT_TBSS:
      prefix = one_only ? ".tb" : ".tbss";
      break;
    default:
      gcc_unreachable ();
    }

  name = IDENTIFIER_POINTER (DECL_ASSEMBLER_NAME (decl));
  name = targetm.strip_name_encoding (name);

  /* If we're using one_only, then there needs to be a .gnu.linkonce
     prefix to the section name.  */
  linkonce = one_only ? ".gnu.linkonce" : "";

  string = ACONCAT ((linkonce, prefix, ".", name, NULL));

  set_decl_section_name (decl, string);
}

/* Like compute_reloc_for_constant, except for an RTX.  The return value
   is a mask for which bit 1 indicates a global relocation, and bit 0
   indicates a local relocation.  */

static int
compute_reloc_for_rtx_1 (rtx *xp, void *data)
{
  int *preloc = (int *) data;
  rtx x = *xp;

  switch (GET_CODE (x))
    {
    case SYMBOL_REF:
      *preloc |= SYMBOL_REF_LOCAL_P (x) ? 1 : 2;
      break;
    case LABEL_REF:
      *preloc |= 1;
      break;
    default:
      break;
    }

  return 0;
}

static int
compute_reloc_for_rtx (rtx x)
{
  int reloc;

  switch (GET_CODE (x))
    {
    case CONST:
    case SYMBOL_REF:
    case LABEL_REF:
      reloc = 0;
      for_each_rtx (&x, compute_reloc_for_rtx_1, &reloc);
      return reloc;

    default:
      return 0;
    }
}

section *
default_select_rtx_section (enum machine_mode mode ATTRIBUTE_UNUSED,
			    rtx x,
			    unsigned HOST_WIDE_INT align ATTRIBUTE_UNUSED)
{
  if (compute_reloc_for_rtx (x) & targetm.asm_out.reloc_rw_mask ())
    return data_section;
  else
    return readonly_data_section;
}

section *
default_elf_select_rtx_section (enum machine_mode mode, rtx x,
				unsigned HOST_WIDE_INT align)
{
  int reloc = compute_reloc_for_rtx (x);

  /* ??? Handle small data here somehow.  */

  if (reloc & targetm.asm_out.reloc_rw_mask ())
    {
      if (reloc == 1)
	return get_named_section (NULL, ".data.rel.ro.local", 1);
      else
	return get_named_section (NULL, ".data.rel.ro", 3);
    }

  return mergeable_constant_section (mode, align, 0);
}

/* Set the generally applicable flags on the SYMBOL_REF for EXP.  */

void
default_encode_section_info (tree decl, rtx rtl, int first ATTRIBUTE_UNUSED)
{
  rtx symbol;
  int flags;

  /* Careful not to prod global register variables.  */
  if (!MEM_P (rtl))
    return;
  symbol = XEXP (rtl, 0);
  if (GET_CODE (symbol) != SYMBOL_REF)
    return;

  flags = SYMBOL_REF_FLAGS (symbol) & SYMBOL_FLAG_HAS_BLOCK_INFO;
  if (TREE_CODE (decl) == FUNCTION_DECL)
    flags |= SYMBOL_FLAG_FUNCTION;
  if (targetm.binds_local_p (decl))
    flags |= SYMBOL_FLAG_LOCAL;
  if (TREE_CODE (decl) == VAR_DECL && DECL_THREAD_LOCAL_P (decl))
    flags |= DECL_TLS_MODEL (decl) << SYMBOL_FLAG_TLS_SHIFT;
  else if (targetm.in_small_data_p (decl))
    flags |= SYMBOL_FLAG_SMALL;
  /* ??? Why is DECL_EXTERNAL ever set for non-PUBLIC names?  Without
     being PUBLIC, the thing *must* be defined in this translation unit.
     Prevent this buglet from being propagated into rtl code as well.  */
  if (DECL_P (decl) && DECL_EXTERNAL (decl) && TREE_PUBLIC (decl))
    flags |= SYMBOL_FLAG_EXTERNAL;

  SYMBOL_REF_FLAGS (symbol) = flags;
}

/* By default, we do nothing for encode_section_info, so we need not
   do anything but discard the '*' marker.  */

const char *
default_strip_name_encoding (const char *str)
{
  return str + (*str == '*');
}

#ifdef ASM_OUTPUT_DEF
/* The default implementation of TARGET_ASM_OUTPUT_ANCHOR.  Define the
   anchor relative to ".", the current section position.  */

void
default_asm_output_anchor (rtx symbol)
{
  char buffer[100];

  sprintf (buffer, "*. + " HOST_WIDE_INT_PRINT_DEC,
	   SYMBOL_REF_BLOCK_OFFSET (symbol));
  ASM_OUTPUT_DEF (asm_out_file, XSTR (symbol, 0), buffer);
}
#endif

/* The default implementation of TARGET_USE_ANCHORS_FOR_SYMBOL_P.  */

bool
default_use_anchors_for_symbol_p (const_rtx symbol)
{
  section *sect;
  tree decl;

  /* Don't use anchors for mergeable sections.  The linker might move
     the objects around.  */
  sect = SYMBOL_REF_BLOCK (symbol)->sect;
  if (sect->common.flags & SECTION_MERGE)
    return false;

  /* Don't use anchors for small data sections.  The small data register
     acts as an anchor for such sections.  */
  if (sect->common.flags & SECTION_SMALL)
    return false;

  decl = SYMBOL_REF_DECL (symbol);
  if (decl && DECL_P (decl))
    {
      /* Don't use section anchors for decls that might be defined or
	 usurped by other modules.  */
      if (TREE_PUBLIC (decl) && !decl_binds_to_current_def_p (decl))
	return false;

      /* Don't use section anchors for decls that will be placed in a
	 small data section.  */
      /* ??? Ideally, this check would be redundant with the SECTION_SMALL
	 one above.  The problem is that we only use SECTION_SMALL for
	 sections that should be marked as small in the section directive.  */
      if (targetm.in_small_data_p (decl))
	return false;
    }
  return true;
}

/* Return true when RESOLUTION indicate that symbol will be bound to the
   definition provided by current .o file.  */

static bool
resolution_to_local_definition_p (enum ld_plugin_symbol_resolution resolution)
{
  return (resolution == LDPR_PREVAILING_DEF
	  || resolution == LDPR_PREVAILING_DEF_IRONLY_EXP
	  || resolution == LDPR_PREVAILING_DEF_IRONLY);
}

/* Return true when RESOLUTION indicate that symbol will be bound locally
   within current executable or DSO.  */

static bool
resolution_local_p (enum ld_plugin_symbol_resolution resolution)
{
  return (resolution == LDPR_PREVAILING_DEF
	  || resolution == LDPR_PREVAILING_DEF_IRONLY
	  || resolution == LDPR_PREVAILING_DEF_IRONLY_EXP
	  || resolution == LDPR_PREEMPTED_REG
	  || resolution == LDPR_PREEMPTED_IR
	  || resolution == LDPR_RESOLVED_IR
	  || resolution == LDPR_RESOLVED_EXEC);
}

/* Assume ELF-ish defaults, since that's pretty much the most liberal
   wrt cross-module name binding.  */

bool
default_binds_local_p (const_tree exp)
{
  return default_binds_local_p_1 (exp, flag_shlib);
}

bool
default_binds_local_p_1 (const_tree exp, int shlib)
{
  bool local_p;
  bool resolved_locally = false;
  bool resolved_to_local_def = false;

  /* With resolution file in hands, take look into resolutions.
     We can't just return true for resolved_locally symbols,
     because dynamic linking might overwrite symbols
     in shared libraries.  */
  if (TREE_CODE (exp) == VAR_DECL && TREE_PUBLIC (exp)
      && (TREE_STATIC (exp) || DECL_EXTERNAL (exp)))
    {
      varpool_node *vnode = varpool_get_node (exp);
      if (vnode && (resolution_local_p (vnode->resolution) || vnode->in_other_partition))
	resolved_locally = true;
      if (vnode
	  && resolution_to_local_definition_p (vnode->resolution))
	resolved_to_local_def = true;
    }
  else if (TREE_CODE (exp) == FUNCTION_DECL && TREE_PUBLIC (exp))
    {
      struct cgraph_node *node = cgraph_get_node (exp);
      if (node
	  && (resolution_local_p (node->resolution) || node->in_other_partition))
	resolved_locally = true;
      if (node
	  && resolution_to_local_definition_p (node->resolution))
	resolved_to_local_def = true;
    }

  /* A non-decl is an entry in the constant pool.  */
  if (!DECL_P (exp))
    local_p = true;
  /* Weakrefs may not bind locally, even though the weakref itself is always
     static and therefore local.  Similarly, the resolver for ifunc functions
     might resolve to a non-local function.
     FIXME: We can resolve the weakref case more curefuly by looking at the
     weakref alias.  */
  else if (lookup_attribute ("weakref", DECL_ATTRIBUTES (exp))
	   || (TREE_CODE (exp) == FUNCTION_DECL
	       && lookup_attribute ("ifunc", DECL_ATTRIBUTES (exp))))
    local_p = false;
  /* Static variables are always local.  */
  else if (! TREE_PUBLIC (exp))
    local_p = true;
  /* A variable is local if the user has said explicitly that it will
     be.  */
  else if ((DECL_VISIBILITY_SPECIFIED (exp)
	    || resolved_to_local_def)
	   && DECL_VISIBILITY (exp) != VISIBILITY_DEFAULT)
    local_p = true;
  /* Variables defined outside this object might not be local.  */
  else if (DECL_EXTERNAL (exp) && !resolved_locally)
    local_p = false;
  /* If defined in this object and visibility is not default, must be
     local.  */
  else if (DECL_VISIBILITY (exp) != VISIBILITY_DEFAULT)
    local_p = true;
  /* Default visibility weak data can be overridden by a strong symbol
     in another module and so are not local.  */
  else if (DECL_WEAK (exp)
	   && !resolved_locally)
    local_p = false;
  /* If PIC, then assume that any global name can be overridden by
     symbols resolved from other modules.  */
  else if (shlib)
    local_p = false;
  /* Uninitialized COMMON variable may be unified with symbols
     resolved from other modules.  */
  else if (DECL_COMMON (exp)
	   && !resolved_locally
	   && (DECL_INITIAL (exp) == NULL
	       || DECL_INITIAL (exp) == error_mark_node))
    local_p = false;
  /* Otherwise we're left with initialized (or non-common) global data
     which is of necessity defined locally.  */
  else
    local_p = true;

  return local_p;
}

/* Return true when references to DECL must bind to current definition in
   final executable.

   The condition is usually equivalent to whether the function binds to the
   current module (shared library or executable), that is to binds_local_p.
   We use this fact to avoid need for another target hook and implement
   the logic using binds_local_p and just special cases where
   decl_binds_to_current_def_p is stronger than binds_local_p.  In particular
   the weak definitions (that can be overwritten at linktime by other
   definition from different object file) and when resolution info is available
   we simply use the knowledge passed to us by linker plugin.  */
bool
decl_binds_to_current_def_p (const_tree decl)
{
  gcc_assert (DECL_P (decl));
  if (!targetm.binds_local_p (decl))
    return false;
  if (!TREE_PUBLIC (decl))
    return true;
  /* When resolution is available, just use it.  */
  if (TREE_CODE (decl) == VAR_DECL
      && (TREE_STATIC (decl) || DECL_EXTERNAL (decl)))
    {
      varpool_node *vnode = varpool_get_node (decl);
      if (vnode
	  && vnode->resolution != LDPR_UNKNOWN)
	return resolution_to_local_definition_p (vnode->resolution);
    }
  else if (TREE_CODE (decl) == FUNCTION_DECL)
    {
      struct cgraph_node *node = cgraph_get_node (decl);
      if (node
	  && node->resolution != LDPR_UNKNOWN)
	return resolution_to_local_definition_p (node->resolution);
    }
  /* Otherwise we have to assume the worst for DECL_WEAK (hidden weaks
     binds locally but still can be overwritten), DECL_COMMON (can be merged
     with a non-common definition somewhere in the same module) or
     DECL_EXTERNAL.
     This rely on fact that binds_local_p behave as decl_replaceable_p
     for all other declaration types.  */
  if (DECL_WEAK (decl))
    return false;
  if (DECL_COMMON (decl)
      && (DECL_INITIAL (decl) == NULL
	  || DECL_INITIAL (decl) == error_mark_node))
    return false;
  if (DECL_EXTERNAL (decl))
    return false;
  return true;
}

/* A replaceable function or variable is one which may be replaced
   at link-time with an entirely different definition, provided that the
   replacement has the same type.  For example, functions declared
   with __attribute__((weak)) on most systems are replaceable.

   COMDAT functions are not replaceable, since all definitions of the
   function must be equivalent.  It is important that COMDAT functions
   not be treated as replaceable so that use of C++ template
   instantiations is not penalized.  */

bool
decl_replaceable_p (tree decl)
{
  gcc_assert (DECL_P (decl));
  if (!TREE_PUBLIC (decl) || DECL_COMDAT (decl))
    return false;
  return !decl_binds_to_current_def_p (decl);
}

/* Default function to output code that will globalize a label.  A
   target must define GLOBAL_ASM_OP or provide its own function to
   globalize a label.  */
#ifdef GLOBAL_ASM_OP
void
default_globalize_label (FILE * stream, const char *name)
{
  fputs (GLOBAL_ASM_OP, stream);
  assemble_name (stream, name);
  putc ('\n', stream);
}
#endif /* GLOBAL_ASM_OP */

/* Default function to output code that will globalize a declaration.  */
void
default_globalize_decl_name (FILE * stream, tree decl)
{
  const char *name = XSTR (XEXP (DECL_RTL (decl), 0), 0);
  targetm.asm_out.globalize_label (stream, name);
}

/* Default function to output a label for unwind information.  The
   default is to do nothing.  A target that needs nonlocal labels for
   unwind information must provide its own function to do this.  */
void
default_emit_unwind_label (FILE * stream ATTRIBUTE_UNUSED,
			   tree decl ATTRIBUTE_UNUSED,
			   int for_eh ATTRIBUTE_UNUSED,
			   int empty ATTRIBUTE_UNUSED)
{
}

/* Default function to output a label to divide up the exception table.
   The default is to do nothing.  A target that needs/wants to divide
   up the table must provide it's own function to do this.  */
void
default_emit_except_table_label (FILE * stream ATTRIBUTE_UNUSED)
{
}

/* This is how to output an internal numbered label where PREFIX is
   the class of label and LABELNO is the number within the class.  */

void
default_generate_internal_label (char *buf, const char *prefix,
				 unsigned long labelno)
{
  ASM_GENERATE_INTERNAL_LABEL (buf, prefix, labelno);
}

/* This is how to output an internal numbered label where PREFIX is
   the class of label and LABELNO is the number within the class.  */

void
default_internal_label (FILE *stream, const char *prefix,
			unsigned long labelno)
{
  char *const buf = (char *) alloca (40 + strlen (prefix));
  ASM_GENERATE_INTERNAL_LABEL (buf, prefix, labelno);
  ASM_OUTPUT_INTERNAL_LABEL (stream, buf);
}


/* The default implementation of ASM_DECLARE_CONSTANT_NAME.  */

void
default_asm_declare_constant_name (FILE *file, const char *name,
				   const_tree exp ATTRIBUTE_UNUSED,
				   HOST_WIDE_INT size ATTRIBUTE_UNUSED)
{
  assemble_label (file, name);
}

/* This is the default behavior at the beginning of a file.  It's
   controlled by two other target-hook toggles.  */
void
default_file_start (void)
{
  if (targetm.asm_file_start_app_off
      && !(flag_verbose_asm || flag_debug_asm || flag_dump_rtl_in_asm))
    fputs (ASM_APP_OFF, asm_out_file);

  if (targetm.asm_file_start_file_directive)
    output_file_directive (asm_out_file, main_input_filename);
}

/* This is a generic routine suitable for use as TARGET_ASM_FILE_END
   which emits a special section directive used to indicate whether or
   not this object file needs an executable stack.  This is primarily
   a GNU extension to ELF but could be used on other targets.  */

int trampolines_created;

void
file_end_indicate_exec_stack (void)
{
  unsigned int flags = SECTION_DEBUG;
  if (trampolines_created)
    flags |= SECTION_CODE;

  switch_to_section (get_section (".note.GNU-stack", flags, NULL));
}

/* Emit a special section directive to indicate that this object file
   was compiled with -fsplit-stack.  This is used to let the linker
   detect calls between split-stack code and non-split-stack code, so
   that it can modify the split-stack code to allocate a sufficiently
   large stack.  We emit another special section if there are any
   functions in this file which have the no_split_stack attribute, to
   prevent the linker from warning about being unable to convert the
   functions if they call non-split-stack code.  */

void
file_end_indicate_split_stack (void)
{
  if (flag_split_stack)
    {
      switch_to_section (get_section (".note.GNU-split-stack", SECTION_DEBUG,
				      NULL));
      if (saw_no_split_stack)
	switch_to_section (get_section (".note.GNU-no-split-stack",
					SECTION_DEBUG, NULL));
    }
}

/* Output DIRECTIVE (a C string) followed by a newline.  This is used as
   a get_unnamed_section callback.  */

void
output_section_asm_op (const void *directive)
{
  fprintf (asm_out_file, "%s\n", (const char *) directive);
}

/* Emit assembly code to switch to section NEW_SECTION.  Do nothing if
   the current section is NEW_SECTION.  */

void
switch_to_section (section *new_section)
{
  if (in_section == new_section)
    return;

  if (new_section->common.flags & SECTION_FORGET)
    in_section = NULL;
  else
    in_section = new_section;

  switch (SECTION_STYLE (new_section))
    {
    case SECTION_NAMED:
      targetm.asm_out.named_section (new_section->named.name,
				     new_section->named.common.flags,
				     new_section->named.decl);
      break;

    case SECTION_UNNAMED:
      new_section->unnamed.callback (new_section->unnamed.data);
      break;

    case SECTION_NOSWITCH:
      gcc_unreachable ();
      break;
    }

  new_section->common.flags |= SECTION_DECLARED;
}

/* If block symbol SYMBOL has not yet been assigned an offset, place
   it at the end of its block.  */

void
place_block_symbol (rtx symbol)
{
  unsigned HOST_WIDE_INT size, mask, offset;
  struct constant_descriptor_rtx *desc;
  unsigned int alignment;
  struct object_block *block;
  tree decl;

  gcc_assert (SYMBOL_REF_BLOCK (symbol));
  if (SYMBOL_REF_BLOCK_OFFSET (symbol) >= 0)
    return;

  /* Work out the symbol's size and alignment.  */
  if (CONSTANT_POOL_ADDRESS_P (symbol))
    {
      desc = SYMBOL_REF_CONSTANT (symbol);
      alignment = desc->align;
      size = GET_MODE_SIZE (desc->mode);
    }
  else if (TREE_CONSTANT_POOL_ADDRESS_P (symbol))
    {
      decl = SYMBOL_REF_DECL (symbol);
      alignment = DECL_ALIGN (decl);
      size = get_constant_size (DECL_INITIAL (decl));
      if ((flag_sanitize & SANITIZE_ADDRESS)
	  && TREE_CODE (DECL_INITIAL (decl)) == STRING_CST
	  && asan_protect_global (DECL_INITIAL (decl)))
	size += asan_red_zone_size (size);
    }
  else
    {
      struct symtab_node *snode;
      decl = SYMBOL_REF_DECL (symbol);

      snode = symtab_get_node (decl);
      if (snode->alias)
	{
	  rtx target = DECL_RTL (symtab_alias_ultimate_target (snode)->decl);

	  place_block_symbol (target);
	  SYMBOL_REF_BLOCK_OFFSET (symbol) = SYMBOL_REF_BLOCK_OFFSET (target);
	  return;
	}
      alignment = get_variable_align (decl);
      size = tree_to_uhwi (DECL_SIZE_UNIT (decl));
      if ((flag_sanitize & SANITIZE_ADDRESS)
	  && asan_protect_global (decl))
	{
	  size += asan_red_zone_size (size);
	  alignment = MAX (alignment,
			   ASAN_RED_ZONE_SIZE * BITS_PER_UNIT);
	}
    }

  /* Calculate the object's offset from the start of the block.  */
  block = SYMBOL_REF_BLOCK (symbol);
  mask = alignment / BITS_PER_UNIT - 1;
  offset = (block->size + mask) & ~mask;
  SYMBOL_REF_BLOCK_OFFSET (symbol) = offset;

  /* Record the block's new alignment and size.  */
  block->alignment = MAX (block->alignment, alignment);
  block->size = offset + size;

  vec_safe_push (block->objects, symbol);
}

/* Return the anchor that should be used to address byte offset OFFSET
   from the first object in BLOCK.  MODEL is the TLS model used
   to access it.  */

rtx
get_section_anchor (struct object_block *block, HOST_WIDE_INT offset,
		    enum tls_model model)
{
  char label[100];
  unsigned int begin, middle, end;
  unsigned HOST_WIDE_INT min_offset, max_offset, range, bias, delta;
  rtx anchor;

  /* Work out the anchor's offset.  Use an offset of 0 for the first
     anchor so that we don't pessimize the case where we take the address
     of a variable at the beginning of the block.  This is particularly
     useful when a block has only one variable assigned to it.

     We try to place anchors RANGE bytes apart, so there can then be
     anchors at +/-RANGE, +/-2 * RANGE, and so on, up to the limits of
     a ptr_mode offset.  With some target settings, the lowest such
     anchor might be out of range for the lowest ptr_mode offset;
     likewise the highest anchor for the highest offset.  Use anchors
     at the extreme ends of the ptr_mode range in such cases.

     All arithmetic uses unsigned integers in order to avoid
     signed overflow.  */
  max_offset = (unsigned HOST_WIDE_INT) targetm.max_anchor_offset;
  min_offset = (unsigned HOST_WIDE_INT) targetm.min_anchor_offset;
  range = max_offset - min_offset + 1;
  if (range == 0)
    offset = 0;
  else
    {
      bias = 1 << (GET_MODE_BITSIZE (ptr_mode) - 1);
      if (offset < 0)
	{
	  delta = -(unsigned HOST_WIDE_INT) offset + max_offset;
	  delta -= delta % range;
	  if (delta > bias)
	    delta = bias;
	  offset = (HOST_WIDE_INT) (-delta);
	}
      else
	{
	  delta = (unsigned HOST_WIDE_INT) offset - min_offset;
	  delta -= delta % range;
	  if (delta > bias - 1)
	    delta = bias - 1;
	  offset = (HOST_WIDE_INT) delta;
	}
    }

  /* Do a binary search to see if there's already an anchor we can use.
     Set BEGIN to the new anchor's index if not.  */
  begin = 0;
  end = vec_safe_length (block->anchors);
  while (begin != end)
    {
      middle = (end + begin) / 2;
      anchor = (*block->anchors)[middle];
      if (SYMBOL_REF_BLOCK_OFFSET (anchor) > offset)
	end = middle;
      else if (SYMBOL_REF_BLOCK_OFFSET (anchor) < offset)
	begin = middle + 1;
      else if (SYMBOL_REF_TLS_MODEL (anchor) > model)
	end = middle;
      else if (SYMBOL_REF_TLS_MODEL (anchor) < model)
	begin = middle + 1;
      else
	return anchor;
    }

  /* Create a new anchor with a unique label.  */
  ASM_GENERATE_INTERNAL_LABEL (label, "LANCHOR", anchor_labelno++);
  anchor = create_block_symbol (ggc_strdup (label), block, offset);
  SYMBOL_REF_FLAGS (anchor) |= SYMBOL_FLAG_LOCAL | SYMBOL_FLAG_ANCHOR;
  SYMBOL_REF_FLAGS (anchor) |= model << SYMBOL_FLAG_TLS_SHIFT;

  /* Insert it at index BEGIN.  */
  vec_safe_insert (block->anchors, begin, anchor);
  return anchor;
}

/* Output the objects in BLOCK.  */

static void
output_object_block (struct object_block *block)
{
  struct constant_descriptor_rtx *desc;
  unsigned int i;
  HOST_WIDE_INT offset;
  tree decl;
  rtx symbol;

  if (!block->objects)
    return;

  /* Switch to the section and make sure that the first byte is
     suitably aligned.  */
  switch_to_section (block->sect);
  assemble_align (block->alignment);

  /* Define the values of all anchors relative to the current section
     position.  */
  FOR_EACH_VEC_SAFE_ELT (block->anchors, i, symbol)
    targetm.asm_out.output_anchor (symbol);

  /* Output the objects themselves.  */
  offset = 0;
  FOR_EACH_VEC_ELT (*block->objects, i, symbol)
    {
      /* Move to the object's offset, padding with zeros if necessary.  */
      assemble_zeros (SYMBOL_REF_BLOCK_OFFSET (symbol) - offset);
      offset = SYMBOL_REF_BLOCK_OFFSET (symbol);
      if (CONSTANT_POOL_ADDRESS_P (symbol))
	{
	  desc = SYMBOL_REF_CONSTANT (symbol);
	  output_constant_pool_1 (desc, 1);
	  offset += GET_MODE_SIZE (desc->mode);
	}
      else if (TREE_CONSTANT_POOL_ADDRESS_P (symbol))
	{
	  HOST_WIDE_INT size;
	  decl = SYMBOL_REF_DECL (symbol);
	  assemble_constant_contents (DECL_INITIAL (decl), XSTR (symbol, 0),
				      DECL_ALIGN (decl));
	  size = get_constant_size (DECL_INITIAL (decl));
	  offset += size;
	  if ((flag_sanitize & SANITIZE_ADDRESS)
	      && TREE_CODE (DECL_INITIAL (decl)) == STRING_CST
	      && asan_protect_global (DECL_INITIAL (decl)))
	    {
	      size = asan_red_zone_size (size);
	      assemble_zeros (size);
	      offset += size;
	    }
	}
      else
	{
	  HOST_WIDE_INT size;
	  decl = SYMBOL_REF_DECL (symbol);
	  assemble_variable_contents (decl, XSTR (symbol, 0), false);
	  size = tree_to_uhwi (DECL_SIZE_UNIT (decl));
	  offset += size;
	  if ((flag_sanitize & SANITIZE_ADDRESS)
	      && asan_protect_global (decl))
	    {
	      size = asan_red_zone_size (size);
	      assemble_zeros (size);
	      offset += size;
	    }
	}
    }
}

/* A htab_traverse callback used to call output_object_block for
   each member of object_block_htab.  */

static int
output_object_block_htab (void **slot, void *data ATTRIBUTE_UNUSED)
{
  output_object_block ((struct object_block *) (*slot));
  return 1;
}

/* Output the definitions of all object_blocks.  */

void
output_object_blocks (void)
{
  htab_traverse (object_block_htab, output_object_block_htab, NULL);
}

/* This function provides a possible implementation of the
   TARGET_ASM_RECORD_GCC_SWITCHES target hook for ELF targets.  When triggered
   by -frecord-gcc-switches it creates a new mergeable, string section in the
   assembler output file called TARGET_ASM_RECORD_GCC_SWITCHES_SECTION which
   contains the switches in ASCII format.

   FIXME: This code does not correctly handle double quote characters
   that appear inside strings, (it strips them rather than preserving them).
   FIXME: ASM_OUTPUT_ASCII, as defined in config/elfos.h will not emit NUL
   characters - instead it treats them as sub-string separators.  Since
   we want to emit NUL strings terminators into the object file we have to use
   ASM_OUTPUT_SKIP.  */

int
elf_record_gcc_switches (print_switch_type type, const char * name)
{
  switch (type)
    {
    case SWITCH_TYPE_PASSED:
      ASM_OUTPUT_ASCII (asm_out_file, name, strlen (name));
      ASM_OUTPUT_SKIP (asm_out_file, (unsigned HOST_WIDE_INT) 1);
      break;

    case SWITCH_TYPE_DESCRIPTIVE:
      if (name == NULL)
	{
	  /* Distinguish between invocations where name is NULL.  */
	  static bool started = false;

	  if (!started)
	    {
	      section * sec;

	      sec = get_section (targetm.asm_out.record_gcc_switches_section,
				 SECTION_DEBUG
				 | SECTION_MERGE
				 | SECTION_STRINGS
				 | (SECTION_ENTSIZE & 1),
				 NULL);
	      switch_to_section (sec);
	      started = true;
	    }
	}

    default:
      break;
    }

  /* The return value is currently ignored by the caller, but must be 0.
     For -fverbose-asm the return value would be the number of characters
     emitted into the assembler file.  */
  return 0;
}

/* Emit text to declare externally defined symbols. It is needed to
   properly support non-default visibility.  */
void
default_elf_asm_output_external (FILE *file ATTRIBUTE_UNUSED,
				 tree decl,
				 const char *name ATTRIBUTE_UNUSED)
{
  /* We output the name if and only if TREE_SYMBOL_REFERENCED is
     set in order to avoid putting out names that are never really
     used. */
  if (TREE_SYMBOL_REFERENCED (DECL_ASSEMBLER_NAME (decl))
      && targetm.binds_local_p (decl))
    maybe_assemble_visibility (decl);
}

/* The default hook for TARGET_ASM_OUTPUT_SOURCE_FILENAME.  */

void
default_asm_output_source_filename (FILE *file, const char *name)
{
#ifdef ASM_OUTPUT_SOURCE_FILENAME
  ASM_OUTPUT_SOURCE_FILENAME (file, name);
#else
  fprintf (file, "\t.file\t");
  output_quoted_string (file, name);
  putc ('\n', file);
#endif
}

/* Output a file name in the form wanted by System V.  */

void
output_file_directive (FILE *asm_file, const char *input_name)
{
  int len;
  const char *na;

  if (input_name == NULL)
    input_name = "<stdin>";
  else
    input_name = remap_debug_filename (input_name);

  len = strlen (input_name);
  na = input_name + len;

  /* NA gets INPUT_NAME sans directory names.  */
  while (na > input_name)
    {
      if (IS_DIR_SEPARATOR (na[-1]))
	break;
      na--;
    }

  targetm.asm_out.output_source_filename (asm_file, na);
}

/* Create a DEBUG_EXPR_DECL / DEBUG_EXPR pair from RTL expression
   EXP.  */
rtx
make_debug_expr_from_rtl (const_rtx exp)
{
  tree ddecl = make_node (DEBUG_EXPR_DECL), type;
  enum machine_mode mode = GET_MODE (exp);
  rtx dval;

  DECL_ARTIFICIAL (ddecl) = 1;
  if (REG_P (exp) && REG_EXPR (exp))
    type = TREE_TYPE (REG_EXPR (exp));
  else if (MEM_P (exp) && MEM_EXPR (exp))
    type = TREE_TYPE (MEM_EXPR (exp));
  else
    type = NULL_TREE;
  if (type && TYPE_MODE (type) == mode)
    TREE_TYPE (ddecl) = type;
  else
    TREE_TYPE (ddecl) = lang_hooks.types.type_for_mode (mode, 1);
  DECL_MODE (ddecl) = mode;
  dval = gen_rtx_DEBUG_EXPR (mode);
  DEBUG_EXPR_TREE_DECL (dval) = ddecl;
  SET_DECL_RTL (ddecl, dval);
  return dval;
}

#ifdef ELF_ASCII_ESCAPES
/* Default ASM_OUTPUT_LIMITED_STRING for ELF targets.  */

void
default_elf_asm_output_limited_string (FILE *f, const char *s)
{
  int escape;
  unsigned char c;

  fputs (STRING_ASM_OP, f);
  putc ('"', f);
  while (*s != '\0')
    {
      c = *s;
      escape = ELF_ASCII_ESCAPES[c];
      switch (escape)
	{
	case 0:
	  putc (c, f);
	  break;
	case 1:
	  /* TODO: Print in hex with fast function, important for -flto. */
	  fprintf (f, "\\%03o", c);
	  break;
	default:
	  putc ('\\', f);
	  putc (escape, f);
	  break;
	}
      s++;
    }
  putc ('\"', f);
  putc ('\n', f);
}

/* Default ASM_OUTPUT_ASCII for ELF targets.  */

void
default_elf_asm_output_ascii (FILE *f, const char *s, unsigned int len)
{
  const char *limit = s + len;
  const char *last_null = NULL;
  unsigned bytes_in_chunk = 0;
  unsigned char c;
  int escape;

  for (; s < limit; s++)
    {
      const char *p;

      if (bytes_in_chunk >= 60)
	{
	  putc ('\"', f);
	  putc ('\n', f);
	  bytes_in_chunk = 0;
	}

      if (s > last_null)
	{
	  for (p = s; p < limit && *p != '\0'; p++)
	    continue;
	  last_null = p;
	}
      else
	p = last_null;

      if (p < limit && (p - s) <= (long) ELF_STRING_LIMIT)
	{
	  if (bytes_in_chunk > 0)
	    {
	      putc ('\"', f);
	      putc ('\n', f);
	      bytes_in_chunk = 0;
	    }

	  default_elf_asm_output_limited_string (f, s);
	  s = p;
	}
      else
	{
	  if (bytes_in_chunk == 0)
	    fputs (ASCII_DATA_ASM_OP "\"", f);

	  c = *s;
	  escape = ELF_ASCII_ESCAPES[c];
	  switch (escape)
	    {
	    case 0:
	      putc (c, f);
	      bytes_in_chunk++;
	      break;
	    case 1:
	      /* TODO: Print in hex with fast function, important for -flto. */
	      fprintf (f, "\\%03o", c);
	      bytes_in_chunk += 4;
	      break;
	    default:
	      putc ('\\', f);
	      putc (escape, f);
	      bytes_in_chunk += 2;
	      break;
	    }

	}
    }

  if (bytes_in_chunk > 0)
    {
      putc ('\"', f);
      putc ('\n', f);
    }
}
#endif

static GTY(()) section *elf_init_array_section;
static GTY(()) section *elf_fini_array_section;

static section *
get_elf_initfini_array_priority_section (int priority,
					 bool constructor_p)
{
  section *sec;
  if (priority != DEFAULT_INIT_PRIORITY)
    {
      char buf[18];
      sprintf (buf, "%s.%.5u", 
	       constructor_p ? ".init_array" : ".fini_array",
	       priority);
      sec = get_section (buf, SECTION_WRITE | SECTION_NOTYPE, NULL_TREE);
    }
  else
    {
      if (constructor_p)
	{
	  if (elf_init_array_section == NULL)
	    elf_init_array_section
	      = get_section (".init_array",
			     SECTION_WRITE | SECTION_NOTYPE, NULL_TREE);
	  sec = elf_init_array_section;
	}
      else
	{
	  if (elf_fini_array_section == NULL)
	    elf_fini_array_section
	      = get_section (".fini_array",
			     SECTION_WRITE | SECTION_NOTYPE, NULL_TREE);
	  sec = elf_fini_array_section;
	}
    }
  return sec;
}

/* Use .init_array section for constructors. */

void
default_elf_init_array_asm_out_constructor (rtx symbol, int priority)
{
  section *sec = get_elf_initfini_array_priority_section (priority,
							  true);
  assemble_addr_to_section (symbol, sec);
}

/* Use .fini_array section for destructors. */

void
default_elf_fini_array_asm_out_destructor (rtx symbol, int priority)
{
  section *sec = get_elf_initfini_array_priority_section (priority,
							  false);
  assemble_addr_to_section (symbol, sec);
}

/* Default TARGET_ASM_OUTPUT_IDENT hook.

   This is a bit of a cheat.  The real default is a no-op, but this
   hook is the default for all targets with a .ident directive.  */

void
default_asm_output_ident_directive (const char *ident_str)
{
  const char *ident_asm_op = "\t.ident\t";

  /* If we are still in the front end, do not write out the string
     to asm_out_file.  Instead, add a fake top-level asm statement.
     This allows the front ends to use this hook without actually
     writing to asm_out_file, to handle #ident or Pragma Ident.  */
  if (cgraph_state == CGRAPH_STATE_PARSING)
    {
      char *buf = ACONCAT ((ident_asm_op, "\"", ident_str, "\"\n", NULL));
      add_asm_node (build_string (strlen (buf), buf));
    }
  else
    fprintf (asm_out_file, "%s\"%s\"\n", ident_asm_op, ident_str);
}

#include "gt-varasm.h"<|MERGE_RESOLUTION|>--- conflicted
+++ resolved
@@ -3171,11 +3171,7 @@
   tree decl;
 
   desc = ggc_alloc<constant_descriptor_tree> ();
-<<<<<<< HEAD
-  desc->value = copy_constant (exp);
-=======
   desc->value = exp;
->>>>>>> 331c6259
 
   /* Create a string containing the label name, in LABEL.  */
   labelno = const_labelno++;
@@ -5069,14 +5065,6 @@
 	  shift = end_offset - next_offset - this_time;
 
 	  /* Don't try to take a bunch of bits that cross
-<<<<<<< HEAD
-	     the word boundary in the INTEGER_CST. We can
-	     only select bits from the LOW or HIGH part
-	     not from both.  */
-	  if ((shift / HOST_BITS_PER_WIDE_INT)
- 	      != ((shift + this_time) / HOST_BITS_PER_WIDE_INT))
-	    this_time = (shift + this_time) & (HOST_BITS_PER_WIDE_INT - 1);
-=======
 	     the word boundary in the INTEGER_CST.  We can
 	     only select bits from one element.  */
 	  if ((shift / HOST_BITS_PER_WIDE_INT)
@@ -5086,7 +5074,6 @@
 	      shift = end & -HOST_BITS_PER_WIDE_INT;
 	      this_time = end - shift + 1;
 	    }
->>>>>>> 331c6259
 
 	  /* Now get the bits from the appropriate constant word.  */
 	  value = TREE_INT_CST_ELT (local->val, shift / HOST_BITS_PER_WIDE_INT);
@@ -5106,21 +5093,12 @@
 	  shift = next_offset - byte_relative_ebitpos;
 
 	  /* Don't try to take a bunch of bits that cross
-<<<<<<< HEAD
-	     the word boundary in the INTEGER_CST. We can
-	     only select bits from the LOW or HIGH part
-	     not from both.  */
-	  if ((shift / HOST_BITS_PER_WIDE_INT)
-	      != ((shift + this_time) / HOST_BITS_PER_WIDE_INT))
-	    this_time = (HOST_BITS_PER_WIDE_INT - shift);
-=======
 	     the word boundary in the INTEGER_CST.  We can
 	     only select bits from one element.  */
 	  if ((shift / HOST_BITS_PER_WIDE_INT)
 	      != ((shift + this_time - 1) / HOST_BITS_PER_WIDE_INT))
 	    this_time
 	      = HOST_BITS_PER_WIDE_INT - (shift & (HOST_BITS_PER_WIDE_INT - 1));
->>>>>>> 331c6259
 
 	  /* Now get the bits from the appropriate constant word.  */
 	  value = TREE_INT_CST_ELT (local->val, shift / HOST_BITS_PER_WIDE_INT);
