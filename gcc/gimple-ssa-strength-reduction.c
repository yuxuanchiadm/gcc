/* Straight-line strength reduction.
   Copyright (C) 2012-2013 Free Software Foundation, Inc.
   Contributed by Bill Schmidt, IBM <wschmidt@linux.ibm.com>

This file is part of GCC.

GCC is free software; you can redistribute it and/or modify it under
the terms of the GNU General Public License as published by the Free
Software Foundation; either version 3, or (at your option) any later
version.

GCC is distributed in the hope that it will be useful, but WITHOUT ANY
WARRANTY; without even the implied warranty of MERCHANTABILITY or
FITNESS FOR A PARTICULAR PURPOSE.  See the GNU General Public License
for more details.

You should have received a copy of the GNU General Public License
along with GCC; see the file COPYING3.  If not see
<http://www.gnu.org/licenses/>.  */

/* There are many algorithms for performing strength reduction on
   loops.  This is not one of them.  IVOPTS handles strength reduction
   of induction variables just fine.  This pass is intended to pick
   up the crumbs it leaves behind, by considering opportunities for
   strength reduction along dominator paths.

   Strength reduction addresses explicit multiplies, and certain
   multiplies implicit in addressing expressions.  It would also be
   possible to apply strength reduction to divisions and modulos,
   but such opportunities are relatively uncommon.

   Strength reduction is also currently restricted to integer operations.
   If desired, it could be extended to floating-point operations under
   control of something like -funsafe-math-optimizations.  */

#include "config.h"
#include "system.h"
#include "coretypes.h"
#include "tree.h"
#include "gimple.h"
#include "basic-block.h"
#include "tree-pass.h"
#include "cfgloop.h"
#include "gimple-pretty-print.h"
#include "tree-ssa.h"
#include "domwalk.h"
#include "pointer-set.h"
#include "expmed.h"
#include "params.h"
#include "hash-table.h"
<<<<<<< HEAD
#include "wide-int-print.h"

=======
#include "tree-ssa-address.h"
>>>>>>> fc1ce0cf

/* Information about a strength reduction candidate.  Each statement
   in the candidate table represents an expression of one of the
   following forms (the special case of CAND_REF will be described
   later):

   (CAND_MULT)  S1:  X = (B + i) * S
   (CAND_ADD)   S1:  X = B + (i * S)

   Here X and B are SSA names, i is an integer constant, and S is
   either an SSA name or a constant.  We call B the "base," i the
   "index", and S the "stride."

   Any statement S0 that dominates S1 and is of the form:

   (CAND_MULT)  S0:  Y = (B + i') * S
   (CAND_ADD)   S0:  Y = B + (i' * S)

   is called a "basis" for S1.  In both cases, S1 may be replaced by
   
                S1':  X = Y + (i - i') * S,

   where (i - i') * S is folded to the extent possible.

   All gimple statements are visited in dominator order, and each
   statement that may contribute to one of the forms of S1 above is
   given at least one entry in the candidate table.  Such statements
   include addition, pointer addition, subtraction, multiplication,
   negation, copies, and nontrivial type casts.  If a statement may
   represent more than one expression of the forms of S1 above, 
   multiple "interpretations" are stored in the table and chained
   together.  Examples:

   * An add of two SSA names may treat either operand as the base.
   * A multiply of two SSA names, likewise.
   * A copy or cast may be thought of as either a CAND_MULT with
     i = 0 and S = 1, or as a CAND_ADD with i = 0 or S = 0.

   Candidate records are allocated from an obstack.  They are addressed
   both from a hash table keyed on S1, and from a vector of candidate
   pointers arranged in predominator order.

   Opportunity note
   ----------------
   Currently we don't recognize:

     S0: Y = (S * i') - B
     S1: X = (S * i) - B

   as a strength reduction opportunity, even though this S1 would
   also be replaceable by the S1' above.  This can be added if it
   comes up in practice.

   Strength reduction in addressing
   --------------------------------
   There is another kind of candidate known as CAND_REF.  A CAND_REF
   describes a statement containing a memory reference having 
   complex addressing that might benefit from strength reduction.
   Specifically, we are interested in references for which 
   get_inner_reference returns a base address, offset, and bitpos as
   follows:

     base:    MEM_REF (T1, C1)
     offset:  MULT_EXPR (PLUS_EXPR (T2, C2), C3)
     bitpos:  C4 * BITS_PER_UNIT

   Here T1 and T2 are arbitrary trees, and C1, C2, C3, C4 are 
   arbitrary integer constants.  Note that C2 may be zero, in which
   case the offset will be MULT_EXPR (T2, C3).

   When this pattern is recognized, the original memory reference
   can be replaced with:

     MEM_REF (POINTER_PLUS_EXPR (T1, MULT_EXPR (T2, C3)),
              C1 + (C2 * C3) + C4)

   which distributes the multiply to allow constant folding.  When
   two or more addressing expressions can be represented by MEM_REFs
   of this form, differing only in the constants C1, C2, and C4,
   making this substitution produces more efficient addressing during
   the RTL phases.  When there are not at least two expressions with
   the same values of T1, T2, and C3, there is nothing to be gained
   by the replacement.

   Strength reduction of CAND_REFs uses the same infrastructure as
   that used by CAND_MULTs and CAND_ADDs.  We record T1 in the base (B)
   field, MULT_EXPR (T2, C3) in the stride (S) field, and 
   C1 + (C2 * C3) + C4 in the index (i) field.  A basis for a CAND_REF
   is thus another CAND_REF with the same B and S values.  When at 
   least two CAND_REFs are chained together using the basis relation,
   each of them is replaced as above, resulting in improved code
   generation for addressing.

   Conditional candidates
   ======================

   Conditional candidates are best illustrated with an example.
   Consider the code sequence:

   (1)  x_0 = ...;
   (2)  a_0 = x_0 * 5;          MULT (B: x_0; i: 0; S: 5)
        if (...)
   (3)    x_1 = x_0 + 1;        ADD  (B: x_0, i: 1; S: 1)
   (4)  x_2 = PHI <x_0, x_1>;   PHI  (B: x_0, i: 0, S: 1)
   (5)  x_3 = x_2 + 1;          ADD  (B: x_2, i: 1, S: 1)
   (6)  a_1 = x_3 * 5;          MULT (B: x_2, i: 1; S: 5)

   Here strength reduction is complicated by the uncertain value of x_2.
   A legitimate transformation is:

   (1)  x_0 = ...;
   (2)  a_0 = x_0 * 5;
        if (...)
	  {
   (3)      [x_1 = x_0 + 1;]
   (3a)     t_1 = a_0 + 5;
          }
   (4)  [x_2 = PHI <x_0, x_1>;]
   (4a) t_2 = PHI <a_0, t_1>;
   (5)  [x_3 = x_2 + 1;]
   (6r) a_1 = t_2 + 5;

   where the bracketed instructions may go dead.

   To recognize this opportunity, we have to observe that statement (6)
   has a "hidden basis" (2).  The hidden basis is unlike a normal basis
   in that the statement and the hidden basis have different base SSA
   names (x_2 and x_0, respectively).  The relationship is established
   when a statement's base name (x_2) is defined by a phi statement (4),
   each argument of which (x_0, x_1) has an identical "derived base name."
   If the argument is defined by a candidate (as x_1 is by (3)) that is a
   CAND_ADD having a stride of 1, the derived base name of the argument is
   the base name of the candidate (x_0).  Otherwise, the argument itself
   is its derived base name (as is the case with argument x_0).

   The hidden basis for statement (6) is the nearest dominating candidate
   whose base name is the derived base name (x_0) of the feeding phi (4), 
   and whose stride is identical to that of the statement.  We can then
   create the new "phi basis" (4a) and feeding adds along incoming arcs (3a),
   allowing the final replacement of (6) by the strength-reduced (6r).

   To facilitate this, a new kind of candidate (CAND_PHI) is introduced.
   A CAND_PHI is not a candidate for replacement, but is maintained in the
   candidate table to ease discovery of hidden bases.  Any phi statement
   whose arguments share a common derived base name is entered into the
   table with the derived base name, an (arbitrary) index of zero, and a
   stride of 1.  A statement with a hidden basis can then be detected by
   simply looking up its feeding phi definition in the candidate table,
   extracting the derived base name, and searching for a basis in the
   usual manner after substituting the derived base name.

   Note that the transformation is only valid when the original phi and 
   the statements that define the phi's arguments are all at the same
   position in the loop hierarchy.  */


/* Index into the candidate vector, offset by 1.  VECs are zero-based,
   while cand_idx's are one-based, with zero indicating null.  */
typedef unsigned cand_idx;

/* The kind of candidate.  */
enum cand_kind
{
  CAND_MULT,
  CAND_ADD,
  CAND_REF,
  CAND_PHI
};

struct slsr_cand_d
{
  /* The candidate statement S1.  */
  gimple cand_stmt;

  /* The base expression B:  often an SSA name, but not always.  */
  tree base_expr;

  /* The stride S.  */
  tree stride;

  /* The index constant i.  */
  max_wide_int index;

  /* The type of the candidate.  This is normally the type of base_expr,
     but casts may have occurred when combining feeding instructions.
     A candidate can only be a basis for candidates of the same final type.
     (For CAND_REFs, this is the type to be used for operand 1 of the
     replacement MEM_REF.)  */
  tree cand_type;

  /* The kind of candidate (CAND_MULT, etc.).  */
  enum cand_kind kind;

  /* Index of this candidate in the candidate vector.  */
  cand_idx cand_num;

  /* Index of the next candidate record for the same statement.
     A statement may be useful in more than one way (e.g., due to
     commutativity).  So we can have multiple "interpretations"
     of a statement.  */
  cand_idx next_interp;

  /* Index of the basis statement S0, if any, in the candidate vector.  */
  cand_idx basis;

  /* First candidate for which this candidate is a basis, if one exists.  */
  cand_idx dependent;

  /* Next candidate having the same basis as this one.  */
  cand_idx sibling;

  /* If this is a conditional candidate, the CAND_PHI candidate
     that defines the base SSA name B.  */
  cand_idx def_phi;

  /* Savings that can be expected from eliminating dead code if this
     candidate is replaced.  */
  int dead_savings;
};

typedef struct slsr_cand_d slsr_cand, *slsr_cand_t;
typedef const struct slsr_cand_d *const_slsr_cand_t;

/* Pointers to candidates are chained together as part of a mapping
   from base expressions to the candidates that use them.  */

struct cand_chain_d
{
  /* Base expression for the chain of candidates:  often, but not
     always, an SSA name.  */
  tree base_expr;

  /* Pointer to a candidate.  */
  slsr_cand_t cand;

  /* Chain pointer.  */
  struct cand_chain_d *next;

};

typedef struct cand_chain_d cand_chain, *cand_chain_t;
typedef const struct cand_chain_d *const_cand_chain_t;

/* Information about a unique "increment" associated with candidates
   having an SSA name for a stride.  An increment is the difference
   between the index of the candidate and the index of its basis,
   i.e., (i - i') as discussed in the module commentary.

   When we are not going to generate address arithmetic we treat
   increments that differ only in sign as the same, allowing sharing
   of the cost of initializers.  The absolute value of the increment
   is stored in the incr_info.  */

struct incr_info_d
{
  /* The increment that relates a candidate to its basis.  */
  max_wide_int incr;

  /* How many times the increment occurs in the candidate tree.  */
  unsigned count;

  /* Cost of replacing candidates using this increment.  Negative and
     zero costs indicate replacement should be performed.  */
  int cost;

  /* If this increment is profitable but is not -1, 0, or 1, it requires
     an initializer T_0 = stride * incr to be found or introduced in the
     nearest common dominator of all candidates.  This field holds T_0
     for subsequent use.  */
  tree initializer;

  /* If the initializer was found to already exist, this is the block
     where it was found.  */
  basic_block init_bb;
};

typedef struct incr_info_d incr_info, *incr_info_t;

/* Candidates are maintained in a vector.  If candidate X dominates
   candidate Y, then X appears before Y in the vector; but the
   converse does not necessarily hold.  */
static vec<slsr_cand_t> cand_vec;

enum cost_consts
{
  COST_NEUTRAL = 0,
  COST_INFINITE = 1000
};

enum stride_status
{
  UNKNOWN_STRIDE = 0,
  KNOWN_STRIDE = 1
};

enum phi_adjust_status
{
  NOT_PHI_ADJUST = 0,
  PHI_ADJUST = 1
};

enum count_phis_status
{
  DONT_COUNT_PHIS = 0,
  COUNT_PHIS = 1
};
 
/* Pointer map embodying a mapping from statements to candidates.  */
static struct pointer_map_t *stmt_cand_map;

/* Obstack for candidates.  */
static struct obstack cand_obstack;

/* Obstack for candidate chains.  */
static struct obstack chain_obstack;

/* An array INCR_VEC of incr_infos is used during analysis of related
   candidates having an SSA name for a stride.  INCR_VEC_LEN describes
   its current length.  MAX_INCR_VEC_LEN is used to avoid costly
   pathological cases. */
static incr_info_t incr_vec;
static unsigned incr_vec_len;
const int MAX_INCR_VEC_LEN = 16;

/* For a chain of candidates with unknown stride, indicates whether or not
   we must generate pointer arithmetic when replacing statements.  */
static bool address_arithmetic_p;

/* Forward function declarations.  */
static slsr_cand_t base_cand_from_table (tree);
static tree introduce_cast_before_cand (slsr_cand_t, tree, tree);
static bool legal_cast_p_1 (tree, tree);

/* Produce a pointer to the IDX'th candidate in the candidate vector.  */

static slsr_cand_t
lookup_cand (cand_idx idx)
{
  return cand_vec[idx - 1];
}

/* Helper for hashing a candidate chain header.  */

struct cand_chain_hasher : typed_noop_remove <cand_chain>
{
  typedef cand_chain value_type;
  typedef cand_chain compare_type;
  static inline hashval_t hash (const value_type *);
  static inline bool equal (const value_type *, const compare_type *);
};

inline hashval_t
cand_chain_hasher::hash (const value_type *p)
{
  tree base_expr = p->base_expr;
  return iterative_hash_expr (base_expr, 0);
}

inline bool
cand_chain_hasher::equal (const value_type *chain1, const compare_type *chain2)
{
  return operand_equal_p (chain1->base_expr, chain2->base_expr, 0);
}

/* Hash table embodying a mapping from base exprs to chains of candidates.  */
static hash_table <cand_chain_hasher> base_cand_map;

/* Look in the candidate table for a CAND_PHI that defines BASE and
   return it if found; otherwise return NULL.  */

static cand_idx
find_phi_def (tree base)
{
  slsr_cand_t c;

  if (TREE_CODE (base) != SSA_NAME)
    return 0;

  c = base_cand_from_table (base);

  if (!c || c->kind != CAND_PHI)
    return 0;

  return c->cand_num;
}

/* Helper routine for find_basis_for_candidate.  May be called twice:
   once for the candidate's base expr, and optionally again for the
   candidate's phi definition.  */

static slsr_cand_t
find_basis_for_base_expr (slsr_cand_t c, tree base_expr)
{
  cand_chain mapping_key;
  cand_chain_t chain;
  slsr_cand_t basis = NULL;

  // Limit potential of N^2 behavior for long candidate chains.
  int iters = 0;
  int max_iters = PARAM_VALUE (PARAM_MAX_SLSR_CANDIDATE_SCAN);

  mapping_key.base_expr = base_expr;
  chain = base_cand_map.find (&mapping_key);

  for (; chain && iters < max_iters; chain = chain->next, ++iters)
    {
      slsr_cand_t one_basis = chain->cand;

      if (one_basis->kind != c->kind
	  || one_basis->cand_stmt == c->cand_stmt
	  || !operand_equal_p (one_basis->stride, c->stride, 0)
	  || !types_compatible_p (one_basis->cand_type, c->cand_type)
	  || !dominated_by_p (CDI_DOMINATORS,
			      gimple_bb (c->cand_stmt),
			      gimple_bb (one_basis->cand_stmt)))
	continue;

      if (!basis || basis->cand_num < one_basis->cand_num)
	basis = one_basis;
    }

  return basis;
}

/* Use the base expr from candidate C to look for possible candidates
   that can serve as a basis for C.  Each potential basis must also
   appear in a block that dominates the candidate statement and have
   the same stride and type.  If more than one possible basis exists,
   the one with highest index in the vector is chosen; this will be
   the most immediately dominating basis.  */

static int
find_basis_for_candidate (slsr_cand_t c)
{
  slsr_cand_t basis = find_basis_for_base_expr (c, c->base_expr);

  /* If a candidate doesn't have a basis using its base expression,
     it may have a basis hidden by one or more intervening phis.  */
  if (!basis && c->def_phi)
    {
      basic_block basis_bb, phi_bb;
      slsr_cand_t phi_cand = lookup_cand (c->def_phi);
      basis = find_basis_for_base_expr (c, phi_cand->base_expr);

      if (basis)
	{
	  /* A hidden basis must dominate the phi-definition of the
	     candidate's base name.  */
	  phi_bb = gimple_bb (phi_cand->cand_stmt);
	  basis_bb = gimple_bb (basis->cand_stmt);

	  if (phi_bb == basis_bb
	      || !dominated_by_p (CDI_DOMINATORS, phi_bb, basis_bb))
	    {
	      basis = NULL;
	      c->basis = 0;
	    }

	  /* If we found a hidden basis, estimate additional dead-code
	     savings if the phi and its feeding statements can be removed.  */
	  if (basis && has_single_use (gimple_phi_result (phi_cand->cand_stmt)))
	    c->dead_savings += phi_cand->dead_savings;
	}
    }

  if (basis)
    {
      c->sibling = basis->dependent;
      basis->dependent = c->cand_num;
      return basis->cand_num;
    }

  return 0;
}

/* Record a mapping from the base expression of C to C itself, indicating that
   C may potentially serve as a basis using that base expression.  */

static void
record_potential_basis (slsr_cand_t c)
{
  cand_chain_t node;
  cand_chain **slot;

  node = (cand_chain_t) obstack_alloc (&chain_obstack, sizeof (cand_chain));
  node->base_expr = c->base_expr;
  node->cand = c;
  node->next = NULL;
  slot = base_cand_map.find_slot (node, INSERT);

  if (*slot)
    {
      cand_chain_t head = (cand_chain_t) (*slot);
      node->next = head->next;
      head->next = node;
    }
  else
    *slot = node;
}

/* Allocate storage for a new candidate and initialize its fields.
   Attempt to find a basis for the candidate.  */

static slsr_cand_t
alloc_cand_and_find_basis (enum cand_kind kind, gimple gs, tree base, 
			   const max_wide_int &index, tree stride, tree ctype,
			   unsigned savings)
{
  slsr_cand_t c = (slsr_cand_t) obstack_alloc (&cand_obstack,
					       sizeof (slsr_cand));
  c->cand_stmt = gs;
  c->base_expr = base;
  c->stride = stride;
  c->index = index;
  c->cand_type = ctype;
  c->kind = kind;
  c->cand_num = cand_vec.length () + 1;
  c->next_interp = 0;
  c->dependent = 0;
  c->sibling = 0;
  c->def_phi = kind == CAND_MULT ? find_phi_def (base) : 0;
  c->dead_savings = savings;

  cand_vec.safe_push (c);

  if (kind == CAND_PHI)
    c->basis = 0;
  else
    c->basis = find_basis_for_candidate (c);

  record_potential_basis (c);

  return c;
}

/* Determine the target cost of statement GS when compiling according
   to SPEED.  */

static int
stmt_cost (gimple gs, bool speed)
{
  tree lhs, rhs1, rhs2;
  enum machine_mode lhs_mode;

  gcc_assert (is_gimple_assign (gs));
  lhs = gimple_assign_lhs (gs);
  rhs1 = gimple_assign_rhs1 (gs);
  lhs_mode = TYPE_MODE (TREE_TYPE (lhs));
  
  switch (gimple_assign_rhs_code (gs))
    {
    case MULT_EXPR:
      rhs2 = gimple_assign_rhs2 (gs);

      if (tree_fits_shwi_p (rhs2))
	return mult_by_coeff_cost (tree_to_shwi (rhs2), lhs_mode, speed);

      gcc_assert (TREE_CODE (rhs1) != INTEGER_CST);
      return mul_cost (speed, lhs_mode);

    case PLUS_EXPR:
    case POINTER_PLUS_EXPR:
    case MINUS_EXPR:
      return add_cost (speed, lhs_mode);

    case NEGATE_EXPR:
      return neg_cost (speed, lhs_mode);

    case NOP_EXPR:
      return convert_cost (lhs_mode, TYPE_MODE (TREE_TYPE (rhs1)), speed);

    /* Note that we don't assign costs to copies that in most cases
       will go away.  */
    default:
      ;
    }
  
  gcc_unreachable ();
  return 0;
}

/* Look up the defining statement for BASE_IN and return a pointer
   to its candidate in the candidate table, if any; otherwise NULL.
   Only CAND_ADD and CAND_MULT candidates are returned.  */

static slsr_cand_t
base_cand_from_table (tree base_in)
{
  slsr_cand_t *result;

  gimple def = SSA_NAME_DEF_STMT (base_in);
  if (!def)
    return (slsr_cand_t) NULL;

  result = (slsr_cand_t *) pointer_map_contains (stmt_cand_map, def);
  
  if (result && (*result)->kind != CAND_REF)
    return *result;

  return (slsr_cand_t) NULL;
}

/* Add an entry to the statement-to-candidate mapping.  */

static void
add_cand_for_stmt (gimple gs, slsr_cand_t c)
{
  void **slot = pointer_map_insert (stmt_cand_map, gs);
  gcc_assert (!*slot);
  *slot = c;
}

/* Given PHI which contains a phi statement, determine whether it
   satisfies all the requirements of a phi candidate.  If so, create
   a candidate.  Note that a CAND_PHI never has a basis itself, but
   is used to help find a basis for subsequent candidates.  */

static void
slsr_process_phi (gimple phi, bool speed)
{
  unsigned i;
  tree arg0_base = NULL_TREE, base_type;
  slsr_cand_t c;
  struct loop *cand_loop = gimple_bb (phi)->loop_father;
  unsigned savings = 0;

  /* A CAND_PHI requires each of its arguments to have the same
     derived base name.  (See the module header commentary for a
     definition of derived base names.)  Furthermore, all feeding
     definitions must be in the same position in the loop hierarchy
     as PHI.  */

  for (i = 0; i < gimple_phi_num_args (phi); i++)
    {
      slsr_cand_t arg_cand;
      tree arg = gimple_phi_arg_def (phi, i);
      tree derived_base_name = NULL_TREE;
      gimple arg_stmt = NULL;
      basic_block arg_bb = NULL;

      if (TREE_CODE (arg) != SSA_NAME)
	return;

      arg_cand = base_cand_from_table (arg);

      if (arg_cand)
	{
	  while (arg_cand->kind != CAND_ADD && arg_cand->kind != CAND_PHI)
	    {
	      if (!arg_cand->next_interp)
		return;

	      arg_cand = lookup_cand (arg_cand->next_interp);
	    }

	  if (!integer_onep (arg_cand->stride))
	    return;

	  derived_base_name = arg_cand->base_expr;
	  arg_stmt = arg_cand->cand_stmt;
	  arg_bb = gimple_bb (arg_stmt);

	  /* Gather potential dead code savings if the phi statement
	     can be removed later on.  */
	  if (has_single_use (arg))
	    {
	      if (gimple_code (arg_stmt) == GIMPLE_PHI)
		savings += arg_cand->dead_savings;
	      else
		savings += stmt_cost (arg_stmt, speed);
	    }
	}
      else
	{
	  derived_base_name = arg;

	  if (SSA_NAME_IS_DEFAULT_DEF (arg))
	    arg_bb = single_succ (ENTRY_BLOCK_PTR);
	  else
	    gimple_bb (SSA_NAME_DEF_STMT (arg));
	}

      if (!arg_bb || arg_bb->loop_father != cand_loop)
	return;

      if (i == 0)
	arg0_base = derived_base_name;
      else if (!operand_equal_p (derived_base_name, arg0_base, 0))
	return;
    }

  /* Create the candidate.  "alloc_cand_and_find_basis" is named
     misleadingly for this case, as no basis will be sought for a
     CAND_PHI.  */
  base_type = TREE_TYPE (arg0_base);

  c = alloc_cand_and_find_basis (CAND_PHI, phi, arg0_base, 
				 0, integer_one_node, base_type, savings);

  /* Add the candidate to the statement-candidate mapping.  */
  add_cand_for_stmt (phi, c);
}

/* Given PBASE which is a pointer to tree, look up the defining
   statement for it and check whether the candidate is in the
   form of:

     X = B + (1 * S), S is integer constant
     X = B + (i * S), S is integer one

   If so, set PBASE to the candidate's base_expr and return double
   int (i * S).
   Otherwise, just return double int zero.  */

static max_wide_int
backtrace_base_for_ref (tree *pbase)
{
  tree base_in = *pbase;
  slsr_cand_t base_cand;

  STRIP_NOPS (base_in);

  /* Strip off widening conversion(s) to handle cases where
     e.g. 'B' is widened from an 'int' in order to calculate
     a 64-bit address.  */
  if (CONVERT_EXPR_P (base_in)
      && legal_cast_p_1 (base_in, TREE_OPERAND (base_in, 0)))
    base_in = get_unwidened (base_in, NULL_TREE);

  if (TREE_CODE (base_in) != SSA_NAME)
    return 0;

  base_cand = base_cand_from_table (base_in);

  while (base_cand && base_cand->kind != CAND_PHI)
    {
      if (base_cand->kind == CAND_ADD
	  && base_cand->index == 1
	  && TREE_CODE (base_cand->stride) == INTEGER_CST)
	{
	  /* X = B + (1 * S), S is integer constant.  */
	  *pbase = base_cand->base_expr;
	  return base_cand->stride;
	}
      else if (base_cand->kind == CAND_ADD
	       && TREE_CODE (base_cand->stride) == INTEGER_CST
	       && integer_onep (base_cand->stride))
	{
	  /* X = B + (i * S), S is integer one.  */
	  *pbase = base_cand->base_expr;
	  return base_cand->index;
	}

      if (base_cand->next_interp)
	base_cand = lookup_cand (base_cand->next_interp);
      else
	base_cand = NULL;
    }

  return 0;
}

/* Look for the following pattern:

    *PBASE:    MEM_REF (T1, C1)

    *POFFSET:  MULT_EXPR (T2, C3)        [C2 is zero]
                     or
               MULT_EXPR (PLUS_EXPR (T2, C2), C3)
                     or
               MULT_EXPR (MINUS_EXPR (T2, -C2), C3)

    *PINDEX:   C4 * BITS_PER_UNIT

   If not present, leave the input values unchanged and return FALSE.
   Otherwise, modify the input values as follows and return TRUE:

    *PBASE:    T1
    *POFFSET:  MULT_EXPR (T2, C3)
    *PINDEX:   C1 + (C2 * C3) + C4

   When T2 is recorded by a CAND_ADD in the form of (T2' + C5), it
   will be further restructured to:

    *PBASE:    T1
    *POFFSET:  MULT_EXPR (T2', C3)
    *PINDEX:   C1 + (C2 * C3) + C4 + (C5 * C3)  */

static bool
restructure_reference (tree *pbase, tree *poffset, max_wide_int *pindex,
		       tree *ptype)
{
  tree base = *pbase, offset = *poffset;
  max_wide_int index = *pindex;
  tree mult_op0, t1, t2, type;
  max_wide_int c1, c2, c3, c4, c5;

  if (!base
      || !offset
      || TREE_CODE (base) != MEM_REF
      || TREE_CODE (offset) != MULT_EXPR
      || TREE_CODE (TREE_OPERAND (offset, 1)) != INTEGER_CST
      || wi::umod_floor (index, BITS_PER_UNIT) != 0)
    return false;

  t1 = TREE_OPERAND (base, 0);
  c1 = max_wide_int::from (mem_ref_offset (base), SIGNED);
  type = TREE_TYPE (TREE_OPERAND (base, 1));

  mult_op0 = TREE_OPERAND (offset, 0);
  c3 = TREE_OPERAND (offset, 1);

  if (TREE_CODE (mult_op0) == PLUS_EXPR)

    if (TREE_CODE (TREE_OPERAND (mult_op0, 1)) == INTEGER_CST)
      {
	t2 = TREE_OPERAND (mult_op0, 0);
	c2 = TREE_OPERAND (mult_op0, 1);
      }
    else
      return false;

  else if (TREE_CODE (mult_op0) == MINUS_EXPR)

    if (TREE_CODE (TREE_OPERAND (mult_op0, 1)) == INTEGER_CST)
      {
	t2 = TREE_OPERAND (mult_op0, 0);
	c2 = -(max_wide_int)TREE_OPERAND (mult_op0, 1);
      }
    else
      return false;

  else
    {
      t2 = mult_op0;
      c2 = 0;
    }

  c4 = wi::udiv_floor (index, BITS_PER_UNIT);
  c5 = backtrace_base_for_ref (&t2);

  *pbase = t1;
  *poffset = fold_build2 (MULT_EXPR, sizetype, fold_convert (sizetype, t2),
			  wide_int_to_tree (sizetype, c3));
  *pindex = c1 + c2 * c3 + c4 + c5 * c3;
  *ptype = type;

  return true;
}

/* Given GS which contains a data reference, create a CAND_REF entry in
   the candidate table and attempt to find a basis.  */

static void
slsr_process_ref (gimple gs)
{
  tree ref_expr, base, offset, type;
  HOST_WIDE_INT bitsize, bitpos;
  enum machine_mode mode;
  int unsignedp, volatilep;
  max_wide_int index;
  slsr_cand_t c;

  if (gimple_vdef (gs))
    ref_expr = gimple_assign_lhs (gs);
  else
    ref_expr = gimple_assign_rhs1 (gs);

  if (!handled_component_p (ref_expr)
      || TREE_CODE (ref_expr) == BIT_FIELD_REF
      || (TREE_CODE (ref_expr) == COMPONENT_REF
	  && DECL_BIT_FIELD (TREE_OPERAND (ref_expr, 1))))
    return;

  base = get_inner_reference (ref_expr, &bitsize, &bitpos, &offset, &mode,
			      &unsignedp, &volatilep, false);
  index = bitpos;

  if (!restructure_reference (&base, &offset, &index, &type))
    return;

  c = alloc_cand_and_find_basis (CAND_REF, gs, base, index, offset,
				 type, 0);

  /* Add the candidate to the statement-candidate mapping.  */
  add_cand_for_stmt (gs, c);
}

/* Create a candidate entry for a statement GS, where GS multiplies
   two SSA names BASE_IN and STRIDE_IN.  Propagate any known information
   about the two SSA names into the new candidate.  Return the new
   candidate.  */

static slsr_cand_t
create_mul_ssa_cand (gimple gs, tree base_in, tree stride_in, bool speed)
{
  tree base = NULL_TREE, stride = NULL_TREE, ctype = NULL_TREE;
  max_wide_int index;
  unsigned savings = 0;
  slsr_cand_t c;
  slsr_cand_t base_cand = base_cand_from_table (base_in);

  /* Look at all interpretations of the base candidate, if necessary,
     to find information to propagate into this candidate.  */
  while (base_cand && !base && base_cand->kind != CAND_PHI)
    {

      if (base_cand->kind == CAND_MULT && integer_onep (base_cand->stride))
	{
	  /* Y = (B + i') * 1
	     X = Y * Z
	     ================
	     X = (B + i') * Z  */
	  base = base_cand->base_expr;
	  index = base_cand->index;
	  stride = stride_in;
	  ctype = base_cand->cand_type;
	  if (has_single_use (base_in))
	    savings = (base_cand->dead_savings 
		       + stmt_cost (base_cand->cand_stmt, speed));
	}
      else if (base_cand->kind == CAND_ADD
	       && TREE_CODE (base_cand->stride) == INTEGER_CST)
	{
	  /* Y = B + (i' * S), S constant
	     X = Y * Z
	     ============================
	     X = B + ((i' * S) * Z)  */
	  base = base_cand->base_expr;
	  index = base_cand->index * base_cand->stride;
	  stride = stride_in;
	  ctype = base_cand->cand_type;
	  if (has_single_use (base_in))
	    savings = (base_cand->dead_savings
		       + stmt_cost (base_cand->cand_stmt, speed));
	}

      if (base_cand->next_interp)
	base_cand = lookup_cand (base_cand->next_interp);
      else
	base_cand = NULL;
    }

  if (!base)
    {
      /* No interpretations had anything useful to propagate, so
	 produce X = (Y + 0) * Z.  */
      base = base_in;
      index = 0;
      stride = stride_in;
      ctype = TREE_TYPE (base_in);
    }

  c = alloc_cand_and_find_basis (CAND_MULT, gs, base, index, stride,
				 ctype, savings);
  return c;
}

/* Create a candidate entry for a statement GS, where GS multiplies
   SSA name BASE_IN by constant STRIDE_IN.  Propagate any known
   information about BASE_IN into the new candidate.  Return the new
   candidate.  */

static slsr_cand_t
create_mul_imm_cand (gimple gs, tree base_in, tree stride_in, bool speed)
{
  tree base = NULL_TREE, stride = NULL_TREE, ctype = NULL_TREE;
  max_wide_int index, temp;
  unsigned savings = 0;
  slsr_cand_t c;
  slsr_cand_t base_cand = base_cand_from_table (base_in);

  /* Look at all interpretations of the base candidate, if necessary,
     to find information to propagate into this candidate.  */
  while (base_cand && !base && base_cand->kind != CAND_PHI)
    {
      if (base_cand->kind == CAND_MULT
	  && TREE_CODE (base_cand->stride) == INTEGER_CST)
	{
	  /* Y = (B + i') * S, S constant
	     X = Y * c
	     ============================
	     X = (B + i') * (S * c)  */
	  base = base_cand->base_expr;
	  index = base_cand->index;
	  temp = wi::mul (base_cand->stride, stride_in);
	  stride = wide_int_to_tree (TREE_TYPE (stride_in), temp);
	  ctype = base_cand->cand_type;
	  if (has_single_use (base_in))
	    savings = (base_cand->dead_savings 
		       + stmt_cost (base_cand->cand_stmt, speed));
	}
      else if (base_cand->kind == CAND_ADD && integer_onep (base_cand->stride))
	{
	  /* Y = B + (i' * 1)
	     X = Y * c
	     ===========================
	     X = (B + i') * c  */
	  base = base_cand->base_expr;
	  index = base_cand->index;
	  stride = stride_in;
	  ctype = base_cand->cand_type;
	  if (has_single_use (base_in))
	    savings = (base_cand->dead_savings
		       + stmt_cost (base_cand->cand_stmt, speed));
	}
      else if (base_cand->kind == CAND_ADD
	       && base_cand->index == 1
	       && TREE_CODE (base_cand->stride) == INTEGER_CST)
	{
	  /* Y = B + (1 * S), S constant
	     X = Y * c
	     ===========================
	     X = (B + S) * c  */
	  base = base_cand->base_expr;
	  index = base_cand->stride;
	  stride = stride_in;
	  ctype = base_cand->cand_type;
	  if (has_single_use (base_in))
	    savings = (base_cand->dead_savings
		       + stmt_cost (base_cand->cand_stmt, speed));
	}

      if (base_cand->next_interp)
	base_cand = lookup_cand (base_cand->next_interp);
      else
	base_cand = NULL;
    }

  if (!base)
    {
      /* No interpretations had anything useful to propagate, so
	 produce X = (Y + 0) * c.  */
      base = base_in;
      index = 0;
      stride = stride_in;
      ctype = TREE_TYPE (base_in);
    }

  c = alloc_cand_and_find_basis (CAND_MULT, gs, base, index, stride,
				 ctype, savings);
  return c;
}

/* Given GS which is a multiply of scalar integers, make an appropriate
   entry in the candidate table.  If this is a multiply of two SSA names,
   create two CAND_MULT interpretations and attempt to find a basis for
   each of them.  Otherwise, create a single CAND_MULT and attempt to
   find a basis.  */

static void
slsr_process_mul (gimple gs, tree rhs1, tree rhs2, bool speed)
{
  slsr_cand_t c, c2;

  /* If this is a multiply of an SSA name with itself, it is highly
     unlikely that we will get a strength reduction opportunity, so
     don't record it as a candidate.  This simplifies the logic for
     finding a basis, so if this is removed that must be considered.  */
  if (rhs1 == rhs2)
    return;

  if (TREE_CODE (rhs2) == SSA_NAME)
    {
      /* Record an interpretation of this statement in the candidate table
	 assuming RHS1 is the base expression and RHS2 is the stride.  */
      c = create_mul_ssa_cand (gs, rhs1, rhs2, speed);

      /* Add the first interpretation to the statement-candidate mapping.  */
      add_cand_for_stmt (gs, c);

      /* Record another interpretation of this statement assuming RHS1
	 is the stride and RHS2 is the base expression.  */
      c2 = create_mul_ssa_cand (gs, rhs2, rhs1, speed);
      c->next_interp = c2->cand_num;
    }
  else
    {
      /* Record an interpretation for the multiply-immediate.  */
      c = create_mul_imm_cand (gs, rhs1, rhs2, speed);

      /* Add the interpretation to the statement-candidate mapping.  */
      add_cand_for_stmt (gs, c);
    }
}

/* Create a candidate entry for a statement GS, where GS adds two
   SSA names BASE_IN and ADDEND_IN if SUBTRACT_P is false, and
   subtracts ADDEND_IN from BASE_IN otherwise.  Propagate any known
   information about the two SSA names into the new candidate.
   Return the new candidate.  */

static slsr_cand_t
create_add_ssa_cand (gimple gs, tree base_in, tree addend_in,
		     bool subtract_p, bool speed)
{
  tree base = NULL_TREE, stride = NULL_TREE, ctype = NULL;
  max_wide_int index;
  unsigned savings = 0;
  slsr_cand_t c;
  slsr_cand_t base_cand = base_cand_from_table (base_in);
  slsr_cand_t addend_cand = base_cand_from_table (addend_in);

  /* The most useful transformation is a multiply-immediate feeding
     an add or subtract.  Look for that first.  */
  while (addend_cand && !base && addend_cand->kind != CAND_PHI)
    {
      if (addend_cand->kind == CAND_MULT
	  && addend_cand->index == 0
	  && TREE_CODE (addend_cand->stride) == INTEGER_CST)
	{
	  /* Z = (B + 0) * S, S constant
	     X = Y +/- Z
	     ===========================
	     X = Y + ((+/-1 * S) * B)  */
	  base = base_in;
	  index = addend_cand->stride;
	  if (subtract_p)
	    index = -index;
	  stride = addend_cand->base_expr;
	  ctype = TREE_TYPE (base_in);
	  if (has_single_use (addend_in))
	    savings = (addend_cand->dead_savings
		       + stmt_cost (addend_cand->cand_stmt, speed));
	}

      if (addend_cand->next_interp)
	addend_cand = lookup_cand (addend_cand->next_interp);
      else
	addend_cand = NULL;
    }

  while (base_cand && !base && base_cand->kind != CAND_PHI)
    {
      if (base_cand->kind == CAND_ADD
	  && (base_cand->index == 0
	      || operand_equal_p (base_cand->stride,
				  integer_zero_node, 0)))
	{
	  /* Y = B + (i' * S), i' * S = 0
	     X = Y +/- Z
	     ============================
	     X = B + (+/-1 * Z)  */
	  base = base_cand->base_expr;
	  index = subtract_p ? -1 : 1;
	  stride = addend_in;
	  ctype = base_cand->cand_type;
	  if (has_single_use (base_in))
	    savings = (base_cand->dead_savings
		       + stmt_cost (base_cand->cand_stmt, speed));
	}
      else if (subtract_p)
	{
	  slsr_cand_t subtrahend_cand = base_cand_from_table (addend_in);

	  while (subtrahend_cand && !base && subtrahend_cand->kind != CAND_PHI)
	    {
	      if (subtrahend_cand->kind == CAND_MULT
		  && subtrahend_cand->index == 0
		  && TREE_CODE (subtrahend_cand->stride) == INTEGER_CST)
		{
		  /* Z = (B + 0) * S, S constant
		     X = Y - Z
		     ===========================
		     Value:  X = Y + ((-1 * S) * B)  */
		  base = base_in;
		  index = subtrahend_cand->stride;
		  index = -index;
		  stride = subtrahend_cand->base_expr;
		  ctype = TREE_TYPE (base_in);
		  if (has_single_use (addend_in))
		    savings = (subtrahend_cand->dead_savings 
			       + stmt_cost (subtrahend_cand->cand_stmt, speed));
		}
	      
	      if (subtrahend_cand->next_interp)
		subtrahend_cand = lookup_cand (subtrahend_cand->next_interp);
	      else
		subtrahend_cand = NULL;
	    }
	}
      
      if (base_cand->next_interp)
	base_cand = lookup_cand (base_cand->next_interp);
      else
	base_cand = NULL;
    }

  if (!base)
    {
      /* No interpretations had anything useful to propagate, so
	 produce X = Y + (1 * Z).  */
      base = base_in;
      index = subtract_p ? -1 : 1;
      stride = addend_in;
      ctype = TREE_TYPE (base_in);
    }

  c = alloc_cand_and_find_basis (CAND_ADD, gs, base, index, stride,
				 ctype, savings);
  return c;
}

/* Create a candidate entry for a statement GS, where GS adds SSA
   name BASE_IN to constant INDEX_IN.  Propagate any known information
   about BASE_IN into the new candidate.  Return the new candidate.  */

static slsr_cand_t
create_add_imm_cand (gimple gs, tree base_in, max_wide_int index_in, bool speed)
{
  enum cand_kind kind = CAND_ADD;
  tree base = NULL_TREE, stride = NULL_TREE, ctype = NULL_TREE;
  max_wide_int index, multiple;
  unsigned savings = 0;
  slsr_cand_t c;
  slsr_cand_t base_cand = base_cand_from_table (base_in);

  while (base_cand && !base && base_cand->kind != CAND_PHI)
    {
      signop sign = TYPE_SIGN (TREE_TYPE (base_cand->stride));

      if (TREE_CODE (base_cand->stride) == INTEGER_CST
	  && wi::multiple_of_p (index_in, base_cand->stride, sign, &multiple))
	{
	  /* Y = (B + i') * S, S constant, c = kS for some integer k
	     X = Y + c
	     ============================
	     X = (B + (i'+ k)) * S  
	  OR
	     Y = B + (i' * S), S constant, c = kS for some integer k
	     X = Y + c
	     ============================
	     X = (B + (i'+ k)) * S  */
	  kind = base_cand->kind;
	  base = base_cand->base_expr;
	  index = base_cand->index + multiple;
	  stride = base_cand->stride;
	  ctype = base_cand->cand_type;
	  if (has_single_use (base_in))
	    savings = (base_cand->dead_savings 
		       + stmt_cost (base_cand->cand_stmt, speed));
	}

      if (base_cand->next_interp)
	base_cand = lookup_cand (base_cand->next_interp);
      else
	base_cand = NULL;
    }

  if (!base)
    {
      /* No interpretations had anything useful to propagate, so
	 produce X = Y + (c * 1).  */
      kind = CAND_ADD;
      base = base_in;
      index = index_in;
      stride = integer_one_node;
      ctype = TREE_TYPE (base_in);
    }

  c = alloc_cand_and_find_basis (kind, gs, base, index, stride,
				 ctype, savings);
  return c;
}

/* Given GS which is an add or subtract of scalar integers or pointers,
   make at least one appropriate entry in the candidate table.  */

static void
slsr_process_add (gimple gs, tree rhs1, tree rhs2, bool speed)
{
  bool subtract_p = gimple_assign_rhs_code (gs) == MINUS_EXPR;
  slsr_cand_t c = NULL, c2;

  if (TREE_CODE (rhs2) == SSA_NAME)
    {
      /* First record an interpretation assuming RHS1 is the base expression
	 and RHS2 is the stride.  But it doesn't make sense for the
	 stride to be a pointer, so don't record a candidate in that case.  */
      if (!POINTER_TYPE_P (TREE_TYPE (rhs2)))
	{
	  c = create_add_ssa_cand (gs, rhs1, rhs2, subtract_p, speed);

	  /* Add the first interpretation to the statement-candidate
	     mapping.  */
	  add_cand_for_stmt (gs, c);
	}

      /* If the two RHS operands are identical, or this is a subtract,
	 we're done.  */
      if (operand_equal_p (rhs1, rhs2, 0) || subtract_p)
	return;

      /* Otherwise, record another interpretation assuming RHS2 is the
	 base expression and RHS1 is the stride, again provided that the
	 stride is not a pointer.  */
      if (!POINTER_TYPE_P (TREE_TYPE (rhs1)))
	{
	  c2 = create_add_ssa_cand (gs, rhs2, rhs1, false, speed);
	  if (c)
	    c->next_interp = c2->cand_num;
	  else
	    add_cand_for_stmt (gs, c2);
	}
    }
  else
    {
      max_wide_int index;

      /* Record an interpretation for the add-immediate.  */
      index = rhs2;
      if (subtract_p)
	index = -index;

      c = create_add_imm_cand (gs, rhs1, index, speed);

      /* Add the interpretation to the statement-candidate mapping.  */
      add_cand_for_stmt (gs, c);
    }
}

/* Given GS which is a negate of a scalar integer, make an appropriate
   entry in the candidate table.  A negate is equivalent to a multiply
   by -1.  */

static void
slsr_process_neg (gimple gs, tree rhs1, bool speed)
{
  /* Record a CAND_MULT interpretation for the multiply by -1.  */
  slsr_cand_t c = create_mul_imm_cand (gs, rhs1, integer_minus_one_node, speed);

  /* Add the interpretation to the statement-candidate mapping.  */
  add_cand_for_stmt (gs, c);
}

/* Help function for legal_cast_p, operating on two trees.  Checks
   whether it's allowable to cast from RHS to LHS.  See legal_cast_p
   for more details.  */

static bool
legal_cast_p_1 (tree lhs, tree rhs)
{
  tree lhs_type, rhs_type;
  unsigned lhs_size, rhs_size;
  bool lhs_wraps, rhs_wraps;

  lhs_type = TREE_TYPE (lhs);
  rhs_type = TREE_TYPE (rhs);
  lhs_size = TYPE_PRECISION (lhs_type);
  rhs_size = TYPE_PRECISION (rhs_type);
  lhs_wraps = TYPE_OVERFLOW_WRAPS (lhs_type);
  rhs_wraps = TYPE_OVERFLOW_WRAPS (rhs_type);

  if (lhs_size < rhs_size
      || (rhs_wraps && !lhs_wraps)
      || (rhs_wraps && lhs_wraps && rhs_size != lhs_size))
    return false;

  return true;
}

/* Return TRUE if GS is a statement that defines an SSA name from
   a conversion and is legal for us to combine with an add and multiply
   in the candidate table.  For example, suppose we have:

     A = B + i;
     C = (type) A;
     D = C * S;

   Without the type-cast, we would create a CAND_MULT for D with base B,
   index i, and stride S.  We want to record this candidate only if it
   is equivalent to apply the type cast following the multiply:

     A = B + i;
     E = A * S;
     D = (type) E;

   We will record the type with the candidate for D.  This allows us
   to use a similar previous candidate as a basis.  If we have earlier seen

     A' = B + i';
     C' = (type) A';
     D' = C' * S;

   we can replace D with

     D = D' + (i - i') * S;

   But if moving the type-cast would change semantics, we mustn't do this.

   This is legitimate for casts from a non-wrapping integral type to
   any integral type of the same or larger size.  It is not legitimate
   to convert a wrapping type to a non-wrapping type, or to a wrapping
   type of a different size.  I.e., with a wrapping type, we must
   assume that the addition B + i could wrap, in which case performing
   the multiply before or after one of the "illegal" type casts will
   have different semantics.  */

static bool
legal_cast_p (gimple gs, tree rhs)
{
  if (!is_gimple_assign (gs)
      || !CONVERT_EXPR_CODE_P (gimple_assign_rhs_code (gs)))
    return false;

  return legal_cast_p_1 (gimple_assign_lhs (gs), rhs);
}

/* Given GS which is a cast to a scalar integer type, determine whether
   the cast is legal for strength reduction.  If so, make at least one
   appropriate entry in the candidate table.  */

static void
slsr_process_cast (gimple gs, tree rhs1, bool speed)
{
  tree lhs, ctype;
  slsr_cand_t base_cand, c, c2;
  unsigned savings = 0;

  if (!legal_cast_p (gs, rhs1))
    return;

  lhs = gimple_assign_lhs (gs);
  base_cand = base_cand_from_table (rhs1);
  ctype = TREE_TYPE (lhs);

  if (base_cand && base_cand->kind != CAND_PHI)
    {
      while (base_cand)
	{
	  /* Propagate all data from the base candidate except the type,
	     which comes from the cast, and the base candidate's cast,
	     which is no longer applicable.  */
	  if (has_single_use (rhs1))
	    savings = (base_cand->dead_savings 
		       + stmt_cost (base_cand->cand_stmt, speed));

	  c = alloc_cand_and_find_basis (base_cand->kind, gs,
					 base_cand->base_expr,
					 base_cand->index, base_cand->stride,
					 ctype, savings);
	  if (base_cand->next_interp)
	    base_cand = lookup_cand (base_cand->next_interp);
	  else
	    base_cand = NULL;
	}
    }
  else 
    {
      /* If nothing is known about the RHS, create fresh CAND_ADD and
	 CAND_MULT interpretations:

	 X = Y + (0 * 1)
	 X = (Y + 0) * 1

	 The first of these is somewhat arbitrary, but the choice of
	 1 for the stride simplifies the logic for propagating casts
	 into their uses.  */
      c = alloc_cand_and_find_basis (CAND_ADD, gs, rhs1, 
				     0, integer_one_node, ctype, 0);
      c2 = alloc_cand_and_find_basis (CAND_MULT, gs, rhs1, 
				      0, integer_one_node, ctype, 0);
      c->next_interp = c2->cand_num;
    }

  /* Add the first (or only) interpretation to the statement-candidate
     mapping.  */
  add_cand_for_stmt (gs, c);
}

/* Given GS which is a copy of a scalar integer type, make at least one
   appropriate entry in the candidate table.

   This interface is included for completeness, but is unnecessary
   if this pass immediately follows a pass that performs copy 
   propagation, such as DOM.  */

static void
slsr_process_copy (gimple gs, tree rhs1, bool speed)
{
  slsr_cand_t base_cand, c, c2;
  unsigned savings = 0;

  base_cand = base_cand_from_table (rhs1);

  if (base_cand && base_cand->kind != CAND_PHI)
    {
      while (base_cand)
	{
	  /* Propagate all data from the base candidate.  */
	  if (has_single_use (rhs1))
	    savings = (base_cand->dead_savings 
		       + stmt_cost (base_cand->cand_stmt, speed));

	  c = alloc_cand_and_find_basis (base_cand->kind, gs,
					 base_cand->base_expr,
					 base_cand->index, base_cand->stride,
					 base_cand->cand_type, savings);
	  if (base_cand->next_interp)
	    base_cand = lookup_cand (base_cand->next_interp);
	  else
	    base_cand = NULL;
	}
    }
  else 
    {
      /* If nothing is known about the RHS, create fresh CAND_ADD and
	 CAND_MULT interpretations:

	 X = Y + (0 * 1)
	 X = (Y + 0) * 1

	 The first of these is somewhat arbitrary, but the choice of
	 1 for the stride simplifies the logic for propagating casts
	 into their uses.  */
      c = alloc_cand_and_find_basis (CAND_ADD, gs, rhs1, 
				     0, integer_one_node, TREE_TYPE (rhs1), 0);
      c2 = alloc_cand_and_find_basis (CAND_MULT, gs, rhs1, 
				      0, integer_one_node, TREE_TYPE (rhs1), 0);
      c->next_interp = c2->cand_num;
    }

  /* Add the first (or only) interpretation to the statement-candidate
     mapping.  */
  add_cand_for_stmt (gs, c);
}

class find_candidates_dom_walker : public dom_walker
{
public:
  find_candidates_dom_walker (cdi_direction direction)
    : dom_walker (direction) {}
  virtual void before_dom_children (basic_block);
};

/* Find strength-reduction candidates in block BB.  */

void
find_candidates_dom_walker::before_dom_children (basic_block bb)
{
  bool speed = optimize_bb_for_speed_p (bb);
  gimple_stmt_iterator gsi;

  for (gsi = gsi_start_phis (bb); !gsi_end_p (gsi); gsi_next (&gsi))
    slsr_process_phi (gsi_stmt (gsi), speed);

  for (gsi = gsi_start_bb (bb); !gsi_end_p (gsi); gsi_next (&gsi))
    {
      gimple gs = gsi_stmt (gsi);

      if (gimple_vuse (gs) && gimple_assign_single_p (gs))
	slsr_process_ref (gs);

      else if (is_gimple_assign (gs)
	       && SCALAR_INT_MODE_P
	            (TYPE_MODE (TREE_TYPE (gimple_assign_lhs (gs)))))
	{
	  tree rhs1 = NULL_TREE, rhs2 = NULL_TREE;

	  switch (gimple_assign_rhs_code (gs))
	    {
	    case MULT_EXPR:
	    case PLUS_EXPR:
	      rhs1 = gimple_assign_rhs1 (gs);
	      rhs2 = gimple_assign_rhs2 (gs);
	      /* Should never happen, but currently some buggy situations
		 in earlier phases put constants in rhs1.  */
	      if (TREE_CODE (rhs1) != SSA_NAME)
		continue;
	      break;

	    /* Possible future opportunity: rhs1 of a ptr+ can be
	       an ADDR_EXPR.  */
	    case POINTER_PLUS_EXPR:
	    case MINUS_EXPR:
	      rhs2 = gimple_assign_rhs2 (gs);
	      /* Fall-through.  */

	    case NOP_EXPR:
	    case MODIFY_EXPR:
	    case NEGATE_EXPR:
	      rhs1 = gimple_assign_rhs1 (gs);
	      if (TREE_CODE (rhs1) != SSA_NAME)
		continue;
	      break;

	    default:
	      ;
	    }

	  switch (gimple_assign_rhs_code (gs))
	    {
	    case MULT_EXPR:
	      slsr_process_mul (gs, rhs1, rhs2, speed);
	      break;

	    case PLUS_EXPR:
	    case POINTER_PLUS_EXPR:
	    case MINUS_EXPR:
	      slsr_process_add (gs, rhs1, rhs2, speed);
	      break;

	    case NEGATE_EXPR:
	      slsr_process_neg (gs, rhs1, speed);
	      break;

	    case NOP_EXPR:
	      slsr_process_cast (gs, rhs1, speed);
	      break;

	    case MODIFY_EXPR:
	      slsr_process_copy (gs, rhs1, speed);
	      break;

	    default:
	      ;
	    }
	}
    }
}

/* Dump a candidate for debug.  */

static void
dump_candidate (slsr_cand_t c)
{
  fprintf (dump_file, "%3d  [%d] ", c->cand_num,
	   gimple_bb (c->cand_stmt)->index);
  print_gimple_stmt (dump_file, c->cand_stmt, 0, 0);
  switch (c->kind)
    {
    case CAND_MULT:
      fputs ("     MULT : (", dump_file);
      print_generic_expr (dump_file, c->base_expr, 0);
      fputs (" + ", dump_file);
      print_decs (c->index, dump_file);
      fputs (") * ", dump_file);
      print_generic_expr (dump_file, c->stride, 0);
      fputs (" : ", dump_file);
      break;
    case CAND_ADD:
      fputs ("     ADD  : ", dump_file);
      print_generic_expr (dump_file, c->base_expr, 0);
      fputs (" + (", dump_file);
      print_decs (c->index, dump_file);
      fputs (" * ", dump_file);
      print_generic_expr (dump_file, c->stride, 0);
      fputs (") : ", dump_file);
      break;
    case CAND_REF:
      fputs ("     REF  : ", dump_file);
      print_generic_expr (dump_file, c->base_expr, 0);
      fputs (" + (", dump_file);
      print_generic_expr (dump_file, c->stride, 0);
      fputs (") + ", dump_file);
      print_decs (c->index, dump_file);
      fputs (" : ", dump_file);
      break;
    case CAND_PHI:
      fputs ("     PHI  : ", dump_file);
      print_generic_expr (dump_file, c->base_expr, 0);
      fputs (" + (unknown * ", dump_file);
      print_generic_expr (dump_file, c->stride, 0);
      fputs (") : ", dump_file);
      break;
    default:
      gcc_unreachable ();
    }
  print_generic_expr (dump_file, c->cand_type, 0);
  fprintf (dump_file, "\n     basis: %d  dependent: %d  sibling: %d\n",
	   c->basis, c->dependent, c->sibling);
  fprintf (dump_file, "     next-interp: %d  dead-savings: %d\n",
	   c->next_interp, c->dead_savings);
  if (c->def_phi)
    fprintf (dump_file, "     phi:  %d\n", c->def_phi);
  fputs ("\n", dump_file);
}

/* Dump the candidate vector for debug.  */

static void
dump_cand_vec (void)
{
  unsigned i;
  slsr_cand_t c;

  fprintf (dump_file, "\nStrength reduction candidate vector:\n\n");
  
  FOR_EACH_VEC_ELT (cand_vec, i, c)
    dump_candidate (c);
}

/* Callback used to dump the candidate chains hash table.  */

int
ssa_base_cand_dump_callback (cand_chain **slot, void *ignored ATTRIBUTE_UNUSED)
{
  const_cand_chain_t chain = *slot;
  cand_chain_t p;

  print_generic_expr (dump_file, chain->base_expr, 0);
  fprintf (dump_file, " -> %d", chain->cand->cand_num);

  for (p = chain->next; p; p = p->next)
    fprintf (dump_file, " -> %d", p->cand->cand_num);

  fputs ("\n", dump_file);
  return 1;
}

/* Dump the candidate chains.  */

static void
dump_cand_chains (void)
{
  fprintf (dump_file, "\nStrength reduction candidate chains:\n\n");
  base_cand_map.traverse_noresize <void *, ssa_base_cand_dump_callback> (NULL);
  fputs ("\n", dump_file);
}

/* Dump the increment vector for debug.  */

static void
dump_incr_vec (void)
{
  if (dump_file && (dump_flags & TDF_DETAILS))
    {
      unsigned i;

      fprintf (dump_file, "\nIncrement vector:\n\n");
  
      for (i = 0; i < incr_vec_len; i++)
	{
	  fprintf (dump_file, "%3d  increment:   ", i);
	  print_decs (incr_vec[i].incr, dump_file);
	  fprintf (dump_file, "\n     count:       %d", incr_vec[i].count);
	  fprintf (dump_file, "\n     cost:        %d", incr_vec[i].cost);
	  fputs ("\n     initializer: ", dump_file);
	  print_generic_expr (dump_file, incr_vec[i].initializer, 0);
	  fputs ("\n\n", dump_file);
	}
    }
}

/* Replace *EXPR in candidate C with an equivalent strength-reduced
   data reference.  */

static void
replace_ref (tree *expr, slsr_cand_t c)
{
  tree add_expr, mem_ref, acc_type = TREE_TYPE (*expr);
  unsigned HOST_WIDE_INT misalign;
  unsigned align;

  /* Ensure the memory reference carries the minimum alignment
     requirement for the data type.  See PR58041.  */
  get_object_alignment_1 (*expr, &align, &misalign);
  if (misalign != 0)
    align = (misalign & -misalign);
  if (align < TYPE_ALIGN (acc_type))
    acc_type = build_aligned_type (acc_type, align);

  add_expr = fold_build2 (POINTER_PLUS_EXPR, TREE_TYPE (c->base_expr),
			  c->base_expr, c->stride);
  mem_ref = fold_build2 (MEM_REF, acc_type, add_expr,
			 wide_int_to_tree (c->cand_type, c->index));

  /* Gimplify the base addressing expression for the new MEM_REF tree.  */
  gimple_stmt_iterator gsi = gsi_for_stmt (c->cand_stmt);
  TREE_OPERAND (mem_ref, 0)
    = force_gimple_operand_gsi (&gsi, TREE_OPERAND (mem_ref, 0),
				/*simple_p=*/true, NULL,
				/*before=*/true, GSI_SAME_STMT);
  copy_ref_info (mem_ref, *expr);
  *expr = mem_ref;
  update_stmt (c->cand_stmt);
}

/* Replace CAND_REF candidate C, each sibling of candidate C, and each
   dependent of candidate C with an equivalent strength-reduced data
   reference.  */

static void
replace_refs (slsr_cand_t c)
{
  if (gimple_vdef (c->cand_stmt))
    {
      tree *lhs = gimple_assign_lhs_ptr (c->cand_stmt);
      replace_ref (lhs, c);
    }
  else
    {
      tree *rhs = gimple_assign_rhs1_ptr (c->cand_stmt);
      replace_ref (rhs, c);
    }

  if (c->sibling)
    replace_refs (lookup_cand (c->sibling));

  if (c->dependent)
    replace_refs (lookup_cand (c->dependent));
}

/* Return TRUE if candidate C is dependent upon a PHI.  */

static bool
phi_dependent_cand_p (slsr_cand_t c)
{
  /* A candidate is not necessarily dependent upon a PHI just because
     it has a phi definition for its base name.  It may have a basis
     that relies upon the same phi definition, in which case the PHI
     is irrelevant to this candidate.  */
  return (c->def_phi
	  && c->basis
	  && lookup_cand (c->basis)->def_phi != c->def_phi);
}

/* Calculate the increment required for candidate C relative to 
   its basis.  */

static max_wide_int
cand_increment (slsr_cand_t c)
{
  slsr_cand_t basis;

  /* If the candidate doesn't have a basis, just return its own
     index.  This is useful in record_increments to help us find
     an existing initializer.  Also, if the candidate's basis is
     hidden by a phi, then its own index will be the increment
     from the newly introduced phi basis.  */
  if (!c->basis || phi_dependent_cand_p (c))
    return c->index;

  basis = lookup_cand (c->basis);
  gcc_assert (operand_equal_p (c->base_expr, basis->base_expr, 0));
  return c->index - basis->index;
}

/* Calculate the increment required for candidate C relative to
   its basis.  If we aren't going to generate pointer arithmetic
   for this candidate, return the absolute value of that increment
   instead.  */

static inline max_wide_int
cand_abs_increment (slsr_cand_t c)
{
  max_wide_int increment = cand_increment (c);

  if (!address_arithmetic_p && wi::neg_p (increment))
    increment = -increment;

  return increment;
}

/* Return TRUE iff candidate C has already been replaced under
   another interpretation.  */

static inline bool
cand_already_replaced (slsr_cand_t c)
{
  return (gimple_bb (c->cand_stmt) == 0);
}

/* Common logic used by replace_unconditional_candidate and
   replace_conditional_candidate.  */

static void
replace_mult_candidate (slsr_cand_t c, tree basis_name, const max_wide_int &bump_in)
{
  tree target_type = TREE_TYPE (gimple_assign_lhs (c->cand_stmt));
  enum tree_code cand_code = gimple_assign_rhs_code (c->cand_stmt);
  max_wide_int bump = bump_in;

  /* It is highly unlikely, but possible, that the resulting
     bump doesn't fit in a HWI.  Abandon the replacement
     in this case.  This does not affect siblings or dependents
     of C.  Restriction to signed HWI is conservative for unsigned
     types but allows for safe negation without twisted logic.  */
  if (wi::fits_shwi_p (bump)
      && bump.to_shwi () != HOST_WIDE_INT_MIN
      /* It is not useful to replace casts, copies, or adds of
	 an SSA name and a constant.  */
      && cand_code != MODIFY_EXPR
      && cand_code != NOP_EXPR
      && cand_code != PLUS_EXPR
      && cand_code != POINTER_PLUS_EXPR
      && cand_code != MINUS_EXPR)
    {
      enum tree_code code = PLUS_EXPR;
      tree bump_tree;
      gimple stmt_to_print = NULL;

      /* If the basis name and the candidate's LHS have incompatible
	 types, introduce a cast.  */
      if (!useless_type_conversion_p (target_type, TREE_TYPE (basis_name)))
	basis_name = introduce_cast_before_cand (c, target_type, basis_name);
      if (wi::neg_p (bump))
	{
	  code = MINUS_EXPR;
	  bump = -bump;
	}

      bump_tree = wide_int_to_tree (target_type, bump);

      if (dump_file && (dump_flags & TDF_DETAILS))
	{
	  fputs ("Replacing: ", dump_file);
	  print_gimple_stmt (dump_file, c->cand_stmt, 0, 0);
	}

      if (bump == 0)
	{
	  tree lhs = gimple_assign_lhs (c->cand_stmt);
	  gimple copy_stmt = gimple_build_assign (lhs, basis_name);
	  gimple_stmt_iterator gsi = gsi_for_stmt (c->cand_stmt);
	  gimple_set_location (copy_stmt, gimple_location (c->cand_stmt));
	  gsi_replace (&gsi, copy_stmt, false);
	  c->cand_stmt = copy_stmt;
	  if (dump_file && (dump_flags & TDF_DETAILS))
	    stmt_to_print = copy_stmt;
	}
      else
	{
	  tree rhs1, rhs2;
	  if (cand_code != NEGATE_EXPR) {
	    rhs1 = gimple_assign_rhs1 (c->cand_stmt);
	    rhs2 = gimple_assign_rhs2 (c->cand_stmt);
	  }
	  if (cand_code != NEGATE_EXPR
	      && ((operand_equal_p (rhs1, basis_name, 0)
		   && operand_equal_p (rhs2, bump_tree, 0))
		  || (operand_equal_p (rhs1, bump_tree, 0)
		      && operand_equal_p (rhs2, basis_name, 0))))
	    {
	      if (dump_file && (dump_flags & TDF_DETAILS))
		{
		  fputs ("(duplicate, not actually replacing)", dump_file);
		  stmt_to_print = c->cand_stmt;
		}
	    }
	  else
	    {
	      gimple_stmt_iterator gsi = gsi_for_stmt (c->cand_stmt);
	      gimple_assign_set_rhs_with_ops (&gsi, code,
					      basis_name, bump_tree);
	      update_stmt (gsi_stmt (gsi));
              c->cand_stmt = gsi_stmt (gsi);
	      if (dump_file && (dump_flags & TDF_DETAILS))
		stmt_to_print = gsi_stmt (gsi);
	    }
	}
  
      if (dump_file && (dump_flags & TDF_DETAILS))
	{
	  fputs ("With: ", dump_file);
	  print_gimple_stmt (dump_file, stmt_to_print, 0, 0);
	  fputs ("\n", dump_file);
  	}
    }
}

/* Replace candidate C with an add or subtract.   Note that we only
   operate on CAND_MULTs with known strides, so we will never generate
   a POINTER_PLUS_EXPR.  Each candidate X = (B + i) * S is replaced by
   X = Y + ((i - i') * S), as described in the module commentary.  The
   folded value ((i - i') * S) is referred to here as the "bump."  */

static void
replace_unconditional_candidate (slsr_cand_t c)
{
  slsr_cand_t basis;
  max_wide_int bump;

  if (cand_already_replaced (c))
    return;

  basis = lookup_cand (c->basis);
  bump = cand_increment (c) * c->stride;

  replace_mult_candidate (c, gimple_assign_lhs (basis->cand_stmt), bump);
}

/* Return the index in the increment vector of the given INCREMENT,
   or -1 if not found.  The latter can occur if more than
   MAX_INCR_VEC_LEN increments have been found.  */

static inline int
incr_vec_index (max_wide_int increment)
{
  unsigned i;
  
  for (i = 0; i < incr_vec_len && increment != incr_vec[i].incr; i++)
    ;

  if (i < incr_vec_len)
    return i;
  else
    return -1;
}

/* Create a new statement along edge E to add BASIS_NAME to the product
   of INCREMENT and the stride of candidate C.  Create and return a new
   SSA name from *VAR to be used as the LHS of the new statement.
   KNOWN_STRIDE is true iff C's stride is a constant.  */

static tree
create_add_on_incoming_edge (slsr_cand_t c, tree basis_name,
			     max_wide_int increment, edge e, location_t loc,
			     bool known_stride)
{
  basic_block insert_bb;
  gimple_stmt_iterator gsi;
  tree lhs, basis_type;
  gimple new_stmt;

  /* If the add candidate along this incoming edge has the same
     index as C's hidden basis, the hidden basis represents this
     edge correctly.  */
  if (increment == 0)
    return basis_name;

  basis_type = TREE_TYPE (basis_name);
  lhs = make_temp_ssa_name (basis_type, NULL, "slsr");

  if (known_stride)
    {
      tree bump_tree;
      enum tree_code code = PLUS_EXPR;
      max_wide_int bump = increment * c->stride;
      if (wi::neg_p (bump))
	{
	  code = MINUS_EXPR;
	  bump = -bump;
	}

      bump_tree = wide_int_to_tree (basis_type, bump);
      new_stmt = gimple_build_assign_with_ops (code, lhs, basis_name,
					       bump_tree);
    }
  else
    {
      int i;
      bool negate_incr = (!address_arithmetic_p && wi::neg_p (increment));
      i = incr_vec_index (negate_incr ? -increment : increment);
      gcc_assert (i >= 0);

      if (incr_vec[i].initializer)
	{
	  enum tree_code code = negate_incr ? MINUS_EXPR : PLUS_EXPR;
	  new_stmt = gimple_build_assign_with_ops (code, lhs, basis_name,
						   incr_vec[i].initializer);
	}
      else if (increment == 1)
	new_stmt = gimple_build_assign_with_ops (PLUS_EXPR, lhs, basis_name,
						 c->stride);
      else if (increment == -1)
	new_stmt = gimple_build_assign_with_ops (MINUS_EXPR, lhs, basis_name,
						 c->stride);
      else
	gcc_unreachable ();
    }

  insert_bb = single_succ_p (e->src) ? e->src : split_edge (e);
  gsi = gsi_last_bb (insert_bb);

  if (!gsi_end_p (gsi) && is_ctrl_stmt (gsi_stmt (gsi)))
    gsi_insert_before (&gsi, new_stmt, GSI_NEW_STMT);
  else
    gsi_insert_after (&gsi, new_stmt, GSI_NEW_STMT);

  gimple_set_location (new_stmt, loc);

  if (dump_file && (dump_flags & TDF_DETAILS))
    {
      fprintf (dump_file, "Inserting in block %d: ", insert_bb->index);
      print_gimple_stmt (dump_file, new_stmt, 0, 0);
    }

  return lhs;
}

/* Given a candidate C with BASIS_NAME being the LHS of C's basis which
   is hidden by the phi node FROM_PHI, create a new phi node in the same
   block as FROM_PHI.  The new phi is suitable for use as a basis by C,
   with its phi arguments representing conditional adjustments to the
   hidden basis along conditional incoming paths.  Those adjustments are
   made by creating add statements (and sometimes recursively creating
   phis) along those incoming paths.  LOC is the location to attach to
   the introduced statements.  KNOWN_STRIDE is true iff C's stride is a
   constant.  */

static tree
create_phi_basis (slsr_cand_t c, gimple from_phi, tree basis_name,
		  location_t loc, bool known_stride)
{
  int i;
  tree name, phi_arg;
  gimple phi;
  vec<tree> phi_args;
  slsr_cand_t basis = lookup_cand (c->basis);
  int nargs = gimple_phi_num_args (from_phi);
  basic_block phi_bb = gimple_bb (from_phi);
  slsr_cand_t phi_cand = base_cand_from_table (gimple_phi_result (from_phi));
  phi_args.create (nargs);

  /* Process each argument of the existing phi that represents
     conditionally-executed add candidates.  */
  for (i = 0; i < nargs; i++)
    {
      edge e = (*phi_bb->preds)[i];
      tree arg = gimple_phi_arg_def (from_phi, i);
      tree feeding_def;

      /* If the phi argument is the base name of the CAND_PHI, then
	 this incoming arc should use the hidden basis.  */
      if (operand_equal_p (arg, phi_cand->base_expr, 0))
	if (basis->index == 0)
	  feeding_def = gimple_assign_lhs (basis->cand_stmt);
	else
	  {
	    max_wide_int incr = -basis->index;
	    feeding_def = create_add_on_incoming_edge (c, basis_name, incr,
						       e, loc, known_stride);
	  }
      else
	{
	  gimple arg_def = SSA_NAME_DEF_STMT (arg);

	  /* If there is another phi along this incoming edge, we must
	     process it in the same fashion to ensure that all basis
	     adjustments are made along its incoming edges.  */
	  if (gimple_code (arg_def) == GIMPLE_PHI)
	    feeding_def = create_phi_basis (c, arg_def, basis_name,
					    loc, known_stride);
	  else
	    {
	      slsr_cand_t arg_cand = base_cand_from_table (arg);
	      max_wide_int diff = arg_cand->index - basis->index;
	      feeding_def = create_add_on_incoming_edge (c, basis_name, diff,
							 e, loc, known_stride);
	    }
	}

      /* Because of recursion, we need to save the arguments in a vector
	 so we can create the PHI statement all at once.  Otherwise the
	 storage for the half-created PHI can be reclaimed.  */
      phi_args.safe_push (feeding_def);
    }

  /* Create the new phi basis.  */
  name = make_temp_ssa_name (TREE_TYPE (basis_name), NULL, "slsr");
  phi = create_phi_node (name, phi_bb);
  SSA_NAME_DEF_STMT (name) = phi;

  FOR_EACH_VEC_ELT (phi_args, i, phi_arg)
    {
      edge e = (*phi_bb->preds)[i];
      add_phi_arg (phi, phi_arg, e, loc);
    }

  update_stmt (phi);

  if (dump_file && (dump_flags & TDF_DETAILS))
    {
      fputs ("Introducing new phi basis: ", dump_file);
      print_gimple_stmt (dump_file, phi, 0, 0);
    }

  return name;
}

/* Given a candidate C whose basis is hidden by at least one intervening
   phi, introduce a matching number of new phis to represent its basis
   adjusted by conditional increments along possible incoming paths.  Then
   replace C as though it were an unconditional candidate, using the new
   basis.  */

static void
replace_conditional_candidate (slsr_cand_t c)
{
  tree basis_name, name;
  slsr_cand_t basis;
  location_t loc;
  max_wide_int bump;

  /* Look up the LHS SSA name from C's basis.  This will be the 
     RHS1 of the adds we will introduce to create new phi arguments.  */
  basis = lookup_cand (c->basis);
  basis_name = gimple_assign_lhs (basis->cand_stmt);

  /* Create a new phi statement which will represent C's true basis
     after the transformation is complete.  */
  loc = gimple_location (c->cand_stmt);
  name = create_phi_basis (c, lookup_cand (c->def_phi)->cand_stmt,
			   basis_name, loc, KNOWN_STRIDE);
  /* Replace C with an add of the new basis phi and a constant.  */
  bump = c->index * c->stride;

  replace_mult_candidate (c, name, bump);
}

/* Compute the expected costs of inserting basis adjustments for
   candidate C with phi-definition PHI.  The cost of inserting 
   one adjustment is given by ONE_ADD_COST.  If PHI has arguments
   which are themselves phi results, recursively calculate costs
   for those phis as well.  */

static int
phi_add_costs (gimple phi, slsr_cand_t c, int one_add_cost)
{
  unsigned i;
  int cost = 0;
  slsr_cand_t phi_cand = base_cand_from_table (gimple_phi_result (phi));

  /* If we work our way back to a phi that isn't dominated by the hidden
     basis, this isn't a candidate for replacement.  Indicate this by
     returning an unreasonably high cost.  It's not easy to detect
     these situations when determining the basis, so we defer the
     decision until now.  */
  basic_block phi_bb = gimple_bb (phi);
  slsr_cand_t basis = lookup_cand (c->basis);
  basic_block basis_bb = gimple_bb (basis->cand_stmt);

  if (phi_bb == basis_bb || !dominated_by_p (CDI_DOMINATORS, phi_bb, basis_bb))
    return COST_INFINITE;

  for (i = 0; i < gimple_phi_num_args (phi); i++)
    {
      tree arg = gimple_phi_arg_def (phi, i);

      if (arg != phi_cand->base_expr)
	{
	  gimple arg_def = SSA_NAME_DEF_STMT (arg);

	  if (gimple_code (arg_def) == GIMPLE_PHI)
	    cost += phi_add_costs (arg_def, c, one_add_cost);
	  else
	    {
	      slsr_cand_t arg_cand = base_cand_from_table (arg);

	      if (arg_cand->index != c->index)
		cost += one_add_cost;
	    }
	}
    }

  return cost;
}

/* For candidate C, each sibling of candidate C, and each dependent of
   candidate C, determine whether the candidate is dependent upon a 
   phi that hides its basis.  If not, replace the candidate unconditionally.
   Otherwise, determine whether the cost of introducing compensation code
   for the candidate is offset by the gains from strength reduction.  If
   so, replace the candidate and introduce the compensation code.  */

static void
replace_uncond_cands_and_profitable_phis (slsr_cand_t c)
{
  if (phi_dependent_cand_p (c))
    {
      if (c->kind == CAND_MULT)
	{
	  /* A candidate dependent upon a phi will replace a multiply by 
	     a constant with an add, and will insert at most one add for
	     each phi argument.  Add these costs with the potential dead-code
	     savings to determine profitability.  */
	  bool speed = optimize_bb_for_speed_p (gimple_bb (c->cand_stmt));
	  int mult_savings = stmt_cost (c->cand_stmt, speed);
	  gimple phi = lookup_cand (c->def_phi)->cand_stmt;
	  tree phi_result = gimple_phi_result (phi);
	  int one_add_cost = add_cost (speed, 
				       TYPE_MODE (TREE_TYPE (phi_result)));
	  int add_costs = one_add_cost + phi_add_costs (phi, c, one_add_cost);
	  int cost = add_costs - mult_savings - c->dead_savings;

	  if (dump_file && (dump_flags & TDF_DETAILS))
	    {
	      fprintf (dump_file, "  Conditional candidate %d:\n", c->cand_num);
	      fprintf (dump_file, "    add_costs = %d\n", add_costs);
	      fprintf (dump_file, "    mult_savings = %d\n", mult_savings);
	      fprintf (dump_file, "    dead_savings = %d\n", c->dead_savings);
	      fprintf (dump_file, "    cost = %d\n", cost);
	      if (cost <= COST_NEUTRAL)
		fputs ("  Replacing...\n", dump_file);
	      else
		fputs ("  Not replaced.\n", dump_file);
	    }

	  if (cost <= COST_NEUTRAL)
	    replace_conditional_candidate (c);
	}
    }
  else
    replace_unconditional_candidate (c);

  if (c->sibling)
    replace_uncond_cands_and_profitable_phis (lookup_cand (c->sibling));

  if (c->dependent)
    replace_uncond_cands_and_profitable_phis (lookup_cand (c->dependent));
}

/* Count the number of candidates in the tree rooted at C that have
   not already been replaced under other interpretations.  */

static int
count_candidates (slsr_cand_t c)
{
  unsigned count = cand_already_replaced (c) ? 0 : 1;

  if (c->sibling)
    count += count_candidates (lookup_cand (c->sibling));

  if (c->dependent)
    count += count_candidates (lookup_cand (c->dependent));

  return count;
}

/* Increase the count of INCREMENT by one in the increment vector.
   INCREMENT is associated with candidate C.  If INCREMENT is to be
   conditionally executed as part of a conditional candidate replacement,
   IS_PHI_ADJUST is true, otherwise false.  If an initializer
   T_0 = stride * I is provided by a candidate that dominates all
   candidates with the same increment, also record T_0 for subsequent use.  */

static void
record_increment (slsr_cand_t c, const max_wide_int &increment_in, bool is_phi_adjust)
{
  bool found = false;
  unsigned i;
  max_wide_int increment = increment_in;

  /* Treat increments that differ only in sign as identical so as to
     share initializers, unless we are generating pointer arithmetic.  */
  if (!address_arithmetic_p && wi::neg_p (increment))
    increment = -increment;

  for (i = 0; i < incr_vec_len; i++)
    {
      if (incr_vec[i].incr == increment)
	{
	  incr_vec[i].count++;
	  found = true;

	  /* If we previously recorded an initializer that doesn't
	     dominate this candidate, it's not going to be useful to
	     us after all.  */
	  if (incr_vec[i].initializer
	      && !dominated_by_p (CDI_DOMINATORS,
				  gimple_bb (c->cand_stmt),
				  incr_vec[i].init_bb))
	    {
	      incr_vec[i].initializer = NULL_TREE;
	      incr_vec[i].init_bb = NULL;
	    }
	  
	  break;
	}
    }

  if (!found && incr_vec_len < MAX_INCR_VEC_LEN - 1)
    {
      /* The first time we see an increment, create the entry for it.
	 If this is the root candidate which doesn't have a basis, set
	 the count to zero.  We're only processing it so it can possibly
	 provide an initializer for other candidates.  */
      incr_vec[incr_vec_len].incr = increment;
      incr_vec[incr_vec_len].count = c->basis || is_phi_adjust ? 1 : 0;
      incr_vec[incr_vec_len].cost = COST_INFINITE;
      
      /* Optimistically record the first occurrence of this increment
	 as providing an initializer (if it does); we will revise this
	 opinion later if it doesn't dominate all other occurrences.
         Exception:  increments of -1, 0, 1 never need initializers;
	 and phi adjustments don't ever provide initializers.  */
      if (c->kind == CAND_ADD
	  && !is_phi_adjust
	  && c->index == increment
	  && (wi::gts_p (increment, 1)
	      || wi::lts_p (increment, -1))
	  && (gimple_assign_rhs_code (c->cand_stmt) == PLUS_EXPR
	      || gimple_assign_rhs_code (c->cand_stmt) == POINTER_PLUS_EXPR))
	{
	  tree t0 = NULL_TREE;
	  tree rhs1 = gimple_assign_rhs1 (c->cand_stmt);
	  tree rhs2 = gimple_assign_rhs2 (c->cand_stmt);
	  if (operand_equal_p (rhs1, c->base_expr, 0))
	    t0 = rhs2;
	  else if (operand_equal_p (rhs2, c->base_expr, 0))
	    t0 = rhs1;
	  if (t0
	      && SSA_NAME_DEF_STMT (t0)
	      && gimple_bb (SSA_NAME_DEF_STMT (t0)))
	    {
	      incr_vec[incr_vec_len].initializer = t0;
	      incr_vec[incr_vec_len++].init_bb
		= gimple_bb (SSA_NAME_DEF_STMT (t0));
	    }
	  else
	    {
	      incr_vec[incr_vec_len].initializer = NULL_TREE;
	      incr_vec[incr_vec_len++].init_bb = NULL;
	    }
	}
      else
	{
	  incr_vec[incr_vec_len].initializer = NULL_TREE;
	  incr_vec[incr_vec_len++].init_bb = NULL;
	}
    }
}

/* Given phi statement PHI that hides a candidate from its BASIS, find
   the increments along each incoming arc (recursively handling additional
   phis that may be present) and record them.  These increments are the
   difference in index between the index-adjusting statements and the
   index of the basis.  */

static void
record_phi_increments (slsr_cand_t basis, gimple phi)
{
  unsigned i;
  slsr_cand_t phi_cand = base_cand_from_table (gimple_phi_result (phi));
  
  for (i = 0; i < gimple_phi_num_args (phi); i++)
    {
      tree arg = gimple_phi_arg_def (phi, i);

      if (!operand_equal_p (arg, phi_cand->base_expr, 0))
	{
	  gimple arg_def = SSA_NAME_DEF_STMT (arg);

	  if (gimple_code (arg_def) == GIMPLE_PHI)
	    record_phi_increments (basis, arg_def);
	  else
	    {
	      slsr_cand_t arg_cand = base_cand_from_table (arg);
	      max_wide_int diff = arg_cand->index - basis->index;
	      record_increment (arg_cand, diff, PHI_ADJUST);
	    }
	}
    }
}

/* Determine how many times each unique increment occurs in the set
   of candidates rooted at C's parent, recording the data in the
   increment vector.  For each unique increment I, if an initializer
   T_0 = stride * I is provided by a candidate that dominates all
   candidates with the same increment, also record T_0 for subsequent
   use.  */

static void
record_increments (slsr_cand_t c)
{
  if (!cand_already_replaced (c))
    {
      if (!phi_dependent_cand_p (c))
	record_increment (c, cand_increment (c), NOT_PHI_ADJUST);
      else
	{
	  /* A candidate with a basis hidden by a phi will have one
	     increment for its relationship to the index represented by
	     the phi, and potentially additional increments along each
	     incoming edge.  For the root of the dependency tree (which
	     has no basis), process just the initial index in case it has
	     an initializer that can be used by subsequent candidates.  */
	  record_increment (c, c->index, NOT_PHI_ADJUST);

	  if (c->basis)
	    record_phi_increments (lookup_cand (c->basis),
				   lookup_cand (c->def_phi)->cand_stmt);
	}
    }

  if (c->sibling)
    record_increments (lookup_cand (c->sibling));

  if (c->dependent)
    record_increments (lookup_cand (c->dependent));
}

/* Add up and return the costs of introducing add statements that
   require the increment INCR on behalf of candidate C and phi
   statement PHI.  Accumulate into *SAVINGS the potential savings
   from removing existing statements that feed PHI and have no other
   uses.  */

static int
phi_incr_cost (slsr_cand_t c, const max_wide_int &incr, gimple phi, int *savings)
{
  unsigned i;
  int cost = 0;
  slsr_cand_t basis = lookup_cand (c->basis);
  slsr_cand_t phi_cand = base_cand_from_table (gimple_phi_result (phi));

  for (i = 0; i < gimple_phi_num_args (phi); i++)
    {
      tree arg = gimple_phi_arg_def (phi, i);

      if (!operand_equal_p (arg, phi_cand->base_expr, 0))
	{
	  gimple arg_def = SSA_NAME_DEF_STMT (arg);
      
	  if (gimple_code (arg_def) == GIMPLE_PHI)
	    {
	      int feeding_savings = 0;
	      cost += phi_incr_cost (c, incr, arg_def, &feeding_savings);
	      if (has_single_use (gimple_phi_result (arg_def)))
		*savings += feeding_savings;
	    }
	  else
	    {
	      slsr_cand_t arg_cand = base_cand_from_table (arg);
	      max_wide_int diff = arg_cand->index - basis->index;

	      if (incr == diff)
		{
		  tree basis_lhs = gimple_assign_lhs (basis->cand_stmt);
		  tree lhs = gimple_assign_lhs (arg_cand->cand_stmt);
		  cost += add_cost (true, TYPE_MODE (TREE_TYPE (basis_lhs)));
		  if (has_single_use (lhs))
		    *savings += stmt_cost (arg_cand->cand_stmt, true);
		}
	    }
	}
    }

  return cost;
}

/* Return the first candidate in the tree rooted at C that has not
   already been replaced, favoring siblings over dependents.  */

static slsr_cand_t
unreplaced_cand_in_tree (slsr_cand_t c)
{
  if (!cand_already_replaced (c))
    return c;

  if (c->sibling)
    {
      slsr_cand_t sib = unreplaced_cand_in_tree (lookup_cand (c->sibling));
      if (sib)
	return sib;
    }

  if (c->dependent)
    {
      slsr_cand_t dep = unreplaced_cand_in_tree (lookup_cand (c->dependent));
      if (dep)
	return dep;
    }

  return NULL;
}

/* Return TRUE if the candidates in the tree rooted at C should be
   optimized for speed, else FALSE.  We estimate this based on the block
   containing the most dominant candidate in the tree that has not yet
   been replaced.  */

static bool
optimize_cands_for_speed_p (slsr_cand_t c)
{
  slsr_cand_t c2 = unreplaced_cand_in_tree (c);
  gcc_assert (c2);
  return optimize_bb_for_speed_p (gimple_bb (c2->cand_stmt));
}

/* Add COST_IN to the lowest cost of any dependent path starting at
   candidate C or any of its siblings, counting only candidates along
   such paths with increment INCR.  Assume that replacing a candidate
   reduces cost by REPL_SAVINGS.  Also account for savings from any
   statements that would go dead.  If COUNT_PHIS is true, include
   costs of introducing feeding statements for conditional candidates.  */

static int
lowest_cost_path (int cost_in, int repl_savings, slsr_cand_t c,
		  const max_wide_int &incr, bool count_phis)
{
  int local_cost, sib_cost, savings = 0;
  max_wide_int cand_incr = cand_abs_increment (c);

  if (cand_already_replaced (c))
    local_cost = cost_in;
  else if (incr == cand_incr)
    local_cost = cost_in - repl_savings - c->dead_savings;
  else
    local_cost = cost_in - c->dead_savings;

  if (count_phis
      && phi_dependent_cand_p (c)
      && !cand_already_replaced (c))
    {
      gimple phi = lookup_cand (c->def_phi)->cand_stmt;
      local_cost += phi_incr_cost (c, incr, phi, &savings);

      if (has_single_use (gimple_phi_result (phi)))
	local_cost -= savings;
    }

  if (c->dependent)
    local_cost = lowest_cost_path (local_cost, repl_savings, 
				   lookup_cand (c->dependent), incr,
				   count_phis);

  if (c->sibling)
    {
      sib_cost = lowest_cost_path (cost_in, repl_savings,
				   lookup_cand (c->sibling), incr,
				   count_phis);
      local_cost = MIN (local_cost, sib_cost);
    }

  return local_cost;
}

/* Compute the total savings that would accrue from all replacements
   in the candidate tree rooted at C, counting only candidates with
   increment INCR.  Assume that replacing a candidate reduces cost
   by REPL_SAVINGS.  Also account for savings from statements that
   would go dead.  */

static int
total_savings (int repl_savings, slsr_cand_t c, const max_wide_int &incr,
	       bool count_phis)
{
  int savings = 0;
  max_wide_int cand_incr = cand_abs_increment (c);

  if (incr == cand_incr && !cand_already_replaced (c))
    savings += repl_savings + c->dead_savings;

  if (count_phis
      && phi_dependent_cand_p (c)
      && !cand_already_replaced (c))
    {
      int phi_savings = 0;
      gimple phi = lookup_cand (c->def_phi)->cand_stmt;
      savings -= phi_incr_cost (c, incr, phi, &phi_savings);

      if (has_single_use (gimple_phi_result (phi)))
	savings += phi_savings;
    }

  if (c->dependent)
    savings += total_savings (repl_savings, lookup_cand (c->dependent), incr,
			      count_phis);

  if (c->sibling)
    savings += total_savings (repl_savings, lookup_cand (c->sibling), incr,
			      count_phis);

  return savings;
}

/* Use target-specific costs to determine and record which increments
   in the current candidate tree are profitable to replace, assuming
   MODE and SPEED.  FIRST_DEP is the first dependent of the root of
   the candidate tree.

   One slight limitation here is that we don't account for the possible
   introduction of casts in some cases.  See replace_one_candidate for
   the cases where these are introduced.  This should probably be cleaned
   up sometime.  */

static void
analyze_increments (slsr_cand_t first_dep, enum machine_mode mode, bool speed)
{
  unsigned i;

  for (i = 0; i < incr_vec_len; i++)
    {
      HOST_WIDE_INT incr = incr_vec[i].incr.to_shwi ();

      /* If somehow this increment is bigger than a HWI, we won't
	 be optimizing candidates that use it.  And if the increment
	 has a count of zero, nothing will be done with it.  */
      if (!wi::fits_shwi_p (incr_vec[i].incr) || !incr_vec[i].count)
	incr_vec[i].cost = COST_INFINITE;

      /* Increments of 0, 1, and -1 are always profitable to replace,
	 because they always replace a multiply or add with an add or
	 copy, and may cause one or more existing instructions to go
	 dead.  Exception:  -1 can't be assumed to be profitable for
	 pointer addition.  */
      else if (incr == 0
	       || incr == 1
	       || (incr == -1
		   && (gimple_assign_rhs_code (first_dep->cand_stmt)
		       != POINTER_PLUS_EXPR)))
	incr_vec[i].cost = COST_NEUTRAL;
      
      /* FORNOW: If we need to add an initializer, give up if a cast from
	 the candidate's type to its stride's type can lose precision.
	 This could eventually be handled better by expressly retaining the
	 result of a cast to a wider type in the stride.  Example:

           short int _1;
	   _2 = (int) _1;
	   _3 = _2 * 10;
	   _4 = x + _3;    ADD: x + (10 * _1) : int
	   _5 = _2 * 15;
	   _6 = x + _3;    ADD: x + (15 * _1) : int

         Right now replacing _6 would cause insertion of an initializer
	 of the form "short int T = _1 * 5;" followed by a cast to 
	 int, which could overflow incorrectly.  Had we recorded _2 or
	 (int)_1 as the stride, this wouldn't happen.  However, doing
         this breaks other opportunities, so this will require some
	 care.  */
      else if (!incr_vec[i].initializer
	       && TREE_CODE (first_dep->stride) != INTEGER_CST
	       && !legal_cast_p_1 (first_dep->stride,
				   gimple_assign_lhs (first_dep->cand_stmt)))

	incr_vec[i].cost = COST_INFINITE;

      /* If we need to add an initializer, make sure we don't introduce
	 a multiply by a pointer type, which can happen in certain cast
	 scenarios.  FIXME: When cleaning up these cast issues, we can
         afford to introduce the multiply provided we cast out to an
         unsigned int of appropriate size.  */
      else if (!incr_vec[i].initializer
	       && TREE_CODE (first_dep->stride) != INTEGER_CST
	       && POINTER_TYPE_P (TREE_TYPE (first_dep->stride)))

	incr_vec[i].cost = COST_INFINITE;

      /* For any other increment, if this is a multiply candidate, we
	 must introduce a temporary T and initialize it with
	 T_0 = stride * increment.  When optimizing for speed, walk the
	 candidate tree to calculate the best cost reduction along any
	 path; if it offsets the fixed cost of inserting the initializer,
	 replacing the increment is profitable.  When optimizing for
         size, instead calculate the total cost reduction from replacing
	 all candidates with this increment.  */
      else if (first_dep->kind == CAND_MULT)
	{
	  int cost = mult_by_coeff_cost (incr, mode, speed);
	  int repl_savings = mul_cost (speed, mode) - add_cost (speed, mode);
	  if (speed)
	    cost = lowest_cost_path (cost, repl_savings, first_dep,
				     incr_vec[i].incr, COUNT_PHIS);
	  else
	    cost -= total_savings (repl_savings, first_dep, incr_vec[i].incr,
				   COUNT_PHIS);

	  incr_vec[i].cost = cost;
	}

      /* If this is an add candidate, the initializer may already
	 exist, so only calculate the cost of the initializer if it
	 doesn't.  We are replacing one add with another here, so the
	 known replacement savings is zero.  We will account for removal
	 of dead instructions in lowest_cost_path or total_savings.  */
      else
	{
	  int cost = 0;
	  if (!incr_vec[i].initializer)
	    cost = mult_by_coeff_cost (incr, mode, speed);

	  if (speed)
	    cost = lowest_cost_path (cost, 0, first_dep, incr_vec[i].incr,
				     DONT_COUNT_PHIS);
	  else
	    cost -= total_savings (0, first_dep, incr_vec[i].incr,
				   DONT_COUNT_PHIS);

	  incr_vec[i].cost = cost;
	}
    }
}

/* Return the nearest common dominator of BB1 and BB2.  If the blocks
   are identical, return the earlier of C1 and C2 in *WHERE.  Otherwise,
   if the NCD matches BB1, return C1 in *WHERE; if the NCD matches BB2,
   return C2 in *WHERE; and if the NCD matches neither, return NULL in
   *WHERE.  Note: It is possible for one of C1 and C2 to be NULL.  */

static basic_block
ncd_for_two_cands (basic_block bb1, basic_block bb2,
		   slsr_cand_t c1, slsr_cand_t c2, slsr_cand_t *where)
{
  basic_block ncd;

  if (!bb1)
    {
      *where = c2;
      return bb2;
    }

  if (!bb2)
    {
      *where = c1;
      return bb1;
    }

  ncd = nearest_common_dominator (CDI_DOMINATORS, bb1, bb2);
      
  /* If both candidates are in the same block, the earlier
     candidate wins.  */
  if (bb1 == ncd && bb2 == ncd)
    {
      if (!c1 || (c2 && c2->cand_num < c1->cand_num))
	*where = c2;
      else
	*where = c1;
    }

  /* Otherwise, if one of them produced a candidate in the
     dominator, that one wins.  */
  else if (bb1 == ncd)
    *where = c1;

  else if (bb2 == ncd)
    *where = c2;

  /* If neither matches the dominator, neither wins.  */
  else
    *where = NULL;

  return ncd;
}

/* Consider all candidates that feed PHI.  Find the nearest common
   dominator of those candidates requiring the given increment INCR.
   Further find and return the nearest common dominator of this result
   with block NCD.  If the returned block contains one or more of the
   candidates, return the earliest candidate in the block in *WHERE.  */

static basic_block
ncd_with_phi (slsr_cand_t c, const max_wide_int &incr, gimple phi,
	      basic_block ncd, slsr_cand_t *where)
{
  unsigned i;
  slsr_cand_t basis = lookup_cand (c->basis);
  slsr_cand_t phi_cand = base_cand_from_table (gimple_phi_result (phi));

  for (i = 0; i < gimple_phi_num_args (phi); i++)
    {
      tree arg = gimple_phi_arg_def (phi, i);

      if (!operand_equal_p (arg, phi_cand->base_expr, 0))
	{
	  gimple arg_def = SSA_NAME_DEF_STMT (arg);

	  if (gimple_code (arg_def) == GIMPLE_PHI)
	    ncd = ncd_with_phi (c, incr, arg_def, ncd, where);
	  else 
	    {
	      slsr_cand_t arg_cand = base_cand_from_table (arg);
	      max_wide_int diff = arg_cand->index - basis->index;

	      if ((incr == diff) || (!address_arithmetic_p && incr == -diff))
		ncd = ncd_for_two_cands (ncd, gimple_bb (arg_cand->cand_stmt),
					 *where, arg_cand, where);
	    }
	}
    }

  return ncd;
}

/* Consider the candidate C together with any candidates that feed
   C's phi dependence (if any).  Find and return the nearest common
   dominator of those candidates requiring the given increment INCR.
   If the returned block contains one or more of the candidates,
   return the earliest candidate in the block in *WHERE.  */

static basic_block
ncd_of_cand_and_phis (slsr_cand_t c, const max_wide_int &incr, slsr_cand_t *where)
{
  basic_block ncd = NULL;

  if (cand_abs_increment (c) == incr)
    {
      ncd = gimple_bb (c->cand_stmt);
      *where = c;
    }
  
  if (phi_dependent_cand_p (c))
    ncd = ncd_with_phi (c, incr, lookup_cand (c->def_phi)->cand_stmt,
			ncd, where);

  return ncd;
}

/* Consider all candidates in the tree rooted at C for which INCR
   represents the required increment of C relative to its basis.
   Find and return the basic block that most nearly dominates all
   such candidates.  If the returned block contains one or more of
   the candidates, return the earliest candidate in the block in
   *WHERE.  */

static basic_block
nearest_common_dominator_for_cands (slsr_cand_t c, const max_wide_int &incr,
				    slsr_cand_t *where)
{
  basic_block sib_ncd = NULL, dep_ncd = NULL, this_ncd = NULL, ncd;
  slsr_cand_t sib_where = NULL, dep_where = NULL, this_where = NULL, new_where;

  /* First find the NCD of all siblings and dependents.  */
  if (c->sibling)
    sib_ncd = nearest_common_dominator_for_cands (lookup_cand (c->sibling),
						  incr, &sib_where);
  if (c->dependent)
    dep_ncd = nearest_common_dominator_for_cands (lookup_cand (c->dependent),
						  incr, &dep_where);
  if (!sib_ncd && !dep_ncd)
    {
      new_where = NULL;
      ncd = NULL;
    }
  else if (sib_ncd && !dep_ncd)
    {
      new_where = sib_where;
      ncd = sib_ncd;
    }
  else if (dep_ncd && !sib_ncd)
    {
      new_where = dep_where;
      ncd = dep_ncd;
    }
  else
    ncd = ncd_for_two_cands (sib_ncd, dep_ncd, sib_where,
			     dep_where, &new_where);

  /* If the candidate's increment doesn't match the one we're interested
     in (and nor do any increments for feeding defs of a phi-dependence),
     then the result depends only on siblings and dependents.  */
  this_ncd = ncd_of_cand_and_phis (c, incr, &this_where);

  if (!this_ncd || cand_already_replaced (c))
    {
      *where = new_where;
      return ncd;
    }

  /* Otherwise, compare this candidate with the result from all siblings
     and dependents.  */
  ncd = ncd_for_two_cands (ncd, this_ncd, new_where, this_where, where);

  return ncd;
}

/* Return TRUE if the increment indexed by INDEX is profitable to replace.  */

static inline bool
profitable_increment_p (unsigned index)
{
  return (incr_vec[index].cost <= COST_NEUTRAL);
}

/* For each profitable increment in the increment vector not equal to
   0 or 1 (or -1, for non-pointer arithmetic), find the nearest common
   dominator of all statements in the candidate chain rooted at C
   that require that increment, and insert an initializer
   T_0 = stride * increment at that location.  Record T_0 with the
   increment record.  */

static void
insert_initializers (slsr_cand_t c)
{
  unsigned i;

  for (i = 0; i < incr_vec_len; i++)
    {
      basic_block bb;
      slsr_cand_t where = NULL;
      gimple init_stmt;
      tree stride_type, new_name, incr_tree;
      max_wide_int incr = incr_vec[i].incr;

      if (!profitable_increment_p (i)
	  || incr == 1
	  || (incr == -1
	      && gimple_assign_rhs_code (c->cand_stmt) != POINTER_PLUS_EXPR)
	  || incr == 0)
	continue;

      /* We may have already identified an existing initializer that
	 will suffice.  */
      if (incr_vec[i].initializer)
	{
	  if (dump_file && (dump_flags & TDF_DETAILS))
	    {
	      fputs ("Using existing initializer: ", dump_file);
	      print_gimple_stmt (dump_file,
				 SSA_NAME_DEF_STMT (incr_vec[i].initializer),
				 0, 0);
	    }
	  continue;
	}

      /* Find the block that most closely dominates all candidates
	 with this increment.  If there is at least one candidate in
	 that block, the earliest one will be returned in WHERE.  */
      bb = nearest_common_dominator_for_cands (c, incr, &where);

      /* Create a new SSA name to hold the initializer's value.  */
      stride_type = TREE_TYPE (c->stride);
      new_name = make_temp_ssa_name (stride_type, NULL, "slsr");
      incr_vec[i].initializer = new_name;

      /* Create the initializer and insert it in the latest possible
	 dominating position.  */
      incr_tree = wide_int_to_tree (stride_type, incr);
      init_stmt = gimple_build_assign_with_ops (MULT_EXPR, new_name,
						c->stride, incr_tree);
      if (where)
	{
	  gimple_stmt_iterator gsi = gsi_for_stmt (where->cand_stmt);
	  gsi_insert_before (&gsi, init_stmt, GSI_SAME_STMT);
	  gimple_set_location (init_stmt, gimple_location (where->cand_stmt));
	}
      else
	{
	  gimple_stmt_iterator gsi = gsi_last_bb (bb);
	  gimple basis_stmt = lookup_cand (c->basis)->cand_stmt;

	  if (!gsi_end_p (gsi) && is_ctrl_stmt (gsi_stmt (gsi)))
	    gsi_insert_before (&gsi, init_stmt, GSI_SAME_STMT);
	  else
	    gsi_insert_after (&gsi, init_stmt, GSI_SAME_STMT);

	  gimple_set_location (init_stmt, gimple_location (basis_stmt));
	}

      if (dump_file && (dump_flags & TDF_DETAILS))
	{
	  fputs ("Inserting initializer: ", dump_file);
	  print_gimple_stmt (dump_file, init_stmt, 0, 0);
	}
    }
}

/* Return TRUE iff all required increments for candidates feeding PHI
   are profitable to replace on behalf of candidate C.  */

static bool
all_phi_incrs_profitable (slsr_cand_t c, gimple phi)
{
  unsigned i;
  slsr_cand_t basis = lookup_cand (c->basis);
  slsr_cand_t phi_cand = base_cand_from_table (gimple_phi_result (phi));

  for (i = 0; i < gimple_phi_num_args (phi); i++)
    {
      tree arg = gimple_phi_arg_def (phi, i);

      if (!operand_equal_p (arg, phi_cand->base_expr, 0))
	{
	  gimple arg_def = SSA_NAME_DEF_STMT (arg);

	  if (gimple_code (arg_def) == GIMPLE_PHI)
	    {
	      if (!all_phi_incrs_profitable (c, arg_def))
		return false;
	    }
	  else
	    {
	      int j;
	      slsr_cand_t arg_cand = base_cand_from_table (arg);
	      max_wide_int increment = arg_cand->index - basis->index;

	      if (!address_arithmetic_p && wi::neg_p (increment))
		increment = -increment;

	      j = incr_vec_index (increment);

	      if (dump_file && (dump_flags & TDF_DETAILS))
		{
		  fprintf (dump_file, "  Conditional candidate %d, phi: ",
			   c->cand_num);
		  print_gimple_stmt (dump_file, phi, 0, 0);
		  fputs ("    increment: ", dump_file);
		  print_decs (increment, dump_file);
		  if (j < 0)
		    fprintf (dump_file,
			     "\n  Not replaced; incr_vec overflow.\n");
		  else {
		    fprintf (dump_file, "\n    cost: %d\n", incr_vec[j].cost);
		    if (profitable_increment_p (j))
		      fputs ("  Replacing...\n", dump_file);
		    else
		      fputs ("  Not replaced.\n", dump_file);
		  }
		}

	      if (j < 0 || !profitable_increment_p (j))
		return false;
	    }
	}
    }

  return true;
}
  
/* Create a NOP_EXPR that copies FROM_EXPR into a new SSA name of
   type TO_TYPE, and insert it in front of the statement represented
   by candidate C.  Use *NEW_VAR to create the new SSA name.  Return
   the new SSA name.  */

static tree
introduce_cast_before_cand (slsr_cand_t c, tree to_type, tree from_expr)
{
  tree cast_lhs;
  gimple cast_stmt;
  gimple_stmt_iterator gsi = gsi_for_stmt (c->cand_stmt);

  cast_lhs = make_temp_ssa_name (to_type, NULL, "slsr");
  cast_stmt = gimple_build_assign_with_ops (NOP_EXPR, cast_lhs,
					    from_expr, NULL_TREE);
  gimple_set_location (cast_stmt, gimple_location (c->cand_stmt));
  gsi_insert_before (&gsi, cast_stmt, GSI_SAME_STMT);

  if (dump_file && (dump_flags & TDF_DETAILS))
    {
      fputs ("  Inserting: ", dump_file);
      print_gimple_stmt (dump_file, cast_stmt, 0, 0);
    }

  return cast_lhs;
}

/* Replace the RHS of the statement represented by candidate C with 
   NEW_CODE, NEW_RHS1, and NEW_RHS2, provided that to do so doesn't
   leave C unchanged or just interchange its operands.  The original
   operation and operands are in OLD_CODE, OLD_RHS1, and OLD_RHS2.
   If the replacement was made and we are doing a details dump,
   return the revised statement, else NULL.  */

static gimple
replace_rhs_if_not_dup (enum tree_code new_code, tree new_rhs1, tree new_rhs2,
			enum tree_code old_code, tree old_rhs1, tree old_rhs2,
			slsr_cand_t c)
{
  if (new_code != old_code
      || ((!operand_equal_p (new_rhs1, old_rhs1, 0)
	   || !operand_equal_p (new_rhs2, old_rhs2, 0))
	  && (!operand_equal_p (new_rhs1, old_rhs2, 0)
	      || !operand_equal_p (new_rhs2, old_rhs1, 0))))
    {
      gimple_stmt_iterator gsi = gsi_for_stmt (c->cand_stmt);
      gimple_assign_set_rhs_with_ops (&gsi, new_code, new_rhs1, new_rhs2);
      update_stmt (gsi_stmt (gsi));
      c->cand_stmt = gsi_stmt (gsi);

      if (dump_file && (dump_flags & TDF_DETAILS))
	return gsi_stmt (gsi);
    }

  else if (dump_file && (dump_flags & TDF_DETAILS))
    fputs ("  (duplicate, not actually replacing)\n", dump_file);

  return NULL;
}

/* Strength-reduce the statement represented by candidate C by replacing
   it with an equivalent addition or subtraction.  I is the index into
   the increment vector identifying C's increment.  NEW_VAR is used to
   create a new SSA name if a cast needs to be introduced.  BASIS_NAME
   is the rhs1 to use in creating the add/subtract.  */

static void
replace_one_candidate (slsr_cand_t c, unsigned i, tree basis_name)
{
  gimple stmt_to_print = NULL;
  tree orig_rhs1, orig_rhs2;
  tree rhs2;
  enum tree_code orig_code, repl_code;
  max_wide_int cand_incr;

  orig_code = gimple_assign_rhs_code (c->cand_stmt);
  orig_rhs1 = gimple_assign_rhs1 (c->cand_stmt);
  orig_rhs2 = gimple_assign_rhs2 (c->cand_stmt);
  cand_incr = cand_increment (c);

  if (dump_file && (dump_flags & TDF_DETAILS))
    {
      fputs ("Replacing: ", dump_file);
      print_gimple_stmt (dump_file, c->cand_stmt, 0, 0);
      stmt_to_print = c->cand_stmt;
    }

  if (address_arithmetic_p)
    repl_code = POINTER_PLUS_EXPR;
  else
    repl_code = PLUS_EXPR;

  /* If the increment has an initializer T_0, replace the candidate
     statement with an add of the basis name and the initializer.  */
  if (incr_vec[i].initializer)
    {
      tree init_type = TREE_TYPE (incr_vec[i].initializer);
      tree orig_type = TREE_TYPE (orig_rhs2);

      if (types_compatible_p (orig_type, init_type))
	rhs2 = incr_vec[i].initializer;
      else
	rhs2 = introduce_cast_before_cand (c, orig_type,
					   incr_vec[i].initializer);

      if (incr_vec[i].incr != cand_incr)
	{
	  gcc_assert (repl_code == PLUS_EXPR);
	  repl_code = MINUS_EXPR;
	}

      stmt_to_print = replace_rhs_if_not_dup (repl_code, basis_name, rhs2,
					      orig_code, orig_rhs1, orig_rhs2,
					      c);
    }

  /* Otherwise, the increment is one of -1, 0, and 1.  Replace
     with a subtract of the stride from the basis name, a copy
     from the basis name, or an add of the stride to the basis
     name, respectively.  It may be necessary to introduce a
     cast (or reuse an existing cast).  */
  else if (cand_incr == 1)
    {
      tree stride_type = TREE_TYPE (c->stride);
      tree orig_type = TREE_TYPE (orig_rhs2);
      
      if (types_compatible_p (orig_type, stride_type))
	rhs2 = c->stride;
      else
	rhs2 = introduce_cast_before_cand (c, orig_type, c->stride);
      
      stmt_to_print = replace_rhs_if_not_dup (repl_code, basis_name, rhs2,
					      orig_code, orig_rhs1, orig_rhs2,
					      c);
    }

  else if (cand_incr == -1)
    {
      tree stride_type = TREE_TYPE (c->stride);
      tree orig_type = TREE_TYPE (orig_rhs2);
      gcc_assert (repl_code != POINTER_PLUS_EXPR);
      
      if (types_compatible_p (orig_type, stride_type))
	rhs2 = c->stride;
      else
	rhs2 = introduce_cast_before_cand (c, orig_type, c->stride);
      
      if (orig_code != MINUS_EXPR
	  || !operand_equal_p (basis_name, orig_rhs1, 0)
	  || !operand_equal_p (rhs2, orig_rhs2, 0))
	{
	  gimple_stmt_iterator gsi = gsi_for_stmt (c->cand_stmt);
	  gimple_assign_set_rhs_with_ops (&gsi, MINUS_EXPR, basis_name, rhs2);
	  update_stmt (gsi_stmt (gsi));
          c->cand_stmt = gsi_stmt (gsi);

	  if (dump_file && (dump_flags & TDF_DETAILS))
	    stmt_to_print = gsi_stmt (gsi);
	}
      else if (dump_file && (dump_flags & TDF_DETAILS))
	fputs ("  (duplicate, not actually replacing)\n", dump_file);
    }

  else if (cand_incr == 0)
    {
      tree lhs = gimple_assign_lhs (c->cand_stmt);
      tree lhs_type = TREE_TYPE (lhs);
      tree basis_type = TREE_TYPE (basis_name);
      
      if (types_compatible_p (lhs_type, basis_type))
	{
	  gimple copy_stmt = gimple_build_assign (lhs, basis_name);
	  gimple_stmt_iterator gsi = gsi_for_stmt (c->cand_stmt);
	  gimple_set_location (copy_stmt, gimple_location (c->cand_stmt));
	  gsi_replace (&gsi, copy_stmt, false);
	  c->cand_stmt = copy_stmt;

	  if (dump_file && (dump_flags & TDF_DETAILS))
	    stmt_to_print = copy_stmt;
	}
      else
	{
	  gimple_stmt_iterator gsi = gsi_for_stmt (c->cand_stmt);
	  gimple cast_stmt = gimple_build_assign_with_ops (NOP_EXPR, lhs,
							   basis_name,
							   NULL_TREE);
	  gimple_set_location (cast_stmt, gimple_location (c->cand_stmt));
	  gsi_replace (&gsi, cast_stmt, false);
	  c->cand_stmt = cast_stmt;

	  if (dump_file && (dump_flags & TDF_DETAILS))
	    stmt_to_print = cast_stmt;
	}
    }
  else
    gcc_unreachable ();
  
  if (dump_file && (dump_flags & TDF_DETAILS) && stmt_to_print)
    {
      fputs ("With: ", dump_file);
      print_gimple_stmt (dump_file, stmt_to_print, 0, 0);
      fputs ("\n", dump_file);
    }
}

/* For each candidate in the tree rooted at C, replace it with
   an increment if such has been shown to be profitable.  */

static void
replace_profitable_candidates (slsr_cand_t c)
{
  if (!cand_already_replaced (c))
    {
      max_wide_int increment = cand_abs_increment (c);
      enum tree_code orig_code = gimple_assign_rhs_code (c->cand_stmt);
      int i;

      i = incr_vec_index (increment);

      /* Only process profitable increments.  Nothing useful can be done
	 to a cast or copy.  */
      if (i >= 0
	  && profitable_increment_p (i) 
	  && orig_code != MODIFY_EXPR
	  && orig_code != NOP_EXPR)
	{
	  if (phi_dependent_cand_p (c))
	    {
	      gimple phi = lookup_cand (c->def_phi)->cand_stmt;

	      if (all_phi_incrs_profitable (c, phi))
		{
		  /* Look up the LHS SSA name from C's basis.  This will be 
		     the RHS1 of the adds we will introduce to create new
		     phi arguments.  */
		  slsr_cand_t basis = lookup_cand (c->basis);
		  tree basis_name = gimple_assign_lhs (basis->cand_stmt);

		  /* Create a new phi statement that will represent C's true
		     basis after the transformation is complete.  */
		  location_t loc = gimple_location (c->cand_stmt);
		  tree name = create_phi_basis (c, phi, basis_name,
						loc, UNKNOWN_STRIDE);

		  /* Replace C with an add of the new basis phi and the
		     increment.  */
		  replace_one_candidate (c, i, name);
		}
	    }
	  else
	    {
	      slsr_cand_t basis = lookup_cand (c->basis);
	      tree basis_name = gimple_assign_lhs (basis->cand_stmt);
	      replace_one_candidate (c, i, basis_name);
	    }
	}
    }

  if (c->sibling)
    replace_profitable_candidates (lookup_cand (c->sibling));

  if (c->dependent)
    replace_profitable_candidates (lookup_cand (c->dependent));
}

/* Analyze costs of related candidates in the candidate vector,
   and make beneficial replacements.  */

static void
analyze_candidates_and_replace (void)
{
  unsigned i;
  slsr_cand_t c;

  /* Each candidate that has a null basis and a non-null
     dependent is the root of a tree of related statements.
     Analyze each tree to determine a subset of those
     statements that can be replaced with maximum benefit.  */
  FOR_EACH_VEC_ELT (cand_vec, i, c)
    {
      slsr_cand_t first_dep;

      if (c->basis != 0 || c->dependent == 0)
	continue;

      if (dump_file && (dump_flags & TDF_DETAILS))
	fprintf (dump_file, "\nProcessing dependency tree rooted at %d.\n",
		 c->cand_num);

      first_dep = lookup_cand (c->dependent);

      /* If this is a chain of CAND_REFs, unconditionally replace
	 each of them with a strength-reduced data reference.  */
      if (c->kind == CAND_REF)
	replace_refs (c);

      /* If the common stride of all related candidates is a known
	 constant, each candidate without a phi-dependence can be
	 profitably replaced.  Each replaces a multiply by a single
	 add, with the possibility that a feeding add also goes dead.
	 A candidate with a phi-dependence is replaced only if the
	 compensation code it requires is offset by the strength
	 reduction savings.  */
      else if (TREE_CODE (c->stride) == INTEGER_CST)
	replace_uncond_cands_and_profitable_phis (first_dep);

      /* When the stride is an SSA name, it may still be profitable
	 to replace some or all of the dependent candidates, depending
	 on whether the introduced increments can be reused, or are
	 less expensive to calculate than the replaced statements.  */
      else
	{
	  enum machine_mode mode;
	  bool speed;

	  /* Determine whether we'll be generating pointer arithmetic
	     when replacing candidates.  */
	  address_arithmetic_p = (c->kind == CAND_ADD
				  && POINTER_TYPE_P (c->cand_type));

	  /* If all candidates have already been replaced under other
	     interpretations, nothing remains to be done.  */
	  if (!count_candidates (c))
	    continue;

	  /* Construct an array of increments for this candidate chain.  */
	  incr_vec = XNEWVEC (incr_info, MAX_INCR_VEC_LEN);
	  incr_vec_len = 0;
	  record_increments (c);

	  /* Determine which increments are profitable to replace.  */
	  mode = TYPE_MODE (TREE_TYPE (gimple_assign_lhs (c->cand_stmt)));
	  speed = optimize_cands_for_speed_p (c);
	  analyze_increments (first_dep, mode, speed);

	  /* Insert initializers of the form T_0 = stride * increment
	     for use in profitable replacements.  */
	  insert_initializers (first_dep);
	  dump_incr_vec ();

	  /* Perform the replacements.  */
	  replace_profitable_candidates (first_dep);
	  free (incr_vec);
	}
    }
}

static unsigned
execute_strength_reduction (void)
{
  /* Create the obstack where candidates will reside.  */
  gcc_obstack_init (&cand_obstack);

  /* Allocate the candidate vector.  */
  cand_vec.create (128);

  /* Allocate the mapping from statements to candidate indices.  */
  stmt_cand_map = pointer_map_create ();

  /* Create the obstack where candidate chains will reside.  */
  gcc_obstack_init (&chain_obstack);

  /* Allocate the mapping from base expressions to candidate chains.  */
  base_cand_map.create (500);

  /* Initialize the loop optimizer.  We need to detect flow across
     back edges, and this gives us dominator information as well.  */
  loop_optimizer_init (AVOID_CFG_MODIFICATIONS);

  /* Walk the CFG in predominator order looking for strength reduction
     candidates.  */
  find_candidates_dom_walker (CDI_DOMINATORS)
    .walk (cfun->cfg->x_entry_block_ptr);

  if (dump_file && (dump_flags & TDF_DETAILS))
    {
      dump_cand_vec ();
      dump_cand_chains ();
    }

  /* Analyze costs and make appropriate replacements.  */
  analyze_candidates_and_replace ();

  loop_optimizer_finalize ();
  base_cand_map.dispose ();
  obstack_free (&chain_obstack, NULL);
  pointer_map_destroy (stmt_cand_map);
  cand_vec.release ();
  obstack_free (&cand_obstack, NULL);

  return 0;
}

static bool
gate_strength_reduction (void)
{
  return flag_tree_slsr;
}

namespace {

const pass_data pass_data_strength_reduction =
{
  GIMPLE_PASS, /* type */
  "slsr", /* name */
  OPTGROUP_NONE, /* optinfo_flags */
  true, /* has_gate */
  true, /* has_execute */
  TV_GIMPLE_SLSR, /* tv_id */
  ( PROP_cfg | PROP_ssa ), /* properties_required */
  0, /* properties_provided */
  0, /* properties_destroyed */
  0, /* todo_flags_start */
  TODO_verify_ssa, /* todo_flags_finish */
};

class pass_strength_reduction : public gimple_opt_pass
{
public:
  pass_strength_reduction (gcc::context *ctxt)
    : gimple_opt_pass (pass_data_strength_reduction, ctxt)
  {}

  /* opt_pass methods: */
  bool gate () { return gate_strength_reduction (); }
  unsigned int execute () { return execute_strength_reduction (); }

}; // class pass_strength_reduction

} // anon namespace

gimple_opt_pass *
make_pass_strength_reduction (gcc::context *ctxt)
{
  return new pass_strength_reduction (ctxt);
}<|MERGE_RESOLUTION|>--- conflicted
+++ resolved
@@ -48,12 +48,8 @@
 #include "expmed.h"
 #include "params.h"
 #include "hash-table.h"
-<<<<<<< HEAD
+#include "tree-ssa-address.h"
 #include "wide-int-print.h"
-
-=======
-#include "tree-ssa-address.h"
->>>>>>> fc1ce0cf
  
 /* Information about a strength reduction candidate.  Each statement
