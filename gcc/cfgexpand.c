/* A pass for lowering trees to RTL.
   Copyright (C) 2004, 2005, 2006, 2007, 2008, 2009, 2010
   Free Software Foundation, Inc.

This file is part of GCC.

GCC is free software; you can redistribute it and/or modify
it under the terms of the GNU General Public License as published by
the Free Software Foundation; either version 3, or (at your option)
any later version.

GCC is distributed in the hope that it will be useful,
but WITHOUT ANY WARRANTY; without even the implied warranty of
MERCHANTABILITY or FITNESS FOR A PARTICULAR PURPOSE.  See the
GNU General Public License for more details.

You should have received a copy of the GNU General Public License
along with GCC; see the file COPYING3.  If not see
<http://www.gnu.org/licenses/>.  */

#include "config.h"
#include "system.h"
#include "coretypes.h"
#include "tm.h"
#include "tree.h"
#include "rtl.h"
#include "tm_p.h"
#include "basic-block.h"
#include "function.h"
#include "expr.h"
#include "langhooks.h"
#include "tree-flow.h"
#include "timevar.h"
#include "tree-dump.h"
#include "tree-pass.h"
#include "except.h"
#include "flags.h"
#include "diagnostic.h"
#include "tree-pretty-print.h"
#include "gimple-pretty-print.h"
#include "toplev.h"
#include "debug.h"
#include "params.h"
#include "tree-inline.h"
#include "value-prof.h"
#include "target.h"
#include "ssaexpand.h"
#include "bitmap.h"
#include "sbitmap.h"
#include "insn-attr.h" /* For INSN_SCHEDULING.  */

/* This variable holds information helping the rewriting of SSA trees
   into RTL.  */
struct ssaexpand SA;

/* This variable holds the currently expanded gimple statement for purposes
   of comminucating the profile info to the builtin expanders.  */
gimple currently_expanding_gimple_stmt;

/* Return an expression tree corresponding to the RHS of GIMPLE
   statement STMT.  */

tree
gimple_assign_rhs_to_tree (gimple stmt)
{
  tree t;
  enum gimple_rhs_class grhs_class;

  grhs_class = get_gimple_rhs_class (gimple_expr_code (stmt));

  if (grhs_class == GIMPLE_TERNARY_RHS)
    t = build3 (gimple_assign_rhs_code (stmt),
		TREE_TYPE (gimple_assign_lhs (stmt)),
		gimple_assign_rhs1 (stmt),
		gimple_assign_rhs2 (stmt),
		gimple_assign_rhs3 (stmt));
  else if (grhs_class == GIMPLE_BINARY_RHS)
    t = build2 (gimple_assign_rhs_code (stmt),
		TREE_TYPE (gimple_assign_lhs (stmt)),
		gimple_assign_rhs1 (stmt),
		gimple_assign_rhs2 (stmt));
  else if (grhs_class == GIMPLE_UNARY_RHS)
    t = build1 (gimple_assign_rhs_code (stmt),
		TREE_TYPE (gimple_assign_lhs (stmt)),
		gimple_assign_rhs1 (stmt));
  else if (grhs_class == GIMPLE_SINGLE_RHS)
    {
      t = gimple_assign_rhs1 (stmt);
      /* Avoid modifying this tree in place below.  */
      if ((gimple_has_location (stmt) && CAN_HAVE_LOCATION_P (t)
	   && gimple_location (stmt) != EXPR_LOCATION (t))
	  || (gimple_block (stmt)
	      && currently_expanding_to_rtl
	      && EXPR_P (t)
	      && gimple_block (stmt) != TREE_BLOCK (t)))
	t = copy_node (t);
    }
  else
    gcc_unreachable ();

  if (gimple_has_location (stmt) && CAN_HAVE_LOCATION_P (t))
    SET_EXPR_LOCATION (t, gimple_location (stmt));
  if (gimple_block (stmt) && currently_expanding_to_rtl && EXPR_P (t))
    TREE_BLOCK (t) = gimple_block (stmt);

  return t;
}


#ifndef STACK_ALIGNMENT_NEEDED
#define STACK_ALIGNMENT_NEEDED 1
#endif

#define SSAVAR(x) (TREE_CODE (x) == SSA_NAME ? SSA_NAME_VAR (x) : x)

/* Associate declaration T with storage space X.  If T is no
   SSA name this is exactly SET_DECL_RTL, otherwise make the
   partition of T associated with X.  */
static inline void
set_rtl (tree t, rtx x)
{
  if (TREE_CODE (t) == SSA_NAME)
    {
      SA.partition_to_pseudo[var_to_partition (SA.map, t)] = x;
      if (x && !MEM_P (x))
	set_reg_attrs_for_decl_rtl (SSA_NAME_VAR (t), x);
      /* For the benefit of debug information at -O0 (where vartracking
         doesn't run) record the place also in the base DECL if it's
	 a normal variable (not a parameter).  */
      if (x && x != pc_rtx && TREE_CODE (SSA_NAME_VAR (t)) == VAR_DECL)
	{
	  tree var = SSA_NAME_VAR (t);
	  /* If we don't yet have something recorded, just record it now.  */
	  if (!DECL_RTL_SET_P (var))
	    SET_DECL_RTL (var, x);
	  /* If we have it set alrady to "multiple places" don't
	     change this.  */
	  else if (DECL_RTL (var) == pc_rtx)
	    ;
	  /* If we have something recorded and it's not the same place
	     as we want to record now, we have multiple partitions for the
	     same base variable, with different places.  We can't just
	     randomly chose one, hence we have to say that we don't know.
	     This only happens with optimization, and there var-tracking
	     will figure out the right thing.  */
	  else if (DECL_RTL (var) != x)
	    SET_DECL_RTL (var, pc_rtx);
	}
    }
  else
    SET_DECL_RTL (t, x);
}

/* This structure holds data relevant to one variable that will be
   placed in a stack slot.  */
struct stack_var
{
  /* The Variable.  */
  tree decl;

  /* The offset of the variable.  During partitioning, this is the
     offset relative to the partition.  After partitioning, this
     is relative to the stack frame.  */
  HOST_WIDE_INT offset;

  /* Initially, the size of the variable.  Later, the size of the partition,
     if this variable becomes it's partition's representative.  */
  HOST_WIDE_INT size;

  /* The *byte* alignment required for this variable.  Or as, with the
     size, the alignment for this partition.  */
  unsigned int alignb;

  /* The partition representative.  */
  size_t representative;

  /* The next stack variable in the partition, or EOC.  */
  size_t next;

  /* The numbers of conflicting stack variables.  */
  bitmap conflicts;
};

#define EOC  ((size_t)-1)

/* We have an array of such objects while deciding allocation.  */
static struct stack_var *stack_vars;
static size_t stack_vars_alloc;
static size_t stack_vars_num;

/* An array of indices such that stack_vars[stack_vars_sorted[i]].size
   is non-decreasing.  */
static size_t *stack_vars_sorted;

/* The phase of the stack frame.  This is the known misalignment of
   virtual_stack_vars_rtx from PREFERRED_STACK_BOUNDARY.  That is,
   (frame_offset+frame_phase) % PREFERRED_STACK_BOUNDARY == 0.  */
static int frame_phase;

/* Used during expand_used_vars to remember if we saw any decls for
   which we'd like to enable stack smashing protection.  */
static bool has_protected_decls;

/* Used during expand_used_vars.  Remember if we say a character buffer
   smaller than our cutoff threshold.  Used for -Wstack-protector.  */
static bool has_short_buffer;

/* Update stack alignment requirement.  */

static void
update_stack_alignment (unsigned int align)
{
  if (SUPPORTS_STACK_ALIGNMENT)
    {
      if (crtl->stack_alignment_estimated < align)
	{
	  gcc_assert(!crtl->stack_realign_processed);
          crtl->stack_alignment_estimated = align;
	}
    }

  /* stack_alignment_needed > PREFERRED_STACK_BOUNDARY is permitted.
     So here we only make sure stack_alignment_needed >= align.  */
  if (crtl->stack_alignment_needed < align)
    crtl->stack_alignment_needed = align;
  if (crtl->max_used_stack_slot_alignment < align)
    crtl->max_used_stack_slot_alignment = align;
}

/* Discover the byte alignment to use for DECL.  Ignore alignment
   we can't do with expected alignment of the stack boundary.  */

static unsigned int
get_decl_align_unit (tree decl)
{
  unsigned int align;

  align = LOCAL_DECL_ALIGNMENT (decl);

  if (align > MAX_SUPPORTED_STACK_ALIGNMENT)
    align = MAX_SUPPORTED_STACK_ALIGNMENT;

  update_stack_alignment (align);

  return align / BITS_PER_UNIT;
}

/* Allocate SIZE bytes at byte alignment ALIGN from the stack frame.
   Return the frame offset.  */

static HOST_WIDE_INT
alloc_stack_frame_space (HOST_WIDE_INT size, HOST_WIDE_INT align)
{
  HOST_WIDE_INT offset, new_frame_offset;

  new_frame_offset = frame_offset;
  if (FRAME_GROWS_DOWNWARD)
    {
      new_frame_offset -= size + frame_phase;
      new_frame_offset &= -align;
      new_frame_offset += frame_phase;
      offset = new_frame_offset;
    }
  else
    {
      new_frame_offset -= frame_phase;
      new_frame_offset += align - 1;
      new_frame_offset &= -align;
      new_frame_offset += frame_phase;
      offset = new_frame_offset;
      new_frame_offset += size;
    }
  frame_offset = new_frame_offset;

  if (frame_offset_overflow (frame_offset, cfun->decl))
    frame_offset = offset = 0;

  return offset;
}

/* Accumulate DECL into STACK_VARS.  */

static void
add_stack_var (tree decl)
{
  if (stack_vars_num >= stack_vars_alloc)
    {
      if (stack_vars_alloc)
	stack_vars_alloc = stack_vars_alloc * 3 / 2;
      else
	stack_vars_alloc = 32;
      stack_vars
	= XRESIZEVEC (struct stack_var, stack_vars, stack_vars_alloc);
    }
  stack_vars[stack_vars_num].decl = decl;
  stack_vars[stack_vars_num].offset = 0;
  stack_vars[stack_vars_num].size = tree_low_cst (DECL_SIZE_UNIT (SSAVAR (decl)), 1);
  stack_vars[stack_vars_num].alignb = get_decl_align_unit (SSAVAR (decl));

  /* All variables are initially in their own partition.  */
  stack_vars[stack_vars_num].representative = stack_vars_num;
  stack_vars[stack_vars_num].next = EOC;

  /* All variables initially conflict with no other.  */
  stack_vars[stack_vars_num].conflicts = NULL;

  /* Ensure that this decl doesn't get put onto the list twice.  */
  set_rtl (decl, pc_rtx);

  stack_vars_num++;
}

/* Make the decls associated with luid's X and Y conflict.  */

static void
add_stack_var_conflict (size_t x, size_t y)
{
  struct stack_var *a = &stack_vars[x];
  struct stack_var *b = &stack_vars[y];
  if (!a->conflicts)
    a->conflicts = BITMAP_ALLOC (NULL);
  if (!b->conflicts)
    b->conflicts = BITMAP_ALLOC (NULL);
  bitmap_set_bit (a->conflicts, y);
  bitmap_set_bit (b->conflicts, x);
}

/* Check whether the decls associated with luid's X and Y conflict.  */

static bool
stack_var_conflict_p (size_t x, size_t y)
{
  struct stack_var *a = &stack_vars[x];
  struct stack_var *b = &stack_vars[y];
  if (!a->conflicts || !b->conflicts)
    return false;
  return bitmap_bit_p (a->conflicts, y);
}

/* Returns true if TYPE is or contains a union type.  */

static bool
aggregate_contains_union_type (tree type)
{
  tree field;

  if (TREE_CODE (type) == UNION_TYPE
      || TREE_CODE (type) == QUAL_UNION_TYPE)
    return true;
  if (TREE_CODE (type) == ARRAY_TYPE)
    return aggregate_contains_union_type (TREE_TYPE (type));
  if (TREE_CODE (type) != RECORD_TYPE)
    return false;

  for (field = TYPE_FIELDS (type); field; field = DECL_CHAIN (field))
    if (TREE_CODE (field) == FIELD_DECL)
      if (aggregate_contains_union_type (TREE_TYPE (field)))
	return true;

  return false;
}

/* A subroutine of expand_used_vars.  If two variables X and Y have alias
   sets that do not conflict, then do add a conflict for these variables
   in the interference graph.  We also need to make sure to add conflicts
   for union containing structures.  Else RTL alias analysis comes along
   and due to type based aliasing rules decides that for two overlapping
   union temporaries { short s; int i; } accesses to the same mem through
   different types may not alias and happily reorders stores across
   life-time boundaries of the temporaries (See PR25654).
   We also have to mind MEM_IN_STRUCT_P and MEM_SCALAR_P.  */

static void
add_alias_set_conflicts (void)
{
  size_t i, j, n = stack_vars_num;

  for (i = 0; i < n; ++i)
    {
      tree type_i = TREE_TYPE (stack_vars[i].decl);
      bool aggr_i = AGGREGATE_TYPE_P (type_i);
      bool contains_union;

      contains_union = aggregate_contains_union_type (type_i);
      for (j = 0; j < i; ++j)
	{
	  tree type_j = TREE_TYPE (stack_vars[j].decl);
	  bool aggr_j = AGGREGATE_TYPE_P (type_j);
	  if (aggr_i != aggr_j
	      /* Either the objects conflict by means of type based
		 aliasing rules, or we need to add a conflict.  */
	      || !objects_must_conflict_p (type_i, type_j)
	      /* In case the types do not conflict ensure that access
		 to elements will conflict.  In case of unions we have
		 to be careful as type based aliasing rules may say
		 access to the same memory does not conflict.  So play
		 safe and add a conflict in this case.  */
	      || contains_union)
	    add_stack_var_conflict (i, j);
	}
    }
}

/* A subroutine of partition_stack_vars.  A comparison function for qsort,
   sorting an array of indices by the size and type of the object.  */

static int
stack_var_size_cmp (const void *a, const void *b)
{
  HOST_WIDE_INT sa = stack_vars[*(const size_t *)a].size;
  HOST_WIDE_INT sb = stack_vars[*(const size_t *)b].size;
  tree decla, declb;
  unsigned int uida, uidb;

  if (sa < sb)
    return -1;
  if (sa > sb)
    return 1;
  decla = stack_vars[*(const size_t *)a].decl;
  declb = stack_vars[*(const size_t *)b].decl;
  /* For stack variables of the same size use and id of the decls
     to make the sort stable.  Two SSA names are compared by their
     version, SSA names come before non-SSA names, and two normal
     decls are compared by their DECL_UID.  */
  if (TREE_CODE (decla) == SSA_NAME)
    {
      if (TREE_CODE (declb) == SSA_NAME)
	uida = SSA_NAME_VERSION (decla), uidb = SSA_NAME_VERSION (declb);
      else
	return -1;
    }
  else if (TREE_CODE (declb) == SSA_NAME)
    return 1;
  else
    uida = DECL_UID (decla), uidb = DECL_UID (declb);
  if (uida < uidb)
    return -1;
  if (uida > uidb)
    return 1;
  return 0;
}


/* If the points-to solution *PI points to variables that are in a partition
   together with other variables add all partition members to the pointed-to
   variables bitmap.  */

static void
add_partitioned_vars_to_ptset (struct pt_solution *pt,
			       struct pointer_map_t *decls_to_partitions,
			       struct pointer_set_t *visited, bitmap temp)
{
  bitmap_iterator bi;
  unsigned i;
  bitmap *part;

  if (pt->anything
      || pt->vars == NULL
      /* The pointed-to vars bitmap is shared, it is enough to
	 visit it once.  */
      || pointer_set_insert(visited, pt->vars))
    return;

  bitmap_clear (temp);

  /* By using a temporary bitmap to store all members of the partitions
     we have to add we make sure to visit each of the partitions only
     once.  */
  EXECUTE_IF_SET_IN_BITMAP (pt->vars, 0, i, bi)
    if ((!temp
	 || !bitmap_bit_p (temp, i))
	&& (part = (bitmap *) pointer_map_contains (decls_to_partitions,
						    (void *)(size_t) i)))
      bitmap_ior_into (temp, *part);
  if (!bitmap_empty_p (temp))
    bitmap_ior_into (pt->vars, temp);
}

/* Update points-to sets based on partition info, so we can use them on RTL.
   The bitmaps representing stack partitions will be saved until expand,
   where partitioned decls used as bases in memory expressions will be
   rewritten.  */

static void
update_alias_info_with_stack_vars (void)
{
  struct pointer_map_t *decls_to_partitions = NULL;
  size_t i, j;
  tree var = NULL_TREE;

  for (i = 0; i < stack_vars_num; i++)
    {
      bitmap part = NULL;
      tree name;
      struct ptr_info_def *pi;

      /* Not interested in partitions with single variable.  */
      if (stack_vars[i].representative != i
          || stack_vars[i].next == EOC)
        continue;

      if (!decls_to_partitions)
	{
	  decls_to_partitions = pointer_map_create ();
	  cfun->gimple_df->decls_to_pointers = pointer_map_create ();
	}

      /* Create an SSA_NAME that points to the partition for use
         as base during alias-oracle queries on RTL for bases that
	 have been partitioned.  */
      if (var == NULL_TREE)
	var = create_tmp_var (ptr_type_node, NULL);
      name = make_ssa_name (var, NULL);

      /* Create bitmaps representing partitions.  They will be used for
         points-to sets later, so use GGC alloc.  */
      part = BITMAP_GGC_ALLOC ();
      for (j = i; j != EOC; j = stack_vars[j].next)
	{
	  tree decl = stack_vars[j].decl;
	  unsigned int uid = DECL_PT_UID (decl);
	  /* We should never end up partitioning SSA names (though they
	     may end up on the stack).  Neither should we allocate stack
	     space to something that is unused and thus unreferenced.  */
	  gcc_assert (DECL_P (decl)
		      && referenced_var_lookup (DECL_UID (decl)));
	  bitmap_set_bit (part, uid);
	  *((bitmap *) pointer_map_insert (decls_to_partitions,
					   (void *)(size_t) uid)) = part;
	  *((tree *) pointer_map_insert (cfun->gimple_df->decls_to_pointers,
					 decl)) = name;
	}

      /* Make the SSA name point to all partition members.  */
      pi = get_ptr_info (name);
      pt_solution_set (&pi->pt, part, false, false);
    }

  /* Make all points-to sets that contain one member of a partition
     contain all members of the partition.  */
  if (decls_to_partitions)
    {
      unsigned i;
      struct pointer_set_t *visited = pointer_set_create ();
      bitmap temp = BITMAP_ALLOC (NULL);

      for (i = 1; i < num_ssa_names; i++)
	{
	  tree name = ssa_name (i);
	  struct ptr_info_def *pi;

	  if (name
	      && POINTER_TYPE_P (TREE_TYPE (name))
	      && ((pi = SSA_NAME_PTR_INFO (name)) != NULL))
	    add_partitioned_vars_to_ptset (&pi->pt, decls_to_partitions,
					   visited, temp);
	}

      add_partitioned_vars_to_ptset (&cfun->gimple_df->escaped,
				     decls_to_partitions, visited, temp);

      pointer_set_destroy (visited);
      pointer_map_destroy (decls_to_partitions);
      BITMAP_FREE (temp);
    }
}

/* A subroutine of partition_stack_vars.  The UNION portion of a UNION/FIND
   partitioning algorithm.  Partitions A and B are known to be non-conflicting.
   Merge them into a single partition A.

   At the same time, add OFFSET to all variables in partition B.  At the end
   of the partitioning process we've have a nice block easy to lay out within
   the stack frame.  */

static void
union_stack_vars (size_t a, size_t b, HOST_WIDE_INT offset)
{
  size_t i, last;
  struct stack_var *vb = &stack_vars[b];
  bitmap_iterator bi;
  unsigned u;

  /* Update each element of partition B with the given offset,
     and merge them into partition A.  */
  for (last = i = b; i != EOC; last = i, i = stack_vars[i].next)
    {
      stack_vars[i].offset += offset;
      stack_vars[i].representative = a;
    }
  stack_vars[last].next = stack_vars[a].next;
  stack_vars[a].next = b;

  /* Update the required alignment of partition A to account for B.  */
  if (stack_vars[a].alignb < stack_vars[b].alignb)
    stack_vars[a].alignb = stack_vars[b].alignb;

  /* Update the interference graph and merge the conflicts.  */
  if (vb->conflicts)
    {
      EXECUTE_IF_SET_IN_BITMAP (vb->conflicts, 0, u, bi)
	add_stack_var_conflict (a, stack_vars[u].representative);
      BITMAP_FREE (vb->conflicts);
    }
}

/* A subroutine of expand_used_vars.  Binpack the variables into
   partitions constrained by the interference graph.  The overall
   algorithm used is as follows:

	Sort the objects by size.
	For each object A {
	  S = size(A)
	  O = 0
	  loop {
	    Look for the largest non-conflicting object B with size <= S.
	    UNION (A, B)
	    offset(B) = O
	    O += size(B)
	    S -= size(B)
	  }
	}
*/

static void
partition_stack_vars (void)
{
  size_t si, sj, n = stack_vars_num;

  stack_vars_sorted = XNEWVEC (size_t, stack_vars_num);
  for (si = 0; si < n; ++si)
    stack_vars_sorted[si] = si;

  if (n == 1)
    return;

  qsort (stack_vars_sorted, n, sizeof (size_t), stack_var_size_cmp);

  for (si = 0; si < n; ++si)
    {
      size_t i = stack_vars_sorted[si];
      HOST_WIDE_INT isize = stack_vars[i].size;
      HOST_WIDE_INT offset = 0;

      for (sj = si; sj-- > 0; )
	{
	  size_t j = stack_vars_sorted[sj];
	  HOST_WIDE_INT jsize = stack_vars[j].size;
	  unsigned int jalign = stack_vars[j].alignb;

	  /* Ignore objects that aren't partition representatives.  */
	  if (stack_vars[j].representative != j)
	    continue;

	  /* Ignore objects too large for the remaining space.  */
	  if (isize < jsize)
	    continue;

	  /* Ignore conflicting objects.  */
	  if (stack_var_conflict_p (i, j))
	    continue;

	  /* Refine the remaining space check to include alignment.  */
	  if (offset & (jalign - 1))
	    {
	      HOST_WIDE_INT toff = offset;
	      toff += jalign - 1;
	      toff &= -(HOST_WIDE_INT)jalign;
	      if (isize - (toff - offset) < jsize)
		continue;

	      isize -= toff - offset;
	      offset = toff;
	    }

	  /* UNION the objects, placing J at OFFSET.  */
	  union_stack_vars (i, j, offset);

	  isize -= jsize;
	  if (isize == 0)
	    break;
	}
    }

  if (optimize)
    update_alias_info_with_stack_vars ();
}

/* A debugging aid for expand_used_vars.  Dump the generated partitions.  */

static void
dump_stack_var_partition (void)
{
  size_t si, i, j, n = stack_vars_num;

  for (si = 0; si < n; ++si)
    {
      i = stack_vars_sorted[si];

      /* Skip variables that aren't partition representatives, for now.  */
      if (stack_vars[i].representative != i)
	continue;

      fprintf (dump_file, "Partition %lu: size " HOST_WIDE_INT_PRINT_DEC
	       " align %u\n", (unsigned long) i, stack_vars[i].size,
	       stack_vars[i].alignb);

      for (j = i; j != EOC; j = stack_vars[j].next)
	{
	  fputc ('\t', dump_file);
	  print_generic_expr (dump_file, stack_vars[j].decl, dump_flags);
	  fprintf (dump_file, ", offset " HOST_WIDE_INT_PRINT_DEC "\n",
		   stack_vars[j].offset);
	}
    }
}

/* Assign rtl to DECL at frame offset OFFSET.  */

static void
expand_one_stack_var_at (tree decl, HOST_WIDE_INT offset)
{
  /* Alignment is unsigned.   */
  unsigned HOST_WIDE_INT align, max_align;
  rtx x;

  /* If this fails, we've overflowed the stack frame.  Error nicely?  */
  gcc_assert (offset == trunc_int_for_mode (offset, Pmode));

  x = plus_constant (virtual_stack_vars_rtx, offset);
  x = gen_rtx_MEM (DECL_MODE (SSAVAR (decl)), x);

  if (TREE_CODE (decl) != SSA_NAME)
    {
      /* Set alignment we actually gave this decl if it isn't an SSA name.
         If it is we generate stack slots only accidentally so it isn't as
	 important, we'll simply use the alignment that is already set.  */
      offset -= frame_phase;
      align = offset & -offset;
      align *= BITS_PER_UNIT;
      max_align = MAX (crtl->max_used_stack_slot_alignment,
		       PREFERRED_STACK_BOUNDARY);
      if (align == 0 || align > max_align)
	align = max_align;

      update_stack_alignment (align);
      DECL_ALIGN (decl) = align;
      DECL_USER_ALIGN (decl) = 0;
    }

  set_mem_attributes (x, SSAVAR (decl), true);
  set_rtl (decl, x);
}

/* A subroutine of expand_used_vars.  Give each partition representative
   a unique location within the stack frame.  Update each partition member
   with that location.  */

static void
expand_stack_vars (bool (*pred) (tree))
{
  size_t si, i, j, n = stack_vars_num;

  for (si = 0; si < n; ++si)
    {
      HOST_WIDE_INT offset;

      i = stack_vars_sorted[si];

      /* Skip variables that aren't partition representatives, for now.  */
      if (stack_vars[i].representative != i)
	continue;

      /* Skip variables that have already had rtl assigned.  See also
	 add_stack_var where we perpetrate this pc_rtx hack.  */
      if ((TREE_CODE (stack_vars[i].decl) == SSA_NAME
	   ? SA.partition_to_pseudo[var_to_partition (SA.map, stack_vars[i].decl)]
	   : DECL_RTL (stack_vars[i].decl)) != pc_rtx)
	continue;

      /* Check the predicate to see whether this variable should be
	 allocated in this pass.  */
      if (pred && !pred (stack_vars[i].decl))
	continue;

      offset = alloc_stack_frame_space (stack_vars[i].size,
					stack_vars[i].alignb);

      /* Create rtl for each variable based on their location within the
	 partition.  */
      for (j = i; j != EOC; j = stack_vars[j].next)
	{
	  gcc_assert (stack_vars[j].offset <= stack_vars[i].size);
	  expand_one_stack_var_at (stack_vars[j].decl,
				   stack_vars[j].offset + offset);
	}
    }
}

/* Take into account all sizes of partitions and reset DECL_RTLs.  */
static HOST_WIDE_INT
account_stack_vars (void)
{
  size_t si, j, i, n = stack_vars_num;
  HOST_WIDE_INT size = 0;

  for (si = 0; si < n; ++si)
    {
      i = stack_vars_sorted[si];

      /* Skip variables that aren't partition representatives, for now.  */
      if (stack_vars[i].representative != i)
	continue;

      size += stack_vars[i].size;
      for (j = i; j != EOC; j = stack_vars[j].next)
	set_rtl (stack_vars[j].decl, NULL);
    }
  return size;
}

/* A subroutine of expand_one_var.  Called to immediately assign rtl
   to a variable to be allocated in the stack frame.  */

static void
expand_one_stack_var (tree var)
{
  HOST_WIDE_INT size, offset, align;

  size = tree_low_cst (DECL_SIZE_UNIT (SSAVAR (var)), 1);
  align = get_decl_align_unit (SSAVAR (var));
  offset = alloc_stack_frame_space (size, align);

  expand_one_stack_var_at (var, offset);
}

/* A subroutine of expand_one_var.  Called to assign rtl to a VAR_DECL
   that will reside in a hard register.  */

static void
expand_one_hard_reg_var (tree var)
{
  rest_of_decl_compilation (var, 0, 0);
}

/* A subroutine of expand_one_var.  Called to assign rtl to a VAR_DECL
   that will reside in a pseudo register.  */

static void
expand_one_register_var (tree var)
{
  tree decl = SSAVAR (var);
  tree type = TREE_TYPE (decl);
  enum machine_mode reg_mode = promote_decl_mode (decl, NULL);
  rtx x = gen_reg_rtx (reg_mode);

  set_rtl (var, x);

  /* Note if the object is a user variable.  */
  if (!DECL_ARTIFICIAL (decl))
    mark_user_reg (x);

  if (POINTER_TYPE_P (type))
    mark_reg_pointer (x, TYPE_ALIGN (TREE_TYPE (type)));
}

/* A subroutine of expand_one_var.  Called to assign rtl to a VAR_DECL that
   has some associated error, e.g. its type is error-mark.  We just need
   to pick something that won't crash the rest of the compiler.  */

static void
expand_one_error_var (tree var)
{
  enum machine_mode mode = DECL_MODE (var);
  rtx x;

  if (mode == BLKmode)
    x = gen_rtx_MEM (BLKmode, const0_rtx);
  else if (mode == VOIDmode)
    x = const0_rtx;
  else
    x = gen_reg_rtx (mode);

  SET_DECL_RTL (var, x);
}

/* A subroutine of expand_one_var.  VAR is a variable that will be
   allocated to the local stack frame.  Return true if we wish to
   add VAR to STACK_VARS so that it will be coalesced with other
   variables.  Return false to allocate VAR immediately.

   This function is used to reduce the number of variables considered
   for coalescing, which reduces the size of the quadratic problem.  */

static bool
defer_stack_allocation (tree var, bool toplevel)
{
  /* If stack protection is enabled, *all* stack variables must be deferred,
     so that we can re-order the strings to the top of the frame.  */
  if (flag_stack_protect)
    return true;

  /* Variables in the outermost scope automatically conflict with
     every other variable.  The only reason to want to defer them
     at all is that, after sorting, we can more efficiently pack
     small variables in the stack frame.  Continue to defer at -O2.  */
  if (toplevel && optimize < 2)
    return false;

  /* Without optimization, *most* variables are allocated from the
     stack, which makes the quadratic problem large exactly when we
     want compilation to proceed as quickly as possible.  On the
     other hand, we don't want the function's stack frame size to
     get completely out of hand.  So we avoid adding scalars and
     "small" aggregates to the list at all.  */
  if (optimize == 0 && tree_low_cst (DECL_SIZE_UNIT (var), 1) < 32)
    return false;

  return true;
}

/* A subroutine of expand_used_vars.  Expand one variable according to
   its flavor.  Variables to be placed on the stack are not actually
   expanded yet, merely recorded.
   When REALLY_EXPAND is false, only add stack values to be allocated.
   Return stack usage this variable is supposed to take.
*/

static HOST_WIDE_INT
expand_one_var (tree var, bool toplevel, bool really_expand)
{
  tree origvar = var;
  var = SSAVAR (var);

  if (SUPPORTS_STACK_ALIGNMENT
      && TREE_TYPE (var) != error_mark_node
      && TREE_CODE (var) == VAR_DECL)
    {
      unsigned int align;

      /* Because we don't know if VAR will be in register or on stack,
	 we conservatively assume it will be on stack even if VAR is
	 eventually put into register after RA pass.  For non-automatic
	 variables, which won't be on stack, we collect alignment of
	 type and ignore user specified alignment.  */
      if (TREE_STATIC (var) || DECL_EXTERNAL (var))
	align = MINIMUM_ALIGNMENT (TREE_TYPE (var),
				   TYPE_MODE (TREE_TYPE (var)),
				   TYPE_ALIGN (TREE_TYPE (var)));
      else if (DECL_HAS_VALUE_EXPR_P (var)
	       || (DECL_RTL_SET_P (var) && MEM_P (DECL_RTL (var))))
	/* Don't consider debug only variables with DECL_HAS_VALUE_EXPR_P set
	   or variables which were assigned a stack slot already by
	   expand_one_stack_var_at - in the latter case DECL_ALIGN has been
	   changed from the offset chosen to it.  */
	align = crtl->stack_alignment_estimated;
      else
	align = MINIMUM_ALIGNMENT (var, DECL_MODE (var), DECL_ALIGN (var));

      if (crtl->stack_alignment_estimated < align)
        {
          /* stack_alignment_estimated shouldn't change after stack
             realign decision made */
          gcc_assert(!crtl->stack_realign_processed);
	  crtl->stack_alignment_estimated = align;
	}
    }

  if (TREE_CODE (origvar) == SSA_NAME)
    {
      gcc_assert (TREE_CODE (var) != VAR_DECL
		  || (!DECL_EXTERNAL (var)
		      && !DECL_HAS_VALUE_EXPR_P (var)
		      && !TREE_STATIC (var)
		      && TREE_TYPE (var) != error_mark_node
		      && !DECL_HARD_REGISTER (var)
		      && really_expand));
    }
  if (TREE_CODE (var) != VAR_DECL && TREE_CODE (origvar) != SSA_NAME)
    ;
  else if (DECL_EXTERNAL (var))
    ;
  else if (DECL_HAS_VALUE_EXPR_P (var))
    ;
  else if (TREE_STATIC (var))
    ;
  else if (TREE_CODE (origvar) != SSA_NAME && DECL_RTL_SET_P (var))
    ;
  else if (TREE_TYPE (var) == error_mark_node)
    {
      if (really_expand)
        expand_one_error_var (var);
    }
  else if (TREE_CODE (var) == VAR_DECL && DECL_HARD_REGISTER (var))
    {
      if (really_expand)
        expand_one_hard_reg_var (var);
    }
  else if (use_register_for_decl (var))
    {
      if (really_expand)
        expand_one_register_var (origvar);
    }
  else if (!host_integerp (DECL_SIZE_UNIT (var), 1))
    {
      if (really_expand)
	{
	  error ("size of variable %q+D is too large", var);
	  expand_one_error_var (var);
	}
    }
  else if (defer_stack_allocation (var, toplevel))
    add_stack_var (origvar);
  else
    {
      if (really_expand)
        expand_one_stack_var (origvar);
      return tree_low_cst (DECL_SIZE_UNIT (var), 1);
    }
  return 0;
}

/* A subroutine of expand_used_vars.  Walk down through the BLOCK tree
   expanding variables.  Those variables that can be put into registers
   are allocated pseudos; those that can't are put on the stack.

   TOPLEVEL is true if this is the outermost BLOCK.  */

static void
expand_used_vars_for_block (tree block, bool toplevel)
{
  size_t i, j, old_sv_num, this_sv_num, new_sv_num;
  tree t;

  old_sv_num = toplevel ? 0 : stack_vars_num;

  /* Expand all variables at this level.  */
  for (t = BLOCK_VARS (block); t ; t = DECL_CHAIN (t))
    if (TREE_USED (t))
      expand_one_var (t, toplevel, true);

  this_sv_num = stack_vars_num;

  /* Expand all variables at containing levels.  */
  for (t = BLOCK_SUBBLOCKS (block); t ; t = BLOCK_CHAIN (t))
    expand_used_vars_for_block (t, false);

  /* Since we do not track exact variable lifetimes (which is not even
     possible for variables whose address escapes), we mirror the block
     tree in the interference graph.  Here we cause all variables at this
     level, and all sublevels, to conflict.  */
  if (old_sv_num < this_sv_num)
    {
      new_sv_num = stack_vars_num;

      for (i = old_sv_num; i < new_sv_num; ++i)
	for (j = i < this_sv_num ? i : this_sv_num; j-- > old_sv_num ;)
	  add_stack_var_conflict (i, j);
    }
}

/* A subroutine of expand_used_vars.  Walk down through the BLOCK tree
   and clear TREE_USED on all local variables.  */

static void
clear_tree_used (tree block)
{
  tree t;

  for (t = BLOCK_VARS (block); t ; t = DECL_CHAIN (t))
    /* if (!TREE_STATIC (t) && !DECL_EXTERNAL (t)) */
      TREE_USED (t) = 0;

  for (t = BLOCK_SUBBLOCKS (block); t ; t = BLOCK_CHAIN (t))
    clear_tree_used (t);
}

/* Examine TYPE and determine a bit mask of the following features.  */

#define SPCT_HAS_LARGE_CHAR_ARRAY	1
#define SPCT_HAS_SMALL_CHAR_ARRAY	2
#define SPCT_HAS_ARRAY			4
#define SPCT_HAS_AGGREGATE		8

static unsigned int
stack_protect_classify_type (tree type)
{
  unsigned int ret = 0;
  tree t;

  switch (TREE_CODE (type))
    {
    case ARRAY_TYPE:
      t = TYPE_MAIN_VARIANT (TREE_TYPE (type));
      if (t == char_type_node
	  || t == signed_char_type_node
	  || t == unsigned_char_type_node)
	{
	  unsigned HOST_WIDE_INT max = PARAM_VALUE (PARAM_SSP_BUFFER_SIZE);
	  unsigned HOST_WIDE_INT len;

	  if (!TYPE_SIZE_UNIT (type)
	      || !host_integerp (TYPE_SIZE_UNIT (type), 1))
	    len = max;
	  else
	    len = tree_low_cst (TYPE_SIZE_UNIT (type), 1);

	  if (len < max)
	    ret = SPCT_HAS_SMALL_CHAR_ARRAY | SPCT_HAS_ARRAY;
	  else
	    ret = SPCT_HAS_LARGE_CHAR_ARRAY | SPCT_HAS_ARRAY;
	}
      else
	ret = SPCT_HAS_ARRAY;
      break;

    case UNION_TYPE:
    case QUAL_UNION_TYPE:
    case RECORD_TYPE:
      ret = SPCT_HAS_AGGREGATE;
      for (t = TYPE_FIELDS (type); t ; t = TREE_CHAIN (t))
	if (TREE_CODE (t) == FIELD_DECL)
	  ret |= stack_protect_classify_type (TREE_TYPE (t));
      break;

    default:
      break;
    }

  return ret;
}

/* Return nonzero if DECL should be segregated into the "vulnerable" upper
   part of the local stack frame.  Remember if we ever return nonzero for
   any variable in this function.  The return value is the phase number in
   which the variable should be allocated.  */

static int
stack_protect_decl_phase (tree decl)
{
  unsigned int bits = stack_protect_classify_type (TREE_TYPE (decl));
  int ret = 0;

  if (bits & SPCT_HAS_SMALL_CHAR_ARRAY)
    has_short_buffer = true;

  if (flag_stack_protect == 2)
    {
      if ((bits & (SPCT_HAS_SMALL_CHAR_ARRAY | SPCT_HAS_LARGE_CHAR_ARRAY))
	  && !(bits & SPCT_HAS_AGGREGATE))
	ret = 1;
      else if (bits & SPCT_HAS_ARRAY)
	ret = 2;
    }
  else
    ret = (bits & SPCT_HAS_LARGE_CHAR_ARRAY) != 0;

  if (ret)
    has_protected_decls = true;

  return ret;
}

/* Two helper routines that check for phase 1 and phase 2.  These are used
   as callbacks for expand_stack_vars.  */

static bool
stack_protect_decl_phase_1 (tree decl)
{
  return stack_protect_decl_phase (decl) == 1;
}

static bool
stack_protect_decl_phase_2 (tree decl)
{
  return stack_protect_decl_phase (decl) == 2;
}

/* Ensure that variables in different stack protection phases conflict
   so that they are not merged and share the same stack slot.  */

static void
add_stack_protection_conflicts (void)
{
  size_t i, j, n = stack_vars_num;
  unsigned char *phase;

  phase = XNEWVEC (unsigned char, n);
  for (i = 0; i < n; ++i)
    phase[i] = stack_protect_decl_phase (stack_vars[i].decl);

  for (i = 0; i < n; ++i)
    {
      unsigned char ph_i = phase[i];
      for (j = 0; j < i; ++j)
	if (ph_i != phase[j])
	  add_stack_var_conflict (i, j);
    }

  XDELETEVEC (phase);
}

/* Create a decl for the guard at the top of the stack frame.  */

static void
create_stack_guard (void)
{
  tree guard = build_decl (DECL_SOURCE_LOCATION (current_function_decl),
			   VAR_DECL, NULL, ptr_type_node);
  TREE_THIS_VOLATILE (guard) = 1;
  TREE_USED (guard) = 1;
  expand_one_stack_var (guard);
  crtl->stack_protect_guard = guard;
}

/* A subroutine of expand_used_vars.  Walk down through the BLOCK tree
   expanding variables.  Those variables that can be put into registers
   are allocated pseudos; those that can't are put on the stack.

   TOPLEVEL is true if this is the outermost BLOCK.  */

static HOST_WIDE_INT
account_used_vars_for_block (tree block, bool toplevel)
{
  tree t;
  HOST_WIDE_INT size = 0;

  /* Expand all variables at this level.  */
  for (t = BLOCK_VARS (block); t ; t = DECL_CHAIN (t))
    if (TREE_USED (t))
      size += expand_one_var (t, toplevel, false);

  /* Expand all variables at containing levels.  */
  for (t = BLOCK_SUBBLOCKS (block); t ; t = BLOCK_CHAIN (t))
    size += account_used_vars_for_block (t, false);

  return size;
}

/* Prepare for expanding variables.  */
static void
init_vars_expansion (void)
{
  tree t;
  unsigned ix;
  /* Set TREE_USED on all variables in the local_decls.  */
  FOR_EACH_LOCAL_DECL (cfun, ix, t)
    TREE_USED (t) = 1;

  /* Clear TREE_USED on all variables associated with a block scope.  */
  clear_tree_used (DECL_INITIAL (current_function_decl));

  /* Initialize local stack smashing state.  */
  has_protected_decls = false;
  has_short_buffer = false;
}

/* Free up stack variable graph data.  */
static void
fini_vars_expansion (void)
{
  size_t i, n = stack_vars_num;
  for (i = 0; i < n; i++)
    BITMAP_FREE (stack_vars[i].conflicts);
  XDELETEVEC (stack_vars);
  XDELETEVEC (stack_vars_sorted);
  stack_vars = NULL;
  stack_vars_alloc = stack_vars_num = 0;
}

/* Make a fair guess for the size of the stack frame of the decl
   passed.  This doesn't have to be exact, the result is only used
   in the inline heuristics.  So we don't want to run the full stack
   var packing algorithm (which is quadratic in the number of stack
   vars).  Instead, we calculate the total size of all stack vars.
   This turns out to be a pretty fair estimate -- packing of stack
   vars doesn't happen very often.  */

HOST_WIDE_INT
estimated_stack_frame_size (tree decl)
{
  HOST_WIDE_INT size = 0;
  size_t i;
  tree var, outer_block = DECL_INITIAL (current_function_decl);
  unsigned ix;
  tree old_cur_fun_decl = current_function_decl;
  current_function_decl = decl;
  push_cfun (DECL_STRUCT_FUNCTION (decl));

  init_vars_expansion ();

  FOR_EACH_LOCAL_DECL (cfun, ix, var)
    {
      if (TREE_USED (var))
        size += expand_one_var (var, true, false);
      TREE_USED (var) = 1;
    }
  size += account_used_vars_for_block (outer_block, true);

  if (stack_vars_num > 0)
    {
      /* Fake sorting the stack vars for account_stack_vars ().  */
      stack_vars_sorted = XNEWVEC (size_t, stack_vars_num);
      for (i = 0; i < stack_vars_num; ++i)
	stack_vars_sorted[i] = i;
      size += account_stack_vars ();
      fini_vars_expansion ();
    }
  pop_cfun ();
  current_function_decl = old_cur_fun_decl;
  return size;
}

/* Expand all variables used in the function.  */

static void
expand_used_vars (void)
{
  tree var, outer_block = DECL_INITIAL (current_function_decl);
  VEC(tree,heap) *maybe_local_decls = NULL;
  unsigned i;
  unsigned len;

  /* Compute the phase of the stack frame for this function.  */
  {
    int align = PREFERRED_STACK_BOUNDARY / BITS_PER_UNIT;
    int off = STARTING_FRAME_OFFSET % align;
    frame_phase = off ? align - off : 0;
  }

  init_vars_expansion ();

  for (i = 0; i < SA.map->num_partitions; i++)
    {
      tree var = partition_to_var (SA.map, i);

      gcc_assert (is_gimple_reg (var));
      if (TREE_CODE (SSA_NAME_VAR (var)) == VAR_DECL)
	expand_one_var (var, true, true);
      else
	{
	  /* This is a PARM_DECL or RESULT_DECL.  For those partitions that
	     contain the default def (representing the parm or result itself)
	     we don't do anything here.  But those which don't contain the
	     default def (representing a temporary based on the parm/result)
	     we need to allocate space just like for normal VAR_DECLs.  */
	  if (!bitmap_bit_p (SA.partition_has_default_def, i))
	    {
	      expand_one_var (var, true, true);
	      gcc_assert (SA.partition_to_pseudo[i]);
	    }
	}
    }

  /* At this point all variables on the local_decls with TREE_USED
     set are not associated with any block scope.  Lay them out.  */

  len = VEC_length (tree, cfun->local_decls);
  FOR_EACH_LOCAL_DECL (cfun, i, var)
    {
      bool expand_now = false;

      /* Expanded above already.  */
      if (is_gimple_reg (var))
	{
	  TREE_USED (var) = 0;
	  goto next;
	}
      /* We didn't set a block for static or extern because it's hard
	 to tell the difference between a global variable (re)declared
	 in a local scope, and one that's really declared there to
	 begin with.  And it doesn't really matter much, since we're
	 not giving them stack space.  Expand them now.  */
      else if (TREE_STATIC (var) || DECL_EXTERNAL (var))
	expand_now = true;

      /* If the variable is not associated with any block, then it
	 was created by the optimizers, and could be live anywhere
	 in the function.  */
      else if (TREE_USED (var))
	expand_now = true;

      /* Finally, mark all variables on the list as used.  We'll use
	 this in a moment when we expand those associated with scopes.  */
      TREE_USED (var) = 1;

      if (expand_now)
	expand_one_var (var, true, true);

    next:
      if (DECL_ARTIFICIAL (var) && !DECL_IGNORED_P (var))
	{
	  rtx rtl = DECL_RTL_IF_SET (var);

	  /* Keep artificial non-ignored vars in cfun->local_decls
	     chain until instantiate_decls.  */
	  if (rtl && (MEM_P (rtl) || GET_CODE (rtl) == CONCAT))
	    add_local_decl (cfun, var);
	  else if (rtl == NULL_RTX)
	    /* If rtl isn't set yet, which can happen e.g. with
	       -fstack-protector, retry before returning from this
	       function.  */
	    VEC_safe_push (tree, heap, maybe_local_decls, var);
	}
    }

  /* We duplicated some of the decls in CFUN->LOCAL_DECLS.

     +-----------------+-----------------+
     | ...processed... | ...duplicates...|
     +-----------------+-----------------+
                       ^
		       +-- LEN points here.

     We just want the duplicates, as those are the artificial
     non-ignored vars that we want to keep until instantiate_decls.
     Move them down and truncate the array.  */
  if (!VEC_empty (tree, cfun->local_decls))
    VEC_block_remove (tree, cfun->local_decls, 0, len);

  /* At this point, all variables within the block tree with TREE_USED
     set are actually used by the optimized function.  Lay them out.  */
  expand_used_vars_for_block (outer_block, true);

  if (stack_vars_num > 0)
    {
      /* Due to the way alias sets work, no variables with non-conflicting
	 alias sets may be assigned the same address.  Add conflicts to
	 reflect this.  */
      add_alias_set_conflicts ();

      /* If stack protection is enabled, we don't share space between
	 vulnerable data and non-vulnerable data.  */
      if (flag_stack_protect)
	add_stack_protection_conflicts ();

      /* Now that we have collected all stack variables, and have computed a
	 minimal interference graph, attempt to save some stack space.  */
      partition_stack_vars ();
      if (dump_file)
	dump_stack_var_partition ();
    }

  /* There are several conditions under which we should create a
     stack guard: protect-all, alloca used, protected decls present.  */
  if (flag_stack_protect == 2
      || (flag_stack_protect
	  && (cfun->calls_alloca || has_protected_decls)))
    create_stack_guard ();

  /* Assign rtl to each variable based on these partitions.  */
  if (stack_vars_num > 0)
    {
      /* Reorder decls to be protected by iterating over the variables
	 array multiple times, and allocating out of each phase in turn.  */
      /* ??? We could probably integrate this into the qsort we did
	 earlier, such that we naturally see these variables first,
	 and thus naturally allocate things in the right order.  */
      if (has_protected_decls)
	{
	  /* Phase 1 contains only character arrays.  */
	  expand_stack_vars (stack_protect_decl_phase_1);

	  /* Phase 2 contains other kinds of arrays.  */
	  if (flag_stack_protect == 2)
	    expand_stack_vars (stack_protect_decl_phase_2);
	}

      expand_stack_vars (NULL);

      fini_vars_expansion ();
    }

  /* If there were any artificial non-ignored vars without rtl
     found earlier, see if deferred stack allocation hasn't assigned
     rtl to them.  */
  FOR_EACH_VEC_ELT_REVERSE (tree, maybe_local_decls, i, var)
    {
      rtx rtl = DECL_RTL_IF_SET (var);

      /* Keep artificial non-ignored vars in cfun->local_decls
	 chain until instantiate_decls.  */
      if (rtl && (MEM_P (rtl) || GET_CODE (rtl) == CONCAT))
	add_local_decl (cfun, var);
    }
  VEC_free (tree, heap, maybe_local_decls);

  /* If the target requires that FRAME_OFFSET be aligned, do it.  */
  if (STACK_ALIGNMENT_NEEDED)
    {
      HOST_WIDE_INT align = PREFERRED_STACK_BOUNDARY / BITS_PER_UNIT;
      if (!FRAME_GROWS_DOWNWARD)
	frame_offset += align - 1;
      frame_offset &= -align;
    }
}


/* If we need to produce a detailed dump, print the tree representation
   for STMT to the dump file.  SINCE is the last RTX after which the RTL
   generated for STMT should have been appended.  */

static void
maybe_dump_rtl_for_gimple_stmt (gimple stmt, rtx since)
{
  if (dump_file && (dump_flags & TDF_DETAILS))
    {
      fprintf (dump_file, "\n;; ");
      print_gimple_stmt (dump_file, stmt, 0,
			 TDF_SLIM | (dump_flags & TDF_LINENO));
      fprintf (dump_file, "\n");

      print_rtl (dump_file, since ? NEXT_INSN (since) : since);
    }
}

/* Maps the blocks that do not contain tree labels to rtx labels.  */

static struct pointer_map_t *lab_rtx_for_bb;

/* Returns the label_rtx expression for a label starting basic block BB.  */

static rtx
label_rtx_for_bb (basic_block bb ATTRIBUTE_UNUSED)
{
  gimple_stmt_iterator gsi;
  tree lab;
  gimple lab_stmt;
  void **elt;

  if (bb->flags & BB_RTL)
    return block_label (bb);

  elt = pointer_map_contains (lab_rtx_for_bb, bb);
  if (elt)
    return (rtx) *elt;

  /* Find the tree label if it is present.  */

  for (gsi = gsi_start_bb (bb); !gsi_end_p (gsi); gsi_next (&gsi))
    {
      lab_stmt = gsi_stmt (gsi);
      if (gimple_code (lab_stmt) != GIMPLE_LABEL)
	break;

      lab = gimple_label_label (lab_stmt);
      if (DECL_NONLOCAL (lab))
	break;

      return label_rtx (lab);
    }

  elt = pointer_map_insert (lab_rtx_for_bb, bb);
  *elt = gen_label_rtx ();
  return (rtx) *elt;
}


/* A subroutine of expand_gimple_cond.  Given E, a fallthrough edge
   of a basic block where we just expanded the conditional at the end,
   possibly clean up the CFG and instruction sequence.  LAST is the
   last instruction before the just emitted jump sequence.  */

static void
maybe_cleanup_end_of_block (edge e, rtx last)
{
  /* Special case: when jumpif decides that the condition is
     trivial it emits an unconditional jump (and the necessary
     barrier).  But we still have two edges, the fallthru one is
     wrong.  purge_dead_edges would clean this up later.  Unfortunately
     we have to insert insns (and split edges) before
     find_many_sub_basic_blocks and hence before purge_dead_edges.
     But splitting edges might create new blocks which depend on the
     fact that if there are two edges there's no barrier.  So the
     barrier would get lost and verify_flow_info would ICE.  Instead
     of auditing all edge splitters to care for the barrier (which
     normally isn't there in a cleaned CFG), fix it here.  */
  if (BARRIER_P (get_last_insn ()))
    {
      rtx insn;
      remove_edge (e);
      /* Now, we have a single successor block, if we have insns to
	 insert on the remaining edge we potentially will insert
	 it at the end of this block (if the dest block isn't feasible)
	 in order to avoid splitting the edge.  This insertion will take
	 place in front of the last jump.  But we might have emitted
	 multiple jumps (conditional and one unconditional) to the
	 same destination.  Inserting in front of the last one then
	 is a problem.  See PR 40021.  We fix this by deleting all
	 jumps except the last unconditional one.  */
      insn = PREV_INSN (get_last_insn ());
      /* Make sure we have an unconditional jump.  Otherwise we're
	 confused.  */
      gcc_assert (JUMP_P (insn) && !any_condjump_p (insn));
      for (insn = PREV_INSN (insn); insn != last;)
	{
	  insn = PREV_INSN (insn);
	  if (JUMP_P (NEXT_INSN (insn)))
	    delete_insn (NEXT_INSN (insn));
	}
    }
}

/* A subroutine of expand_gimple_basic_block.  Expand one GIMPLE_COND.
   Returns a new basic block if we've terminated the current basic
   block and created a new one.  */

static basic_block
expand_gimple_cond (basic_block bb, gimple stmt)
{
  basic_block new_bb, dest;
  edge new_edge;
  edge true_edge;
  edge false_edge;
  rtx last2, last;
  enum tree_code code;
  tree op0, op1;

  code = gimple_cond_code (stmt);
  op0 = gimple_cond_lhs (stmt);
  op1 = gimple_cond_rhs (stmt);
  /* We're sometimes presented with such code:
       D.123_1 = x < y;
       if (D.123_1 != 0)
         ...
     This would expand to two comparisons which then later might
     be cleaned up by combine.  But some pattern matchers like if-conversion
     work better when there's only one compare, so make up for this
     here as special exception if TER would have made the same change.  */
  if (gimple_cond_single_var_p (stmt)
      && SA.values
      && TREE_CODE (op0) == SSA_NAME
      && bitmap_bit_p (SA.values, SSA_NAME_VERSION (op0)))
    {
      gimple second = SSA_NAME_DEF_STMT (op0);
      if (gimple_code (second) == GIMPLE_ASSIGN)
	{
	  enum tree_code code2 = gimple_assign_rhs_code (second);
	  if (TREE_CODE_CLASS (code2) == tcc_comparison)
	    {
	      code = code2;
	      op0 = gimple_assign_rhs1 (second);
	      op1 = gimple_assign_rhs2 (second);
	    }
	  /* If jumps are cheap turn some more codes into
	     jumpy sequences.  */
	  else if (BRANCH_COST (optimize_insn_for_speed_p (), false) < 4)
	    {
	      if ((code2 == BIT_AND_EXPR
		   && TYPE_PRECISION (TREE_TYPE (op0)) == 1
		   && TREE_CODE (gimple_assign_rhs2 (second)) != INTEGER_CST)
		  || code2 == TRUTH_AND_EXPR)
		{
		  code = TRUTH_ANDIF_EXPR;
		  op0 = gimple_assign_rhs1 (second);
		  op1 = gimple_assign_rhs2 (second);
		}
	      else if (code2 == BIT_IOR_EXPR || code2 == TRUTH_OR_EXPR)
		{
		  code = TRUTH_ORIF_EXPR;
		  op0 = gimple_assign_rhs1 (second);
		  op1 = gimple_assign_rhs2 (second);
		}
	    }
	}
    }

  last2 = last = get_last_insn ();

  extract_true_false_edges_from_block (bb, &true_edge, &false_edge);
  if (gimple_has_location (stmt))
    {
      set_curr_insn_source_location (gimple_location (stmt));
      set_curr_insn_block (gimple_block (stmt));
    }

  /* These flags have no purpose in RTL land.  */
  true_edge->flags &= ~EDGE_TRUE_VALUE;
  false_edge->flags &= ~EDGE_FALSE_VALUE;

  /* We can either have a pure conditional jump with one fallthru edge or
     two-way jump that needs to be decomposed into two basic blocks.  */
  if (false_edge->dest == bb->next_bb)
    {
      jumpif_1 (code, op0, op1, label_rtx_for_bb (true_edge->dest),
		true_edge->probability);
      maybe_dump_rtl_for_gimple_stmt (stmt, last);
      if (true_edge->goto_locus)
	{
	  set_curr_insn_source_location (true_edge->goto_locus);
	  set_curr_insn_block (true_edge->goto_block);
	  true_edge->goto_locus = curr_insn_locator ();
	}
      true_edge->goto_block = NULL;
      false_edge->flags |= EDGE_FALLTHRU;
      maybe_cleanup_end_of_block (false_edge, last);
      return NULL;
    }
  if (true_edge->dest == bb->next_bb)
    {
      jumpifnot_1 (code, op0, op1, label_rtx_for_bb (false_edge->dest),
		   false_edge->probability);
      maybe_dump_rtl_for_gimple_stmt (stmt, last);
      if (false_edge->goto_locus)
	{
	  set_curr_insn_source_location (false_edge->goto_locus);
	  set_curr_insn_block (false_edge->goto_block);
	  false_edge->goto_locus = curr_insn_locator ();
	}
      false_edge->goto_block = NULL;
      true_edge->flags |= EDGE_FALLTHRU;
      maybe_cleanup_end_of_block (true_edge, last);
      return NULL;
    }

  jumpif_1 (code, op0, op1, label_rtx_for_bb (true_edge->dest),
	    true_edge->probability);
  last = get_last_insn ();
  if (false_edge->goto_locus)
    {
      set_curr_insn_source_location (false_edge->goto_locus);
      set_curr_insn_block (false_edge->goto_block);
      false_edge->goto_locus = curr_insn_locator ();
    }
  false_edge->goto_block = NULL;
  emit_jump (label_rtx_for_bb (false_edge->dest));

  BB_END (bb) = last;
  if (BARRIER_P (BB_END (bb)))
    BB_END (bb) = PREV_INSN (BB_END (bb));
  update_bb_for_insn (bb);

  new_bb = create_basic_block (NEXT_INSN (last), get_last_insn (), bb);
  dest = false_edge->dest;
  redirect_edge_succ (false_edge, new_bb);
  false_edge->flags |= EDGE_FALLTHRU;
  new_bb->count = false_edge->count;
  new_bb->frequency = EDGE_FREQUENCY (false_edge);
  new_edge = make_edge (new_bb, dest, 0);
  new_edge->probability = REG_BR_PROB_BASE;
  new_edge->count = new_bb->count;
  if (BARRIER_P (BB_END (new_bb)))
    BB_END (new_bb) = PREV_INSN (BB_END (new_bb));
  update_bb_for_insn (new_bb);

  maybe_dump_rtl_for_gimple_stmt (stmt, last2);

  if (true_edge->goto_locus)
    {
      set_curr_insn_source_location (true_edge->goto_locus);
      set_curr_insn_block (true_edge->goto_block);
      true_edge->goto_locus = curr_insn_locator ();
    }
  true_edge->goto_block = NULL;

  return new_bb;
}

/* A subroutine of expand_gimple_stmt_1, expanding one GIMPLE_CALL
   statement STMT.  */

static void
expand_call_stmt (gimple stmt)
{
  tree exp;
  tree lhs = gimple_call_lhs (stmt);
  size_t i;
  bool builtin_p;
  tree decl;

  exp = build_vl_exp (CALL_EXPR, gimple_call_num_args (stmt) + 3);

  CALL_EXPR_FN (exp) = gimple_call_fn (stmt);
  decl = gimple_call_fndecl (stmt);
  builtin_p = decl && DECL_BUILT_IN (decl);

  TREE_TYPE (exp) = gimple_call_return_type (stmt);
  CALL_EXPR_STATIC_CHAIN (exp) = gimple_call_chain (stmt);

  for (i = 0; i < gimple_call_num_args (stmt); i++)
    {
      tree arg = gimple_call_arg (stmt, i);
      gimple def;
      /* TER addresses into arguments of builtin functions so we have a
	 chance to infer more correct alignment information.  See PR39954.  */
      if (builtin_p
	  && TREE_CODE (arg) == SSA_NAME
	  && (def = get_gimple_for_ssa_name (arg))
	  && gimple_assign_rhs_code (def) == ADDR_EXPR)
	arg = gimple_assign_rhs1 (def);
      CALL_EXPR_ARG (exp, i) = arg;
    }

  if (gimple_has_side_effects (stmt))
    TREE_SIDE_EFFECTS (exp) = 1;

  if (gimple_call_nothrow_p (stmt))
    TREE_NOTHROW (exp) = 1;

  CALL_EXPR_TAILCALL (exp) = gimple_call_tail_p (stmt);
  CALL_EXPR_RETURN_SLOT_OPT (exp) = gimple_call_return_slot_opt_p (stmt);
  CALL_FROM_THUNK_P (exp) = gimple_call_from_thunk_p (stmt);
  CALL_CANNOT_INLINE_P (exp) = gimple_call_cannot_inline_p (stmt);
  CALL_EXPR_VA_ARG_PACK (exp) = gimple_call_va_arg_pack_p (stmt);
  SET_EXPR_LOCATION (exp, gimple_location (stmt));
  TREE_BLOCK (exp) = gimple_block (stmt);

  if (lhs)
    expand_assignment (lhs, exp, false);
  else
    expand_expr_real_1 (exp, const0_rtx, VOIDmode, EXPAND_NORMAL, NULL);
}

/* A subroutine of expand_gimple_stmt, expanding one gimple statement
   STMT that doesn't require special handling for outgoing edges.  That
   is no tailcalls and no GIMPLE_COND.  */

static void
expand_gimple_stmt_1 (gimple stmt)
{
  tree op0;
  switch (gimple_code (stmt))
    {
    case GIMPLE_GOTO:
      op0 = gimple_goto_dest (stmt);
      if (TREE_CODE (op0) == LABEL_DECL)
	expand_goto (op0);
      else
	expand_computed_goto (op0);
      break;
    case GIMPLE_LABEL:
      expand_label (gimple_label_label (stmt));
      break;
    case GIMPLE_NOP:
    case GIMPLE_PREDICT:
      break;
    case GIMPLE_SWITCH:
      expand_case (stmt);
      break;
    case GIMPLE_ASM:
      expand_asm_stmt (stmt);
      break;
    case GIMPLE_CALL:
      expand_call_stmt (stmt);
      break;

    case GIMPLE_RETURN:
      op0 = gimple_return_retval (stmt);

      if (op0 && op0 != error_mark_node)
	{
	  tree result = DECL_RESULT (current_function_decl);

	  /* If we are not returning the current function's RESULT_DECL,
	     build an assignment to it.  */
	  if (op0 != result)
	    {
	      /* I believe that a function's RESULT_DECL is unique.  */
	      gcc_assert (TREE_CODE (op0) != RESULT_DECL);

	      /* ??? We'd like to use simply expand_assignment here,
	         but this fails if the value is of BLKmode but the return
		 decl is a register.  expand_return has special handling
		 for this combination, which eventually should move
		 to common code.  See comments there.  Until then, let's
		 build a modify expression :-/  */
	      op0 = build2 (MODIFY_EXPR, TREE_TYPE (result),
			    result, op0);
	    }
	}
      if (!op0)
	expand_null_return ();
      else
	expand_return (op0);
      break;

    case GIMPLE_ASSIGN:
      {
	tree lhs = gimple_assign_lhs (stmt);

	/* Tree expand used to fiddle with |= and &= of two bitfield
	   COMPONENT_REFs here.  This can't happen with gimple, the LHS
	   of binary assigns must be a gimple reg.  */

	if (TREE_CODE (lhs) != SSA_NAME
	    || get_gimple_rhs_class (gimple_expr_code (stmt))
	       == GIMPLE_SINGLE_RHS)
	  {
	    tree rhs = gimple_assign_rhs1 (stmt);
	    gcc_assert (get_gimple_rhs_class (gimple_expr_code (stmt))
			== GIMPLE_SINGLE_RHS);
	    if (gimple_has_location (stmt) && CAN_HAVE_LOCATION_P (rhs))
	      SET_EXPR_LOCATION (rhs, gimple_location (stmt));
	    expand_assignment (lhs, rhs,
			       gimple_assign_nontemporal_move_p (stmt));
	  }
	else
	  {
	    rtx target, temp;
	    bool nontemporal = gimple_assign_nontemporal_move_p (stmt);
	    struct separate_ops ops;
	    bool promoted = false;

	    target = expand_expr (lhs, NULL_RTX, VOIDmode, EXPAND_WRITE);
	    if (GET_CODE (target) == SUBREG && SUBREG_PROMOTED_VAR_P (target))
	      promoted = true;

	    ops.code = gimple_assign_rhs_code (stmt);
	    ops.type = TREE_TYPE (lhs);
	    switch (get_gimple_rhs_class (gimple_expr_code (stmt)))
	      {
		case GIMPLE_TERNARY_RHS:
		  ops.op2 = gimple_assign_rhs3 (stmt);
		  /* Fallthru */
		case GIMPLE_BINARY_RHS:
		  ops.op1 = gimple_assign_rhs2 (stmt);
		  /* Fallthru */
		case GIMPLE_UNARY_RHS:
		  ops.op0 = gimple_assign_rhs1 (stmt);
		  break;
		default:
		  gcc_unreachable ();
	      }
	    ops.location = gimple_location (stmt);

	    /* If we want to use a nontemporal store, force the value to
	       register first.  If we store into a promoted register,
	       don't directly expand to target.  */
	    temp = nontemporal || promoted ? NULL_RTX : target;
	    temp = expand_expr_real_2 (&ops, temp, GET_MODE (target),
				       EXPAND_NORMAL);

	    if (temp == target)
	      ;
	    else if (promoted)
	      {
		int unsignedp = SUBREG_PROMOTED_UNSIGNED_P (target);
		/* If TEMP is a VOIDmode constant, use convert_modes to make
		   sure that we properly convert it.  */
		if (CONSTANT_P (temp) && GET_MODE (temp) == VOIDmode)
		  {
		    temp = convert_modes (GET_MODE (target),
					  TYPE_MODE (ops.type),
					  temp, unsignedp);
		    temp = convert_modes (GET_MODE (SUBREG_REG (target)),
					  GET_MODE (target), temp, unsignedp);
		  }

		convert_move (SUBREG_REG (target), temp, unsignedp);
	      }
	    else if (nontemporal && emit_storent_insn (target, temp))
	      ;
	    else
	      {
		temp = force_operand (temp, target);
		if (temp != target)
		  emit_move_insn (target, temp);
	      }
	  }
      }
      break;

    default:
      gcc_unreachable ();
    }
}

/* Expand one gimple statement STMT and return the last RTL instruction
   before any of the newly generated ones.

   In addition to generating the necessary RTL instructions this also
   sets REG_EH_REGION notes if necessary and sets the current source
   location for diagnostics.  */

static rtx
expand_gimple_stmt (gimple stmt)
{
  int lp_nr = 0;
  rtx last = NULL;
  location_t saved_location = input_location;

  last = get_last_insn ();

  /* If this is an expression of some kind and it has an associated line
     number, then emit the line number before expanding the expression.

     We need to save and restore the file and line information so that
     errors discovered during expansion are emitted with the right
     information.  It would be better of the diagnostic routines
     used the file/line information embedded in the tree nodes rather
     than globals.  */
  gcc_assert (cfun);

  if (gimple_has_location (stmt))
    {
      input_location = gimple_location (stmt);
      set_curr_insn_source_location (input_location);

      /* Record where the insns produced belong.  */
      set_curr_insn_block (gimple_block (stmt));
    }

  expand_gimple_stmt_1 (stmt);
  /* Free any temporaries used to evaluate this statement.  */
  free_temp_slots ();

  input_location = saved_location;

  /* Mark all insns that may trap.  */
  lp_nr = lookup_stmt_eh_lp (stmt);
  if (lp_nr)
    {
      rtx insn;
      for (insn = next_real_insn (last); insn;
	   insn = next_real_insn (insn))
	{
	  if (! find_reg_note (insn, REG_EH_REGION, NULL_RTX)
	      /* If we want exceptions for non-call insns, any
		 may_trap_p instruction may throw.  */
	      && GET_CODE (PATTERN (insn)) != CLOBBER
	      && GET_CODE (PATTERN (insn)) != USE
	      && insn_could_throw_p (insn))
	    make_reg_eh_region_note (insn, 0, lp_nr);
	}
    }

  return last;
}

/* A subroutine of expand_gimple_basic_block.  Expand one GIMPLE_CALL
   that has CALL_EXPR_TAILCALL set.  Returns non-null if we actually
   generated a tail call (something that might be denied by the ABI
   rules governing the call; see calls.c).

   Sets CAN_FALLTHRU if we generated a *conditional* tail call, and
   can still reach the rest of BB.  The case here is __builtin_sqrt,
   where the NaN result goes through the external function (with a
   tailcall) and the normal result happens via a sqrt instruction.  */

static basic_block
expand_gimple_tailcall (basic_block bb, gimple stmt, bool *can_fallthru)
{
  rtx last2, last;
  edge e;
  edge_iterator ei;
  int probability;
  gcov_type count;

  last2 = last = expand_gimple_stmt (stmt);

  for (last = NEXT_INSN (last); last; last = NEXT_INSN (last))
    if (CALL_P (last) && SIBLING_CALL_P (last))
      goto found;

  maybe_dump_rtl_for_gimple_stmt (stmt, last2);

  *can_fallthru = true;
  return NULL;

 found:
  /* ??? Wouldn't it be better to just reset any pending stack adjust?
     Any instructions emitted here are about to be deleted.  */
  do_pending_stack_adjust ();

  /* Remove any non-eh, non-abnormal edges that don't go to exit.  */
  /* ??? I.e. the fallthrough edge.  HOWEVER!  If there were to be
     EH or abnormal edges, we shouldn't have created a tail call in
     the first place.  So it seems to me we should just be removing
     all edges here, or redirecting the existing fallthru edge to
     the exit block.  */

  probability = 0;
  count = 0;

  for (ei = ei_start (bb->succs); (e = ei_safe_edge (ei)); )
    {
      if (!(e->flags & (EDGE_ABNORMAL | EDGE_EH)))
	{
	  if (e->dest != EXIT_BLOCK_PTR)
	    {
	      e->dest->count -= e->count;
	      e->dest->frequency -= EDGE_FREQUENCY (e);
	      if (e->dest->count < 0)
		e->dest->count = 0;
	      if (e->dest->frequency < 0)
		e->dest->frequency = 0;
	    }
	  count += e->count;
	  probability += e->probability;
	  remove_edge (e);
	}
      else
	ei_next (&ei);
    }

  /* This is somewhat ugly: the call_expr expander often emits instructions
     after the sibcall (to perform the function return).  These confuse the
     find_many_sub_basic_blocks code, so we need to get rid of these.  */
  last = NEXT_INSN (last);
  gcc_assert (BARRIER_P (last));

  *can_fallthru = false;
  while (NEXT_INSN (last))
    {
      /* For instance an sqrt builtin expander expands if with
	 sibcall in the then and label for `else`.  */
      if (LABEL_P (NEXT_INSN (last)))
	{
	  *can_fallthru = true;
	  break;
	}
      delete_insn (NEXT_INSN (last));
    }

  e = make_edge (bb, EXIT_BLOCK_PTR, EDGE_ABNORMAL | EDGE_SIBCALL);
  e->probability += probability;
  e->count += count;
  BB_END (bb) = last;
  update_bb_for_insn (bb);

  if (NEXT_INSN (last))
    {
      bb = create_basic_block (NEXT_INSN (last), get_last_insn (), bb);

      last = BB_END (bb);
      if (BARRIER_P (last))
	BB_END (bb) = PREV_INSN (last);
    }

  maybe_dump_rtl_for_gimple_stmt (stmt, last2);

  return bb;
}

/* Return the difference between the floor and the truncated result of
   a signed division by OP1 with remainder MOD.  */
static rtx
floor_sdiv_adjust (enum machine_mode mode, rtx mod, rtx op1)
{
  /* (mod != 0 ? (op1 / mod < 0 ? -1 : 0) : 0) */
  return gen_rtx_IF_THEN_ELSE
    (mode, gen_rtx_NE (BImode, mod, const0_rtx),
     gen_rtx_IF_THEN_ELSE
     (mode, gen_rtx_LT (BImode,
			gen_rtx_DIV (mode, op1, mod),
			const0_rtx),
      constm1_rtx, const0_rtx),
     const0_rtx);
}

/* Return the difference between the ceil and the truncated result of
   a signed division by OP1 with remainder MOD.  */
static rtx
ceil_sdiv_adjust (enum machine_mode mode, rtx mod, rtx op1)
{
  /* (mod != 0 ? (op1 / mod > 0 ? 1 : 0) : 0) */
  return gen_rtx_IF_THEN_ELSE
    (mode, gen_rtx_NE (BImode, mod, const0_rtx),
     gen_rtx_IF_THEN_ELSE
     (mode, gen_rtx_GT (BImode,
			gen_rtx_DIV (mode, op1, mod),
			const0_rtx),
      const1_rtx, const0_rtx),
     const0_rtx);
}

/* Return the difference between the ceil and the truncated result of
   an unsigned division by OP1 with remainder MOD.  */
static rtx
ceil_udiv_adjust (enum machine_mode mode, rtx mod, rtx op1 ATTRIBUTE_UNUSED)
{
  /* (mod != 0 ? 1 : 0) */
  return gen_rtx_IF_THEN_ELSE
    (mode, gen_rtx_NE (BImode, mod, const0_rtx),
     const1_rtx, const0_rtx);
}

/* Return the difference between the rounded and the truncated result
   of a signed division by OP1 with remainder MOD.  Halfway cases are
   rounded away from zero, rather than to the nearest even number.  */
static rtx
round_sdiv_adjust (enum machine_mode mode, rtx mod, rtx op1)
{
  /* (abs (mod) >= abs (op1) - abs (mod)
      ? (op1 / mod > 0 ? 1 : -1)
      : 0) */
  return gen_rtx_IF_THEN_ELSE
    (mode, gen_rtx_GE (BImode, gen_rtx_ABS (mode, mod),
		       gen_rtx_MINUS (mode,
				      gen_rtx_ABS (mode, op1),
				      gen_rtx_ABS (mode, mod))),
     gen_rtx_IF_THEN_ELSE
     (mode, gen_rtx_GT (BImode,
			gen_rtx_DIV (mode, op1, mod),
			const0_rtx),
      const1_rtx, constm1_rtx),
     const0_rtx);
}

/* Return the difference between the rounded and the truncated result
   of a unsigned division by OP1 with remainder MOD.  Halfway cases
   are rounded away from zero, rather than to the nearest even
   number.  */
static rtx
round_udiv_adjust (enum machine_mode mode, rtx mod, rtx op1)
{
  /* (mod >= op1 - mod ? 1 : 0) */
  return gen_rtx_IF_THEN_ELSE
    (mode, gen_rtx_GE (BImode, mod,
		       gen_rtx_MINUS (mode, op1, mod)),
     const1_rtx, const0_rtx);
}

/* Convert X to MODE, that must be Pmode or ptr_mode, without emitting
   any rtl.  */

static rtx
convert_debug_memory_address (enum machine_mode mode, rtx x)
{
  enum machine_mode xmode = GET_MODE (x);

#ifndef POINTERS_EXTEND_UNSIGNED
  gcc_assert (mode == Pmode);
  gcc_assert (xmode == mode || xmode == VOIDmode);
#else
  gcc_assert (mode == Pmode || mode == ptr_mode);

  if (GET_MODE (x) == mode || GET_MODE (x) == VOIDmode)
    return x;

  if (GET_MODE_BITSIZE (mode) < GET_MODE_BITSIZE (xmode))
    x = simplify_gen_subreg (mode, x, xmode,
			     subreg_lowpart_offset
			     (mode, xmode));
  else if (POINTERS_EXTEND_UNSIGNED > 0)
    x = gen_rtx_ZERO_EXTEND (mode, x);
  else if (!POINTERS_EXTEND_UNSIGNED)
    x = gen_rtx_SIGN_EXTEND (mode, x);
  else
    gcc_unreachable ();
#endif /* POINTERS_EXTEND_UNSIGNED */

  return x;
}

/* Return an RTX equivalent to the value of the tree expression
   EXP.  */

static rtx
expand_debug_expr (tree exp)
{
  rtx op0 = NULL_RTX, op1 = NULL_RTX, op2 = NULL_RTX;
  enum machine_mode mode = TYPE_MODE (TREE_TYPE (exp));
  int unsignedp = TYPE_UNSIGNED (TREE_TYPE (exp));
  addr_space_t as;
<<<<<<< HEAD
  enum machine_mode address_mode;
  enum machine_mode pointer_mode;
=======
>>>>>>> 779871ac

  switch (TREE_CODE_CLASS (TREE_CODE (exp)))
    {
    case tcc_expression:
      switch (TREE_CODE (exp))
	{
	case COND_EXPR:
	case DOT_PROD_EXPR:
	case WIDEN_MULT_PLUS_EXPR:
	case WIDEN_MULT_MINUS_EXPR:
	  goto ternary;

	case TRUTH_ANDIF_EXPR:
	case TRUTH_ORIF_EXPR:
	case TRUTH_AND_EXPR:
	case TRUTH_OR_EXPR:
	case TRUTH_XOR_EXPR:
	  goto binary;

	case TRUTH_NOT_EXPR:
	  goto unary;

	default:
	  break;
	}
      break;

    ternary:
      op2 = expand_debug_expr (TREE_OPERAND (exp, 2));
      if (!op2)
	return NULL_RTX;
      /* Fall through.  */

    binary:
    case tcc_binary:
    case tcc_comparison:
      op1 = expand_debug_expr (TREE_OPERAND (exp, 1));
      if (!op1)
	return NULL_RTX;
      /* Fall through.  */

    unary:
    case tcc_unary:
      op0 = expand_debug_expr (TREE_OPERAND (exp, 0));
      if (!op0)
	return NULL_RTX;
      break;

    case tcc_type:
    case tcc_statement:
      gcc_unreachable ();

    case tcc_constant:
    case tcc_exceptional:
    case tcc_declaration:
    case tcc_reference:
    case tcc_vl_exp:
      break;
    }

  switch (TREE_CODE (exp))
    {
    case STRING_CST:
      if (!lookup_constant_def (exp))
	{
	  if (strlen (TREE_STRING_POINTER (exp)) + 1
	      != (size_t) TREE_STRING_LENGTH (exp))
	    return NULL_RTX;
	  op0 = gen_rtx_CONST_STRING (Pmode, TREE_STRING_POINTER (exp));
	  op0 = gen_rtx_MEM (BLKmode, op0);
	  set_mem_attributes (op0, exp, 0);
	  return op0;
	}
      /* Fall through...  */

    case INTEGER_CST:
    case REAL_CST:
    case FIXED_CST:
      op0 = expand_expr (exp, NULL_RTX, mode, EXPAND_INITIALIZER);
      return op0;

    case COMPLEX_CST:
      gcc_assert (COMPLEX_MODE_P (mode));
      op0 = expand_debug_expr (TREE_REALPART (exp));
      op1 = expand_debug_expr (TREE_IMAGPART (exp));
      return gen_rtx_CONCAT (mode, op0, op1);

    case DEBUG_EXPR_DECL:
      op0 = DECL_RTL_IF_SET (exp);

      if (op0)
	return op0;

      op0 = gen_rtx_DEBUG_EXPR (mode);
      DEBUG_EXPR_TREE_DECL (op0) = exp;
      SET_DECL_RTL (exp, op0);

      return op0;

    case VAR_DECL:
    case PARM_DECL:
    case FUNCTION_DECL:
    case LABEL_DECL:
    case CONST_DECL:
    case RESULT_DECL:
      op0 = DECL_RTL_IF_SET (exp);

      /* This decl was probably optimized away.  */
      if (!op0)
	{
	  if (TREE_CODE (exp) != VAR_DECL
	      || DECL_EXTERNAL (exp)
	      || !TREE_STATIC (exp)
	      || !DECL_NAME (exp)
	      || DECL_HARD_REGISTER (exp)
	      || mode == VOIDmode)
	    return NULL;

<<<<<<< HEAD
	  op0 = DECL_RTL (exp);
 	  SET_DECL_RTL (exp, NULL);
=======
	  op0 = make_decl_rtl_for_debug (exp);
>>>>>>> 779871ac
	  if (!MEM_P (op0)
	      || GET_CODE (XEXP (op0, 0)) != SYMBOL_REF
	      || SYMBOL_REF_DECL (XEXP (op0, 0)) != exp)
	    return NULL;
	}
      else
	op0 = copy_rtx (op0);

<<<<<<< HEAD
      if (GET_MODE (op0) == BLKmode)
=======
      if (GET_MODE (op0) == BLKmode
	  /* If op0 is not BLKmode, but BLKmode is, adjust_mode
	     below would ICE.  While it is likely a FE bug,
	     try to be robust here.  See PR43166.  */
	  || mode == BLKmode
	  || (mode == VOIDmode && GET_MODE (op0) != VOIDmode))
>>>>>>> 779871ac
	{
	  gcc_assert (MEM_P (op0));
	  op0 = adjust_address_nv (op0, mode, 0);
	  return op0;
	}

      /* Fall through.  */

    adjust_mode:
    case PAREN_EXPR:
    case NOP_EXPR:
    case CONVERT_EXPR:
      {
	enum machine_mode inner_mode = GET_MODE (op0);

	if (mode == inner_mode)
	  return op0;

	if (inner_mode == VOIDmode)
	  {
	    if (TREE_CODE (exp) == SSA_NAME)
	      inner_mode = TYPE_MODE (TREE_TYPE (exp));
	    else
	      inner_mode = TYPE_MODE (TREE_TYPE (TREE_OPERAND (exp, 0)));
	    if (mode == inner_mode)
	      return op0;
	  }

	if (FLOAT_MODE_P (mode) && FLOAT_MODE_P (inner_mode))
	  {
	    if (GET_MODE_BITSIZE (mode) == GET_MODE_BITSIZE (inner_mode))
	      op0 = simplify_gen_subreg (mode, op0, inner_mode, 0);
	    else if (GET_MODE_BITSIZE (mode) < GET_MODE_BITSIZE (inner_mode))
	      op0 = simplify_gen_unary (FLOAT_TRUNCATE, mode, op0, inner_mode);
	    else
	      op0 = simplify_gen_unary (FLOAT_EXTEND, mode, op0, inner_mode);
	  }
	else if (FLOAT_MODE_P (mode))
	  {
	    gcc_assert (TREE_CODE (exp) != SSA_NAME);
	    if (TYPE_UNSIGNED (TREE_TYPE (TREE_OPERAND (exp, 0))))
	      op0 = simplify_gen_unary (UNSIGNED_FLOAT, mode, op0, inner_mode);
	    else
	      op0 = simplify_gen_unary (FLOAT, mode, op0, inner_mode);
	  }
	else if (FLOAT_MODE_P (inner_mode))
	  {
	    if (unsignedp)
	      op0 = simplify_gen_unary (UNSIGNED_FIX, mode, op0, inner_mode);
	    else
	      op0 = simplify_gen_unary (FIX, mode, op0, inner_mode);
	  }
	else if (CONSTANT_P (op0)
		 || GET_MODE_BITSIZE (mode) <= GET_MODE_BITSIZE (inner_mode))
	  op0 = simplify_gen_subreg (mode, op0, inner_mode,
				     subreg_lowpart_offset (mode,
							    inner_mode));
	else if (TREE_CODE_CLASS (TREE_CODE (exp)) == tcc_unary
		 ? TYPE_UNSIGNED (TREE_TYPE (TREE_OPERAND (exp, 0)))
		 : unsignedp)
	  op0 = gen_rtx_ZERO_EXTEND (mode, op0);
	else
	  op0 = gen_rtx_SIGN_EXTEND (mode, op0);

	return op0;
      }

    case MEM_REF:
      /* ??? FIXME.  */
      if (!integer_zerop (TREE_OPERAND (exp, 1)))
	return NULL;
      /* Fallthru.  */
    case INDIRECT_REF:
      op0 = expand_debug_expr (TREE_OPERAND (exp, 0));
      if (!op0)
	return NULL;

      if (POINTER_TYPE_P (TREE_TYPE (exp)))
	as = TYPE_ADDR_SPACE (TREE_TYPE (TREE_TYPE (exp)));
      else
	as = ADDR_SPACE_GENERIC;
<<<<<<< HEAD

      address_mode = targetm.addr_space.address_mode (as);
      pointer_mode = targetm.addr_space.pointer_mode (as);

      gcc_assert (GET_MODE (op0) == address_mode
		  || GET_MODE (op0) == pointer_mode
		  || GET_CODE (op0) == CONST_INT
		  || GET_CODE (op0) == CONST_DOUBLE);

      if (TREE_CODE (exp) == ALIGN_INDIRECT_REF)
	{
	  int align = TYPE_ALIGN_UNIT (TREE_TYPE (exp));
	  op0 = gen_rtx_AND (address_mode, op0, GEN_INT (-align));
	}
=======
>>>>>>> 779871ac

      op0 = gen_rtx_MEM (mode, op0);

      set_mem_attributes (op0, exp, 0);
      set_mem_addr_space (op0, as);

      return op0;

    case TARGET_MEM_REF:
      if (TREE_CODE (TMR_BASE (exp)) == ADDR_EXPR
	  && !DECL_RTL_SET_P (TREE_OPERAND (TMR_BASE (exp), 0)))
	return NULL;

      op0 = expand_debug_expr
	    (tree_mem_ref_addr (build_pointer_type (TREE_TYPE (exp)), exp));
      if (!op0)
	return NULL;

      as = TYPE_ADDR_SPACE (TREE_TYPE (exp));
<<<<<<< HEAD
      address_mode = targetm.addr_space.address_mode (as);
      pointer_mode = targetm.addr_space.pointer_mode (as);

      gcc_assert (GET_MODE (op0) == address_mode
		  || GET_MODE (op0) == pointer_mode
		  || GET_CODE (op0) == CONST_INT
		  || GET_CODE (op0) == CONST_DOUBLE);
=======
>>>>>>> 779871ac

      op0 = gen_rtx_MEM (mode, op0);

      set_mem_attributes (op0, exp, 0);
      set_mem_addr_space (op0, as);

      return op0;

    case ARRAY_REF:
    case ARRAY_RANGE_REF:
    case COMPONENT_REF:
    case BIT_FIELD_REF:
    case REALPART_EXPR:
    case IMAGPART_EXPR:
    case VIEW_CONVERT_EXPR:
      {
	enum machine_mode mode1;
	HOST_WIDE_INT bitsize, bitpos;
	tree offset;
	int volatilep = 0;
	tree tem = get_inner_reference (exp, &bitsize, &bitpos, &offset,
					&mode1, &unsignedp, &volatilep, false);
	rtx orig_op0;

	if (bitsize == 0)
	  return NULL;

	orig_op0 = op0 = expand_debug_expr (tem);

	if (!op0)
	  return NULL;

	if (offset)
	  {
	    enum machine_mode addrmode, offmode;

	    if (!MEM_P (op0))
	      return NULL;

	    op0 = XEXP (op0, 0);
	    addrmode = GET_MODE (op0);
	    if (addrmode == VOIDmode)
	      addrmode = Pmode;

	    op1 = expand_debug_expr (offset);
	    if (!op1)
	      return NULL;

	    offmode = GET_MODE (op1);
	    if (offmode == VOIDmode)
	      offmode = TYPE_MODE (TREE_TYPE (offset));

	    if (addrmode != offmode)
	      op1 = simplify_gen_subreg (addrmode, op1, offmode,
					 subreg_lowpart_offset (addrmode,
								offmode));

	    /* Don't use offset_address here, we don't need a
	       recognizable address, and we don't want to generate
	       code.  */
	    op0 = gen_rtx_MEM (mode, gen_rtx_PLUS (addrmode, op0, op1));
	  }

	if (MEM_P (op0))
	  {
	    if (mode1 == VOIDmode)
	      /* Bitfield.  */
	      mode1 = smallest_mode_for_size (bitsize, MODE_INT);
	    if (bitpos >= BITS_PER_UNIT)
	      {
		op0 = adjust_address_nv (op0, mode1, bitpos / BITS_PER_UNIT);
		bitpos %= BITS_PER_UNIT;
	      }
	    else if (bitpos < 0)
	      {
		HOST_WIDE_INT units
		  = (-bitpos + BITS_PER_UNIT - 1) / BITS_PER_UNIT;
		op0 = adjust_address_nv (op0, mode1, units);
		bitpos += units * BITS_PER_UNIT;
	      }
	    else if (bitpos == 0 && bitsize == GET_MODE_BITSIZE (mode))
	      op0 = adjust_address_nv (op0, mode, 0);
	    else if (GET_MODE (op0) != mode1)
	      op0 = adjust_address_nv (op0, mode1, 0);
	    else
	      op0 = copy_rtx (op0);
	    if (op0 == orig_op0)
	      op0 = shallow_copy_rtx (op0);
	    set_mem_attributes (op0, exp, 0);
	  }

	if (bitpos == 0 && mode == GET_MODE (op0))
	  return op0;

        if (bitpos < 0)
          return NULL;

<<<<<<< HEAD
=======
	if (GET_MODE (op0) == BLKmode)
	  return NULL;

>>>>>>> 779871ac
	if ((bitpos % BITS_PER_UNIT) == 0
	    && bitsize == GET_MODE_BITSIZE (mode1))
	  {
	    enum machine_mode opmode = GET_MODE (op0);

	    if (opmode == VOIDmode)
	      opmode = mode1;

	    /* This condition may hold if we're expanding the address
	       right past the end of an array that turned out not to
	       be addressable (i.e., the address was only computed in
	       debug stmts).  The gen_subreg below would rightfully
	       crash, and the address doesn't really exist, so just
	       drop it.  */
	    if (bitpos >= GET_MODE_BITSIZE (opmode))
	      return NULL;

	    if ((bitpos % GET_MODE_BITSIZE (mode)) == 0)
	      return simplify_gen_subreg (mode, op0, opmode,
					  bitpos / BITS_PER_UNIT);
	  }

	return simplify_gen_ternary (SCALAR_INT_MODE_P (GET_MODE (op0))
				     && TYPE_UNSIGNED (TREE_TYPE (exp))
				     ? SIGN_EXTRACT
				     : ZERO_EXTRACT, mode,
				     GET_MODE (op0) != VOIDmode
				     ? GET_MODE (op0) : mode1,
				     op0, GEN_INT (bitsize), GEN_INT (bitpos));
      }

    case ABS_EXPR:
      return gen_rtx_ABS (mode, op0);

    case NEGATE_EXPR:
      return gen_rtx_NEG (mode, op0);

    case BIT_NOT_EXPR:
      return gen_rtx_NOT (mode, op0);

    case FLOAT_EXPR:
      if (unsignedp)
	return gen_rtx_UNSIGNED_FLOAT (mode, op0);
      else
	return gen_rtx_FLOAT (mode, op0);

    case FIX_TRUNC_EXPR:
      if (unsignedp)
	return gen_rtx_UNSIGNED_FIX (mode, op0);
      else
	return gen_rtx_FIX (mode, op0);

    case POINTER_PLUS_EXPR:
      /* For the rare target where pointers are not the same size as
	 size_t, we need to check for mis-matched modes and correct
	 the addend.  */
      if (op0 && op1
	  && GET_MODE (op0) != VOIDmode && GET_MODE (op1) != VOIDmode
	  && GET_MODE (op0) != GET_MODE (op1))
	{
	  if (GET_MODE_BITSIZE (GET_MODE (op0)) < GET_MODE_BITSIZE (GET_MODE (op1)))
	    op1 = gen_rtx_TRUNCATE (GET_MODE (op0), op1);
	  else
	    /* We always sign-extend, regardless of the signedness of
	       the operand, because the operand is always unsigned
	       here even if the original C expression is signed.  */
	    op1 = gen_rtx_SIGN_EXTEND (GET_MODE (op0), op1);
	}
      /* Fall through.  */
    case PLUS_EXPR:
      return gen_rtx_PLUS (mode, op0, op1);

    case MINUS_EXPR:
      return gen_rtx_MINUS (mode, op0, op1);

    case MULT_EXPR:
      return gen_rtx_MULT (mode, op0, op1);

    case RDIV_EXPR:
    case TRUNC_DIV_EXPR:
    case EXACT_DIV_EXPR:
      if (unsignedp)
	return gen_rtx_UDIV (mode, op0, op1);
      else
	return gen_rtx_DIV (mode, op0, op1);

    case TRUNC_MOD_EXPR:
      if (unsignedp)
	return gen_rtx_UMOD (mode, op0, op1);
      else
	return gen_rtx_MOD (mode, op0, op1);

    case FLOOR_DIV_EXPR:
      if (unsignedp)
	return gen_rtx_UDIV (mode, op0, op1);
      else
	{
	  rtx div = gen_rtx_DIV (mode, op0, op1);
	  rtx mod = gen_rtx_MOD (mode, op0, op1);
	  rtx adj = floor_sdiv_adjust (mode, mod, op1);
	  return gen_rtx_PLUS (mode, div, adj);
	}

    case FLOOR_MOD_EXPR:
      if (unsignedp)
	return gen_rtx_UMOD (mode, op0, op1);
      else
	{
	  rtx mod = gen_rtx_MOD (mode, op0, op1);
	  rtx adj = floor_sdiv_adjust (mode, mod, op1);
	  adj = gen_rtx_NEG (mode, gen_rtx_MULT (mode, adj, op1));
	  return gen_rtx_PLUS (mode, mod, adj);
	}

    case CEIL_DIV_EXPR:
      if (unsignedp)
	{
	  rtx div = gen_rtx_UDIV (mode, op0, op1);
	  rtx mod = gen_rtx_UMOD (mode, op0, op1);
	  rtx adj = ceil_udiv_adjust (mode, mod, op1);
	  return gen_rtx_PLUS (mode, div, adj);
	}
      else
	{
	  rtx div = gen_rtx_DIV (mode, op0, op1);
	  rtx mod = gen_rtx_MOD (mode, op0, op1);
	  rtx adj = ceil_sdiv_adjust (mode, mod, op1);
	  return gen_rtx_PLUS (mode, div, adj);
	}

    case CEIL_MOD_EXPR:
      if (unsignedp)
	{
	  rtx mod = gen_rtx_UMOD (mode, op0, op1);
	  rtx adj = ceil_udiv_adjust (mode, mod, op1);
	  adj = gen_rtx_NEG (mode, gen_rtx_MULT (mode, adj, op1));
	  return gen_rtx_PLUS (mode, mod, adj);
	}
      else
	{
	  rtx mod = gen_rtx_MOD (mode, op0, op1);
	  rtx adj = ceil_sdiv_adjust (mode, mod, op1);
	  adj = gen_rtx_NEG (mode, gen_rtx_MULT (mode, adj, op1));
	  return gen_rtx_PLUS (mode, mod, adj);
	}

    case ROUND_DIV_EXPR:
      if (unsignedp)
	{
	  rtx div = gen_rtx_UDIV (mode, op0, op1);
	  rtx mod = gen_rtx_UMOD (mode, op0, op1);
	  rtx adj = round_udiv_adjust (mode, mod, op1);
	  return gen_rtx_PLUS (mode, div, adj);
	}
      else
	{
	  rtx div = gen_rtx_DIV (mode, op0, op1);
	  rtx mod = gen_rtx_MOD (mode, op0, op1);
	  rtx adj = round_sdiv_adjust (mode, mod, op1);
	  return gen_rtx_PLUS (mode, div, adj);
	}

    case ROUND_MOD_EXPR:
      if (unsignedp)
	{
	  rtx mod = gen_rtx_UMOD (mode, op0, op1);
	  rtx adj = round_udiv_adjust (mode, mod, op1);
	  adj = gen_rtx_NEG (mode, gen_rtx_MULT (mode, adj, op1));
	  return gen_rtx_PLUS (mode, mod, adj);
	}
      else
	{
	  rtx mod = gen_rtx_MOD (mode, op0, op1);
	  rtx adj = round_sdiv_adjust (mode, mod, op1);
	  adj = gen_rtx_NEG (mode, gen_rtx_MULT (mode, adj, op1));
	  return gen_rtx_PLUS (mode, mod, adj);
	}

    case LSHIFT_EXPR:
      return gen_rtx_ASHIFT (mode, op0, op1);

    case RSHIFT_EXPR:
      if (unsignedp)
	return gen_rtx_LSHIFTRT (mode, op0, op1);
      else
	return gen_rtx_ASHIFTRT (mode, op0, op1);

    case LROTATE_EXPR:
      return gen_rtx_ROTATE (mode, op0, op1);

    case RROTATE_EXPR:
      return gen_rtx_ROTATERT (mode, op0, op1);

    case MIN_EXPR:
      if (unsignedp)
	return gen_rtx_UMIN (mode, op0, op1);
      else
	return gen_rtx_SMIN (mode, op0, op1);

    case MAX_EXPR:
      if (unsignedp)
	return gen_rtx_UMAX (mode, op0, op1);
      else
	return gen_rtx_SMAX (mode, op0, op1);

    case BIT_AND_EXPR:
    case TRUTH_AND_EXPR:
      return gen_rtx_AND (mode, op0, op1);

    case BIT_IOR_EXPR:
    case TRUTH_OR_EXPR:
      return gen_rtx_IOR (mode, op0, op1);

    case BIT_XOR_EXPR:
    case TRUTH_XOR_EXPR:
      return gen_rtx_XOR (mode, op0, op1);

    case TRUTH_ANDIF_EXPR:
      return gen_rtx_IF_THEN_ELSE (mode, op0, op1, const0_rtx);

    case TRUTH_ORIF_EXPR:
      return gen_rtx_IF_THEN_ELSE (mode, op0, const_true_rtx, op1);

    case TRUTH_NOT_EXPR:
      return gen_rtx_EQ (mode, op0, const0_rtx);

    case LT_EXPR:
      if (unsignedp)
	return gen_rtx_LTU (mode, op0, op1);
      else
	return gen_rtx_LT (mode, op0, op1);

    case LE_EXPR:
      if (unsignedp)
	return gen_rtx_LEU (mode, op0, op1);
      else
	return gen_rtx_LE (mode, op0, op1);

    case GT_EXPR:
      if (unsignedp)
	return gen_rtx_GTU (mode, op0, op1);
      else
	return gen_rtx_GT (mode, op0, op1);

    case GE_EXPR:
      if (unsignedp)
	return gen_rtx_GEU (mode, op0, op1);
      else
	return gen_rtx_GE (mode, op0, op1);

    case EQ_EXPR:
      return gen_rtx_EQ (mode, op0, op1);

    case NE_EXPR:
      return gen_rtx_NE (mode, op0, op1);

    case UNORDERED_EXPR:
      return gen_rtx_UNORDERED (mode, op0, op1);

    case ORDERED_EXPR:
      return gen_rtx_ORDERED (mode, op0, op1);

    case UNLT_EXPR:
      return gen_rtx_UNLT (mode, op0, op1);

    case UNLE_EXPR:
      return gen_rtx_UNLE (mode, op0, op1);

    case UNGT_EXPR:
      return gen_rtx_UNGT (mode, op0, op1);

    case UNGE_EXPR:
      return gen_rtx_UNGE (mode, op0, op1);

    case UNEQ_EXPR:
      return gen_rtx_UNEQ (mode, op0, op1);

    case LTGT_EXPR:
      return gen_rtx_LTGT (mode, op0, op1);

    case COND_EXPR:
      return gen_rtx_IF_THEN_ELSE (mode, op0, op1, op2);

    case COMPLEX_EXPR:
      gcc_assert (COMPLEX_MODE_P (mode));
      if (GET_MODE (op0) == VOIDmode)
	op0 = gen_rtx_CONST (GET_MODE_INNER (mode), op0);
      if (GET_MODE (op1) == VOIDmode)
	op1 = gen_rtx_CONST (GET_MODE_INNER (mode), op1);
      return gen_rtx_CONCAT (mode, op0, op1);

    case CONJ_EXPR:
      if (GET_CODE (op0) == CONCAT)
	return gen_rtx_CONCAT (mode, XEXP (op0, 0),
			       gen_rtx_NEG (GET_MODE_INNER (mode),
					    XEXP (op0, 1)));
      else
	{
	  enum machine_mode imode = GET_MODE_INNER (mode);
	  rtx re, im;

	  if (MEM_P (op0))
	    {
	      re = adjust_address_nv (op0, imode, 0);
	      im = adjust_address_nv (op0, imode, GET_MODE_SIZE (imode));
	    }
	  else
	    {
	      enum machine_mode ifmode = int_mode_for_mode (mode);
	      enum machine_mode ihmode = int_mode_for_mode (imode);
	      rtx halfsize;
	      if (ifmode == BLKmode || ihmode == BLKmode)
		return NULL;
	      halfsize = GEN_INT (GET_MODE_BITSIZE (ihmode));
	      re = op0;
	      if (mode != ifmode)
		re = gen_rtx_SUBREG (ifmode, re, 0);
	      re = gen_rtx_ZERO_EXTRACT (ihmode, re, halfsize, const0_rtx);
	      if (imode != ihmode)
		re = gen_rtx_SUBREG (imode, re, 0);
	      im = copy_rtx (op0);
	      if (mode != ifmode)
		im = gen_rtx_SUBREG (ifmode, im, 0);
	      im = gen_rtx_ZERO_EXTRACT (ihmode, im, halfsize, halfsize);
	      if (imode != ihmode)
		im = gen_rtx_SUBREG (imode, im, 0);
	    }
	  im = gen_rtx_NEG (imode, im);
	  return gen_rtx_CONCAT (mode, re, im);
	}

    case ADDR_EXPR:
      op0 = expand_debug_expr (TREE_OPERAND (exp, 0));
      if (!op0 || !MEM_P (op0))
	{
	  if ((TREE_CODE (TREE_OPERAND (exp, 0)) == VAR_DECL
	       || TREE_CODE (TREE_OPERAND (exp, 0)) == PARM_DECL
	       || TREE_CODE (TREE_OPERAND (exp, 0)) == RESULT_DECL)
	      && !TREE_ADDRESSABLE (TREE_OPERAND (exp, 0)))
	    return gen_rtx_DEBUG_IMPLICIT_PTR (mode, TREE_OPERAND (exp, 0));

	  if (handled_component_p (TREE_OPERAND (exp, 0)))
	    {
	      HOST_WIDE_INT bitoffset, bitsize, maxsize;
	      tree decl
		= get_ref_base_and_extent (TREE_OPERAND (exp, 0),
					   &bitoffset, &bitsize, &maxsize);
	      if ((TREE_CODE (decl) == VAR_DECL
		   || TREE_CODE (decl) == PARM_DECL
		   || TREE_CODE (decl) == RESULT_DECL)
		  && !TREE_ADDRESSABLE (decl)
		  && (bitoffset % BITS_PER_UNIT) == 0
		  && bitsize > 0
		  && bitsize == maxsize)
		return plus_constant (gen_rtx_DEBUG_IMPLICIT_PTR (mode, decl),
				      bitoffset / BITS_PER_UNIT);
	    }

	  return NULL;
	}

      op0 = convert_debug_memory_address (mode, XEXP (op0, 0));

      return op0;

    case VECTOR_CST:
      exp = build_constructor_from_list (TREE_TYPE (exp),
					 TREE_VECTOR_CST_ELTS (exp));
      /* Fall through.  */

    case CONSTRUCTOR:
      if (TREE_CODE (TREE_TYPE (exp)) == VECTOR_TYPE)
	{
	  unsigned i;
	  tree val;

	  op0 = gen_rtx_CONCATN
	    (mode, rtvec_alloc (TYPE_VECTOR_SUBPARTS (TREE_TYPE (exp))));

	  FOR_EACH_CONSTRUCTOR_VALUE (CONSTRUCTOR_ELTS (exp), i, val)
	    {
	      op1 = expand_debug_expr (val);
	      if (!op1)
		return NULL;
	      XVECEXP (op0, 0, i) = op1;
	    }

	  if (i < TYPE_VECTOR_SUBPARTS (TREE_TYPE (exp)))
	    {
	      op1 = expand_debug_expr
		(fold_convert (TREE_TYPE (TREE_TYPE (exp)), integer_zero_node));

	      if (!op1)
		return NULL;

	      for (; i < TYPE_VECTOR_SUBPARTS (TREE_TYPE (exp)); i++)
		XVECEXP (op0, 0, i) = op1;
	    }

	  return op0;
	}
      else
	goto flag_unsupported;

    case CALL_EXPR:
      /* ??? Maybe handle some builtins?  */
      return NULL;

    case SSA_NAME:
      {
	gimple g = get_gimple_for_ssa_name (exp);
	if (g)
	  {
	    op0 = expand_debug_expr (gimple_assign_rhs_to_tree (g));
	    if (!op0)
	      return NULL;
	  }
	else
	  {
	    int part = var_to_partition (SA.map, exp);

	    if (part == NO_PARTITION)
	      return NULL;

	    gcc_assert (part >= 0 && (unsigned)part < SA.map->num_partitions);

	    op0 = SA.partition_to_pseudo[part];
	  }
	goto adjust_mode;
      }

    case ERROR_MARK:
      return NULL;

    /* Vector stuff.  For most of the codes we don't have rtl codes.  */
    case REALIGN_LOAD_EXPR:
    case REDUC_MAX_EXPR:
    case REDUC_MIN_EXPR:
    case REDUC_PLUS_EXPR:
    case VEC_COND_EXPR:
    case VEC_EXTRACT_EVEN_EXPR:
    case VEC_EXTRACT_ODD_EXPR:
    case VEC_INTERLEAVE_HIGH_EXPR:
    case VEC_INTERLEAVE_LOW_EXPR:
    case VEC_LSHIFT_EXPR:
    case VEC_PACK_FIX_TRUNC_EXPR:
    case VEC_PACK_SAT_EXPR:
    case VEC_PACK_TRUNC_EXPR:
    case VEC_RSHIFT_EXPR:
    case VEC_UNPACK_FLOAT_HI_EXPR:
    case VEC_UNPACK_FLOAT_LO_EXPR:
    case VEC_UNPACK_HI_EXPR:
    case VEC_UNPACK_LO_EXPR:
    case VEC_WIDEN_MULT_HI_EXPR:
    case VEC_WIDEN_MULT_LO_EXPR:
      return NULL;

   /* Misc codes.  */
    case ADDR_SPACE_CONVERT_EXPR:
    case FIXED_CONVERT_EXPR:
    case OBJ_TYPE_REF:
    case WITH_SIZE_EXPR:
      return NULL;

    case DOT_PROD_EXPR:
      if (SCALAR_INT_MODE_P (GET_MODE (op0))
	  && SCALAR_INT_MODE_P (mode))
	{
	  if (TYPE_UNSIGNED (TREE_TYPE (TREE_OPERAND (exp, 0))))
	    op0 = gen_rtx_ZERO_EXTEND (mode, op0);
	  else
	    op0 = gen_rtx_SIGN_EXTEND (mode, op0);
	  if (TYPE_UNSIGNED (TREE_TYPE (TREE_OPERAND (exp, 1))))
	    op1 = gen_rtx_ZERO_EXTEND (mode, op1);
	  else
	    op1 = gen_rtx_SIGN_EXTEND (mode, op1);
	  op0 = gen_rtx_MULT (mode, op0, op1);
	  return gen_rtx_PLUS (mode, op0, op2);
	}
      return NULL;

    case WIDEN_MULT_EXPR:
    case WIDEN_MULT_PLUS_EXPR:
    case WIDEN_MULT_MINUS_EXPR:
      if (SCALAR_INT_MODE_P (GET_MODE (op0))
	  && SCALAR_INT_MODE_P (mode))
	{
	  enum machine_mode inner_mode = GET_MODE (op0);
	  if (TYPE_UNSIGNED (TREE_TYPE (TREE_OPERAND (exp, 0))))
	    op0 = simplify_gen_unary (ZERO_EXTEND, mode, op0, inner_mode);
	  else
	    op0 = simplify_gen_unary (SIGN_EXTEND, mode, op0, inner_mode);
	  if (TYPE_UNSIGNED (TREE_TYPE (TREE_OPERAND (exp, 1))))
	    op1 = simplify_gen_unary (ZERO_EXTEND, mode, op1, inner_mode);
	  else
	    op1 = simplify_gen_unary (SIGN_EXTEND, mode, op1, inner_mode);
	  op0 = gen_rtx_MULT (mode, op0, op1);
	  if (TREE_CODE (exp) == WIDEN_MULT_EXPR)
	    return op0;
	  else if (TREE_CODE (exp) == WIDEN_MULT_PLUS_EXPR)
	    return gen_rtx_PLUS (mode, op0, op2);
	  else
	    return gen_rtx_MINUS (mode, op2, op0);
	}
      return NULL;

    case WIDEN_SUM_EXPR:
      if (SCALAR_INT_MODE_P (GET_MODE (op0))
	  && SCALAR_INT_MODE_P (mode))
	{
	  if (TYPE_UNSIGNED (TREE_TYPE (TREE_OPERAND (exp, 0))))
	    op0 = gen_rtx_ZERO_EXTEND (mode, op0);
	  else
	    op0 = gen_rtx_SIGN_EXTEND (mode, op0);
	  return gen_rtx_PLUS (mode, op0, op1);
	}
      return NULL;

    default:
    flag_unsupported:
#ifdef ENABLE_CHECKING
      debug_tree (exp);
      gcc_unreachable ();
#else
      return NULL;
#endif
    }
}

/* Expand the _LOCs in debug insns.  We run this after expanding all
   regular insns, so that any variables referenced in the function
   will have their DECL_RTLs set.  */

static void
expand_debug_locations (void)
{
  rtx insn;
  rtx last = get_last_insn ();
  int save_strict_alias = flag_strict_aliasing;

  /* New alias sets while setting up memory attributes cause
     -fcompare-debug failures, even though it doesn't bring about any
     codegen changes.  */
  flag_strict_aliasing = 0;

  for (insn = get_insns (); insn; insn = NEXT_INSN (insn))
    if (DEBUG_INSN_P (insn))
      {
	tree value = (tree)INSN_VAR_LOCATION_LOC (insn);
	rtx val;
	enum machine_mode mode;

	if (value == NULL_TREE)
	  val = NULL_RTX;
	else
	  {
	    val = expand_debug_expr (value);
	    gcc_assert (last == get_last_insn ());
	  }

	if (!val)
	  val = gen_rtx_UNKNOWN_VAR_LOC ();
	else
	  {
	    mode = GET_MODE (INSN_VAR_LOCATION (insn));

	    gcc_assert (mode == GET_MODE (val)
			|| (GET_MODE (val) == VOIDmode
			    && (CONST_INT_P (val)
				|| GET_CODE (val) == CONST_FIXED
				|| GET_CODE (val) == CONST_DOUBLE
				|| GET_CODE (val) == LABEL_REF)));
	  }

	INSN_VAR_LOCATION_LOC (insn) = val;
      }

  flag_strict_aliasing = save_strict_alias;
}

/* Expand basic block BB from GIMPLE trees to RTL.  */

static basic_block
expand_gimple_basic_block (basic_block bb)
{
  gimple_stmt_iterator gsi;
  gimple_seq stmts;
  gimple stmt = NULL;
  rtx note, last;
  edge e;
  edge_iterator ei;
  void **elt;

  if (dump_file)
    fprintf (dump_file, "\n;; Generating RTL for gimple basic block %d\n",
	     bb->index);

  /* Note that since we are now transitioning from GIMPLE to RTL, we
     cannot use the gsi_*_bb() routines because they expect the basic
     block to be in GIMPLE, instead of RTL.  Therefore, we need to
     access the BB sequence directly.  */
  stmts = bb_seq (bb);
  bb->il.gimple = NULL;
  rtl_profile_for_bb (bb);
  init_rtl_bb_info (bb);
  bb->flags |= BB_RTL;

  /* Remove the RETURN_EXPR if we may fall though to the exit
     instead.  */
  gsi = gsi_last (stmts);
  if (!gsi_end_p (gsi)
      && gimple_code (gsi_stmt (gsi)) == GIMPLE_RETURN)
    {
      gimple ret_stmt = gsi_stmt (gsi);

      gcc_assert (single_succ_p (bb));
      gcc_assert (single_succ (bb) == EXIT_BLOCK_PTR);

      if (bb->next_bb == EXIT_BLOCK_PTR
	  && !gimple_return_retval (ret_stmt))
	{
	  gsi_remove (&gsi, false);
	  single_succ_edge (bb)->flags |= EDGE_FALLTHRU;
	}
    }

  gsi = gsi_start (stmts);
  if (!gsi_end_p (gsi))
    {
      stmt = gsi_stmt (gsi);
      if (gimple_code (stmt) != GIMPLE_LABEL)
	stmt = NULL;
    }

  elt = pointer_map_contains (lab_rtx_for_bb, bb);

  if (stmt || elt)
    {
      last = get_last_insn ();

      if (stmt)
	{
	  expand_gimple_stmt (stmt);
	  gsi_next (&gsi);
	}

      if (elt)
	emit_label ((rtx) *elt);

      /* Java emits line number notes in the top of labels.
	 ??? Make this go away once line number notes are obsoleted.  */
      BB_HEAD (bb) = NEXT_INSN (last);
      if (NOTE_P (BB_HEAD (bb)))
	BB_HEAD (bb) = NEXT_INSN (BB_HEAD (bb));
      note = emit_note_after (NOTE_INSN_BASIC_BLOCK, BB_HEAD (bb));

      maybe_dump_rtl_for_gimple_stmt (stmt, last);
    }
  else
    note = BB_HEAD (bb) = emit_note (NOTE_INSN_BASIC_BLOCK);

  NOTE_BASIC_BLOCK (note) = bb;

  for (; !gsi_end_p (gsi); gsi_next (&gsi))
    {
      basic_block new_bb;

      stmt = gsi_stmt (gsi);

      /* If this statement is a non-debug one, and we generate debug
	 insns, then this one might be the last real use of a TERed
	 SSA_NAME, but where there are still some debug uses further
	 down.  Expanding the current SSA name in such further debug
	 uses by their RHS might lead to wrong debug info, as coalescing
	 might make the operands of such RHS be placed into the same
	 pseudo as something else.  Like so:
	   a_1 = a_0 + 1;   // Assume a_1 is TERed and a_0 is dead
	   use(a_1);
	   a_2 = ...
           #DEBUG ... => a_1
	 As a_0 and a_2 don't overlap in lifetime, assume they are coalesced.
	 If we now would expand a_1 by it's RHS (a_0 + 1) in the debug use,
	 the write to a_2 would actually have clobbered the place which
	 formerly held a_0.

	 So, instead of that, we recognize the situation, and generate
	 debug temporaries at the last real use of TERed SSA names:
	   a_1 = a_0 + 1;
           #DEBUG #D1 => a_1
	   use(a_1);
	   a_2 = ...
           #DEBUG ... => #D1
	 */
      if (MAY_HAVE_DEBUG_INSNS
	  && SA.values
	  && !is_gimple_debug (stmt))
	{
	  ssa_op_iter iter;
	  tree op;
	  gimple def;

	  location_t sloc = get_curr_insn_source_location ();
	  tree sblock = get_curr_insn_block ();

	  /* Look for SSA names that have their last use here (TERed
	     names always have only one real use).  */
	  FOR_EACH_SSA_TREE_OPERAND (op, stmt, iter, SSA_OP_USE)
	    if ((def = get_gimple_for_ssa_name (op)))
	      {
		imm_use_iterator imm_iter;
		use_operand_p use_p;
		bool have_debug_uses = false;

		FOR_EACH_IMM_USE_FAST (use_p, imm_iter, op)
		  {
		    if (gimple_debug_bind_p (USE_STMT (use_p)))
		      {
			have_debug_uses = true;
			break;
		      }
		  }

		if (have_debug_uses)
		  {
		    /* OP is a TERed SSA name, with DEF it's defining
		       statement, and where OP is used in further debug
		       instructions.  Generate a debug temporary, and
		       replace all uses of OP in debug insns with that
		       temporary.  */
		    gimple debugstmt;
		    tree value = gimple_assign_rhs_to_tree (def);
		    tree vexpr = make_node (DEBUG_EXPR_DECL);
		    rtx val;
		    enum machine_mode mode;

		    set_curr_insn_source_location (gimple_location (def));
		    set_curr_insn_block (gimple_block (def));

		    DECL_ARTIFICIAL (vexpr) = 1;
		    TREE_TYPE (vexpr) = TREE_TYPE (value);
		    if (DECL_P (value))
		      mode = DECL_MODE (value);
		    else
		      mode = TYPE_MODE (TREE_TYPE (value));
		    DECL_MODE (vexpr) = mode;

		    val = gen_rtx_VAR_LOCATION
			(mode, vexpr, (rtx)value, VAR_INIT_STATUS_INITIALIZED);

		    val = emit_debug_insn (val);

		    FOR_EACH_IMM_USE_STMT (debugstmt, imm_iter, op)
		      {
			if (!gimple_debug_bind_p (debugstmt))
			  continue;

			FOR_EACH_IMM_USE_ON_STMT (use_p, imm_iter)
			  SET_USE (use_p, vexpr);

			update_stmt (debugstmt);
		      }
		  }
	      }
	  set_curr_insn_source_location (sloc);
	  set_curr_insn_block (sblock);
	}

      currently_expanding_gimple_stmt = stmt;

      /* Expand this statement, then evaluate the resulting RTL and
	 fixup the CFG accordingly.  */
      if (gimple_code (stmt) == GIMPLE_COND)
	{
	  new_bb = expand_gimple_cond (bb, stmt);
	  if (new_bb)
	    return new_bb;
	}
      else if (gimple_debug_bind_p (stmt))
	{
	  location_t sloc = get_curr_insn_source_location ();
	  tree sblock = get_curr_insn_block ();
	  gimple_stmt_iterator nsi = gsi;

	  for (;;)
	    {
	      tree var = gimple_debug_bind_get_var (stmt);
	      tree value;
	      rtx val;
	      enum machine_mode mode;

	      if (gimple_debug_bind_has_value_p (stmt))
		value = gimple_debug_bind_get_value (stmt);
	      else
		value = NULL_TREE;

	      last = get_last_insn ();

	      set_curr_insn_source_location (gimple_location (stmt));
	      set_curr_insn_block (gimple_block (stmt));

	      if (DECL_P (var))
		mode = DECL_MODE (var);
	      else
		mode = TYPE_MODE (TREE_TYPE (var));

	      val = gen_rtx_VAR_LOCATION
		(mode, var, (rtx)value, VAR_INIT_STATUS_INITIALIZED);

	      val = emit_debug_insn (val);

	      if (dump_file && (dump_flags & TDF_DETAILS))
		{
		  /* We can't dump the insn with a TREE where an RTX
		     is expected.  */
		  INSN_VAR_LOCATION_LOC (val) = const0_rtx;
		  maybe_dump_rtl_for_gimple_stmt (stmt, last);
		  INSN_VAR_LOCATION_LOC (val) = (rtx)value;
		}

	      /* In order not to generate too many debug temporaries,
	         we delink all uses of debug statements we already expanded.
		 Therefore debug statements between definition and real
		 use of TERed SSA names will continue to use the SSA name,
		 and not be replaced with debug temps.  */
	      delink_stmt_imm_use (stmt);

	      gsi = nsi;
	      gsi_next (&nsi);
	      if (gsi_end_p (nsi))
		break;
	      stmt = gsi_stmt (nsi);
	      if (!gimple_debug_bind_p (stmt))
		break;
	    }

	  set_curr_insn_source_location (sloc);
	  set_curr_insn_block (sblock);
	}
      else
	{
	  if (is_gimple_call (stmt) && gimple_call_tail_p (stmt))
	    {
	      bool can_fallthru;
	      new_bb = expand_gimple_tailcall (bb, stmt, &can_fallthru);
	      if (new_bb)
		{
		  if (can_fallthru)
		    bb = new_bb;
		  else
		    return new_bb;
		}
	    }
	  else
	    {
	      def_operand_p def_p;
	      def_p = SINGLE_SSA_DEF_OPERAND (stmt, SSA_OP_DEF);

	      if (def_p != NULL)
		{
		  /* Ignore this stmt if it is in the list of
		     replaceable expressions.  */
		  if (SA.values
		      && bitmap_bit_p (SA.values,
				       SSA_NAME_VERSION (DEF_FROM_PTR (def_p))))
		    continue;
		}
	      last = expand_gimple_stmt (stmt);
	      maybe_dump_rtl_for_gimple_stmt (stmt, last);
	    }
	}
    }

  currently_expanding_gimple_stmt = NULL;

  /* Expand implicit goto and convert goto_locus.  */
  FOR_EACH_EDGE (e, ei, bb->succs)
    {
      if (e->goto_locus && e->goto_block)
	{
	  set_curr_insn_source_location (e->goto_locus);
	  set_curr_insn_block (e->goto_block);
	  e->goto_locus = curr_insn_locator ();
	}
      e->goto_block = NULL;
      if ((e->flags & EDGE_FALLTHRU) && e->dest != bb->next_bb)
	{
	  emit_jump (label_rtx_for_bb (e->dest));
	  e->flags &= ~EDGE_FALLTHRU;
	}
    }

  /* Expanded RTL can create a jump in the last instruction of block.
     This later might be assumed to be a jump to successor and break edge insertion.
     We need to insert dummy move to prevent this. PR41440. */
  if (single_succ_p (bb)
      && (single_succ_edge (bb)->flags & EDGE_FALLTHRU)
      && (last = get_last_insn ())
      && JUMP_P (last))
    {
      rtx dummy = gen_reg_rtx (SImode);
      emit_insn_after_noloc (gen_move_insn (dummy, dummy), last, NULL);
    }

  do_pending_stack_adjust ();

  /* Find the block tail.  The last insn in the block is the insn
     before a barrier and/or table jump insn.  */
  last = get_last_insn ();
  if (BARRIER_P (last))
    last = PREV_INSN (last);
  if (JUMP_TABLE_DATA_P (last))
    last = PREV_INSN (PREV_INSN (last));
  BB_END (bb) = last;

  update_bb_for_insn (bb);

  return bb;
}


/* Create a basic block for initialization code.  */

static basic_block
construct_init_block (void)
{
  basic_block init_block, first_block;
  edge e = NULL;
  int flags;

  /* Multiple entry points not supported yet.  */
  gcc_assert (EDGE_COUNT (ENTRY_BLOCK_PTR->succs) == 1);
  init_rtl_bb_info (ENTRY_BLOCK_PTR);
  init_rtl_bb_info (EXIT_BLOCK_PTR);
  ENTRY_BLOCK_PTR->flags |= BB_RTL;
  EXIT_BLOCK_PTR->flags |= BB_RTL;

  e = EDGE_SUCC (ENTRY_BLOCK_PTR, 0);

  /* When entry edge points to first basic block, we don't need jump,
     otherwise we have to jump into proper target.  */
  if (e && e->dest != ENTRY_BLOCK_PTR->next_bb)
    {
      tree label = gimple_block_label (e->dest);

      emit_jump (label_rtx (label));
      flags = 0;
    }
  else
    flags = EDGE_FALLTHRU;

  init_block = create_basic_block (NEXT_INSN (get_insns ()),
				   get_last_insn (),
				   ENTRY_BLOCK_PTR);
  init_block->frequency = ENTRY_BLOCK_PTR->frequency;
  init_block->count = ENTRY_BLOCK_PTR->count;
  if (e)
    {
      first_block = e->dest;
      redirect_edge_succ (e, init_block);
      e = make_edge (init_block, first_block, flags);
    }
  else
    e = make_edge (init_block, EXIT_BLOCK_PTR, EDGE_FALLTHRU);
  e->probability = REG_BR_PROB_BASE;
  e->count = ENTRY_BLOCK_PTR->count;

  update_bb_for_insn (init_block);
  return init_block;
}

/* For each lexical block, set BLOCK_NUMBER to the depth at which it is
   found in the block tree.  */

static void
set_block_levels (tree block, int level)
{
  while (block)
    {
      BLOCK_NUMBER (block) = level;
      set_block_levels (BLOCK_SUBBLOCKS (block), level + 1);
      block = BLOCK_CHAIN (block);
    }
}

/* Create a block containing landing pads and similar stuff.  */

static void
construct_exit_block (void)
{
  rtx head = get_last_insn ();
  rtx end;
  basic_block exit_block;
  edge e, e2;
  unsigned ix;
  edge_iterator ei;
  rtx orig_end = BB_END (EXIT_BLOCK_PTR->prev_bb);

  rtl_profile_for_bb (EXIT_BLOCK_PTR);

  /* Make sure the locus is set to the end of the function, so that
     epilogue line numbers and warnings are set properly.  */
  if (cfun->function_end_locus != UNKNOWN_LOCATION)
    input_location = cfun->function_end_locus;

  /* The following insns belong to the top scope.  */
  set_curr_insn_block (DECL_INITIAL (current_function_decl));

  /* Generate rtl for function exit.  */
  expand_function_end ();

  end = get_last_insn ();
  if (head == end)
    return;
  /* While emitting the function end we could move end of the last basic block.
   */
  BB_END (EXIT_BLOCK_PTR->prev_bb) = orig_end;
  while (NEXT_INSN (head) && NOTE_P (NEXT_INSN (head)))
    head = NEXT_INSN (head);
  exit_block = create_basic_block (NEXT_INSN (head), end,
				   EXIT_BLOCK_PTR->prev_bb);
  exit_block->frequency = EXIT_BLOCK_PTR->frequency;
  exit_block->count = EXIT_BLOCK_PTR->count;

  ix = 0;
  while (ix < EDGE_COUNT (EXIT_BLOCK_PTR->preds))
    {
      e = EDGE_PRED (EXIT_BLOCK_PTR, ix);
      if (!(e->flags & EDGE_ABNORMAL))
	redirect_edge_succ (e, exit_block);
      else
	ix++;
    }

  e = make_edge (exit_block, EXIT_BLOCK_PTR, EDGE_FALLTHRU);
  e->probability = REG_BR_PROB_BASE;
  e->count = EXIT_BLOCK_PTR->count;
  FOR_EACH_EDGE (e2, ei, EXIT_BLOCK_PTR->preds)
    if (e2 != e)
      {
	e->count -= e2->count;
	exit_block->count -= e2->count;
	exit_block->frequency -= EDGE_FREQUENCY (e2);
      }
  if (e->count < 0)
    e->count = 0;
  if (exit_block->count < 0)
    exit_block->count = 0;
  if (exit_block->frequency < 0)
    exit_block->frequency = 0;
  update_bb_for_insn (exit_block);
}

/* Helper function for discover_nonconstant_array_refs.
   Look for ARRAY_REF nodes with non-constant indexes and mark them
   addressable.  */

static tree
discover_nonconstant_array_refs_r (tree * tp, int *walk_subtrees,
				   void *data ATTRIBUTE_UNUSED)
{
  tree t = *tp;

  if (IS_TYPE_OR_DECL_P (t))
    *walk_subtrees = 0;
  else if (TREE_CODE (t) == ARRAY_REF || TREE_CODE (t) == ARRAY_RANGE_REF)
    {
      while (((TREE_CODE (t) == ARRAY_REF || TREE_CODE (t) == ARRAY_RANGE_REF)
	      && is_gimple_min_invariant (TREE_OPERAND (t, 1))
	      && (!TREE_OPERAND (t, 2)
		  || is_gimple_min_invariant (TREE_OPERAND (t, 2))))
	     || (TREE_CODE (t) == COMPONENT_REF
		 && (!TREE_OPERAND (t,2)
		     || is_gimple_min_invariant (TREE_OPERAND (t, 2))))
	     || TREE_CODE (t) == BIT_FIELD_REF
	     || TREE_CODE (t) == REALPART_EXPR
	     || TREE_CODE (t) == IMAGPART_EXPR
	     || TREE_CODE (t) == VIEW_CONVERT_EXPR
	     || CONVERT_EXPR_P (t))
	t = TREE_OPERAND (t, 0);

      if (TREE_CODE (t) == ARRAY_REF || TREE_CODE (t) == ARRAY_RANGE_REF)
	{
	  t = get_base_address (t);
	  if (t && DECL_P (t)
              && DECL_MODE (t) != BLKmode)
	    TREE_ADDRESSABLE (t) = 1;
	}

      *walk_subtrees = 0;
    }

  return NULL_TREE;
}

/* RTL expansion is not able to compile array references with variable
   offsets for arrays stored in single register.  Discover such
   expressions and mark variables as addressable to avoid this
   scenario.  */

static void
discover_nonconstant_array_refs (void)
{
  basic_block bb;
  gimple_stmt_iterator gsi;

  FOR_EACH_BB (bb)
    for (gsi = gsi_start_bb (bb); !gsi_end_p (gsi); gsi_next (&gsi))
      {
	gimple stmt = gsi_stmt (gsi);
	if (!is_gimple_debug (stmt))
	  walk_gimple_op (stmt, discover_nonconstant_array_refs_r, NULL);
      }
}

/* This function sets crtl->args.internal_arg_pointer to a virtual
   register if DRAP is needed.  Local register allocator will replace
   virtual_incoming_args_rtx with the virtual register.  */

static void
expand_stack_alignment (void)
{
  rtx drap_rtx;
  unsigned int preferred_stack_boundary;

  if (! SUPPORTS_STACK_ALIGNMENT)
    return;

  if (cfun->calls_alloca
      || cfun->has_nonlocal_label
      || crtl->has_nonlocal_goto)
    crtl->need_drap = true;

  /* Call update_stack_boundary here again to update incoming stack
     boundary.  It may set incoming stack alignment to a different
     value after RTL expansion.  TARGET_FUNCTION_OK_FOR_SIBCALL may
     use the minimum incoming stack alignment to check if it is OK
     to perform sibcall optimization since sibcall optimization will
     only align the outgoing stack to incoming stack boundary.  */
  if (targetm.calls.update_stack_boundary)
    targetm.calls.update_stack_boundary ();

  /* The incoming stack frame has to be aligned at least at
     parm_stack_boundary.  */
  gcc_assert (crtl->parm_stack_boundary <= INCOMING_STACK_BOUNDARY);

  /* Update crtl->stack_alignment_estimated and use it later to align
     stack.  We check PREFERRED_STACK_BOUNDARY if there may be non-call
     exceptions since callgraph doesn't collect incoming stack alignment
     in this case.  */
  if (cfun->can_throw_non_call_exceptions
      && PREFERRED_STACK_BOUNDARY > crtl->preferred_stack_boundary)
    preferred_stack_boundary = PREFERRED_STACK_BOUNDARY;
  else
    preferred_stack_boundary = crtl->preferred_stack_boundary;
  if (preferred_stack_boundary > crtl->stack_alignment_estimated)
    crtl->stack_alignment_estimated = preferred_stack_boundary;
  if (preferred_stack_boundary > crtl->stack_alignment_needed)
    crtl->stack_alignment_needed = preferred_stack_boundary;

  gcc_assert (crtl->stack_alignment_needed
	      <= crtl->stack_alignment_estimated);

  crtl->stack_realign_needed
    = INCOMING_STACK_BOUNDARY < crtl->stack_alignment_estimated;
  crtl->stack_realign_tried = crtl->stack_realign_needed;

  crtl->stack_realign_processed = true;

  /* Target has to redefine TARGET_GET_DRAP_RTX to support stack
     alignment.  */
  gcc_assert (targetm.calls.get_drap_rtx != NULL);
  drap_rtx = targetm.calls.get_drap_rtx ();

  /* stack_realign_drap and drap_rtx must match.  */
  gcc_assert ((stack_realign_drap != 0) == (drap_rtx != NULL));

  /* Do nothing if NULL is returned, which means DRAP is not needed.  */
  if (NULL != drap_rtx)
    {
      crtl->args.internal_arg_pointer = drap_rtx;

      /* Call fixup_tail_calls to clean up REG_EQUIV note if DRAP is
         needed. */
      fixup_tail_calls ();
    }
}

/* Translate the intermediate representation contained in the CFG
   from GIMPLE trees to RTL.

   We do conversion per basic block and preserve/update the tree CFG.
   This implies we have to do some magic as the CFG can simultaneously
   consist of basic blocks containing RTL and GIMPLE trees.  This can
   confuse the CFG hooks, so be careful to not manipulate CFG during
   the expansion.  */

static unsigned int
gimple_expand_cfg (void)
{
  basic_block bb, init_block;
  sbitmap blocks;
  edge_iterator ei;
  edge e;
  unsigned i;

  timevar_push (TV_OUT_OF_SSA);
  rewrite_out_of_ssa (&SA);
  timevar_pop (TV_OUT_OF_SSA);
  SA.partition_to_pseudo = (rtx *)xcalloc (SA.map->num_partitions,
					   sizeof (rtx));

  /* Some backends want to know that we are expanding to RTL.  */
  currently_expanding_to_rtl = 1;

  rtl_profile_for_bb (ENTRY_BLOCK_PTR);

  insn_locators_alloc ();
  if (!DECL_IS_BUILTIN (current_function_decl))
    {
      /* Eventually, all FEs should explicitly set function_start_locus.  */
      if (cfun->function_start_locus == UNKNOWN_LOCATION)
       set_curr_insn_source_location
         (DECL_SOURCE_LOCATION (current_function_decl));
      else
       set_curr_insn_source_location (cfun->function_start_locus);
    }
  set_curr_insn_block (DECL_INITIAL (current_function_decl));
  prologue_locator = curr_insn_locator ();

#ifdef INSN_SCHEDULING
  init_sched_attrs ();
#endif

  /* Make sure first insn is a note even if we don't want linenums.
     This makes sure the first insn will never be deleted.
     Also, final expects a note to appear there.  */
  emit_note (NOTE_INSN_DELETED);

  /* Mark arrays indexed with non-constant indices with TREE_ADDRESSABLE.  */
  discover_nonconstant_array_refs ();

  targetm.expand_to_rtl_hook ();
  crtl->stack_alignment_needed = STACK_BOUNDARY;
  crtl->max_used_stack_slot_alignment = STACK_BOUNDARY;
  crtl->stack_alignment_estimated = 0;
  crtl->preferred_stack_boundary = STACK_BOUNDARY;
  cfun->cfg->max_jumptable_ents = 0;


  /* Expand the variables recorded during gimple lowering.  */
  timevar_push (TV_VAR_EXPAND);
  expand_used_vars ();
  timevar_pop (TV_VAR_EXPAND);

  /* Honor stack protection warnings.  */
  if (warn_stack_protect)
    {
      if (cfun->calls_alloca)
	warning (OPT_Wstack_protector,
		 "stack protector not protecting local variables: "
                 "variable length buffer");
      if (has_short_buffer && !crtl->stack_protect_guard)
	warning (OPT_Wstack_protector,
		 "stack protector not protecting function: "
                 "all local arrays are less than %d bytes long",
		 (int) PARAM_VALUE (PARAM_SSP_BUFFER_SIZE));
    }

  /* Set up parameters and prepare for return, for the function.  */
  expand_function_start (current_function_decl);

  /* Now that we also have the parameter RTXs, copy them over to our
     partitions.  */
  for (i = 0; i < SA.map->num_partitions; i++)
    {
      tree var = SSA_NAME_VAR (partition_to_var (SA.map, i));

      if (TREE_CODE (var) != VAR_DECL
	  && !SA.partition_to_pseudo[i])
	SA.partition_to_pseudo[i] = DECL_RTL_IF_SET (var);
      gcc_assert (SA.partition_to_pseudo[i]);

      /* If this decl was marked as living in multiple places, reset
         this now to NULL.  */
      if (DECL_RTL_IF_SET (var) == pc_rtx)
	SET_DECL_RTL (var, NULL);

      /* Some RTL parts really want to look at DECL_RTL(x) when x
         was a decl marked in REG_ATTR or MEM_ATTR.  We could use
	 SET_DECL_RTL here making this available, but that would mean
	 to select one of the potentially many RTLs for one DECL.  Instead
	 of doing that we simply reset the MEM_EXPR of the RTL in question,
	 then nobody can get at it and hence nobody can call DECL_RTL on it.  */
      if (!DECL_RTL_SET_P (var))
	{
	  if (MEM_P (SA.partition_to_pseudo[i]))
	    set_mem_expr (SA.partition_to_pseudo[i], NULL);
	}
    }

  /* If this function is `main', emit a call to `__main'
     to run global initializers, etc.  */
  if (DECL_NAME (current_function_decl)
      && MAIN_NAME_P (DECL_NAME (current_function_decl))
      && DECL_FILE_SCOPE_P (current_function_decl))
    expand_main_function ();

  /* Initialize the stack_protect_guard field.  This must happen after the
     call to __main (if any) so that the external decl is initialized.  */
  if (crtl->stack_protect_guard)
    stack_protect_prologue ();

  expand_phi_nodes (&SA);

  /* Register rtl specific functions for cfg.  */
  rtl_register_cfg_hooks ();

  init_block = construct_init_block ();

  /* Clear EDGE_EXECUTABLE on the entry edge(s).  It is cleaned from the
     remaining edges later.  */
  FOR_EACH_EDGE (e, ei, ENTRY_BLOCK_PTR->succs)
    e->flags &= ~EDGE_EXECUTABLE;

  lab_rtx_for_bb = pointer_map_create ();
  FOR_BB_BETWEEN (bb, init_block->next_bb, EXIT_BLOCK_PTR, next_bb)
    bb = expand_gimple_basic_block (bb);

  if (MAY_HAVE_DEBUG_INSNS)
    expand_debug_locations ();

  execute_free_datastructures ();
  timevar_push (TV_OUT_OF_SSA);
  finish_out_of_ssa (&SA);
  timevar_pop (TV_OUT_OF_SSA);

  timevar_push (TV_POST_EXPAND);
  /* We are no longer in SSA form.  */
  cfun->gimple_df->in_ssa_p = false;

  /* Expansion is used by optimization passes too, set maybe_hot_insn_p
     conservatively to true until they are all profile aware.  */
  pointer_map_destroy (lab_rtx_for_bb);
  free_histograms ();

  construct_exit_block ();
  set_curr_insn_block (DECL_INITIAL (current_function_decl));
  insn_locators_finalize ();

  /* Zap the tree EH table.  */
  set_eh_throw_stmt_table (cfun, NULL);

  rebuild_jump_labels (get_insns ());

  FOR_BB_BETWEEN (bb, ENTRY_BLOCK_PTR, EXIT_BLOCK_PTR, next_bb)
    {
      edge e;
      edge_iterator ei;
      for (ei = ei_start (bb->succs); (e = ei_safe_edge (ei)); )
	{
	  if (e->insns.r)
	    commit_one_edge_insertion (e);
	  else
	    ei_next (&ei);
	}
    }

  /* We're done expanding trees to RTL.  */
  currently_expanding_to_rtl = 0;

  FOR_BB_BETWEEN (bb, ENTRY_BLOCK_PTR->next_bb, EXIT_BLOCK_PTR, next_bb)
    {
      edge e;
      edge_iterator ei;
      for (ei = ei_start (bb->succs); (e = ei_safe_edge (ei)); )
	{
	  /* Clear EDGE_EXECUTABLE.  This flag is never used in the backend.  */
	  e->flags &= ~EDGE_EXECUTABLE;

	  /* At the moment not all abnormal edges match the RTL
	     representation.  It is safe to remove them here as
	     find_many_sub_basic_blocks will rediscover them.
	     In the future we should get this fixed properly.  */
	  if ((e->flags & EDGE_ABNORMAL)
	      && !(e->flags & EDGE_SIBCALL))
	    remove_edge (e);
	  else
	    ei_next (&ei);
	}
    }

  blocks = sbitmap_alloc (last_basic_block);
  sbitmap_ones (blocks);
  find_many_sub_basic_blocks (blocks);
  sbitmap_free (blocks);
  purge_all_dead_edges ();

  compact_blocks ();

  expand_stack_alignment ();

#ifdef ENABLE_CHECKING
  verify_flow_info ();
#endif

  /* There's no need to defer outputting this function any more; we
     know we want to output it.  */
  DECL_DEFER_OUTPUT (current_function_decl) = 0;

  /* Now that we're done expanding trees to RTL, we shouldn't have any
     more CONCATs anywhere.  */
  generating_concat_p = 0;

  if (dump_file)
    {
      fprintf (dump_file,
	       "\n\n;;\n;; Full RTL generated for this function:\n;;\n");
      /* And the pass manager will dump RTL for us.  */
    }

  /* If we're emitting a nested function, make sure its parent gets
     emitted as well.  Doing otherwise confuses debug info.  */
  {
    tree parent;
    for (parent = DECL_CONTEXT (current_function_decl);
	 parent != NULL_TREE;
	 parent = get_containing_scope (parent))
      if (TREE_CODE (parent) == FUNCTION_DECL)
	TREE_SYMBOL_REFERENCED (DECL_ASSEMBLER_NAME (parent)) = 1;
  }

  /* We are now committed to emitting code for this function.  Do any
     preparation, such as emitting abstract debug info for the inline
     before it gets mangled by optimization.  */
  if (cgraph_function_possibly_inlined_p (current_function_decl))
    (*debug_hooks->outlining_inline_function) (current_function_decl);

  TREE_ASM_WRITTEN (current_function_decl) = 1;

  /* After expanding, the return labels are no longer needed. */
  return_label = NULL;
  naked_return_label = NULL;
  /* Tag the blocks with a depth number so that change_scope can find
     the common parent easily.  */
  set_block_levels (DECL_INITIAL (cfun->decl), 0);
  default_rtl_profile ();
  timevar_pop (TV_POST_EXPAND);
  return 0;
}

struct rtl_opt_pass pass_expand =
{
 {
  RTL_PASS,
  "expand",				/* name */
  NULL,                                 /* gate */
  gimple_expand_cfg,			/* execute */
  NULL,                                 /* sub */
  NULL,                                 /* next */
  0,                                    /* static_pass_number */
  TV_EXPAND,				/* tv_id */
  PROP_ssa | PROP_gimple_leh | PROP_cfg
    | PROP_gimple_lcx,			/* properties_required */
  PROP_rtl,                             /* properties_provided */
  PROP_ssa | PROP_trees,		/* properties_destroyed */
  TODO_verify_ssa | TODO_verify_flow
    | TODO_verify_stmts,		/* todo_flags_start */
  TODO_dump_func
  | TODO_ggc_collect			/* todo_flags_finish */
 }
};<|MERGE_RESOLUTION|>--- conflicted
+++ resolved
@@ -2253,11 +2253,6 @@
   enum machine_mode mode = TYPE_MODE (TREE_TYPE (exp));
   int unsignedp = TYPE_UNSIGNED (TREE_TYPE (exp));
   addr_space_t as;
-<<<<<<< HEAD
-  enum machine_mode address_mode;
-  enum machine_mode pointer_mode;
-=======
->>>>>>> 779871ac
 
   switch (TREE_CODE_CLASS (TREE_CODE (exp)))
     {
@@ -2376,12 +2371,7 @@
 	      || mode == VOIDmode)
 	    return NULL;
 
-<<<<<<< HEAD
-	  op0 = DECL_RTL (exp);
- 	  SET_DECL_RTL (exp, NULL);
-=======
 	  op0 = make_decl_rtl_for_debug (exp);
->>>>>>> 779871ac
 	  if (!MEM_P (op0)
 	      || GET_CODE (XEXP (op0, 0)) != SYMBOL_REF
 	      || SYMBOL_REF_DECL (XEXP (op0, 0)) != exp)
@@ -2390,16 +2380,12 @@
       else
 	op0 = copy_rtx (op0);
 
-<<<<<<< HEAD
-      if (GET_MODE (op0) == BLKmode)
-=======
       if (GET_MODE (op0) == BLKmode
 	  /* If op0 is not BLKmode, but BLKmode is, adjust_mode
 	     below would ICE.  While it is likely a FE bug,
 	     try to be robust here.  See PR43166.  */
 	  || mode == BLKmode
 	  || (mode == VOIDmode && GET_MODE (op0) != VOIDmode))
->>>>>>> 779871ac
 	{
 	  gcc_assert (MEM_P (op0));
 	  op0 = adjust_address_nv (op0, mode, 0);
@@ -2481,23 +2467,6 @@
 	as = TYPE_ADDR_SPACE (TREE_TYPE (TREE_TYPE (exp)));
       else
 	as = ADDR_SPACE_GENERIC;
-<<<<<<< HEAD
-
-      address_mode = targetm.addr_space.address_mode (as);
-      pointer_mode = targetm.addr_space.pointer_mode (as);
-
-      gcc_assert (GET_MODE (op0) == address_mode
-		  || GET_MODE (op0) == pointer_mode
-		  || GET_CODE (op0) == CONST_INT
-		  || GET_CODE (op0) == CONST_DOUBLE);
-
-      if (TREE_CODE (exp) == ALIGN_INDIRECT_REF)
-	{
-	  int align = TYPE_ALIGN_UNIT (TREE_TYPE (exp));
-	  op0 = gen_rtx_AND (address_mode, op0, GEN_INT (-align));
-	}
-=======
->>>>>>> 779871ac
 
       op0 = gen_rtx_MEM (mode, op0);
 
@@ -2517,16 +2486,6 @@
 	return NULL;
 
       as = TYPE_ADDR_SPACE (TREE_TYPE (exp));
-<<<<<<< HEAD
-      address_mode = targetm.addr_space.address_mode (as);
-      pointer_mode = targetm.addr_space.pointer_mode (as);
-
-      gcc_assert (GET_MODE (op0) == address_mode
-		  || GET_MODE (op0) == pointer_mode
-		  || GET_CODE (op0) == CONST_INT
-		  || GET_CODE (op0) == CONST_DOUBLE);
-=======
->>>>>>> 779871ac
 
       op0 = gen_rtx_MEM (mode, op0);
 
@@ -2624,12 +2583,9 @@
         if (bitpos < 0)
           return NULL;
 
-<<<<<<< HEAD
-=======
 	if (GET_MODE (op0) == BLKmode)
 	  return NULL;
 
->>>>>>> 779871ac
 	if ((bitpos % BITS_PER_UNIT) == 0
 	    && bitsize == GET_MODE_BITSIZE (mode1))
 	  {
