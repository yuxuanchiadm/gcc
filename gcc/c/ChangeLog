--- conflicted
+++ resolved
@@ -1,5 +1,3 @@
-<<<<<<< HEAD
-=======
 2014-07-14  Jakub Jelinek  <jakub@redhat.com>
 
 	PR middle-end/61294
@@ -391,7 +389,6 @@
 	(process_init_element): Add location_t parameter.  Pass loc to
 	output_init_element.
 
->>>>>>> 02d42640
 2014-04-24  Jakub Jelinek  <jakub@redhat.com>
 
 	* c-parser.c (c_parser_omp_atomic): Allow seq_cst before
@@ -404,15 +401,7 @@
 	* c-parser.c (c_parser_omp_parallel): If c_parser_omp_for
 	fails, don't set OM_PARALLEL_COMBINED and return NULL.
 
-<<<<<<< HEAD
-2014-04-22  Release Manager
-
-	* GCC 4.9.0 released.
-
-2014-04-15  Igor Zamyatin  <igor.zamyatin@intel.com>
-=======
 2014-04-12  Igor Zamyatin  <igor.zamyatin@intel.com>
->>>>>>> 02d42640
 
 	PR middle-end/60469
 	* c-array-notation.c (fix_builtin_array_notation_fn): Use
