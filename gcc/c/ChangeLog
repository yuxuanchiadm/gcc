--- conflicted
+++ resolved
@@ -1,4 +1,3 @@
-<<<<<<< HEAD
 2015-06-05  Aldy Hernandez  <aldyh@redhat.com>
 
 	* c-decl.c (finish_struct): Save C_TYPE_INCOMPLETE_VARS and
@@ -12,7 +11,7 @@
 	* c-objc-common.c: Adjust comment for c_warn_unused_global_decl.
 	* c-objc-common.h: Remove LANG_HOOKS_WRITE_GLOBALS.
 	* c-tree.h: Remove c_write_global_declarations.
-=======
+
 2015-06-04  Andrew MacLeod  <amacleod@redhat.com>
 
 	* c-array-notation.c: Adjust includes for restructured coretypes.h.
@@ -46,7 +45,6 @@
 
 	PR c/49551
 	* c-decl.c (merge_decls): Merge DECL_COMMON.
->>>>>>> d51560f9
 
 2015-05-22  Jim Wilson  <jim.wilson@linaro.org>
 
