# GCC target-specific configuration file.
# Copyright 1997, 1998, 1999, 2000, 2001, 2002, 2003, 2004, 2005, 2006, 2007,
# 2008, 2009, 2010, 2011, 2012 Free Software Foundation, Inc.

#This file is part of GCC.

#GCC is free software; you can redistribute it and/or modify it under
#the terms of the GNU General Public License as published by the Free
#Software Foundation; either version 3, or (at your option) any later
#version.

#GCC is distributed in the hope that it will be useful, but WITHOUT
#ANY WARRANTY; without even the implied warranty of MERCHANTABILITY or
#FITNESS FOR A PARTICULAR PURPOSE.  See the GNU General Public License
#for more details.

#You should have received a copy of the GNU General Public License
#along with GCC; see the file COPYING3.  If not see
#<http://www.gnu.org/licenses/>.

# This is the GCC target-specific configuration file
# where a configuration type is mapped to different system-specific
# definitions and files.  This is invoked by the autoconf-generated
# configure script.  Putting it in a separate shell file lets us skip
# running autoconf when modifying target-specific information.

# When you change the cases in the OS or target switches, consider
# updating ../libgcc/config.host also.

# This file switches on the shell variable ${target}, and also uses the
# following shell variables:
#
#  with_*		Various variables as set by configure.
#
#  enable_threads	Either the name, yes or no depending on whether
#			threads support was requested.
#
#  default_use_cxa_atexit
#			  The default value for the $enable___cxa_atexit
#			variable.  enable___cxa_atexit needs to be set to
#			"yes" for the correct operation of C++ destructors
#			but it relies upon the presence of a non-standard C
#			library	function called	__cxa_atexit.
#			  Since not all C libraries provide __cxa_atexit the
#			default value of $default_use_cxa_atexit is set to
#			"no" except for targets which are known to be OK.
#
#  default_gnu_indirect_function
#                       The default value for the $enable_gnu_indirect_function
#                       variable.  enable_gnu_indirect_function relies
#			upon the presence of a non-standard gnu ifunc support
#			in the assembler, linker and dynamic linker.
#			Since not all libraries provide the dynamic linking
#			support, the default value of
#			$default_gnu_indirect_function is set to
#			"no" except for targets which are known to be OK.
#
#  gas_flag		Either yes or no depending on whether GNU as was
#			requested.
#
#  gnu_ld_flag		Either yes or no depending on whether GNU ld was
#			requested.

# This file sets the following shell variables for use by the
# autoconf-generated configure script:
#
#  cpu_type		The name of the cpu, if different from the first
#			chunk of the canonical target name.
#
#  tm_defines		List of target macros to define for all compilations.
#
#  tm_file		A list of target macro files, if different from
#			"$cpu_type/$cpu_type.h". Usually it's constructed
#			per target in a way like this:
#			tm_file="${tm_file} dbxelf.h elfos.h ${cpu_type.h}/elf.h"
#			Note that the preferred order is:
#			- specific target header "${cpu_type}/${cpu_type.h}"
#			- generic headers like dbxelf.h elfos.h, etc.
#			- specializing target headers like ${cpu_type.h}/elf.h
#			This helps to keep OS specific stuff out of the CPU
#			defining header ${cpu_type}/${cpu_type.h}.
#
#			It is possible to include automatically-generated
#			build-directory files by prefixing them with "./".
#			All other files should relative to $srcdir/config.
#
#  tm_p_file		Location of file with declarations for functions
#			in $out_file.
#
#  out_file		The name of the machine description C support
#			file, if different from "$cpu_type/$cpu_type.c".
#
#  common_out_file	The name of the source file for code shared between
#			the compiler proper and the driver.
#
#  md_file		The name of the machine-description file, if
#			different from "$cpu_type/$cpu_type.md".
#
#  tmake_file		A list of machine-description-specific
#			makefile-fragments, if different from
#			"$cpu_type/t-$cpu_type".
#
#  extra_modes          The name of the file containing a list of extra
#                       machine modes, if necessary and different from
#                       "$cpu_type/$cpu_type-modes.def".
#
#  extra_objs		List of extra objects that should be linked into
#			the compiler proper (cc1, cc1obj, cc1plus)
#			depending on target.
#
#  extra_gcc_objs	List of extra objects that should be linked into
#			the compiler driver (gcc) depending on target.
#
#  extra_headers	List of used header files from the directory
#			config/${cpu_type}.
#
#  user_headers_inc_next_pre
#			List of header file names of internal gcc header
#			files, which should be prefixed by an include_next.
#  user_headers_inc_next_post
#			List of header file names of internal gcc header
#			files, which should be postfixed by an include_next.
#  use_gcc_tgmath	If set, add tgmath.h to the list of used header
#			files.
#
#  use_gcc_stdint	If "wrap", install a version of stdint.h that
#			wraps the system's copy for hosted compilations;
#			if "provide", provide a version of systems without
#			such a system header; otherwise "none", do not
#			provide such a header at all.
#
#  extra_programs	List of extra executables compiled for this target
#			machine, used when linking.
#
#  extra_options	List of target-dependent .opt files.
#
#  c_target_objs	List of extra target-dependent objects that be
#			linked into the C compiler only.
#
#  cxx_target_objs	List of extra target-dependent objects that be
#			linked into the C++ compiler only.
#
#  fortran_target_objs	List of extra target-dependent objects that be
#			linked into the fortran compiler only.
#
#  target_gtfiles       List of extra source files with type information.
#
#  xm_defines		List of macros to define when compiling for the
#			target machine.
#
#  xm_file		List of files to include when compiling for the
#			target machine.
#
#  use_collect2		Set to yes or no, depending on whether collect2
#			will be used.
#
#  target_cpu_default	Set to override the default target model.
#
#  gdb_needs_out_file_path
#			Set to yes if gdb needs a dir command with
#			`dirname $out_file`.
#
#  thread_file		Set to control which thread package to use.
#
#  gas			Set to yes or no depending on whether the target
#			system normally uses GNU as.
#
#  need_64bit_hwint	Set to yes if HOST_WIDE_INT must be 64 bits wide
#			for this target.  This is true if this target
#			supports "long" or "wchar_t" wider than 32 bits,
#			or BITS_PER_WORD is wider than 32 bits.
#			The setting made here must match the one made in
#			other locations such as libcpp/configure.ac
#
#  configure_default_options
#			Set to an initializer for configure_default_options
#			in configargs.h, based on --with-cpu et cetera.
#
#  native_system_header_dir
#			Where system header files are found for this
#			target.  This defaults to /usr/include.  If
#			the --with-sysroot configure option or the
#			--sysroot command line option is used this
#			will be relative to the sysroot.
# target_type_format_char 
# 			The default character to be used for formatting
#			the attribute in a
#			.type symbol_name, ${t_t_f_c}<property>
#			directive.

# The following variables are used in each case-construct to build up the
# outgoing variables:
#
#  gnu_ld		Set to yes or no depending on whether the target
#			system normally uses GNU ld.
#
#  target_has_targetcm	Set to yes or no depending on whether the target
#			has its own definition of targetcm.
#
#  target_has_targetm_common	Set to yes or no depending on whether the
#			target has its own definition of targetm_common.

out_file=
common_out_file=
tmake_file=
extra_headers=
user_headers_inc_next_pre=
user_headers_inc_next_post=
use_gcc_tgmath=yes
use_gcc_stdint=none
extra_programs=
extra_objs=
extra_gcc_objs=
extra_options=
c_target_objs=
cxx_target_objs=
fortran_target_objs=
target_has_targetcm=no
target_has_targetm_common=yes
tm_defines=
xm_defines=
# Set this to force installation and use of collect2.
use_collect2=
# Set this to override the default target model.
target_cpu_default=
# Set this if gdb needs a dir command with `dirname $out_file`
gdb_needs_out_file_path=
# Set this to control which thread package will be used.
thread_file=
# Reinitialize these from the flag values every loop pass, since some
# configure entries modify them.
gas="$gas_flag"
gnu_ld="$gnu_ld_flag"
default_use_cxa_atexit=no
default_gnu_indirect_function=no
target_gtfiles=
need_64bit_hwint=
need_64bit_isa=
native_system_header_dir=/usr/include
target_type_format_char='@'

# Don't carry these over build->host->target.  Please.
xm_file=
md_file=

# Obsolete configurations.
case ${target} in
<<<<<<< HEAD
 # Avoid special cases that are not obsolete
   arm*-*-*eabi*			\
 )
     ;;
   alpha*-dec-osf5.1*			\
 | arm*-*-ecos-elf			\
 | arm*-*-elf				\
 | arm*-*-freebsd*			\
 | arm*-*-linux*			\
 | arm*-*-rtems*			\
 | arm*-*-uclinux*			\
 | arm*-wince-pe*			\
 | mips-sgi-irix6.5			\
 | mips*-*-openbsd*			\
 | picochip-*				\
=======
   picochip-*				\
>>>>>>> 747e4b8f
 | score-*				\
 )
    if test "x$enable_obsolete" != xyes; then
      echo "*** Configuration ${target} is obsolete." >&2
      echo "*** Specify --enable-obsolete to build it anyway." >&2
      echo "*** Support will be REMOVED in the next major release of GCC," >&2
      echo "*** unless a maintainer comes forward." >&2
      exit 1
    fi;;
esac

# Unsupported targets list.  Do not put an entry in this list unless
# it would otherwise be caught by a more permissive pattern.  The list
# should be in alphabetical order.
case ${target} in
 # Avoid special cases that are not obsolete
   arm*-*-*eabi*			\
 )
	;;
   arm*-wince-pe*			\
 | arm*-*-ecos-elf			\
 | arm*-*-elf				\
 | arm*-*-freebsd*			\
 | arm*-*-linux*			\
 | arm*-*-uclinux*			\
 | i[34567]86-go32-*			\
 | i[34567]86-*-go32*			\
 | m68k-*-uclinuxoldabi*		\
 | mips64orion*-*-rtems*		\
 | pdp11-*-bsd				\
 | sparc-hal-solaris2*			\
 | thumb-*-*				\
 | *-*-freebsd[12] | *-*-freebsd[12].*	\
 | *-*-freebsd*aout*			\
 | *-*-linux*aout*			\
 | *-*-linux*coff*			\
 | *-*-linux*libc1*			\
 | *-*-linux*oldld*			\
 | *-*-rtemsaout*			\
 | *-*-rtemscoff*			\
 | *-*-solaris2				\
 | *-*-solaris2.[0-8]			\
 | *-*-solaris2.[0-8].*			\
 | *-*-sysv*				\
 | vax-*-vms*				\
 )
	echo "*** Configuration ${target} not supported" 1>&2
	exit 1
	;;
esac

# Set default cpu_type, tm_file, tm_p_file and xm_file so it can be
# updated in each machine entry.  Also set default extra_headers for some
# machines.
tm_p_file=
cpu_type=`echo ${target} | sed 's/-.*$//'`
cpu_is_64bit=
case ${target} in
m32c*-*-*)
        cpu_type=m32c
	tmake_file=m32c/t-m32c
	target_has_targetm_common=no
        ;;
alpha*-*-*)
	cpu_type=alpha
	need_64bit_hwint=yes
	extra_options="${extra_options} g.opt"
	;;
am33_2.0-*-linux*)
	cpu_type=mn10300
	;;
arm*-*-*)
	cpu_type=arm
	extra_headers="mmintrin.h arm_neon.h"
	target_type_format_char='%'
	c_target_objs="arm-c.o"
	cxx_target_objs="arm-c.o"
	extra_options="${extra_options} arm/arm-tables.opt"
	;;
avr-*-*)
	cpu_type=avr
	c_target_objs="avr-c.o"
	cxx_target_objs="avr-c.o"
	extra_options="${extra_options} avr/avr-tables.opt"
	;;
bfin*-*)
	cpu_type=bfin
	;;
crisv32-*)
	cpu_type=cris
	;;
frv*)	cpu_type=frv
	extra_options="${extra_options} g.opt"
	;;
moxie*)	cpu_type=moxie
	target_has_targetm_common=no
	;;
fido-*-*)
	cpu_type=m68k
	extra_headers=math-68881.h
	extra_options="${extra_options} m68k/m68k-tables.opt"
        ;;
i[34567]86-*-*)
	cpu_type=i386
	c_target_objs="i386-c.o"
	cxx_target_objs="i386-c.o"
	need_64bit_hwint=yes
	extra_options="${extra_options} fused-madd.opt"
	extra_headers="cpuid.h mmintrin.h mm3dnow.h xmmintrin.h emmintrin.h
		       pmmintrin.h tmmintrin.h ammintrin.h smmintrin.h
		       nmmintrin.h bmmintrin.h fma4intrin.h wmmintrin.h
		       immintrin.h x86intrin.h avxintrin.h xopintrin.h
		       ia32intrin.h cross-stdarg.h lwpintrin.h popcntintrin.h
		       lzcntintrin.h bmiintrin.h bmi2intrin.h tbmintrin.h
		       avx2intrin.h fmaintrin.h f16cintrin.h rtmintrin.h
		       xtestintrin.h rdseedintrin.h prfchwintrin.h adxintrin.h"
	;;
x86_64-*-*)
	cpu_type=i386
	c_target_objs="i386-c.o"
	cxx_target_objs="i386-c.o"
	extra_options="${extra_options} fused-madd.opt"
	extra_headers="cpuid.h mmintrin.h mm3dnow.h xmmintrin.h emmintrin.h
		       pmmintrin.h tmmintrin.h ammintrin.h smmintrin.h
		       nmmintrin.h bmmintrin.h fma4intrin.h wmmintrin.h
		       immintrin.h x86intrin.h avxintrin.h xopintrin.h
		       ia32intrin.h cross-stdarg.h lwpintrin.h popcntintrin.h
		       lzcntintrin.h bmiintrin.h tbmintrin.h bmi2intrin.h
		       avx2intrin.h fmaintrin.h f16cintrin.h rtmintrin.h
		       xtestintrin.h rdseedintrin.h prfchwintrin.h adxintrin.h"
	need_64bit_hwint=yes
	;;
ia64-*-*)
	extra_headers=ia64intrin.h
	need_64bit_hwint=yes
	extra_options="${extra_options} g.opt fused-madd.opt"
	;;
hppa*-*-*)
	cpu_type=pa
	;;
lm32*)
	extra_options="${extra_options} g.opt"
	;;
m32r*-*-*)
        cpu_type=m32r
	extra_options="${extra_options} g.opt"
        ;;
m68k-*-*)
	extra_headers=math-68881.h
	extra_options="${extra_options} m68k/m68k-tables.opt"
	;;
microblaze*-*-*)
        cpu_type=microblaze
	extra_options="${extra_options} g.opt"
        ;;
mips*-*-*)
	cpu_type=mips
	need_64bit_hwint=yes
	extra_headers="loongson.h"
	extra_options="${extra_options} g.opt mips/mips-tables.opt"
	;;
picochip-*-*)
        cpu_type=picochip
        ;;
powerpc*-*-*)
	cpu_type=rs6000
	extra_headers="ppc-asm.h altivec.h spe.h ppu_intrinsics.h paired.h spu2vmx.h vec_types.h si2vmx.h"
	need_64bit_hwint=yes
	case x$with_cpu in
	    xpowerpc64|xdefault64|x6[23]0|x970|xG5|xpower[34567]|xpower6x|xrs64a|xcell|xa2|xe500mc64|xe5500|Xe6500)
		cpu_is_64bit=yes
		;;
	esac
	extra_options="${extra_options} g.opt fused-madd.opt rs6000/rs6000-tables.opt"
	;;
rs6000*-*-*)
	need_64bit_hwint=yes
	extra_options="${extra_options} g.opt fused-madd.opt rs6000/rs6000-tables.opt"
	;;
score*-*-*)
	cpu_type=score
	extra_options="${extra_options} g.opt"
	;;
sparc*-*-*)
	cpu_type=sparc
	c_target_objs="sparc-c.o"
	cxx_target_objs="sparc-c.o"
	extra_headers="visintrin.h"
	need_64bit_hwint=yes
	;;
spu*-*-*)
	cpu_type=spu
	need_64bit_hwint=yes
	;;
s390*-*-*)
	cpu_type=s390
	need_64bit_hwint=yes
	extra_options="${extra_options} fused-madd.opt"
	;;
# Note the 'l'; we need to be able to match e.g. "shle" or "shl".
sh[123456789lbe]*-*-* | sh-*-*)
	cpu_type=sh
	need_64bit_hwint=yes
	extra_options="${extra_options} fused-madd.opt"
	;;
v850*-*-*)
	cpu_type=v850
	;;
tic6x-*-*)
	cpu_type=c6x
	extra_headers="c6x_intrinsics.h"
	extra_options="${extra_options} c6x/c6x-tables.opt"
	;;
xtensa*-*-*)
	extra_options="${extra_options} fused-madd.opt"
	;;
tilegx*-*-*)
	cpu_type=tilegx
	need_64bit_hwint=yes
	;;
tilepro-*-*)
	cpu_type=tilepro
	need_64bit_hwint=yes
	;;
esac

tm_file=${cpu_type}/${cpu_type}.h
if test -f ${srcdir}/config/${cpu_type}/${cpu_type}-protos.h
then
	tm_p_file=${cpu_type}/${cpu_type}-protos.h
fi
extra_modes=
if test -f ${srcdir}/config/${cpu_type}/${cpu_type}-modes.def
then
	extra_modes=${cpu_type}/${cpu_type}-modes.def
fi
if test -f ${srcdir}/config/${cpu_type}/${cpu_type}.opt
then
	extra_options="${extra_options} ${cpu_type}/${cpu_type}.opt"
fi

case ${target} in
i[34567]86-*-*)
	if test "x$with_abi" != x; then
		echo "This target does not support --with-abi."
		exit 1
	fi
	if test "x$enable_cld" = xyes; then
		tm_defines="${tm_defines} USE_IX86_CLD=1"
	fi
	if test "x$enable_frame_pointer" = xyes; then
		tm_defines="${tm_defines} USE_IX86_FRAME_POINTER=1"
	fi
	tm_file="vxworks-dummy.h ${tm_file}"
	;;
x86_64-*-*)
	case ${with_abi} in
	"")
		if test "x$with_multilib_list" = xmx32; then
			tm_file="i386/biarchx32.h ${tm_file}"
		else
			tm_file="i386/biarch64.h ${tm_file}"
		fi
		;;
	64 | m64)
		tm_file="i386/biarch64.h ${tm_file}"
		;;
	x32 | mx32)
		tm_file="i386/biarchx32.h ${tm_file}"
		;;
	*)
		echo "Unknown ABI used in --with-abi=$with_abi"
		exit 1
	esac
	if test "x$enable_cld" = xyes; then
		tm_defines="${tm_defines} USE_IX86_CLD=1"
	fi
	if test "x$enable_frame_pointer" = xyes; then
		tm_defines="${tm_defines} USE_IX86_FRAME_POINTER=1"
	fi
	tm_file="vxworks-dummy.h ${tm_file}"
	;;
esac

# On a.out targets, we need to use collect2.
case ${target} in
*-*-*aout*)
	use_collect2=yes
	;;
esac

# Common C libraries.
tm_defines="$tm_defines LIBC_GLIBC=1 LIBC_UCLIBC=2 LIBC_BIONIC=3"

# Common parts for widely ported systems.
case ${target} in
*-*-darwin*)
  tmake_file="t-darwin ${cpu_type}/t-darwin"
  tm_file="${tm_file} darwin.h"
  case ${target} in
  *-*-darwin9*)
    tm_file="${tm_file} darwin9.h"
    ;;
  *-*-darwin[12][0-9]*)
    tm_file="${tm_file} darwin9.h darwin10.h"
    ;;
  esac
  tm_file="${tm_file} ${cpu_type}/darwin.h"
  tm_p_file="${tm_p_file} darwin-protos.h"
  target_gtfiles="\$(srcdir)/config/darwin.c"
  extra_options="${extra_options} darwin.opt"
  c_target_objs="${c_target_objs} darwin-c.o"
  cxx_target_objs="${cxx_target_objs} darwin-c.o"
  fortran_target_objs="darwin-f.o"
  target_has_targetcm=yes
  extra_objs="darwin.o"
  extra_gcc_objs="darwin-driver.o"
  default_use_cxa_atexit=yes
  use_gcc_stdint=wrap
  case ${enable_threads} in
    "" | yes | posix) thread_file='posix' ;;
  esac
  ;;
*-*-freebsd*)
  # This is the generic ELF configuration of FreeBSD.  Later
  # machine-specific sections may refine and add to this
  # configuration.
  #
  # Due to tm_file entry ordering issues that vary between cpu
  # architectures, we only define fbsd_tm_file to allow the
  # machine-specific section to dictate the final order of all
  # entries of tm_file with the minor exception that components
  # of the tm_file set here will always be of the form:
  #
  # freebsd<version_number>.h [freebsd-<conf_option>.h ...] freebsd-spec.h freebsd.h
  #
  # The machine-specific section should not tamper with this
  # ordering but may order all other entries of tm_file as it
  # pleases around the provided core setting.
  gas=yes
  gnu_ld=yes
  fbsd_major=`echo ${target} | sed -e 's/.*freebsd//g' | sed -e 's/\..*//g'`
  tm_defines="${tm_defines} FBSD_MAJOR=${fbsd_major}"
  tmake_file="t-slibgcc"
  case ${enable_threads} in
    no)
      fbsd_tm_file="${fbsd_tm_file} freebsd-nthr.h"
      ;;
    "" | yes | posix)
      thread_file='posix'
      ;;
    *)
      echo 'Unknown thread configuration for FreeBSD'
      exit 1
      ;;
  esac
  fbsd_tm_file="${fbsd_tm_file} freebsd-spec.h freebsd.h freebsd-stdint.h"
  extra_options="$extra_options rpath.opt freebsd.opt"
  case ${target} in
    *-*-freebsd[345].*)
      :;;
    *)
      default_use_cxa_atexit=yes;;
  esac
  # need_64bit_hwint=yes # system compiler has this for all arch!
  use_gcc_stdint=wrap
  ;;
*-*-linux* | frv-*-*linux* | *-*-kfreebsd*-gnu | *-*-knetbsd*-gnu | *-*-gnu* | *-*-kopensolaris*-gnu)
  extra_options="$extra_options gnu-user.opt"
  gas=yes
  gnu_ld=yes
  case ${enable_threads} in
    "" | yes | posix) thread_file='posix' ;;
  esac
  tmake_file="t-slibgcc"
  case $target in
    *-*-linux* | frv-*-*linux* | *-*-kfreebsd*-gnu | *-*-knetbsd*-gnu | *-*-kopensolaris*-gnu)
      :;;
    *-*-gnu*)
      native_system_header_dir=/include
      ;;
  esac
  # glibc / uclibc / bionic switch.
  # uclibc and bionic aren't usable for GNU/Hurd and neither for GNU/k*BSD.
  case $target in
    *linux*)
      extra_options="$extra_options linux.opt";;
  esac
  case $target in
    *-*-*android*)
      tm_defines="$tm_defines DEFAULT_LIBC=LIBC_BIONIC"
      ;;
    *-*-*uclibc*)
      tm_defines="$tm_defines DEFAULT_LIBC=LIBC_UCLIBC"
      ;;
    *)
      tm_defines="$tm_defines DEFAULT_LIBC=LIBC_GLIBC"
      ;;
  esac
  # Assume that glibc or uClibc or Bionic are being used and so __cxa_atexit
  # is provided.
  default_use_cxa_atexit=yes
  use_gcc_tgmath=no
  use_gcc_stdint=wrap
  # Add Android userspace support to Linux targets.
  case $target in
    *linux*)
      tm_file="$tm_file linux-android.h"
      extra_options="$extra_options linux-android.opt"
      ;;
  esac
  # Enable compilation for Android by default for *android* targets.
  case $target in
    *-*-*android*)
      tm_defines="$tm_defines ANDROID_DEFAULT=1"
      ;;
    *)
      tm_defines="$tm_defines ANDROID_DEFAULT=0"
      ;;
  esac
  ;;
*-*-netbsd*)
  tmake_file="t-slibgcc"
  gas=yes
  gnu_ld=yes

  # NetBSD 2.0 and later get POSIX threads enabled by default.
  # Allow them to be explicitly enabled on any other version.
  case ${enable_threads} in
    "")
      case ${target} in
        *-*-netbsd[2-9]* | *-*-netbsdelf[2-9]*)
          thread_file='posix'
          tm_defines="${tm_defines} NETBSD_ENABLE_PTHREADS"
          ;;
      esac
      ;;
    yes | posix)
      thread_file='posix'
      tm_defines="${tm_defines} NETBSD_ENABLE_PTHREADS"
      ;;
  esac

  # NetBSD 2.0 and later provide __cxa_atexit(), which we use by
  # default (unless overridden by --disable-__cxa_atexit).
  case ${target} in
    *-*-netbsd[2-9]* | *-*-netbsdelf[2-9]*)
      default_use_cxa_atexit=yes
      ;;
  esac
  ;;
*-*-openbsd*)
  tmake_file="t-openbsd"
  case ${enable_threads} in
    yes)
      thread_file='posix'
      ;;
  esac
  case ${target} in
    *-*-openbsd2.*|*-*-openbsd3.[012])
      tm_defines="${tm_defines} HAS_LIBC_R=1" ;;
  esac
  case ${target} in
    *-*-openbsd4.[3-9]|*-*-openbsd[5-9]*)
      default_use_cxa_atexit=yes
      ;;
  esac
  ;;
*-*-rtems*)
  case ${enable_threads} in
    yes) thread_file='rtems' ;;
  esac
  extra_options="${extra_options} rtems.opt"
  use_gcc_stdint=wrap
  ;;
*-*-uclinux*)
  extra_options="$extra_options gnu-user.opt"
  use_gcc_stdint=wrap
  tm_defines="$tm_defines DEFAULT_LIBC=LIBC_UCLIBC SINGLE_LIBC"
  ;;
*-*-solaris2*)
  # i?86-*-solaris2* needs to insert headers between cpu default and
  # Solaris 2 specific ones.
  sol2_tm_file="dbxelf.h elfos.h ${cpu_type}/sysv4.h sol2.h ${cpu_type}/sol2.h"
  case ${target} in
    *-*-solaris2.1[0-9]*)
      sol2_tm_file="${sol2_tm_file} sol2-10.h"
      use_gcc_stdint=wrap
      ;;
    *)
      use_gcc_stdint=provide
      ;;
  esac
  if test x$gnu_ld = xyes; then
    tm_file="usegld.h ${tm_file}"
  fi
  if test x$gas = xyes; then
    tm_file="usegas.h ${tm_file}"
  fi
  tm_p_file="${tm_p_file} sol2-protos.h"
  tmake_file="${tmake_file} t-sol2 t-slibgcc"
  c_target_objs="${c_target_objs} sol2-c.o"
  cxx_target_objs="${cxx_target_objs} sol2-c.o sol2-cxx.o"
  extra_objs="sol2.o sol2-stubs.o"
  extra_options="${extra_options} sol2.opt"
  case ${enable_threads}:${have_pthread_h}:${have_thread_h} in
    "":yes:* | yes:yes:* )
      thread_file=posix
      ;;
  esac
  ;;
*-*-*vms*)
  extra_options="${extra_options} vms/vms.opt"
  xmake_file=vms/x-vms
  tmake_file="vms/t-vms t-slibgcc"
  extra_objs="vms.o"
  target_gtfiles="$target_gtfiles \$(srcdir)/config/vms/vms.c"
  tm_p_file="${tm_p_file} vms/vms-protos.h"
  xm_file="vms/xm-vms.h"
  c_target_objs="vms-c.o"
  cxx_target_objs="vms-c.o"
  fortran_target_objs="vms-f.o"
  use_gcc_stdint=provide
  tm_file="${tm_file} vms/vms-stdint.h"
  if test x$gnu_ld != xyes; then
    # Build wrappers for native case.
    extra_programs="ld\$(exeext) ar\$(exeext)"
    tmake_file="$tmake_file vms/t-vmsnative"
  fi
  ;;
*-*-vxworks*)
  tmake_file=t-vxworks
  xm_defines=POSIX
  extra_options="${extra_options} vxworks.opt"
  extra_objs=vxworks.o
  case ${enable_threads} in
    no) ;;
    "" | yes | vxworks) thread_file='vxworks' ;;
    *) echo 'Unknown thread configuration for VxWorks'; exit 1 ;;
  esac
  ;;
*-*-elf)
  # Assume that newlib is being used and so __cxa_atexit is provided.
  default_use_cxa_atexit=yes
  use_gcc_stdint=wrap
  ;;
esac

case ${target} in
alpha*-*-linux*)
	tm_file="elfos.h ${tm_file} alpha/elf.h alpha/linux.h alpha/linux-elf.h glibc-stdint.h"
	extra_options="${extra_options} alpha/elf.opt"
	;;
alpha*-*-freebsd*)
	tm_file="elfos.h ${tm_file} ${fbsd_tm_file} alpha/elf.h alpha/freebsd.h"
	extra_options="${extra_options} alpha/elf.opt"
	;;
alpha*-*-netbsd*)
	tm_file="elfos.h ${tm_file} netbsd.h alpha/elf.h netbsd-elf.h alpha/netbsd.h"
	extra_options="${extra_options} netbsd.opt netbsd-elf.opt \
		       alpha/elf.opt"
	;;
alpha*-*-openbsd*)
	tm_defines="${tm_defines} OBSD_HAS_DECLARE_FUNCTION_NAME OBSD_HAS_DECLARE_FUNCTION_SIZE OBSD_HAS_DECLARE_OBJECT"
	tm_file="elfos.h alpha/alpha.h alpha/elf.h openbsd.h openbsd-stdint.h alpha/openbsd.h openbsd-libpthread.h"
	extra_options="${extra_options} openbsd.opt alpha/elf.opt"
	# default x-alpha is only appropriate for dec-osf.
	;;
alpha*-dec-*vms*)
	tm_file="${tm_file} vms/vms.h alpha/vms.h"
	tmake_file="${tmake_file} alpha/t-vms"
	;;
arm-wrs-vxworks)
	tm_file="elfos.h arm/elf.h arm/aout.h ${tm_file} vx-common.h vxworks.h arm/vxworks.h"
	extra_options="${extra_options} arm/vxworks.opt"
	tmake_file="${tmake_file} arm/t-arm arm/t-vxworks"
	;;
arm*-*-netbsdelf*)
	tm_file="dbxelf.h elfos.h netbsd.h netbsd-elf.h arm/elf.h arm/aout.h arm/arm.h arm/netbsd-elf.h"
	extra_options="${extra_options} netbsd.opt netbsd-elf.opt"
	tmake_file="${tmake_file} arm/t-arm"
	;;
arm*-*-linux-*)			# ARM GNU/Linux with ELF
	tm_file="dbxelf.h elfos.h gnu-user.h linux.h linux-android.h glibc-stdint.h arm/elf.h arm/linux-gas.h arm/linux-elf.h"
	case $target in
	arm*b-*-linux*)
	    tm_defines="${tm_defines} TARGET_BIG_ENDIAN_DEFAULT=1"
	    ;;
	esac
	tmake_file="${tmake_file} arm/t-arm arm/t-arm-elf arm/t-bpabi arm/t-linux-eabi"
	tm_file="$tm_file arm/bpabi.h arm/linux-eabi.h arm/aout.h arm/arm.h"
	# Define multilib configuration for arm-linux-androideabi.
	case ${target} in
	*-androideabi)
	    tmake_file="$tmake_file arm/t-linux-androideabi"
	    ;;
	esac
  	# The BPABI long long divmod functions return a 128-bit value in
	# registers r0-r3.  Correctly modeling that requires the use of
	# TImode.
	need_64bit_hwint=yes
	# The EABI requires the use of __cxa_atexit.
	default_use_cxa_atexit=yes
	with_tls=${with_tls:-gnu}
	;;
arm*-*-uclinux*eabi*)		# ARM ucLinux
	tm_file="dbxelf.h elfos.h arm/unknown-elf.h arm/elf.h arm/linux-gas.h arm/uclinux-elf.h glibc-stdint.h"
	tmake_file="arm/t-arm arm/t-arm-elf arm/t-bpabi"
	tm_file="$tm_file arm/bpabi.h arm/uclinux-eabi.h arm/aout.h arm/arm.h"
	# The BPABI long long divmod functions return a 128-bit value in
	# registers r0-r3.  Correctly modeling that requires the use of
	# TImode.
	need_64bit_hwint=yes
	# The EABI requires the use of __cxa_atexit.
	default_use_cxa_atexit=yes
	;;
arm*-*-eabi* | arm*-*-symbianelf* | arm*-*-rtems*)
	# The BPABI long long divmod functions return a 128-bit value in
	# registers r0-r3.  Correctly modeling that requires the use of
	# TImode.
	need_64bit_hwint=yes
	default_use_cxa_atexit=yes
	tm_file="dbxelf.h elfos.h arm/unknown-elf.h arm/elf.h arm/bpabi.h"
	tmake_file="arm/t-arm arm/t-arm-elf"
	case ${target} in
	arm*-*-eabi*)
	  tm_file="$tm_file newlib-stdint.h"
	  tmake_file="${tmake_file} arm/t-bpabi"
	  use_gcc_stdint=wrap
	  ;;
	arm*-*-rtems*)
	  tm_file="${tm_file} rtems.h arm/rtems-eabi.h newlib-stdint.h"
	  tmake_file="${tmake_file} arm/t-bpabi t-rtems arm/t-rtems-eabi"
	  ;;
	arm*-*-symbianelf*)
	  tm_file="${tm_file} arm/symbian.h"
	  # We do not include t-bpabi for Symbian OS because the system
	  # provides its own implementation of the BPABI functions.
	  tmake_file="${tmake_file} arm/t-symbian"
	  ;;
	esac
	tm_file="${tm_file} arm/aout.h arm/arm.h"
	;;
avr-*-rtems*)
<<<<<<< HEAD
	tm_file="elfos.h avr/elf.h avr/avr.h dbxelf.h avr/rtems.h rtems.h newlib-stdint.h"
=======
	tm_file="elfos.h avr/elf.h avr/avr-arch.h avr/avr.h dbxelf.h avr/rtems.h rtems.h newlib-stdint.h"
>>>>>>> 747e4b8f
	tmake_file="avr/t-avr avr/t-multilib t-rtems avr/t-rtems"
	extra_gcc_objs="driver-avr.o avr-devices.o"
	extra_objs="avr-devices.o avr-log.o"
	;;
avr-*-*)
<<<<<<< HEAD
	tm_file="elfos.h avr/elf.h avr/avr.h dbxelf.h avr/avr-stdint.h"
	if test x${with_avrlibc} = xyes; then
=======
	tm_file="elfos.h avr/elf.h avr/avr-arch.h avr/avr.h dbxelf.h avr/avr-stdint.h"
	if test x${with_avrlibc} != xno; then
>>>>>>> 747e4b8f
	    tm_file="${tm_file} ${cpu_type}/avrlibc.h"
	    tm_defines="${tm_defines} WITH_AVRLIBC"
	fi
	tmake_file="avr/t-avr avr/t-multilib"
	use_gcc_stdint=wrap
	extra_gcc_objs="driver-avr.o avr-devices.o"
	extra_objs="avr-devices.o avr-log.o"
	;;
bfin*-elf*)
	tm_file="${tm_file} dbxelf.h elfos.h newlib-stdint.h bfin/elf.h"
	tmake_file=bfin/t-bfin-elf
	use_collect2=no
	;;
bfin*-uclinux*)
	tm_file="${tm_file} dbxelf.h elfos.h bfin/elf.h gnu-user.h linux.h glibc-stdint.h bfin/uclinux.h"
	tmake_file=bfin/t-bfin-uclinux
	use_collect2=no
	;;
bfin*-linux-uclibc*)
	tm_file="${tm_file} dbxelf.h elfos.h bfin/elf.h gnu-user.h linux.h glibc-stdint.h bfin/linux.h ./linux-sysroot-suffix.h"
	tmake_file="bfin/t-bfin-linux t-slibgcc"
	use_collect2=no
	;;
bfin*-rtems*)
	tm_file="${tm_file} dbxelf.h elfos.h bfin/elf.h bfin/rtems.h rtems.h newlib-stdint.h"
	tmake_file="t-rtems bfin/t-rtems"
	;;
bfin*-*)
	tm_file="${tm_file} dbxelf.h elfos.h newlib-stdint.h bfin/elf.h"
	use_collect2=no
	use_gcc_stdint=wrap
	;;
cr16-*-elf)
        tm_file="elfos.h ${tm_file}"
        tmake_file="${tmake_file} cr16/t-cr16 "
        use_collect2=no
        ;;
crisv32-*-elf | crisv32-*-none)
	tm_file="dbxelf.h elfos.h newlib-stdint.h ${tm_file}"
	tmake_file="cris/t-cris"
	target_cpu_default=32
	gas=yes
	extra_options="${extra_options} cris/elf.opt"
	use_gcc_stdint=wrap
	;;
cris-*-elf | cris-*-none)
	tm_file="dbxelf.h elfos.h newlib-stdint.h ${tm_file}"
	tmake_file="cris/t-cris cris/t-elfmulti"
	gas=yes
	extra_options="${extra_options} cris/elf.opt"
	use_gcc_stdint=wrap
	;;
crisv32-*-linux* | cris-*-linux*)
	tm_file="dbxelf.h elfos.h ${tm_file} gnu-user.h linux.h glibc-stdint.h cris/linux.h"
	# We need to avoid using t-linux, so override default tmake_file
	tmake_file="cris/t-cris cris/t-linux t-slibgcc"
	extra_options="${extra_options} cris/linux.opt"
	case $target in
	  cris-*-*)
		target_cpu_default=10
		;;
	  crisv32-*-*)
		target_cpu_default=32
		;;
	esac
	;;
epiphany-*-elf )
	tm_file="dbxelf.h elfos.h newlib-stdint.h ${tm_file}"
	tmake_file="epiphany/t-epiphany"
	extra_options="${extra_options} fused-madd.opt"
	extra_objs="$extra_objs mode-switch-use.o resolve-sw-modes.o"
	tm_defines="${tm_defines} EPIPHANY_STACK_OFFSET=${with_stack_offset:-8}"
	extra_headers="epiphany_intrinsics.h"
	;;
fr30-*-elf)
	tm_file="dbxelf.h elfos.h newlib-stdint.h ${tm_file}"
	;;
frv-*-elf)
	tm_file="dbxelf.h elfos.h newlib-stdint.h ${tm_file}"
	tmake_file=frv/t-frv
	;;
frv-*-*linux*)
	tm_file="dbxelf.h elfos.h ${tm_file} \
	         gnu-user.h linux.h glibc-stdint.h frv/linux.h"
	tmake_file="${tmake_file} frv/t-frv frv/t-linux"
	;;
moxie-*-elf)
	gas=yes
	gnu_ld=yes
	tm_file="dbxelf.h elfos.h newlib-stdint.h ${tm_file}"
	tmake_file="${tmake_file} moxie/t-moxie"
	;;
moxie-*-uclinux*)
	gas=yes
	gnu_ld=yes
	tm_file="dbxelf.h elfos.h ${tm_file} gnu-user.h linux.h glibc-stdint.h moxie/uclinux.h"
	tmake_file="${tmake_file} moxie/t-moxie"
	;;
moxie-*-rtems*)
	tmake_file="${tmake_file} moxie/t-moxie t-rtems"
	tm_file="moxie/moxie.h dbxelf.h elfos.h moxie/rtems.h rtems.h newlib-stdint.h"
	;;
h8300-*-rtems*)
	tmake_file="h8300/t-h8300 t-rtems h8300/t-rtems"
	tm_file="h8300/h8300.h dbxelf.h elfos.h h8300/elf.h h8300/rtems.h rtems.h newlib-stdint.h"
	;;
h8300-*-elf*)
	tmake_file="h8300/t-h8300"
	tm_file="h8300/h8300.h dbxelf.h elfos.h newlib-stdint.h h8300/elf.h"
	;;
hppa*64*-*-linux*)
	target_cpu_default="MASK_PA_11|MASK_PA_20"
	tm_file="pa/pa64-start.h ${tm_file} dbxelf.h elfos.h gnu-user.h linux.h \
		 glibc-stdint.h pa/pa-linux.h pa/pa64-regs.h pa/pa-64.h \
		 pa/pa64-linux.h"
	gas=yes gnu_ld=yes
	need_64bit_hwint=yes
	;;
hppa*-*-linux*)
	target_cpu_default="MASK_PA_11|MASK_NO_SPACE_REGS"
	tm_file="${tm_file} dbxelf.h elfos.h gnu-user.h linux.h glibc-stdint.h pa/pa-linux.h \
		 pa/pa32-regs.h pa/pa32-linux.h"
	;;
hppa*-*-openbsd*)
	target_cpu_default="MASK_PA_11"
	tm_file="${tm_file} dbxelf.h elfos.h openbsd.h openbsd-stdint.h openbsd-libpthread.h \
		 pa/pa-openbsd.h pa/pa32-regs.h pa/pa32-openbsd.h"
	tmake_file="${tmake_file} pa/t-openbsd"
	extra_options="${extra_options} openbsd.opt"
	gas=yes
	gnu_ld=yes
	;;
hppa[12]*-*-hpux10*)
	case ${target} in
	hppa1.1-*-* | hppa2*-*-*)
		target_cpu_default="MASK_PA_11"
		;;
	esac
	tm_file="${tm_file} pa/pa32-regs.h dbxelf.h pa/som.h \
		 pa/pa-hpux.h pa/pa-hpux10.h"
	extra_options="${extra_options} pa/pa-hpux.opt pa/pa-hpux10.opt"
	case ${target} in
	*-*-hpux10.[1-9]*)
		tm_file="${tm_file} pa/pa-hpux1010.h"
		extra_options="${extra_options} pa/pa-hpux1010.opt"
		;;
	esac
	use_gcc_stdint=provide
	tm_file="${tm_file} hpux-stdint.h"
	tmake_file="t-slibgcc"
	case ${enable_threads} in
	  "")
	    if test x$have_pthread_h = xyes ; then
	      tmake_file="${tmake_file} pa/t-dce-thr"
	    fi
	    ;;
	  yes | dce)
	    tmake_file="${tmake_file} pa/t-dce-thr"
	    ;;
	esac
	use_collect2=yes
	gas=yes
	if test "x$with_dwarf2" != x; then
		echo "Warning: dwarf2 debug format is not supported for this target, --with-dwarf2 ignored" 1>&2
		dwarf2=no
	fi
	;;
hppa*64*-*-hpux11*)
	target_cpu_default="MASK_PA_11|MASK_PA_20"
	if test x$gnu_ld = xyes
	then
		target_cpu_default="${target_cpu_default}|MASK_GNU_LD"
	fi
	tm_file="pa/pa64-start.h ${tm_file} dbxelf.h elfos.h \
		 pa/pa64-regs.h pa/pa-hpux.h pa/pa-hpux1010.h \
		 pa/pa-hpux11.h"
	case ${target} in
	*-*-hpux11.[12]*)
		tm_file="${tm_file} pa/pa-hpux1111.h pa/pa-64.h pa/pa64-hpux.h"
		extra_options="${extra_options} pa/pa-hpux1111.opt"
		;;
	*-*-hpux11.[3-9]*)
		tm_file="${tm_file} pa/pa-hpux1131.h pa/pa-64.h pa/pa64-hpux.h"
		extra_options="${extra_options} pa/pa-hpux1131.opt"
		;;
	*)
		tm_file="${tm_file} pa/pa-64.h pa/pa64-hpux.h"
		;;
	esac
	extra_options="${extra_options} pa/pa-hpux.opt \
		       pa/pa-hpux1010.opt pa/pa64-hpux.opt hpux11.opt"
	need_64bit_hwint=yes
	tmake_file="t-slibgcc"
	case x${enable_threads} in
	x | xyes | xposix )
		thread_file=posix
		;;
	esac
	gas=yes
	case ${target} in
	  *-*-hpux11.[01]*)
		use_gcc_stdint=provide
		tm_file="${tm_file} hpux-stdint.h"
		;;
	  *-*-hpux11.[23]*)
		use_gcc_stdint=wrap
		tm_file="${tm_file} hpux-stdint.h"
		;;
	esac
	;;
hppa[12]*-*-hpux11*)
	case ${target} in
	hppa1.1-*-* | hppa2*-*-*)
		target_cpu_default="MASK_PA_11"
		;;
	esac
	tm_file="${tm_file} pa/pa32-regs.h dbxelf.h pa/som.h \
		 pa/pa-hpux.h pa/pa-hpux1010.h pa/pa-hpux11.h"
	extra_options="${extra_options} pa/pa-hpux.opt pa/pa-hpux1010.opt \
		       hpux11.opt"
	case ${target} in
	*-*-hpux11.[12]*)
		tm_file="${tm_file} pa/pa-hpux1111.h"
		extra_options="${extra_options} pa/pa-hpux1111.opt"
		;;
	*-*-hpux11.[3-9]*)
		tm_file="${tm_file} pa/pa-hpux1131.h"
		extra_options="${extra_options} pa/pa-hpux1131.opt"
		;;
	esac
	tmake_file="t-slibgcc"
	case x${enable_threads} in
	x | xyes | xposix )
		thread_file=posix
		;;
	esac
	use_collect2=yes
	gas=yes
	case ${target} in
	  *-*-hpux11.[01]*)
		use_gcc_stdint=provide
		tm_file="${tm_file} hpux-stdint.h"
		;;
	  *-*-hpux11.[23]*)
		use_gcc_stdint=wrap
		tm_file="${tm_file} hpux-stdint.h"
		;;
	esac
	if test "x$with_dwarf2" != x; then
		echo "Warning: dwarf2 debug format is not supported for this target, --with-dwarf2 ignored" 1>&2
		dwarf2=no
	fi
	;;
i[34567]86-*-darwin*)
	need_64bit_isa=yes
	# Baseline choice for a machine that allows m64 support.
	with_cpu=${with_cpu:-core2}
	tmake_file="${tmake_file} t-slibgcc"
	;;
x86_64-*-darwin*)
	with_cpu=${with_cpu:-core2}
	tmake_file="${tmake_file} ${cpu_type}/t-darwin64 t-slibgcc"
	tm_file="${tm_file} ${cpu_type}/darwin64.h"
	;;
i[34567]86-*-elf*)
	tm_file="${tm_file} i386/unix.h i386/att.h dbxelf.h elfos.h newlib-stdint.h i386/i386elf.h"
	;;
x86_64-*-elf*)
	tm_file="${tm_file} i386/unix.h i386/att.h dbxelf.h elfos.h newlib-stdint.h i386/i386elf.h i386/x86-64.h"
	;;
i[34567]86-*-freebsd*)
	tm_file="${tm_file} i386/unix.h i386/att.h dbxelf.h elfos.h ${fbsd_tm_file} i386/freebsd.h"
	;;
x86_64-*-freebsd*)
	tm_file="${tm_file} i386/unix.h i386/att.h dbxelf.h elfos.h ${fbsd_tm_file} i386/x86-64.h i386/freebsd.h i386/freebsd64.h"
	;;
i[34567]86-*-netbsdelf*)
	tm_file="${tm_file} i386/unix.h i386/att.h dbxelf.h elfos.h netbsd.h netbsd-elf.h i386/netbsd-elf.h"
	extra_options="${extra_options} netbsd.opt netbsd-elf.opt"
	;;
x86_64-*-netbsd*)
	tm_file="${tm_file} i386/unix.h i386/att.h dbxelf.h elfos.h netbsd.h netbsd-elf.h i386/x86-64.h i386/netbsd64.h"
	extra_options="${extra_options} netbsd.opt netbsd-elf.opt"
	;;
i[34567]86-*-openbsd2.*|i[34567]86-*openbsd3.[0123])
	tm_file="i386/i386.h i386/unix.h i386/bsd.h i386/gas.h i386/gstabs.h openbsd-oldgas.h openbsd.h i386/openbsd.h"
	extra_options="${extra_options} openbsd.opt"
	# needed to unconfuse gdb
	tmake_file="${tmake_file} t-openbsd i386/t-openbsd"
	# we need collect2 until our bug is fixed...
	use_collect2=yes
	;;
i[34567]86-*-openbsd*)
	tm_file="${tm_file} i386/unix.h i386/att.h dbxelf.h elfos.h"
	tm_file="${tm_file} openbsd.h openbsd-stdint.h openbsd-libpthread.h i386/openbsdelf.h"
	extra_options="${extra_options} openbsd.opt"
	gas=yes
	gnu_ld=yes
	;;
x86_64-*-openbsd*)
	tm_file="${tm_file} i386/unix.h i386/att.h dbxelf.h elfos.h"
	tm_file="${tm_file} openbsd.h openbsd-stdint.h openbsd-libpthread.h i386/x86-64.h i386/openbsdelf.h"
	extra_options="${extra_options} openbsd.opt"
	gas=yes
	gnu_ld=yes
	;;
i[34567]86-*-linux* | i[34567]86-*-kfreebsd*-gnu | i[34567]86-*-knetbsd*-gnu | i[34567]86-*-gnu* | i[34567]86-*-kopensolaris*-gnu)
			# Intel 80386's running GNU/*
			# with ELF format using glibc 2
	tm_file="${tm_file} i386/unix.h i386/att.h dbxelf.h elfos.h gnu-user.h glibc-stdint.h"
	case ${target} in
	i[34567]86-*-linux*)
		tm_file="${tm_file} linux.h"
		# Assume modern glibc
		default_gnu_indirect_function=yes
		if test x$enable_targets = xall; then
			tm_file="${tm_file} i386/x86-64.h i386/gnu-user-common.h i386/gnu-user64.h i386/linux-common.h i386/linux64.h"
			tm_defines="${tm_defines} TARGET_BI_ARCH=1"
			tmake_file="${tmake_file} i386/t-linux64"
			x86_multilibs="${with_multilib_list}"
			if test "$x86_multilibs" = "default"; then
				x86_multilibs="m64,m32"
			fi
			x86_multilibs=`echo $x86_multilibs | sed -e 's/,/ /g'`
			for x86_multilib in ${x86_multilibs}; do
				case ${x86_multilib} in
				m32 | m64 | mx32)
					TM_MULTILIB_CONFIG="${TM_MULTILIB_CONFIG},${x86_multilib}"
					;;
				*)
					echo "--with-multilib-list=${x86_with_multilib} not supported."
					exit 1
				esac
			done
			TM_MULTILIB_CONFIG=`echo $TM_MULTILIB_CONFIG | sed 's/^,//'`
			need_64bit_isa=yes
			case X"${with_cpu}" in
			Xgeneric|Xatom|Xcore2|Xcorei7|Xcorei7-avx|Xnocona|Xx86-64|Xbdver2|Xbdver1|Xbtver2|Xbtver1|Xamdfam10|Xbarcelona|Xk8|Xopteron|Xathlon64|Xathlon-fx|Xathlon64-sse3|Xk8-sse3|Xopteron-sse3)
				;;
			X)
				if test x$with_cpu_64 = x; then
					with_cpu_64=generic
				fi
				;;
			*)
				echo "Unsupported CPU used in --with-cpu=$with_cpu, supported values:" 1>&2
				echo "generic atom core2 corei7 corei7-avx nocona x86-64 bdver2 bdver1 btver2 btver1 amdfam10 barcelona k8 opteron athlon64 athlon-fx athlon64-sse3 k8-sse3 opteron-sse3" 1>&2
				exit 1
				;;
			esac
		else
			tm_file="${tm_file} i386/gnu-user-common.h i386/gnu-user.h i386/linux-common.h i386/linux.h"
		fi
		;;
	i[34567]86-*-knetbsd*-gnu)
		tm_file="${tm_file} i386/gnu-user-common.h i386/gnu-user.h knetbsd-gnu.h i386/knetbsd-gnu.h"
		;;
	i[34567]86-*-kfreebsd*-gnu)
		tm_file="${tm_file} i386/gnu-user-common.h i386/gnu-user.h kfreebsd-gnu.h i386/kfreebsd-gnu.h"
		;;
	i[34567]86-*-kopensolaris*-gnu)
		tm_file="${tm_file} i386/gnu-user-common.h i386/gnu-user.h kopensolaris-gnu.h i386/kopensolaris-gnu.h"
		;;
	i[34567]86-*-gnu*)
		tm_file="$tm_file i386/gnu-user-common.h i386/gnu-user.h gnu.h i386/gnu.h"
		;;
	esac
	;;
x86_64-*-linux* | x86_64-*-kfreebsd*-gnu | x86_64-*-knetbsd*-gnu)
	tm_file="${tm_file} i386/unix.h i386/att.h dbxelf.h elfos.h gnu-user.h glibc-stdint.h \
		 i386/x86-64.h i386/gnu-user-common.h i386/gnu-user64.h"
	case ${target} in
	x86_64-*-linux*)
		tm_file="${tm_file} linux.h i386/linux-common.h i386/linux64.h"
		# Assume modern glibc
		default_gnu_indirect_function=yes
	  	;;
	x86_64-*-kfreebsd*-gnu)
		tm_file="${tm_file} kfreebsd-gnu.h i386/kfreebsd-gnu64.h"
		;;
	x86_64-*-knetbsd*-gnu)
		tm_file="${tm_file} knetbsd-gnu.h"
		;;
	esac
	tmake_file="${tmake_file} i386/t-linux64"
	x86_multilibs="${with_multilib_list}"
	if test "$x86_multilibs" = "default"; then
		case ${with_abi} in
		x32 | mx32)
			x86_multilibs="mx32"
			;;
		*)
			x86_multilibs="m64,m32"
			;;
		esac
	fi
	x86_multilibs=`echo $x86_multilibs | sed -e 's/,/ /g'`
	for x86_multilib in ${x86_multilibs}; do
		case ${x86_multilib} in
		m32 | m64 | mx32)
			TM_MULTILIB_CONFIG="${TM_MULTILIB_CONFIG},${x86_multilib}"
			;;
		*)
			echo "--with-multilib-list=${x86_with_multilib} not supported."
			exit 1
		esac
	done
	TM_MULTILIB_CONFIG=`echo $TM_MULTILIB_CONFIG | sed 's/^,//'`
	;;
i[34567]86-pc-msdosdjgpp*)
	xm_file=i386/xm-djgpp.h
	tm_file="dbxcoff.h ${tm_file} i386/unix.h i386/bsd.h i386/gas.h i386/djgpp.h i386/djgpp-stdint.h"
	native_system_header_dir=/dev/env/DJDIR/include
	extra_options="${extra_options} i386/djgpp.opt"
	gnu_ld=yes
	gas=yes
	use_gcc_stdint=wrap
	;;
i[34567]86-*-lynxos*)
	xm_defines=POSIX
	tm_file="${tm_file} i386/unix.h i386/att.h dbxelf.h elfos.h i386/lynx.h lynx.h"
	tmake_file="${tmake_file} t-lynx"
	extra_options="${extra_options} lynx.opt"
	thread_file=lynx
	gnu_ld=yes
	gas=yes
	;;
i[34567]86-*-nto-qnx*)
	tm_file="${tm_file} i386/att.h dbxelf.h tm-dwarf2.h elfos.h i386/unix.h i386/nto.h"
	extra_options="${extra_options} i386/nto.opt"
	gnu_ld=yes
	gas=yes
	;;
i[34567]86-*-rtems*)
	tm_file="${tm_file} i386/unix.h i386/att.h dbxelf.h elfos.h i386/i386elf.h i386/rtemself.h rtems.h newlib-stdint.h"
	tmake_file="${tmake_file} i386/t-rtems t-rtems"
	;;
i[34567]86-*-solaris2* | x86_64-*-solaris2.1[0-9]*)
	tm_file="${tm_file} i386/unix.h i386/att.h ${sol2_tm_file}"
	# Set default arch_32 to pentium4, tune_32 to generic like the other
	# i386 targets, although config.guess defaults to i386-pc-solaris2*.
	case ${target} in
	*-*-solaris2.9*)
		# Solaris 9/x86 cannot execute SSE/SSE2 instructions by default.
		with_arch_32=${with_arch_32:-pentiumpro}
		;;
	*)
		with_arch_32=${with_arch_32:-pentium4}
		;;
	esac
	with_tune_32=${with_tune_32:-generic}
	case ${target} in
	*-*-solaris2.1[0-9]*)
		tm_file="${tm_file} i386/x86-64.h i386/sol2-bi.h sol2-bi.h"
		tm_defines="${tm_defines} TARGET_BI_ARCH=1"
		tmake_file="$tmake_file i386/t-sol2-64"
		need_64bit_isa=yes
		case X"${with_cpu}" in
		Xgeneric|Xatom|Xcore2|Xcorei7|Xcorei7-avx|Xnocona|Xx86-64|Xbdver2|Xbdver1|Xbtver2|Xbtver1|Xamdfam10|Xbarcelona|Xk8|Xopteron|Xathlon64|Xathlon-fx|Xathlon64-sse3|Xk8-sse3|Xopteron-sse3)
			;;
		X)
			if test x$with_cpu_64 = x; then
				with_cpu_64=generic
			fi
			;;
		*)
			echo "Unsupported CPU used in --with-cpu=$with_cpu, supported values:" 1>&2
			echo "generic atom core2 corei7 corei7-avx nocona x86-64 bdver2 bdver1 btver2 btver1 amdfam10 barcelona k8 opteron athlon64 athlon-fx athlon64-sse3 k8-sse3 opteron-sse3" 1>&2
			exit 1
			;;
		esac
		;;
	esac
	;;
i[4567]86-wrs-vxworks|i[4567]86-wrs-vxworksae)
	tm_file="${tm_file} i386/unix.h i386/att.h elfos.h vx-common.h"
	case ${target} in
	  *-vxworksae*)
	    tm_file="${tm_file} vxworksae.h i386/vx-common.h i386/vxworksae.h"
	    tmake_file="${tmake_file} i386/t-vxworks i386/t-vxworksae"
	    ;;
	  *)
	    tm_file="${tm_file} vxworks.h i386/vx-common.h i386/vxworks.h"
	    tmake_file="${tmake_file} i386/t-vxworks"
	    ;;
	esac
	;;
i[34567]86-*-cygwin*)
	tm_file="${tm_file} i386/unix.h i386/bsd.h i386/gas.h dbxcoff.h i386/cygming.h i386/cygwin.h i386/cygwin-stdint.h"
	xm_file=i386/xm-cygwin.h
	tmake_file="${tmake_file} i386/t-cygming t-slibgcc"
	target_gtfiles="\$(srcdir)/config/i386/winnt.c"
	extra_options="${extra_options} i386/cygming.opt"
	extra_objs="winnt.o winnt-stubs.o"
	c_target_objs="${c_target_objs} msformat-c.o"
	cxx_target_objs="${cxx_target_objs} winnt-cxx.o msformat-c.o"
	if test x$enable_threads = xyes; then
		thread_file='posix'
	fi
	use_gcc_stdint=wrap
	;;
i[34567]86-*-mingw* | x86_64-*-mingw*)
	tm_file="${tm_file} i386/unix.h i386/bsd.h i386/gas.h dbxcoff.h i386/cygming.h"
	xm_file=i386/xm-mingw32.h
	case ${target} in
		x86_64-*-* | *-w64-*)
			need_64bit_isa=yes
			;;
		*)
			;;
	esac
	if test x$enable_threads = xposix ; then
		tm_file="${tm_file} i386/mingw-pthread.h"
	fi
	tm_file="${tm_file} i386/mingw32.h"
	# This makes the logic if mingw's or the w64 feature set has to be used
	case ${target} in
		*-w64-*)
			user_headers_inc_next_post="${user_headers_inc_next_post} float.h"
			user_headers_inc_next_pre="${user_headers_inc_next_pre} stddef.h stdarg.h"
			tm_file="${tm_file} i386/mingw-w64.h"
			if test x$enable_targets = xall; then
				tm_defines="${tm_defines} TARGET_BI_ARCH=1"
				case X"${with_cpu}" in
				Xgeneric|Xatom|Xcore2|Xcorei7|Xcorei7-avx|Xnocona|Xx86-64|Xbdver2|Xbdver1|Xbtver2|Xbtver1|Xamdfam10|Xbarcelona|Xk8|Xopteron|Xathlon64|Xathlon-fx|Xathlon64-sse3|Xk8-sse3|Xopteron-sse3)
					;;
				X)
					if test x$with_cpu_64 = x; then
						with_cpu_64=generic
					fi
					;;
				*)
					echo "Unsupported CPU used in --with-cpu=$with_cpu, supported values:" 1>&2
					echo "generic atom core2 corei7 Xcorei7-avx nocona x86-64 bdver2 bdver1 btver2 btver1 amdfam10 barcelona k8 opteron athlon64 athlon-fx athlon64-sse3 k8-sse3 opteron-sse3" 1>&2
					exit 1
					;;
				esac
			fi
			;;
		*)
			;;
	esac
	tm_file="${tm_file} i386/mingw-stdint.h"
	tmake_file="${tmake_file} i386/t-cygming t-slibgcc"
        case ${target} in
               x86_64-w64-*)
               		tmake_file="${tmake_file} i386/t-mingw-w64"
			;;
	       i[34567]86-w64-*)
			tmake_file="${tmake_file} i386/t-mingw-w32"
			;;
	esac
        native_system_header_dir=/mingw/include
	target_gtfiles="\$(srcdir)/config/i386/winnt.c"
	extra_options="${extra_options} i386/cygming.opt i386/mingw.opt"
	case ${target} in
		*-w64-*)
			extra_options="${extra_options} i386/mingw-w64.opt"
			;;
		*)
			;;
	esac
	extra_objs="winnt.o winnt-stubs.o"
	c_target_objs="${c_target_objs} msformat-c.o"
	cxx_target_objs="${cxx_target_objs} winnt-cxx.o msformat-c.o"
	gas=yes
	gnu_ld=yes
	default_use_cxa_atexit=yes
	use_gcc_stdint=wrap
	case ${enable_threads} in
	  "" | yes | win32)
	    thread_file='win32'
	    ;;
	  posix)
	    thread_file='posix'
	    ;;
	esac
	case ${target} in
 		*mingw32crt*)
 			tm_file="${tm_file} i386/crtdll.h"
 			;;
		*mingw32msv* | *mingw*)
			;;
	esac
	;;
i[34567]86-*-interix[3-9]*)
	tm_file="${tm_file} i386/unix.h i386/bsd.h i386/gas.h i386/i386-interix.h"
	tmake_file="${tmake_file} i386/t-interix"
	extra_options="${extra_options} rpath.opt i386/interix.opt"
	extra_objs="winnt.o winnt-stubs.o"
	target_gtfiles="\$(srcdir)/config/i386/winnt.c"
	if test x$enable_threads = xyes ; then
		thread_file='posix'
	fi
	if test x$stabs = xyes ; then
		tm_file="${tm_file} dbxcoff.h"
	fi
	;;
ia64*-*-elf*)
	tm_file="${tm_file} dbxelf.h elfos.h newlib-stdint.h ia64/sysv4.h ia64/elf.h"
	tmake_file="ia64/t-ia64"
	target_cpu_default="0"
	if test x$gas = xyes
	then
		target_cpu_default="${target_cpu_default}|MASK_GNU_AS"
	fi
	if test x$gnu_ld = xyes
	then
		target_cpu_default="${target_cpu_default}|MASK_GNU_LD"
	fi
	;;
ia64*-*-freebsd*)
	tm_file="${tm_file} dbxelf.h elfos.h ${fbsd_tm_file} ia64/sysv4.h ia64/freebsd.h"
	target_cpu_default="MASK_GNU_AS|MASK_GNU_LD"
	tmake_file="${tmake_file} ia64/t-ia64"
	;;
ia64*-*-linux*)
	tm_file="${tm_file} dbxelf.h elfos.h gnu-user.h linux.h glibc-stdint.h ia64/sysv4.h ia64/linux.h"
	tmake_file="${tmake_file} ia64/t-ia64 t-libunwind"
	target_cpu_default="MASK_GNU_AS|MASK_GNU_LD"
	;;
ia64*-*-hpux*)
	tm_file="${tm_file} dbxelf.h elfos.h ia64/sysv4.h ia64/hpux.h"
	tmake_file="ia64/t-ia64 ia64/t-hpux t-slibgcc"
	target_cpu_default="MASK_GNU_AS"
	case x$enable_threads in
	x | xyes | xposix )
		thread_file=posix
		;;
	esac
	use_collect2=no
	c_target_objs="ia64-c.o"
	cxx_target_objs="ia64-c.o"
	extra_options="${extra_options} ia64/ilp32.opt hpux11.opt"
	use_gcc_stdint=wrap
	tm_file="${tm_file} hpux-stdint.h"
	case ${target} in
	*-*-hpux11.3*)
		tm_file="${tm_file} ia64/hpux-unix2003.h"
		;;
	esac
	;;
ia64-hp-*vms*)
	tm_file="${tm_file} elfos.h ia64/sysv4.h vms/vms.h ia64/vms.h"
	tmake_file="${tmake_file} ia64/t-ia64"
	target_cpu_default="0"
	if test x$gas = xyes
	then
		target_cpu_default="${target_cpu_default}|MASK_GNU_AS"
	fi
	extra_options="${extra_options} ia64/vms.opt"
	;;
iq2000*-*-elf*)
        tm_file="elfos.h newlib-stdint.h iq2000/iq2000.h"
        out_file=iq2000/iq2000.c
        md_file=iq2000/iq2000.md
        ;;
lm32-*-elf*)
        tm_file="dbxelf.h elfos.h ${tm_file}"
	tmake_file="${tmake_file} lm32/t-lm32"
        ;;
lm32-*-rtems*)
	tm_file="dbxelf.h elfos.h ${tm_file} lm32/rtems.h rtems.h newlib-stdint.h"
	tmake_file="${tmake_file} lm32/t-lm32"
	tmake_file="${tmake_file} t-rtems"
	tmake_file="${tmake_file} lm32/t-rtems"
         ;;
lm32-*-uclinux*)
        tm_file="dbxelf.h elfos.h ${tm_file} gnu-user.h linux.h lm32/uclinux-elf.h"
	tmake_file="${tmake_file} lm32/t-lm32"
        ;;
m32r-*-elf*)
	tm_file="dbxelf.h elfos.h newlib-stdint.h ${tm_file}"
 	;;
m32rle-*-elf*)
	tm_file="dbxelf.h elfos.h newlib-stdint.h m32r/little.h ${tm_file}"
	;;
m32r-*-rtems*)
	tm_file="dbxelf.h elfos.h ${tm_file} m32r/rtems.h rtems.h newlib-stdint.h"
	tmake_file="m32r/t-m32r t-rtems"
 	;;
m32r-*-linux*)
	tm_file="dbxelf.h elfos.h gnu-user.h linux.h glibc-stdint.h ${tm_file} m32r/linux.h"
	# We override the tmake_file for linux -- why?
	tmake_file="m32r/t-linux t-slibgcc"
	gnu_ld=yes
	if test x$enable_threads = xyes; then
		thread_file='posix'
	fi
 	;;
m32rle-*-linux*)
	tm_file="dbxelf.h elfos.h gnu-user.h linux.h glibc-stdint.h m32r/little.h ${tm_file} m32r/linux.h"
	# We override the tmake_file for linux -- why?
	tmake_file="m32r/t-linux t-slibgcc"
	gnu_ld=yes
	if test x$enable_threads = xyes; then
		thread_file='posix'
	fi
	;;
m68k-*-elf* | fido-*-elf*)
	case ${target} in
	fido-*-elf*)
		# Check that $with_cpu makes sense.
		case $with_cpu in
		"" | "fidoa")
			;;
		*)
			echo "Cannot accept --with-cpu=$with_cpu"
			exit 1
			;;
		esac
		with_cpu=fidoa
		;;
	*)
		default_m68k_cpu=68020
		default_cf_cpu=5206
		;;
	esac
	tm_file="${tm_file} m68k/m68k-none.h m68k/m68kelf.h dbxelf.h elfos.h newlib-stdint.h m68k/m68kemb.h m68k/m68020-elf.h"
	tm_defines="${tm_defines} MOTOROLA=1"
	tmake_file="m68k/t-floatlib m68k/t-m68kbare m68k/t-m68kelf"
	# Add multilibs for targets other than fido.
	case ${target} in
	fido-*-elf*)
		;;
	*)
		tmake_file="$tmake_file m68k/t-mlibs"
		;;
	esac
	;;
m68k*-*-netbsdelf*)
	default_m68k_cpu=68020
	default_cf_cpu=5475
	tm_file="${tm_file} dbxelf.h elfos.h netbsd.h netbsd-elf.h m68k/netbsd-elf.h"
	extra_options="${extra_options} netbsd.opt netbsd-elf.opt"
	tm_defines="${tm_defines} MOTOROLA=1"
	;;
m68k*-*-openbsd*)
	default_m68k_cpu=68020
	default_cf_cpu=5475
	# needed to unconfuse gdb
	tm_defines="${tm_defines} OBSD_OLD_GAS"
	tm_file="${tm_file} openbsd.h openbsd-stdint.h openbsd-libpthread.h m68k/openbsd.h"
	extra_options="${extra_options} openbsd.opt"
	tmake_file="t-openbsd m68k/t-openbsd"
	# we need collect2 until our bug is fixed...
	use_collect2=yes
	;;
m68k-*-uclinux*)		# Motorola m68k/ColdFire running uClinux
				# with uClibc, using the new GNU/Linux-style
				# ABI.
	default_m68k_cpu=68020
	default_cf_cpu=5206
	tm_file="${tm_file} dbxelf.h elfos.h gnu-user.h linux.h glibc-stdint.h flat.h m68k/linux.h m68k/uclinux.h ./sysroot-suffix.h"
	extra_options="${extra_options} m68k/uclinux.opt"
 	tm_defines="${tm_defines} MOTOROLA=1"
	tmake_file="m68k/t-floatlib m68k/t-uclinux m68k/t-mlibs"
	;;
m68k-*-linux*)			# Motorola m68k's running GNU/Linux
				# with ELF format using glibc 2
				# aka the GNU/Linux C library 6.
	default_m68k_cpu=68020
	default_cf_cpu=5475
	with_arch=${with_arch:-m68k}
	tm_file="${tm_file} dbxelf.h elfos.h gnu-user.h linux.h glibc-stdint.h m68k/linux.h ./sysroot-suffix.h"
	extra_options="${extra_options} m68k/ieee.opt"
	tm_defines="${tm_defines} MOTOROLA=1"
	tmake_file="${tmake_file} m68k/t-floatlib m68k/t-linux m68k/t-mlibs"
	;;
m68k-*-rtems*)
	default_m68k_cpu=68020
	default_cf_cpu=5206
	tmake_file="m68k/t-floatlib m68k/t-m68kbare m68k/t-crtstuff t-rtems m68k/t-rtems m68k/t-mlibs"
	tm_file="${tm_file} m68k/m68k-none.h m68k/m68kelf.h dbxelf.h elfos.h m68k/m68kemb.h m68k/m68020-elf.h m68k/rtemself.h rtems.h newlib-stdint.h"
	tm_defines="${tm_defines} MOTOROLA=1"
	;;
mcore-*-elf)
	tm_file="dbxelf.h elfos.h newlib-stdint.h ${tm_file} mcore/mcore-elf.h"
	tmake_file=mcore/t-mcore
	inhibit_libc=true
	;;
mep-*-*)
	tm_file="dbxelf.h elfos.h ${tm_file}"
	tmake_file=mep/t-mep
	c_target_objs="mep-pragma.o"
	cxx_target_objs="mep-pragma.o"
	if test -d "${srcdir}/../newlib/libc/include" &&
	   test "x$with_headers" = x; then
		with_headers=yes
	fi
	use_gcc_stdint=wrap
	;;
microblaze*-linux*)
	tm_file="${tm_file} dbxelf.h gnu-user.h linux.h microblaze/linux.h"
	c_target_objs="${c_target_objs} microblaze-c.o"
	cxx_target_objs="${cxx_target_objs} microblaze-c.o"
	;;
microblaze*-*-*)
        tm_file="${tm_file} dbxelf.h"
	c_target_objs="${c_target_objs} microblaze-c.o"
	cxx_target_objs="${cxx_target_objs} microblaze-c.o"
        tmake_file="${tmake_file} microblaze/t-microblaze"
        ;;
<<<<<<< HEAD
mips-sgi-irix6.5*)
	tm_file="elfos.h ${tm_file} mips/iris6.h"
	tmake_file="mips/t-irix6 t-slibgcc"
	c_target_objs="irix6-c.o"
	cxx_target_objs="irix6-c.o"
	extra_options="${extra_options} rpath.opt mips/iris6.opt"
	target_cpu_default="MASK_ABICALLS"
	tm_defines="${tm_defines} MIPS_ISA_DEFAULT=3 MIPS_ABI_DEFAULT=ABI_N32"
	# Only IRIX Development Foundation 1.3 for IRIX 6.5 provides stdint.h.
	use_gcc_stdint=wrap
	if test "x$stabs" = xyes
	then
		tm_file="${tm_file} dbx.h"
	fi
	if test "x$gnu_ld" = xyes
	then
		tm_defines="${tm_defines} IRIX_USING_GNU_LD"
	fi
	case ${enable_threads}:${have_pthread_h} in
	  "":yes | yes:yes ) thread_file=posix ;;
	esac
	;;
=======
>>>>>>> 747e4b8f
mips*-*-netbsd*)			# NetBSD/mips, either endian.
	target_cpu_default="MASK_ABICALLS"
	tm_file="elfos.h ${tm_file} mips/elf.h netbsd.h netbsd-elf.h mips/netbsd.h"
	extra_options="${extra_options} netbsd.opt netbsd-elf.opt"
	;;
mips*-mti-linux*)
	tm_file="dbxelf.h elfos.h gnu-user.h linux.h glibc-stdint.h ${tm_file} mips/gnu-user.h mips/gnu-user64.h mips/linux64.h mips/linux-common.h mips/mti-linux.h"
	tmake_file="${tmake_file} mips/t-mti-linux"
	tm_defines="${tm_defines} MIPS_ISA_DEFAULT=33 MIPS_ABI_DEFAULT=ABI_32"
	gnu_ld=yes
	gas=yes
	test x$with_llsc != x || with_llsc=yes
	;;
mips64*-*-linux* | mipsisa64*-*-linux*)
	tm_file="dbxelf.h elfos.h gnu-user.h linux.h glibc-stdint.h ${tm_file} mips/gnu-user.h mips/gnu-user64.h mips/linux64.h mips/linux-common.h"
	tmake_file="${tmake_file} mips/t-linux64"
	tm_defines="${tm_defines} MIPS_ABI_DEFAULT=ABI_N32"
	case ${target} in
		mips64el-st-linux-gnu)
			tm_file="${tm_file} mips/st.h"
			tmake_file="${tmake_file} mips/t-st"
			;;
		mips64octeon*-*-linux*)
			tm_defines="${tm_defines} MIPS_CPU_STRING_DEFAULT=\\\"octeon\\\""
			target_cpu_default=MASK_SOFT_FLOAT_ABI
			;;
		mipsisa64r2*-*-linux*)
			tm_defines="${tm_defines} MIPS_ISA_DEFAULT=65"
			;;
	esac
	gnu_ld=yes
	gas=yes
	test x$with_llsc != x || with_llsc=yes
	;;
mips*-*-linux*)				# Linux MIPS, either endian.
        tm_file="dbxelf.h elfos.h gnu-user.h linux.h glibc-stdint.h ${tm_file} mips/gnu-user.h mips/linux.h"
	if test x$enable_targets = xall; then
		tm_file="${tm_file} mips/gnu-user64.h mips/linux64.h"
		tmake_file="${tmake_file} mips/t-linux64"
	fi
	tm_file="${tm_file} mips/linux-common.h"
	case ${target} in
        mipsisa32r2*)
		tm_defines="${tm_defines} MIPS_ISA_DEFAULT=33"
                ;;
        mipsisa32*)
		tm_defines="${tm_defines} MIPS_ISA_DEFAULT=32"
        esac
	test x$with_llsc != x || with_llsc=yes
	;;
mips*-mti-elf*)
	tm_file="elfos.h newlib-stdint.h ${tm_file} mips/elf.h mips/sde.h mips/mti-elf.h"
	tmake_file="mips/t-mti-elf"
	tm_defines="${tm_defines} MIPS_ISA_DEFAULT=33 MIPS_ABI_DEFAULT=ABI_32"
	;;
mips*-sde-elf*)
	tm_file="elfos.h newlib-stdint.h ${tm_file} mips/elf.h mips/sde.h"
	tmake_file="mips/t-sde"
	extra_options="${extra_options} mips/sde.opt"
	case "${with_newlib}" in
	  yes)
	    # newlib / libgloss.
	    ;;
	  *)
	    # MIPS toolkit libraries.
	    tm_file="$tm_file mips/sdemtk.h"
	    tmake_file="$tmake_file mips/t-sdemtk"
	    case ${enable_threads} in
	      "" | yes | mipssde)
		thread_file='mipssde'
		;;
	    esac
	    ;;
	esac
	case ${target} in
	  mipsisa32r2*)
	    tm_defines="MIPS_ISA_DEFAULT=33 MIPS_ABI_DEFAULT=ABI_32"
	    ;;
	  mipsisa32*)
	    tm_defines="MIPS_ISA_DEFAULT=32 MIPS_ABI_DEFAULT=ABI_32"
	    ;;
	  mipsisa64r2*)
	    tm_defines="MIPS_ISA_DEFAULT=65 MIPS_ABI_DEFAULT=ABI_N32"
	    ;;
	  mipsisa64*)
	    tm_defines="MIPS_ISA_DEFAULT=64 MIPS_ABI_DEFAULT=ABI_N32"
	    ;;
	esac
	;;
mipsisa32-*-elf* | mipsisa32el-*-elf* | \
mipsisa32r2-*-elf* | mipsisa32r2el-*-elf* | \
mipsisa64-*-elf* | mipsisa64el-*-elf* | \
mipsisa64r2-*-elf* | mipsisa64r2el-*-elf*)
	tm_file="elfos.h newlib-stdint.h ${tm_file} mips/elf.h"
	tmake_file="mips/t-isa3264"
	case ${target} in
	  mipsisa32r2*)
	    tm_defines="${tm_defines} MIPS_ISA_DEFAULT=33"
	    ;;
	  mipsisa32*)
	    tm_defines="${tm_defines} MIPS_ISA_DEFAULT=32"
	    ;;
	  mipsisa64r2*)
	    tm_defines="${tm_defines} MIPS_ISA_DEFAULT=65"
	    ;;
	  mipsisa64*)
	    tm_defines="${tm_defines} MIPS_ISA_DEFAULT=64"
	    ;;
	esac
	case ${target} in
	  mipsisa32*-*-elfoabi*)
	    tm_defines="${tm_defines} MIPS_ABI_DEFAULT=ABI_32"
	    tm_file="${tm_file} mips/elfoabi.h"
	    ;;
	  mipsisa64*-*-elfoabi*)
	    tm_defines="${tm_defines} MIPS_ABI_DEFAULT=ABI_O64"
	    tm_file="${tm_file} mips/elfoabi.h"
	    ;;
	  *-*-elf*)
	    tm_defines="${tm_defines} MIPS_ABI_DEFAULT=ABI_EABI"
	    ;;
	esac
	;;
mipsisa64sr71k-*-elf*)
        tm_file="elfos.h newlib-stdint.h ${tm_file} mips/elf.h"
        tmake_file=mips/t-sr71k
	target_cpu_default="MASK_64BIT|MASK_FLOAT64"
	tm_defines="${tm_defines} MIPS_ISA_DEFAULT=64 MIPS_CPU_STRING_DEFAULT=\\\"sr71000\\\" MIPS_ABI_DEFAULT=ABI_EABI"
        ;;
mipsisa64sb1-*-elf* | mipsisa64sb1el-*-elf*)
	tm_file="elfos.h newlib-stdint.h ${tm_file} mips/elf.h"
	tmake_file="mips/t-elf mips/t-sb1"
	target_cpu_default="MASK_64BIT|MASK_FLOAT64"
	tm_defines="${tm_defines} MIPS_ISA_DEFAULT=64 MIPS_CPU_STRING_DEFAULT=\\\"sb1\\\" MIPS_ABI_DEFAULT=ABI_O64"
	;;
mips-*-elf* | mipsel-*-elf*)
	tm_file="elfos.h newlib-stdint.h ${tm_file} mips/elf.h"
	tmake_file="mips/t-elf"
	;;
mips64-*-elf* | mips64el-*-elf*)
	tm_file="elfos.h newlib-stdint.h ${tm_file} mips/elf.h"
	tmake_file="mips/t-elf"
	target_cpu_default="MASK_64BIT|MASK_FLOAT64"
	tm_defines="${tm_defines} MIPS_ISA_DEFAULT=3 MIPS_ABI_DEFAULT=ABI_O64"
	;;
mips64vr-*-elf* | mips64vrel-*-elf*)
        tm_file="elfos.h newlib-stdint.h ${tm_file} mips/vr.h mips/elf.h"
        tmake_file=mips/t-vr
	tm_defines="${tm_defines} MIPS_ABI_DEFAULT=ABI_EABI"
        ;;
mips64orion-*-elf* | mips64orionel-*-elf*)
	tm_file="elfos.h newlib-stdint.h ${tm_file} mips/elforion.h mips/elf.h"
	tmake_file="mips/t-elf"
	target_cpu_default="MASK_64BIT|MASK_FLOAT64"
	tm_defines="${tm_defines} MIPS_ISA_DEFAULT=3 MIPS_ABI_DEFAULT=ABI_O64"
	;;
mips*-*-rtems*)
	tm_file="elfos.h newlib-stdint.h ${tm_file} mips/elf.h mips/rtems.h rtems.h"
	tmake_file="mips/t-elf t-rtems mips/t-rtems"
	;;
mips-wrs-vxworks)
	tm_file="elfos.h ${tm_file} mips/elf.h vx-common.h vxworks.h mips/vxworks.h"
	tmake_file="${tmake_file} mips/t-vxworks"
	;;
mipstx39-*-elf* | mipstx39el-*-elf*)
	tm_file="elfos.h newlib-stdint.h ${tm_file} mips/r3900.h mips/elf.h"
	tmake_file="mips/t-r3900"
	;;
mmix-knuth-mmixware)
	tm_file="${tm_file} newlib-stdint.h"
	need_64bit_hwint=yes
	use_gcc_stdint=wrap
	;;
mn10300-*-*)
	tm_file="dbxelf.h elfos.h newlib-stdint.h ${tm_file}"
	if test x$stabs = xyes
	then
		tm_file="${tm_file} dbx.h"
	fi
	use_collect2=no
	use_gcc_stdint=wrap
	;;
pdp11-*-*)
	tm_file="${tm_file} newlib-stdint.h"
	use_gcc_stdint=wrap
	;;
picochip-*)
	tm_file="${tm_file} newlib-stdint.h"
	use_gcc_stdint=wrap
	tmake_file="picochip/t-picochip t-pnt16-warn"
        ;;
# port not yet contributed
#powerpc-*-openbsd*)
#	tmake_file="${tmake_file} rs6000/t-fprules"
#	extra_headers=
#	;;
powerpc-*-darwin*)
	extra_options="${extra_options} rs6000/darwin.opt"
	case ${target} in
	  *-darwin1[0-9]* | *-darwin[8-9]*)
	    tmake_file="${tmake_file} rs6000/t-darwin8"
	    tm_file="${tm_file} rs6000/darwin8.h"
	    ;;
	  *-darwin7*)
	    tm_file="${tm_file} rs6000/darwin7.h"
	    ;;
	  *-darwin[0-6]*)
	    ;;
	esac
	tmake_file="${tmake_file} t-slibgcc"
	extra_headers=altivec.h
	;;
powerpc64-*-darwin*)
	extra_options="${extra_options} ${cpu_type}/darwin.opt"
	tmake_file="${tmake_file} ${cpu_type}/t-darwin64 t-slibgcc"
	tm_file="${tm_file} ${cpu_type}/darwin8.h ${cpu_type}/darwin64.h"
	extra_headers=altivec.h
	;;
powerpc*-*-freebsd*)
	tm_file="${tm_file} dbxelf.h elfos.h ${fbsd_tm_file} rs6000/sysv4.h"
	extra_options="${extra_options} rs6000/sysv4.opt"
	tmake_file="rs6000/t-fprules rs6000/t-ppcos ${tmake_file} rs6000/t-ppccomm"
	case ${target} in
	     powerpc64*)
	    	tm_file="${tm_file} rs6000/default64.h rs6000/freebsd64.h"
		tmake_file="${tmake_file} rs6000/t-freebsd64"
		extra_options="${extra_options} rs6000/linux64.opt"
		;;
	     *)
	        tm_file="${tm_file} rs6000/freebsd.h"
		;;
	esac
	;;
powerpc-*-netbsd*)
	tm_file="${tm_file} dbxelf.h elfos.h netbsd.h netbsd-elf.h freebsd-spec.h rs6000/sysv4.h rs6000/netbsd.h"
	extra_options="${extra_options} netbsd.opt netbsd-elf.opt"
	tmake_file="${tmake_file} rs6000/t-netbsd"
	extra_options="${extra_options} rs6000/sysv4.opt"
	;;
powerpc-*-eabispe*)
	tm_file="${tm_file} dbxelf.h elfos.h freebsd-spec.h newlib-stdint.h rs6000/sysv4.h rs6000/eabi.h rs6000/e500.h rs6000/eabispe.h"
	extra_options="${extra_options} rs6000/sysv4.opt"
	tmake_file="rs6000/t-spe rs6000/t-ppccomm"
	use_gcc_stdint=wrap
	;;
powerpc-*-eabisimaltivec*)
	tm_file="${tm_file} dbxelf.h elfos.h freebsd-spec.h newlib-stdint.h rs6000/sysv4.h rs6000/eabi.h rs6000/e500.h rs6000/eabisim.h rs6000/eabialtivec.h"
	extra_options="${extra_options} rs6000/sysv4.opt"
	tmake_file="rs6000/t-fprules rs6000/t-ppcendian rs6000/t-ppccomm"
	use_gcc_stdint=wrap
	;;
powerpc-*-eabisim*)
	tm_file="${tm_file} dbxelf.h elfos.h usegas.h freebsd-spec.h newlib-stdint.h rs6000/sysv4.h rs6000/eabi.h rs6000/e500.h rs6000/eabisim.h"
	extra_options="${extra_options} rs6000/sysv4.opt"
	tmake_file="rs6000/t-fprules rs6000/t-ppcgas rs6000/t-ppccomm"
	use_gcc_stdint=wrap
	;;
powerpc-*-elf*)
	tm_file="${tm_file} dbxelf.h elfos.h usegas.h freebsd-spec.h newlib-stdint.h rs6000/sysv4.h"
	extra_options="${extra_options} rs6000/sysv4.opt"
	tmake_file="rs6000/t-fprules rs6000/t-ppcgas rs6000/t-ppccomm"
	;;
powerpc-*-eabialtivec*)
	tm_file="${tm_file} dbxelf.h elfos.h freebsd-spec.h newlib-stdint.h rs6000/sysv4.h rs6000/eabi.h rs6000/e500.h rs6000/eabialtivec.h"
	extra_options="${extra_options} rs6000/sysv4.opt"
	tmake_file="rs6000/t-fprules rs6000/t-ppcendian rs6000/t-ppccomm"
	use_gcc_stdint=wrap
	;;
powerpc-xilinx-eabi*)
	tm_file="${tm_file} dbxelf.h elfos.h usegas.h freebsd-spec.h newlib-stdint.h rs6000/sysv4.h rs6000/eabi.h rs6000/singlefp.h rs6000/xfpu.h rs6000/xilinx.h"
	extra_options="${extra_options} rs6000/sysv4.opt rs6000/xilinx.opt"
	tmake_file="rs6000/t-fprules rs6000/t-ppcgas rs6000/t-ppccomm rs6000/t-xilinx"
	use_gcc_stdint=wrap
	;;
powerpc-*-eabi*)
	tm_file="${tm_file} dbxelf.h elfos.h usegas.h freebsd-spec.h newlib-stdint.h rs6000/sysv4.h rs6000/eabi.h rs6000/e500.h"
	extra_options="${extra_options} rs6000/sysv4.opt"
	tmake_file="rs6000/t-fprules rs6000/t-ppcgas rs6000/t-ppccomm"
	use_gcc_stdint=wrap
	;;
powerpc-*-rtems*)
	tm_file="${tm_file} dbxelf.h elfos.h freebsd-spec.h newlib-stdint.h rs6000/sysv4.h rs6000/eabi.h rs6000/e500.h rs6000/rtems.h rtems.h"
	extra_options="${extra_options} rs6000/sysv4.opt"
	tmake_file="rs6000/t-fprules rs6000/t-rtems t-rtems rs6000/t-ppccomm"
	;;
powerpc-*-linux* | powerpc64-*-linux*)
	tm_file="${tm_file} dbxelf.h elfos.h freebsd-spec.h rs6000/sysv4.h"
	extra_options="${extra_options} rs6000/sysv4.opt"
	tmake_file="rs6000/t-fprules rs6000/t-ppcos ${tmake_file} rs6000/t-ppccomm"
	maybe_biarch=yes
	case ${target} in
	    powerpc64-*-linux*spe* | powerpc64-*-linux*paired*)
	    	echo "*** Configuration ${target} not supported" 1>&2
		exit 1
		;;
	    powerpc-*-linux*spe* | powerpc-*-linux*paired*)
		maybe_biarch=
		;;
	    powerpc64-*-linux*)
	    	test x$with_cpu != x || cpu_is_64bit=yes
		maybe_biarch=always
		;;
	esac
	case ${maybe_biarch}:${enable_targets}:${cpu_is_64bit} in
	    always:* | yes:*powerpc64* | yes:all:* | yes:*:yes)
		if test x$cpu_is_64bit = xyes; then
		    tm_file="${tm_file} rs6000/default64.h"
		fi
		tm_file="rs6000/biarch64.h ${tm_file} rs6000/linux64.h glibc-stdint.h"
		tmake_file="$tmake_file rs6000/t-linux64"
		extra_options="${extra_options} rs6000/linux64.opt"
		;;
	    *)
		tm_file="${tm_file} rs6000/linux.h glibc-stdint.h"
		;;
	esac
	case ${target} in
	    powerpc*-*-linux*ppc476*)
		tm_file="${tm_file} rs6000/476.h"
		extra_options="${extra_options} rs6000/476.opt" ;;
	    powerpc*-*-linux*altivec*)
		tm_file="${tm_file} rs6000/linuxaltivec.h" ;;
	    powerpc*-*-linux*spe*)
		tm_file="${tm_file} rs6000/linuxspe.h rs6000/e500.h" ;;
	    powerpc*-*-linux*paired*)
		tm_file="${tm_file} rs6000/750cl.h" ;;
	esac
	if test x${enable_secureplt} = xyes; then
		tm_file="rs6000/secureplt.h ${tm_file}"
	fi
	;;
powerpc-wrs-vxworks|powerpc-wrs-vxworksae)
	tm_file="${tm_file} elfos.h freebsd-spec.h rs6000/sysv4.h"
	tmake_file="${tmake_file} rs6000/t-fprules rs6000/t-ppccomm rs6000/t-vxworks"
	extra_options="${extra_options} rs6000/sysv4.opt"
	extra_headers=ppc-asm.h
	case ${target} in
	  *-vxworksae*)
	    tm_file="${tm_file} vx-common.h vxworksae.h rs6000/vxworks.h rs6000/e500.h"
	    tmake_file="${tmake_file} rs6000/t-vxworksae"
	    ;;
	  *-vxworks*)
	    tm_file="${tm_file} vx-common.h vxworks.h rs6000/vxworks.h rs6000/e500.h"
	    ;;
	esac
	;;
powerpc-*-lynxos*)
	xm_defines=POSIX
	tm_file="${tm_file} dbxelf.h elfos.h rs6000/sysv4.h rs6000/lynx.h lynx.h"
	tmake_file="t-lynx rs6000/t-lynx"
	extra_options="${extra_options} rs6000/sysv4.opt lynx.opt"
	thread_file=lynx
	gnu_ld=yes
	gas=yes
	;;
powerpcle-*-elf*)
	tm_file="${tm_file} dbxelf.h elfos.h usegas.h freebsd-spec.h newlib-stdint.h rs6000/sysv4.h rs6000/sysv4le.h"
	tmake_file="rs6000/t-fprules rs6000/t-ppcgas rs6000/t-ppccomm"
	extra_options="${extra_options} rs6000/sysv4.opt"
	;;
powerpcle-*-eabisim*)
	tm_file="${tm_file} dbxelf.h elfos.h usegas.h freebsd-spec.h newlib-stdint.h rs6000/sysv4.h rs6000/sysv4le.h rs6000/eabi.h rs6000/e500.h rs6000/eabisim.h"
	tmake_file="rs6000/t-fprules rs6000/t-ppcgas rs6000/t-ppccomm"
	extra_options="${extra_options} rs6000/sysv4.opt"
	use_gcc_stdint=wrap
	;;
powerpcle-*-eabi*)
	tm_file="${tm_file} dbxelf.h elfos.h usegas.h freebsd-spec.h newlib-stdint.h rs6000/sysv4.h rs6000/sysv4le.h rs6000/eabi.h rs6000/e500.h"
	tmake_file="rs6000/t-fprules rs6000/t-ppcgas rs6000/t-ppccomm"
	extra_options="${extra_options} rs6000/sysv4.opt"
	use_gcc_stdint=wrap
	;;
rs6000-ibm-aix4.[3456789]* | powerpc-ibm-aix4.[3456789]*)
	tm_file="rs6000/biarch64.h ${tm_file} rs6000/aix.h rs6000/aix43.h rs6000/xcoff.h rs6000/aix-stdint.h"
	tmake_file="rs6000/t-aix43 t-slibgcc"
	extra_options="${extra_options} rs6000/aix64.opt"
	use_collect2=yes
	thread_file='aix'
	use_gcc_stdint=provide
	extra_headers=
	;;
rs6000-ibm-aix5.1.* | powerpc-ibm-aix5.1.*)
	tm_file="rs6000/biarch64.h ${tm_file} rs6000/aix.h rs6000/aix51.h rs6000/xcoff.h rs6000/aix-stdint.h"
	extra_options="${extra_options} rs6000/aix64.opt"
	tmake_file="rs6000/t-aix43 t-slibgcc"
	use_collect2=yes
	thread_file='aix'
	use_gcc_stdint=wrap
	extra_headers=
	;;
rs6000-ibm-aix5.2.* | powerpc-ibm-aix5.2.*)
	tm_file="${tm_file} rs6000/aix.h rs6000/aix52.h rs6000/xcoff.h rs6000/aix-stdint.h"
	tmake_file="rs6000/t-aix52 t-slibgcc"
	extra_options="${extra_options} rs6000/aix64.opt"
	use_collect2=yes
	thread_file='aix'
	use_gcc_stdint=wrap
	extra_headers=
	;;
rs6000-ibm-aix5.3.* | powerpc-ibm-aix5.3.*)
	tm_file="${tm_file} rs6000/aix.h rs6000/aix53.h rs6000/xcoff.h rs6000/aix-stdint.h"
	tmake_file="rs6000/t-aix52 t-slibgcc"
	extra_options="${extra_options} rs6000/aix64.opt"
	use_collect2=yes
	thread_file='aix'
	use_gcc_stdint=wrap
	extra_headers=altivec.h
	;;
rs6000-ibm-aix[6789].* | powerpc-ibm-aix[6789].*)
	tm_file="${tm_file} rs6000/aix.h rs6000/aix61.h rs6000/xcoff.h rs6000/aix-stdint.h"
	tmake_file="rs6000/t-aix52 t-slibgcc"
	extra_options="${extra_options} rs6000/aix64.opt"
	use_collect2=yes
	thread_file='aix'
	use_gcc_stdint=wrap
	extra_headers=altivec.h
	;;
rl78-*-elf*)
	tm_file="dbxelf.h elfos.h newlib-stdint.h ${tm_file}"
	target_has_targetm_common=no
	c_target_objs="rl78-c.o"
	cxx_target_objs="rl78-c.o"
	tmake_file="${tmake_file} rl78/t-rl78"
	;;
rx-*-elf*)
	tm_file="dbxelf.h elfos.h newlib-stdint.h ${tm_file}"
	tmake_file="${tmake_file} rx/t-rx"
	;;
s390-*-linux*)
	default_gnu_indirect_function=yes
	tm_file="s390/s390.h dbxelf.h elfos.h gnu-user.h linux.h glibc-stdint.h s390/linux.h"
	if test x$enable_targets = xall; then
		tmake_file="${tmake_file} s390/t-linux64"
	fi
	;;
s390x-*-linux*)
	default_gnu_indirect_function=yes
	tm_file="s390/s390x.h s390/s390.h dbxelf.h elfos.h gnu-user.h linux.h glibc-stdint.h s390/linux.h"
	tm_p_file=s390/s390-protos.h
	md_file=s390/s390.md
	extra_modes=s390/s390-modes.def
	out_file=s390/s390.c
	tmake_file="${tmake_file} s390/t-linux64"
	;;
s390x-ibm-tpf*)
        tm_file="s390/s390x.h s390/s390.h dbxelf.h elfos.h s390/tpf.h"
        tm_p_file=s390/s390-protos.h
        md_file=s390/s390.md
        extra_modes=s390/s390-modes.def
        out_file=s390/s390.c
        thread_file='tpf'
	extra_options="${extra_options} s390/tpf.opt"
	;;
score-*-elf)
	gas=yes
	gnu_ld=yes
        tm_file="dbxelf.h elfos.h score/elf.h score/score.h newlib-stdint.h"
        ;;
sh-*-elf* | sh[12346l]*-*-elf* | \
  sh-*-linux* | sh[2346lbe]*-*-linux* | \
  sh-*-netbsdelf* | shl*-*-netbsdelf* | sh5-*-netbsd* | sh5l*-*-netbsd* | \
  sh64-*-netbsd* | sh64l*-*-netbsd*)
	tmake_file="${tmake_file} sh/t-sh sh/t-elf"
	if test x${with_endian} = x; then
		case ${target} in
		sh[1234]*be-*-* | sh[1234]*eb-*-*) with_endian=big ;;
		shbe-*-* | sheb-*-*)		   with_endian=big,little ;;
		sh[1234]l* | sh[34]*-*-linux*)	   with_endian=little ;;
		shl* | sh64l* | sh*-*-linux* | \
		  sh5l* | sh-superh-elf)	   with_endian=little,big ;;
		sh[1234]*-*-*)			   with_endian=big ;;
		*)				   with_endian=big,little ;;
		esac
	fi
	# TM_ENDIAN_CONFIG is used by t-sh to determine multilibs.
	#  First word : the default endian.
	#  Second word: the secondary endian (optional).
	case ${with_endian} in
	big)		TM_ENDIAN_CONFIG=mb ;;
	little)		TM_ENDIAN_CONFIG=ml ;;
	big,little)	TM_ENDIAN_CONFIG="mb ml" ;;
	little,big)	TM_ENDIAN_CONFIG="ml mb" ;;
	*)	echo "with_endian=${with_endian} not supported."; exit 1 ;;
	esac
	case ${with_endian} in
	little*)	tm_file="sh/little.h ${tm_file}" ;;
	esac
	tm_file="${tm_file} dbxelf.h elfos.h sh/elf.h"
	case ${target} in
	sh*-*-linux*)	tmake_file="${tmake_file} sh/t-linux"
			tm_file="${tm_file} gnu-user.h linux.h glibc-stdint.h sh/linux.h" ;;
	sh*-*-netbsd*)
			tm_file="${tm_file} netbsd.h netbsd-elf.h sh/netbsd-elf.h"
			extra_options="${extra_options} netbsd.opt netbsd-elf.opt"

			;;
	sh*-superh-elf)	if test x$with_libgloss != xno; then
                                with_libgloss=yes
                                tm_file="${tm_file} sh/newlib.h"
                        fi
			tm_file="${tm_file} sh/embed-elf.h"
			tm_file="${tm_file} sh/superh.h"
			extra_options="${extra_options} sh/superh.opt" ;;
	*)		if test x$with_newlib = xyes \
			   && test x$with_libgloss = xyes; then
				tm_file="${tm_file} sh/newlib.h"
			fi
			tm_file="${tm_file} sh/embed-elf.h" ;;
	esac
	case ${target} in
	sh5*-*-netbsd*)
		# SHmedia, 32-bit ABI
		tmake_file="${tmake_file} sh/t-sh64"
		;;
	sh64*-netbsd*)
		# SHmedia, 64-bit ABI
		tmake_file="${tmake_file} sh/t-sh64 sh/t-netbsd-sh5-64"
		;;
	*-*-netbsd)
		;;
	sh64*-*-linux*)
		tmake_file="${tmake_file} sh/t-sh64"
		tm_file="${tm_file} sh/sh64.h"
		extra_headers="shmedia.h ushmedia.h sshmedia.h"
		;;
	sh64*)
		tmake_file="${tmake_file} sh/t-sh64"
		tm_file="${tm_file} sh/sh64.h"
		if test x$with_newlib = xyes; then
			tm_file="${tm_file} newlib-stdint.h"
		fi
		extra_headers="shmedia.h ushmedia.h sshmedia.h"
		;;
	*-*-elf*)
		tm_file="${tm_file} newlib-stdint.h"
		;;
	esac
	# sed el/eb endian suffixes away to avoid confusion with sh[23]e
	case `echo ${target} | sed 's/e[lb]-/-/'` in
	sh64*-*-netbsd*)	sh_cpu_target=sh5-64media ;;
	sh64* | sh5*-*-netbsd*)	sh_cpu_target=sh5-32media ;;
	sh4a_single_only*)	sh_cpu_target=sh4a-single-only ;;
	sh4a_single*)		sh_cpu_target=sh4a-single ;;
	sh4a_nofpu*)		sh_cpu_target=sh4a-nofpu ;;
	sh4al)			sh_cpu_target=sh4al ;;
	sh4a*)			sh_cpu_target=sh4a ;;
	sh4_single_only*)	sh_cpu_target=sh4-single-only ;;
	sh4_single*)		sh_cpu_target=sh4-single ;;
	sh4_nofpu*)		sh_cpu_target=sh4-nofpu ;;
	sh4* | sh-superh-*)	sh_cpu_target=sh4 ;;
	sh3e*)			sh_cpu_target=sh3e ;;
	sh*-*-netbsd* | sh3*)	sh_cpu_target=sh3 ;;
	sh2a_single_only*)	sh_cpu_target=sh2a-single-only ;;
	sh2a_single*)		sh_cpu_target=sh2a-single ;;
	sh2a_nofpu*)		sh_cpu_target=sh2a-nofpu ;;
	sh2a*)			sh_cpu_target=sh2a ;;
	sh2e*)			sh_cpu_target=sh2e ;;
	sh2*)			sh_cpu_target=sh2 ;;
	*)			sh_cpu_target=sh1 ;;
	esac
	# did the user say --without-fp ?
	if test x$with_fp = xno; then
		case ${sh_cpu_target} in
		sh5-*media)	sh_cpu_target=${sh_cpu_target}-nofpu ;;
		sh4al | sh1)	;;
		sh4a* )		sh_cpu_target=sh4a-nofpu ;;
		sh4*)		sh_cpu_target=sh4-nofpu ;;
		sh3*)		sh_cpu_target=sh3 ;;
		sh2a*)		sh_cpu_target=sh2a-nofpu ;;
		sh2*)		sh_cpu_target=sh2 ;;
		*)	echo --without-fp not available for $target: ignored
		esac
		tm_defines="$tm_defines STRICT_NOFPU=1"
	fi
	sh_cpu_default="`echo $with_cpu|sed s/^m/sh/|tr A-Z_ a-z-`"
	case $sh_cpu_default in
	sh5-64media-nofpu | sh5-64media | \
	  sh5-32media-nofpu | sh5-32media | sh5-compact-nofpu | sh5-compact | \
	  sh2a-single-only | sh2a-single | sh2a-nofpu | sh2a | \
	  sh4a-single-only | sh4a-single | sh4a-nofpu | sh4a | sh4al | \
	  sh4-single-only | sh4-single | sh4-nofpu | sh4 | sh4-300 | \
	  sh3e | sh3 | sh2e | sh2 | sh1) ;;
	"")	sh_cpu_default=${sh_cpu_target} ;;
	*)	echo "with_cpu=$with_cpu not supported"; exit 1 ;;
	esac
	sh_multilibs=${with_multilib_list}
	if test "$sh_multilibs" = "default" ; then
		case ${target} in
		sh64-superh-linux* | \
		sh[1234]*)	sh_multilibs=${sh_cpu_target} ;;
		sh64* | sh5*)	sh_multilibs=m5-32media,m5-32media-nofpu,m5-compact,m5-compact-nofpu,m5-64media,m5-64media-nofpu ;;
		sh-superh-*)	sh_multilibs=m4,m4-single,m4-single-only,m4-nofpu ;;
		sh*-*-linux*)	sh_multilibs=m1,m3e,m4 ;;
		sh*-*-netbsd*)	sh_multilibs=m3,m3e,m4 ;;
		*) sh_multilibs=m1,m2,m2e,m4,m4-single,m4-single-only,m2a,m2a-single ;;
		esac
		if test x$with_fp = xno; then
			sh_multilibs="`echo $sh_multilibs|sed -e s/m4/sh4-nofpu/ -e s/,m4-[^,]*//g -e s/,m[23]e// -e s/m2a,m2a-single/m2a-nofpu/ -e s/m5-..m....,//g`"
		fi
	fi
	target_cpu_default=SELECT_`echo ${sh_cpu_default}|tr abcdefghijklmnopqrstuvwxyz- ABCDEFGHIJKLMNOPQRSTUVWXYZ_`
	tm_defines=${tm_defines}' SH_MULTILIB_CPU_DEFAULT=\"'`echo $sh_cpu_default|sed s/sh/m/`'\"'
	tm_defines="$tm_defines SUPPORT_`echo $sh_cpu_default | sed 's/^m/sh/' | tr abcdefghijklmnopqrstuvwxyz- ABCDEFGHIJKLMNOPQRSTUVWXYZ_`=1"
	sh_multilibs=`echo $sh_multilibs | sed -e 's/,/ /g' -e 's/^[Ss][Hh]/m/' -e 's/ [Ss][Hh]/ m/g' | tr ABCDEFGHIJKLMNOPQRSTUVWXYZ_ abcdefghijklmnopqrstuvwxyz-`
	for sh_multilib in ${sh_multilibs}; do
		case ${sh_multilib} in
		m1 | m2 | m2e | m3 | m3e | \
		m4 | m4-single | m4-single-only | m4-nofpu | m4-300 |\
		m4a | m4a-single | m4a-single-only | m4a-nofpu | m4al | \
		m2a | m2a-single | m2a-single-only | m2a-nofpu | \
		m5-64media | m5-64media-nofpu | \
		m5-32media | m5-32media-nofpu | \
		m5-compact | m5-compact-nofpu)
			# TM_MULTILIB_CONFIG is used by t-sh for the non-endian multilib definition
			# It is passed to MULTIILIB_OPTIONS verbatim.
			TM_MULTILIB_CONFIG="${TM_MULTILIB_CONFIG}/${sh_multilib}"
			tm_defines="$tm_defines SUPPORT_`echo $sh_multilib | sed 's/^m/sh/' | tr abcdefghijklmnopqrstuvwxyz- ABCDEFGHIJKLMNOPQRSTUVWXYZ_`=1"
			;;
		\!*)	# TM_MULTILIB_EXCEPTIONS_CONFIG is used by t-sh
			# It is passed the MULTILIB_EXCEPTIONS verbatim.
			TM_MULTILIB_EXCEPTIONS_CONFIG="${TM_MULTILIB_EXCEPTIONS_CONFIG} `echo $sh_multilib | sed 's/^!//'`" ;;
		*)
			echo "with_multilib_list=${sh_multilib} not supported."
			exit 1
			;;
		esac
	done
	TM_MULTILIB_CONFIG=`echo $TM_MULTILIB_CONFIG | sed 's:^/::'`
	if test x${enable_incomplete_targets} = xyes ; then
		tm_defines="$tm_defines SUPPORT_SH1=1 SUPPORT_SH2E=1 SUPPORT_SH4=1 SUPPORT_SH4_SINGLE=1 SUPPORT_SH2A=1 SUPPORT_SH2A_SINGLE=1 SUPPORT_SH5_32MEDIA=1 SUPPORT_SH5_32MEDIA_NOFPU=1 SUPPORT_SH5_64MEDIA=1 SUPPORT_SH5_64MEDIA_NOFPU=1"
	fi
	tm_file="$tm_file ./sysroot-suffix.h"
	tmake_file="$tmake_file t-sysroot-suffix"
	;;
sh-*-rtems*)
	tmake_file="sh/t-sh t-rtems sh/t-rtems"
	tm_file="${tm_file} dbxelf.h elfos.h sh/elf.h sh/embed-elf.h sh/rtemself.h rtems.h newlib-stdint.h"
	;;
sh-wrs-vxworks)
	tmake_file="$tmake_file sh/t-sh sh/t-vxworks"
	tm_file="${tm_file} elfos.h sh/elf.h sh/embed-elf.h vx-common.h vxworks.h sh/vxworks.h"
	;;
sparc-*-elf*)
	tm_file="${tm_file} dbxelf.h elfos.h newlib-stdint.h sparc/sysv4.h sparc/sp-elf.h"
	case ${target} in
	    *-leon-*)
		tmake_file="sparc/t-sparc sparc/t-leon"
		;;
	    *-leon[3-9]*)
		tmake_file="sparc/t-sparc sparc/t-leon3"
		;;
	    *)
		tmake_file="sparc/t-sparc sparc/t-elf"
		;;
	esac
	;;
sparc-*-rtems*)
	tm_file="${tm_file} dbxelf.h elfos.h sparc/sysv4.h sparc/sp-elf.h sparc/rtemself.h rtems.h newlib-stdint.h"
	tmake_file="sparc/t-sparc sparc/t-elf t-rtems"
	;;
sparc-*-linux*)
	tm_file="${tm_file} dbxelf.h elfos.h sparc/sysv4.h gnu-user.h linux.h glibc-stdint.h sparc/tso.h"
	extra_options="${extra_options} sparc/long-double-switch.opt"
	case ${target} in
	    *-leon-*)
		tmake_file="${tmake_file} sparc/t-sparc sparc/t-leon"
		;;
	    *-leon[3-9]*)
		tmake_file="${tmake_file} sparc/t-sparc sparc/t-leon3"
		;;
	    *)
		tmake_file="${tmake_file} sparc/t-sparc"
		;;
	esac
	if test x$enable_targets = xall; then
		tm_file="sparc/biarch64.h ${tm_file} sparc/linux64.h"
		tmake_file="${tmake_file} sparc/t-linux64"
	else
		tm_file="${tm_file} sparc/linux.h"
	fi
	;;
sparc-*-netbsdelf*)
	tm_file="${tm_file} dbxelf.h elfos.h sparc/sysv4.h netbsd.h netbsd-elf.h sparc/netbsd-elf.h"
	extra_options="${extra_options} netbsd.opt netbsd-elf.opt"
	extra_options="${extra_options} sparc/long-double-switch.opt"
	tmake_file="${tmake_file} sparc/t-sparc"
	;;
sparc*-*-solaris2*)
	tm_file="sparc/biarch64.h ${tm_file} ${sol2_tm_file} sol2-bi.h sparc/tso.h"
	case ${target} in
	    sparc64-*-* | sparcv9-*-*)
		tm_file="sparc/default-64.h ${tm_file}"
		;;
	    *)
		test x$with_cpu != x || with_cpu=v9
		;;
	esac
	tmake_file="${tmake_file} sparc/t-sparc sparc/t-sol2-64"
	;;
sparc-wrs-vxworks)
	tm_file="${tm_file} elfos.h sparc/sysv4.h vx-common.h vxworks.h sparc/vxworks.h"
	tmake_file="${tmake_file} sparc/t-sparc sparc/t-vxworks"
	;;
sparc64-*-elf*)
	tm_file="${tm_file} dbxelf.h elfos.h newlib-stdint.h sparc/sysv4.h sparc/sp64-elf.h"
	extra_options="${extra_options}"
	tmake_file="${tmake_file} sparc/t-sparc"
	;;
sparc64-*-rtems*)
	tm_file="${tm_file} dbxelf.h elfos.h newlib-stdint.h sparc/sysv4.h sparc/sp64-elf.h sparc/rtemself.h rtems.h"
	extra_options="${extra_options}"
	tmake_file="${tmake_file} sparc/t-sparc t-rtems"
	;;
sparc64-*-linux*)
	tm_file="sparc/biarch64.h ${tm_file} dbxelf.h elfos.h sparc/sysv4.h gnu-user.h linux.h glibc-stdint.h sparc/default-64.h sparc/linux64.h sparc/tso.h"
	extra_options="${extra_options} sparc/long-double-switch.opt"
	tmake_file="${tmake_file} sparc/t-sparc sparc/t-linux64"
	;;
sparc64-*-freebsd*|ultrasparc-*-freebsd*)
	tm_file="${tm_file} ${fbsd_tm_file} dbxelf.h elfos.h sparc/sysv4.h sparc/freebsd.h"
	extra_options="${extra_options} sparc/long-double-switch.opt"
	case "x$with_cpu" in
		xultrasparc) ;;
		x) with_cpu=ultrasparc ;;
		*) echo "$with_cpu not supported for freebsd target"; exit 1 ;;
	esac
	tmake_file="${tmake_file} sparc/t-sparc"
	;;
sparc64-*-netbsd*)
	tm_file="sparc/biarch64.h ${tm_file}"
	tm_file="${tm_file} dbxelf.h elfos.h sparc/sysv4.h netbsd.h netbsd-elf.h sparc/netbsd-elf.h"
	extra_options="${extra_options} netbsd.opt netbsd-elf.opt"
	extra_options="${extra_options} sparc/long-double-switch.opt"
	tmake_file="${tmake_file} sparc/t-sparc sparc/t-netbsd64"
	;;
sparc64-*-openbsd*)
	tm_file="sparc/openbsd1-64.h ${tm_file} dbxelf.h elfos.h sparc/sysv4.h sparc/sp64-elf.h"
	tm_file="${tm_file} openbsd.h openbsd-stdint.h openbsd-libpthread.h sparc/openbsd64.h"
	extra_options="${extra_options} openbsd.opt"
	extra_options="${extra_options}"
	gas=yes gnu_ld=yes
	with_cpu=ultrasparc
	tmake_file="${tmake_file} sparc/t-sparc"
	;;
spu-*-elf*)
	tm_file="dbxelf.h elfos.h spu/spu-elf.h spu/spu.h newlib-stdint.h"
	tmake_file="spu/t-spu-elf"
        native_system_header_dir=/include
	extra_headers="spu_intrinsics.h spu_internals.h vmx2spu.h spu_mfcio.h vec_types.h spu_cache.h"
	extra_modes=spu/spu-modes.def
	c_target_objs="${c_target_objs} spu-c.o"
	cxx_target_objs="${cxx_target_objs} spu-c.o"
	;;
tic6x-*-elf)
	tm_file="elfos.h ${tm_file} c6x/elf-common.h c6x/elf.h"
	tm_file="${tm_file} dbxelf.h tm-dwarf2.h newlib-stdint.h"
	tmake_file="c6x/t-c6x c6x/t-c6x-elf"
	use_collect2=no
	;;
tic6x-*-uclinux)
	tm_file="elfos.h ${tm_file} gnu-user.h linux.h c6x/elf-common.h c6x/uclinux-elf.h"
	tm_file="${tm_file} dbxelf.h tm-dwarf2.h glibc-stdint.h"
	tm_file="${tm_file} ./sysroot-suffix.h"
	tmake_file="t-sysroot-suffix t-slibgcc"
	tmake_file="${tmake_file} c6x/t-c6x c6x/t-c6x-elf c6x/t-c6x-uclinux"
	use_collect2=no
	;;
tilegx-*-linux*)
	tm_file="elfos.h gnu-user.h linux.h glibc-stdint.h tilegx/linux.h ${tm_file}"
        tmake_file="${tmake_file} tilegx/t-tilegx"
	extra_objs="mul-tables.o"
	c_target_objs="tilegx-c.o"
	cxx_target_objs="tilegx-c.o"
	extra_headers="feedback.h"
	;;
tilepro-*-linux*)
	tm_file="elfos.h gnu-user.h linux.h glibc-stdint.h tilepro/linux.h ${tm_file}"
        tmake_file="${tmake_file} tilepro/t-tilepro"
	extra_objs="mul-tables.o"
	c_target_objs="tilepro-c.o"
	cxx_target_objs="tilepro-c.o"
	extra_headers="feedback.h"
	;;
v850-*-rtems*)
	target_cpu_default="TARGET_CPU_generic"
	tm_file="dbxelf.h elfos.h v850/v850.h"
	tm_file="${tm_file} rtems.h v850/rtems.h newlib-stdint.h"
	tmake_file="${tmake_file} v850/t-v850"
	tmake_file="${tmake_file} t-rtems v850/t-rtems"
	use_collect2=no
	c_target_objs="v850-c.o"
	cxx_target_objs="v850-c.o"
	;;
v850*-*-*)
	case ${target} in
	v850e2v3-*-*)
		target_cpu_default="TARGET_CPU_v850e2v3"
		;;
	v850e2-*-*)
		target_cpu_default="TARGET_CPU_v850e2"
		;;
	v850e1-*-* | v850es-*-*)
		target_cpu_default="TARGET_CPU_v850e1"
		;;
	v850e-*-*)
		target_cpu_default="TARGET_CPU_v850e"
		;;
	v850-*-*)
		target_cpu_default="TARGET_CPU_generic"
		;;
	esac
	tm_file="dbxelf.h elfos.h newlib-stdint.h v850/v850.h"
	if test x$stabs = xyes
	then
		tm_file="${tm_file} dbx.h"
	fi
	use_collect2=no
	c_target_objs="v850-c.o"
	cxx_target_objs="v850-c.o"
	use_gcc_stdint=wrap
	;;
vax-*-linux*)
	tm_file="${tm_file} dbxelf.h elfos.h gnu-user.h linux.h vax/elf.h vax/linux.h"
	extra_options="${extra_options} vax/elf.opt"
	;;
vax-*-netbsdelf*)
	tm_file="${tm_file} elfos.h netbsd.h netbsd-elf.h vax/elf.h vax/netbsd-elf.h"
	extra_options="${extra_options} netbsd.opt netbsd-elf.opt vax/elf.opt"
	;;
vax-*-openbsd*)
	tm_file="vax/vax.h vax/openbsd1.h openbsd.h openbsd-stdint.h openbsd-pthread.h vax/openbsd.h"
	extra_options="${extra_options} openbsd.opt"
	use_collect2=yes
	;;
xstormy16-*-elf)
	# For historical reasons, the target files omit the 'x'.
	tm_file="dbxelf.h elfos.h newlib-stdint.h stormy16/stormy16.h"
	tm_p_file=stormy16/stormy16-protos.h
	md_file=stormy16/stormy16.md
	out_file=stormy16/stormy16.c
	extra_options=stormy16/stormy16.opt
	tmake_file="stormy16/t-stormy16"
	;;
xtensa*-*-elf*)
	tm_file="${tm_file} dbxelf.h elfos.h newlib-stdint.h xtensa/elf.h"
	extra_options="${extra_options} xtensa/elf.opt"
	;;
xtensa*-*-linux*)
	tm_file="${tm_file} dbxelf.h elfos.h gnu-user.h linux.h glibc-stdint.h xtensa/linux.h"
	tmake_file="${tmake_file} xtensa/t-xtensa"
	;;
am33_2.0-*-linux*)
	tm_file="mn10300/mn10300.h dbxelf.h elfos.h gnu-user.h linux.h glibc-stdint.h mn10300/linux.h"
	gas=yes gnu_ld=yes
	use_collect2=no
	;;
m32c-*-rtems*)
	tm_file="dbxelf.h elfos.h ${tm_file} m32c/rtems.h rtems.h newlib-stdint.h"
	tmake_file="${tmake_file} t-rtems"
	c_target_objs="m32c-pragma.o"
	cxx_target_objs="m32c-pragma.o"
 	;;
m32c-*-elf*)
	tm_file="dbxelf.h elfos.h newlib-stdint.h ${tm_file}"
	c_target_objs="m32c-pragma.o"
	cxx_target_objs="m32c-pragma.o"
 	;;
*)
	echo "*** Configuration ${target} not supported" 1>&2
	exit 1
	;;
esac

case ${target} in
i[34567]86-*-linux* | x86_64-*-linux*)
	tmake_file="${tmake_file} i386/t-pmm_malloc i386/t-i386"
	;;
i[34567]86-*-* | x86_64-*-*)
	tmake_file="${tmake_file} i386/t-gmm_malloc i386/t-i386"
	;;
powerpc*-*-* | rs6000-*-*)
	tm_file="${tm_file} rs6000/option-defaults.h"
esac

if [ "$target_has_targetcm" = "no" ]; then
  c_target_objs="$c_target_objs default-c.o"
  cxx_target_objs="$cxx_target_objs default-c.o"
fi

if [ "$common_out_file" = "" ]; then
  if [ "$target_has_targetm_common" = "yes" ]; then
    common_out_file="$cpu_type/$cpu_type-common.c"
  else
    common_out_file="default-common.c"
  fi
fi

# Support for --with-cpu and related options (and a few unrelated options,
# too).
case ${with_cpu} in
  yes | no)
    echo "--with-cpu must be passed a value" 1>&2
    exit 1
    ;;
esac

# Set arch and cpu from ${target} and ${target_noncanonical}.  Set cpu
# to generic if there is no processor scheduler model for the target.
arch=
cpu=
arch_without_sse2=no
arch_without_64bit=no
case ${target} in
  i386-*-freebsd*)
    if test $fbsd_major -ge 6; then
      arch=i486
    else
      arch=i386
    fi
    cpu=generic
    arch_without_sse2=yes
    arch_without_64bit=yes
    ;;
  i386-*-*)
    arch=i386
    cpu=i386
    arch_without_sse2=yes
    arch_without_64bit=yes
    ;;
  i486-*-*)
    arch=i486
    cpu=i486
    arch_without_sse2=yes
    arch_without_64bit=yes
    ;;
  i586-*-*)
    arch_without_sse2=yes
    arch_without_64bit=yes
    case ${target_noncanonical} in
      k6_2-*)
	arch=k6-2
	cpu=k6-2
	;;
      k6_3-*)
	arch=k6-3
	cpu=k6-3
	;;
      k6-*)
	arch=k6
	cpu=k6
	;;
      pentium_mmx-*|winchip_c6-*|winchip2-*|c3-*)
	arch=pentium-mmx
	cpu=pentium-mmx
	;;
      *)
	arch=pentium
	cpu=pentium
	;;
    esac
    ;;
  i686-*-* | i786-*-*)
    case ${target_noncanonical} in
      bdver2-*)
        arch=bdver2
        cpu=bdver2
        ;;
      bdver1-*)
	arch=bdver1
	cpu=bdver1
	;;
      btver1-*)
	arch=btver1
	cpu=btver1
	;;
      btver2-*)
	arch=btver2
	cpu=btver2
	;;
      amdfam10-*|barcelona-*)
	arch=amdfam10
	cpu=amdfam10
	;;
      k8_sse3-*|opteron_sse3-*|athlon64_sse3-*)
	arch=k8-sse3
	cpu=k8-sse3
	;;
      k8-*|opteron-*|athlon64-*|athlon_fx-*)
	arch=k8
	cpu=k8
	;;
      athlon_xp-*|athlon_mp-*|athlon_4-*)
	arch=athlon-4
	cpu=athlon-4
	arch_without_sse2=yes
	arch_without_64bit=yes
	;;
      athlon_tbird-*|athlon-*)
	arch=athlon
	cpu=athlon
	arch_without_sse2=yes
	;;
      geode-*)
	arch=geode
	cpu=geode
	arch_without_sse2=yes
	;;
      pentium2-*)
	arch=pentium2
	cpu=pentium2
	arch_without_sse2=yes
	;;
      pentium3-*|pentium3m-*)
	arch=pentium3
	cpu=pentium3
	arch_without_sse2=yes
	;;
      pentium4-*|pentium4m-*)
	arch=pentium4
	cpu=pentium4
	;;
      prescott-*)
	arch=prescott
	cpu=prescott
	;;
      nocona-*)
	arch=nocona
	cpu=nocona
	;;
      atom-*)
	arch=atom
	cpu=atom
	;;
      core2-*)
	arch=core2
	cpu=core2
	;;
      corei7-*)
	arch=corei7
	cpu=corei7
	;;
      corei7_avx-*)
	arch=corei7-avx
	cpu=corei7-avx
	;;
      pentium_m-*)
	arch=pentium-m
	cpu=pentium-m
	;;
      pentiumpro-*)
	arch=pentiumpro
	cpu=pentiumpro
	arch_without_sse2=yes
	;;
      *)
	arch=pentiumpro
	cpu=generic
	arch_without_sse2=yes
	arch_without_64bit=yes
	;;
    esac
    ;;
  x86_64-*-*)
    case ${target_noncanonical} in
      bdver2-*)
        arch=bdver2
        cpu=bdver2
        ;;
      bdver1-*)
	arch=bdver1
	cpu=bdver1
	;;
      btver1-*)
	arch=btver1
	cpu=btver1
	;;
      btver2-*)
	arch=btver2
	cpu=btver2
	;;
      amdfam10-*|barcelona-*)
	arch=amdfam10
	cpu=amdfam10
	;;
      k8_sse3-*|opteron_sse3-*|athlon64_sse3-*)
	arch=k8-sse3
	cpu=k8-sse3
	;;
      k8-*|opteron-*|athlon_64-*)
	arch=k8
	cpu=k8
	;;
      nocona-*)
	arch=nocona
	cpu=nocona
	;;
      atom-*)
	arch=atom
	cpu=atom
	;;
      core2-*)
	arch=core2
	cpu=core2
	;;
      corei7-*)
	arch=corei7
	cpu=corei7
	;;
      *)
	arch=x86-64
	cpu=generic
	;;
    esac
    ;;
esac

# If there is no $with_cpu option, try to infer one from ${target}.
# This block sets nothing except for with_cpu.
if test x$with_cpu = x ; then
  case ${target} in
    i[34567]86-*-*|x86_64-*-*)
      with_cpu=$cpu
      ;;
    alphaev6[78]*-*-*)
      with_cpu=ev67
      ;;
    alphaev6*-*-*)
      with_cpu=ev6
      ;;
    alphapca56*-*-*)
      with_cpu=pca56
      ;;
    alphaev56*-*-*)
      with_cpu=ev56
      ;;
    alphaev5*-*-*)
      with_cpu=ev5
      ;;
    frv-*-*linux* | frv400-*-*linux*)
      with_cpu=fr400
      ;;
    frv550-*-*linux*)
      with_cpu=fr550
      ;;
    m68k*-*-*)
      case "$with_arch" in
	"cf")
	  with_cpu=${default_cf_cpu}
	  ;;
	"" | "m68k")
	  with_cpu=m${default_m68k_cpu}
	  ;;
      esac
      ;;
    mips*-*-vxworks)
      with_arch=mips2
      ;;
    powerpc*-*-*spe*)
      if test x$enable_e500_double = xyes; then
         with_cpu=8548
      else
         with_cpu=8540
      fi       
      ;;
    sparc-leon*-*)
      with_cpu=v8;
      ;;
    sparc*-*-*)
      with_cpu="`echo ${target} | sed 's/-.*$//'`"
      ;;
  esac

  # Avoid overriding --with-cpu-32 and --with-cpu-64 values.
  case ${target} in
    i[34567]86-*-*|x86_64-*-*)
      if test x$with_cpu_32 != x || test x$with_cpu_64 != x; then
	if test x$with_cpu_32 = x; then
	  with_cpu_32=$with_cpu
	fi
	if test x$with_cpu_64 = x; then
	  with_cpu_64=$with_cpu
	fi
        with_cpu=
      fi
      ;;
  esac
fi

# Support for --with-arch and related options (and a few unrelated options,
# too).
case ${with_arch} in
  yes | no)
    echo "--with-arch must be passed a value" 1>&2
    exit 1
    ;;
esac

# If there is no $with_arch option, try to infer one from ${target}.
# This block sets nothing except for with_arch.
if test x$with_arch = x ; then
  case ${target} in
    i[34567]86-*-darwin*|x86_64-*-darwin*)
      # Default arch is set via TARGET_SUBTARGET32_ISA_DEFAULT
      # and TARGET_SUBTARGET64_ISA_DEFAULT in config/i386/darwin.h.
      ;;
    i[34567]86-*-*)
      # --with-fpmath sets the default ISA to SSE2, which is the same
      # ISA supported by Pentium 4.
      if test x$with_fpmath = x || test $arch_without_sse2 = no; then
	with_arch=$arch
      else
	with_arch=pentium4
      fi
      ;;
    x86_64-*-*)
      with_arch=$arch
      ;;
  esac

  # Avoid overriding --with-arch-32 and --with-arch-64 values.
  case ${target} in
    i[34567]86-*-darwin*|x86_64-*-darwin*)
      # Default arch is set via TARGET_SUBTARGET32_ISA_DEFAULT
      # and TARGET_SUBTARGET64_ISA_DEFAULT in config/i386/darwin.h.
      ;;
    i[34567]86-*-*|x86_64-*-*)
      if test x$with_arch_32 != x || test x$with_arch_64 != x; then
	if test x$with_arch_32 = x; then
	  with_arch_32=$with_arch
	fi
	if test x$with_arch_64 = x; then
	  if test $arch_without_64bit = yes; then
	    # Set the default 64bit arch to x86-64 if the default arch
	    # doesn't support 64bit.
	    with_arch_64=x86-64
	  else
	    with_arch_64=$with_arch
	  fi
	fi
	with_arch=
      elif test $arch_without_64bit$need_64bit_isa = yesyes; then
	# Set the default 64bit arch to x86-64 if the default arch
	# doesn't support 64bit and we need 64bit ISA.
	with_arch_32=$with_arch
	with_arch_64=x86-64
	with_arch=
      fi
      ;;
  esac
fi

# Support --with-fpmath.
if test x$with_fpmath != x; then
  case ${target} in
    i[34567]86-*-* | x86_64-*-*)
      case ${with_fpmath} in
      avx)
	tm_file="${tm_file} i386/avxmath.h"
	;;
      sse)
	tm_file="${tm_file} i386/ssemath.h"
	;;
      *)
	echo "Invalid --with-fpmath=$with_fpmath" 1>&2
	exit 1
	;;
      esac
      ;;
    *)
      echo "--with-fpmath isn't supported for $target." 1>&2
      exit 1
      ;;
  esac
fi

# Similarly for --with-schedule.
if test x$with_schedule = x; then
	case ${target} in
	hppa1*)
		# Override default PA8000 scheduling model.
		with_schedule=7100LC
		;;
	esac
fi

# Validate and mark as valid any --with options supported
# by this target.  In order to use a particular --with option
# you must list it in supported_defaults; validating the value
# is optional.  This case statement should set nothing besides
# supported_defaults.

supported_defaults=
case "${target}" in
	alpha*-*-*)
		supported_defaults="cpu tune"
		for which in cpu tune; do
			eval "val=\$with_$which"
			case "$val" in
			"" \
			| ev4 | ev45 | 21064 | ev5 | 21164 | ev56 | 21164a \
			| pca56 | 21164PC | 21164pc | ev6 | 21264 | ev67 \
			| 21264a)
				;;
			*)
				echo "Unknown CPU used in --with-$which=$val" 1>&2
				exit 1
				;;
			esac
		done
		;;

	arm*-*-*)
		supported_defaults="arch cpu float tune fpu abi mode tls"
		for which in cpu tune; do
			# See if it matches any of the entries in arm-cores.def
			eval "val=\$with_$which"
			if [ x"$val" = x ] \
			    || grep "^ARM_CORE(\"$val\"," \
				    ${srcdir}/config/arm/arm-cores.def \
				    > /dev/null; then
			  # Ok
			  new_val=`grep "^ARM_CORE(\"$val\"," \
				${srcdir}/config/arm/arm-cores.def | \
				sed -e 's/^[^,]*,[ 	]*//' | \
				sed -e 's/,.*$//'`
			  eval "target_${which}_cname=$new_val"
			echo "For $val real value is $new_val"
			  true
			else
			  echo "Unknown CPU used in --with-$which=$val" 1>&2
			  exit 1
			fi
		done

		case "$with_arch" in
		"" \
		| armv[23456] | armv2a | armv3m | armv4t | armv5t \
		| armv5te | armv6j |armv6k | armv6z | armv6zk | armv6-m \
		| armv7 | armv7-a | armv7-r | armv7-m | armv8-a \
		| iwmmxt | ep9312)
			# OK
			;;
		*)
			echo "Unknown arch used in --with-arch=$with_arch" 1>&2
			exit 1
			;;
		esac

		case "$with_float" in
		"" \
		| soft | hard | softfp)
			# OK
			;;
		*)
			echo "Unknown floating point type used in --with-float=$with_float" 1>&2
			exit 1
			;;
		esac

		case "$with_fpu" in
		"" \
		| vfp | vfp3 | vfpv3 \
		| vfpv3-fp16 | vfpv3-d16 | vfpv3-d16-fp16 | vfpv3xd \
		| vfpv3xd-fp16 | neon | neon-fp16 | vfpv4 | vfpv4-d16 \
		| fpv4-sp-d16 | neon-vfpv4 | fp-arm-v8 | neon-fp-armv8 \
                | crypto-neon-fp-armv8)
			# OK
			;;
		*)
			echo "Unknown fpu used in --with-fpu=$with_fpu" 2>&1
			exit 1
			;;
		esac

		case "$with_abi" in
		"" \
		| apcs-gnu | atpcs | aapcs | iwmmxt | aapcs-linux )
			#OK
			;;
		*)
			echo "Unknown ABI used in --with-abi=$with_abi"
			exit 1
			;;
		esac

		case "$with_mode" in
		"" \
		| arm | thumb )
			#OK
			;;
		*)
			echo "Unknown mode used in --with-mode=$with_mode"
			exit 1
			;;
		esac

		case "$with_tls" in
		"" \
		| gnu | gnu2)
			# OK
			;;
		*)
			echo "Unknown TLS method used in --with-tls=$with_tls" 1>&2
			exit 1
			;;
		esac

		if test "x$with_arch" != x && test "x$with_cpu" != x; then
			echo "Warning: --with-arch overrides --with-cpu=$with_cpu" 1>&2
		fi
		;;

	fr*-*-*linux*)
		supported_defaults=cpu
		case "$with_cpu" in
		fr400) ;;
		fr550) ;;
		*)
			echo "Unknown cpu used in --with-cpu=$with_cpu" 1>&2
			exit 1
			;;
		esac
		;;

	fido-*-* | m68k*-*-*)
		supported_defaults="arch cpu"
		case "$with_arch" in
		"" | "m68k"| "cf")
			m68k_arch_family="$with_arch"
			;;
		*)
			echo "Invalid --with-arch=$with_arch" 1>&2
			exit 1
			;;
		esac

		# We always have a $with_cpu setting here.
		case "$with_cpu" in
		"m68000" | "m68010" | "m68020" | "m68030" | "m68040" | "m68060")
			m68k_cpu_ident=$with_cpu
			;;
		"m68020-40")
			m68k_cpu_ident=m68020
			tm_defines="$tm_defines M68K_DEFAULT_TUNE=u68020_40"
			;;
		"m68020-60")
			m68k_cpu_ident=m68020
			tm_defines="$tm_defines M68K_DEFAULT_TUNE=u68020_60"
			;;
		*)
			# We need the C identifier rather than the string.
			m68k_cpu_ident=`awk -v arg="\"$with_cpu\"" \
			   'BEGIN { FS="[ \t]*[,()][ \t]*" }; \
			    $1 == "M68K_DEVICE" && $2 == arg { print $3 }' \
				 ${srcdir}/config/m68k/m68k-devices.def`
			if [ x"$m68k_cpu_ident" = x ] ; then
				echo "Unknown CPU used in --with-cpu=$with_cpu" 1>&2
				exit 1
			fi
			with_cpu="mcpu=$with_cpu"
			;;
		esac
		;;

	hppa*-*-*)
		supported_defaults="arch schedule"

		case "$with_arch" in
		"" | 1.0 | 1.1 | 2.0)
			# OK
			;;
		*)
			echo "Unknown architecture used in --with-arch=$with_arch" 1>&2
			exit 1
			;;
		esac

		case "$with_schedule" in
		"" | 700 | 7100 | 7100LC | 7200 | 7300 | 8000)
			# OK
			;;
		*)
			echo "Unknown processor used in --with-schedule=$with_schedule." 1>&2
			exit 1
			;;
		esac
		;;

	i[34567]86-*-* | x86_64-*-*)
		supported_defaults="abi arch arch_32 arch_64 cpu cpu_32 cpu_64 tune tune_32 tune_64"
		for which in arch arch_32 arch_64 cpu cpu_32 cpu_64 tune tune_32 tune_64; do
			eval "val=\$with_$which"
			case ${val} in
			i386 | i486 \
			| i586 | pentium | pentium-mmx | winchip-c6 | winchip2 \
			| c3 | c3-2 | i686 | pentiumpro | pentium2 | pentium3 \
			| pentium4 | k6 | k6-2 | k6-3 | athlon | athlon-tbird \
			| athlon-4 | athlon-xp | athlon-mp | geode \
			| prescott | pentium-m | pentium4m | pentium3m)
				case "${target}" in
				  x86_64-*-*)
				      case "x$which" in
					*_32)
						;;
					*)
						echo "CPU given in --with-$which=$val doesn't support 64bit mode." 1>&2
						exit 1
						;;
				      esac
				      ;;
				esac
				# OK
				;;
			"" | x86-64 | generic | native \
			| k8 | k8-sse3 | athlon64 | athlon64-sse3 | opteron \
			| opteron-sse3 | athlon-fx | bdver2 | bdver1 | btver2 | btver1 \
			| amdfam10 | barcelona | nocona | core2 | corei7 \
			| corei7-avx | core-avx-i | core-avx2 | atom)
				# OK
				;;
			*)
				echo "Unknown CPU given in --with-$which=$val." 1>&2
				exit 1
				;;
			esac
		done
		;;

	mips*-*-*)
		supported_defaults="abi arch arch_32 arch_64 float tune tune_32 tune_64 divide llsc mips-plt synci"

		case ${with_float} in
		"" | soft | hard)
			# OK
			;;
		*)
			echo "Unknown floating point type used in --with-float=$with_float" 1>&2
			exit 1
			;;
		esac

		case ${with_abi} in
		"" | 32 | o64 | n32 | 64 | eabi)
			# OK
			;;
		*)
			echo "Unknown ABI used in --with-abi=$with_abi" 1>&2
			exit 1
			;;
		esac

		case ${with_divide} in
		"" | breaks | traps)
			# OK
			;;
		*)
			echo "Unknown division check type use in --with-divide=$with_divide" 1>&2
			exit 1
			;;
		esac

		case ${with_llsc} in
		yes)
			with_llsc=llsc
			;;
		no)
			with_llsc="no-llsc"
			;;
		"")
			# OK
			;;
		*)
			echo "Unknown llsc type used in --with-llsc" 1>&2
			exit 1
			;;
		esac

		case ${with_mips_plt} in
		yes)
			with_mips_plt=plt
			;;
		no)
			with_mips_plt=no-plt
			;;
		"")
			;;
		*)
			echo "Unknown --with-mips-plt argument: $with_mips_plt" 1>&2
			exit 1
			;;
		esac

		case ${with_synci} in
		yes)
			with_synci=synci
			;;
		no)
			with_synci=no-synci
			;;
		"")
			;;
		*)
			echo "Unknown synci type used in --with-synci" 1>&2
			exit 1
			;;
		esac
		;;

	powerpc*-*-* | rs6000-*-*)
		supported_defaults="cpu cpu_32 cpu_64 float tune tune_32 tune_64"

		for which in cpu cpu_32 cpu_64 tune tune_32 tune_64; do
			eval "val=\$with_$which"
			case ${val} in
			default32 | default64)
				case $which in
				cpu | tune)
					;;
				*)
					echo "$val only valid for --with-cpu and --with-tune." 1>&2
					exit 1
					;;
				esac
				with_which="with_$which"
				eval $with_which=
				;;
			405cr)
				tm_defines="${tm_defines} CONFIG_PPC405CR"
				eval "with_$which=405"
				;;
			"" | common \
			| power | power[234567] | power6x | powerpc | powerpc64 \
			| rios | rios1 | rios2 | rsc | rsc1 | rs64a \
			| 401 | 403 | 405 | 405fp | 440 | 440fp | 464 | 464fp \
			| 476 | 476fp | 505 | 601 | 602 | 603 | 603e | ec603e \
			| 604 | 604e | 620 | 630 | 740 | 750 | 7400 | 7450 \
			| a2 | e300c[23] | 854[08] | e500mc | e500mc64 | e5500 | e6500 \
			| titan | 801 | 821 | 823 | 860 | 970 | G3 | G4 | G5 | cell)
				# OK
				;;
			*)
				echo "Unknown cpu used in --with-$which=$val." 1>&2
				exit 1
				;;
			esac
		done
		;;

	s390*-*-*)
		supported_defaults="arch mode tune"

		for which in arch tune; do
			eval "val=\$with_$which"
			case ${val} in
			"" | g5 | g6 | z900 | z990 | z9-109 | z9-ec | z10 | z196 | zEC12)
				# OK
				;;
			*)
				echo "Unknown cpu used in --with-$which=$val." 1>&2
				exit 1
				;;
			esac
		done

		case ${with_mode} in
		"" | esa | zarch)
			# OK
			;;
		*)
			echo "Unknown architecture mode used in --with-mode=$with_mode." 1>&2
			exit 1
			;;
		esac
		;;

	sh[123456ble]-*-* | sh-*-*)
		supported_defaults="cpu"
		case "`echo $with_cpu | tr ABCDEFGHIJKLMNOPQRSTUVWXYZ_ abcdefghijklmnopqrstuvwxyz- | sed s/sh/m/`" in
		"" | m1 | m2 | m2e | m3 | m3e | m4 | m4-single | m4-single-only | m4-nofpu )
			# OK
			;;
		m2a | m2a-single | m2a-single-only | m2a-nofpu)
			;;
		m4a | m4a-single | m4a-single-only | m4a-nofpu | m4al)
		        ;;
		*)
			echo "Unknown CPU used in --with-cpu=$with_cpu, known values:"  1>&2
			echo "m1 m2 m2e m3 m3e m4 m4-single m4-single-only m4-nofpu" 1>&2
			echo "m4a m4a-single m4a-single-only m4a-nofpu m4al" 1>&2
			echo "m2a m2a-single m2a-single-only m2a-nofpu" 1>&2
			exit 1
			;;
		esac
		;;
	sparc*-*-*)
		supported_defaults="cpu float tune"

		for which in cpu tune; do
			eval "val=\$with_$which"
			case ${val} in
			"" | sparc | sparcv9 | sparc64 \
			| v7 | cypress \
			| v8 | supersparc | hypersparc | leon \
			| sparclite | f930 | f934 | sparclite86x \
			| sparclet | tsc701 \
			| v9 | ultrasparc | ultrasparc3 | niagara | niagara2 \
			| niagara3 | niagara4)
				# OK
				;;
			*)
				echo "Unknown cpu used in --with-$which=$val" 1>&2
				exit 1
				;;
			esac
		done

		case ${with_float} in
		"" | soft | hard)
			# OK
			;;
		*)
			echo "Unknown floating point type used in --with-float=$with_float" 1>&2
			exit 1
			;;
		esac
		;;

	spu-*-*)
		supported_defaults="arch tune"

		for which in arch tune; do
			eval "val=\$with_$which"
			case ${val} in
			"" | cell | celledp)
				# OK
				;;
			*)
				echo "Unknown cpu used in --with-$which=$val." 1>&2
				exit 1
				;;
			esac
		done
		;;

	tic6x-*-*)
		supported_defaults="arch"

		case ${with_arch} in
		"" | c62x | c64x | c64x+ | c67x | c67x+ | c674x)
			# OK
			;;
		*)
			echo "Unknown arch used in --with-arch=$with_arch." 1>&2
			exit 1
			;;
		esac
		;;

	v850*-*-*)
		supported_defaults=cpu
		case ${with_cpu} in
		"" | v850e | v850e1 | v850e2 | v850es | v850e2v3)
			# OK
			;;
		*)
			echo "Unknown cpu used in --with-cpu=$with_cpu" 1>&2
			exit 1
			;;
		esac
		;;
esac

# Set some miscellaneous flags for particular targets.
target_cpu_default2=
case ${target} in
	arm*-*-*)
		if test x$target_cpu_cname = x
		then
			target_cpu_default2=TARGET_CPU_generic
		else
			target_cpu_default2=TARGET_CPU_$target_cpu_cname
		fi
		;;

	hppa*-*-*)
		target_cpu_default2="MASK_BIG_SWITCH"
		if test x$gas = xyes
		then
			target_cpu_default2="${target_cpu_default2}|MASK_GAS|MASK_JUMP_IN_DELAY"
		fi
		;;

	fido*-*-* | m68k*-*-*)
		target_cpu_default2=$m68k_cpu_ident
		tmake_file="m68k/t-opts $tmake_file"
		if [ x"$m68k_arch_family" != x ]; then
		        tmake_file="m68k/t-$m68k_arch_family $tmake_file"
		fi
		;;

	i[34567]86-*-darwin* | x86_64-*-darwin*)
		;;
	i[34567]86-*-linux* | x86_64-*-linux* | \
	  i[34567]86-*-kfreebsd*-gnu | x86_64-*-kfreebsd*-gnu | \
	  i[34567]86-*-gnu*)
		;;
	i[34567]86-*-solaris2* | x86_64-*-solaris2.1[0-9]*)
		;;
	i[34567]86-*-cygwin* | i[34567]86-*-mingw* | x86_64-*-mingw*)
		;;
	i[34567]86-*-freebsd* | x86_64-*-freebsd*)
		;;
	ia64*-*-linux*)
		;;

	mips*-*-*)
		if test x$gnu_ld = xyes
		then
			target_cpu_default2="MASK_SPLIT_ADDRESSES"
		fi
		case ${target} in
			mips*el-*-*)
				tm_defines="TARGET_ENDIAN_DEFAULT=0 $tm_defines"
				;;
		esac
		tmake_file="mips/t-mips $tmake_file"
		;;

	powerpc*-*-* | rs6000-*-*)
		# FIXME: The PowerPC port uses the value set at compile time,
		# although it's only cosmetic.
		if test "x$with_cpu" != x
		then
			target_cpu_default2="\\\"$with_cpu\\\""
		fi
		out_file=rs6000/rs6000.c
		c_target_objs="${c_target_objs} rs6000-c.o"
		cxx_target_objs="${cxx_target_objs} rs6000-c.o"
		tmake_file="rs6000/t-rs6000 ${tmake_file}"
		;;

	sh[123456ble]*-*-* | sh-*-*)
		c_target_objs="${c_target_objs} sh-c.o"
		cxx_target_objs="${cxx_target_objs} sh-c.o"
		;;

	sparc-leon*-*)
		if test x$with_tune = x ; then
		  with_tune=leon;
		fi

		# The SPARC port checks this value at compile-time.
		target_cpu_default2="TARGET_CPU_$with_cpu"
		;;

	sparc*-*-*)
		# Some standard aliases.
		case x$with_cpu in
		xsparc)
			with_cpu=v7
			;;
		xsparcv9 | xsparc64)
			with_cpu=v9
			;;
		esac

		# The SPARC port checks this value at compile-time.
		target_cpu_default2="TARGET_CPU_$with_cpu"
		;;

	v850*-*-*)
		case "x$with_cpu" in
		x)
			;;
		xv850e | xv850e1 | xv850e2 | xv850e2v3)
			target_cpu_default2="TARGET_CPU_$with_cpu"
			;;
		xv850es)
			target_cpu_default2="TARGET_CPU_v850e1"
			;;
		esac
		;;
esac

t=
all_defaults="abi cpu cpu_32 cpu_64 arch arch_32 arch_64 tune tune_32 tune_64 schedule float mode fpu divide llsc mips-plt synci tls"
for option in $all_defaults
do
	eval "val=\$with_"`echo $option | sed s/-/_/g`
	if test -n "$val"; then
		case " $supported_defaults " in
		*" $option "*)
			;;
		*)
			echo "This target does not support --with-$option." 2>&1
			echo "Valid --with options are: $supported_defaults" 2>&1
			exit 1
			;;
		esac

		if test "x$t" = x
		then
			t="{ \"$option\", \"$val\" }"
		else
			t="${t}, { \"$option\", \"$val\" }"
		fi
	fi
done

if test "x$t" = x
then
	configure_default_options="{ { NULL, NULL} }"
else
	configure_default_options="{ ${t} }"
fi

if test "$target_cpu_default2" != ""
then
	if test "$target_cpu_default" != ""
	then
		target_cpu_default="(${target_cpu_default}|${target_cpu_default2})"
	else
		target_cpu_default=$target_cpu_default2
	fi
fi<|MERGE_RESOLUTION|>--- conflicted
+++ resolved
@@ -245,25 +245,7 @@
 
 # Obsolete configurations.
 case ${target} in
-<<<<<<< HEAD
- # Avoid special cases that are not obsolete
-   arm*-*-*eabi*			\
- )
-     ;;
-   alpha*-dec-osf5.1*			\
- | arm*-*-ecos-elf			\
- | arm*-*-elf				\
- | arm*-*-freebsd*			\
- | arm*-*-linux*			\
- | arm*-*-rtems*			\
- | arm*-*-uclinux*			\
- | arm*-wince-pe*			\
- | mips-sgi-irix6.5			\
- | mips*-*-openbsd*			\
- | picochip-*				\
-=======
    picochip-*				\
->>>>>>> 747e4b8f
  | score-*				\
  )
     if test "x$enable_obsolete" != xyes; then
@@ -908,23 +890,14 @@
 	tm_file="${tm_file} arm/aout.h arm/arm.h"
 	;;
 avr-*-rtems*)
-<<<<<<< HEAD
-	tm_file="elfos.h avr/elf.h avr/avr.h dbxelf.h avr/rtems.h rtems.h newlib-stdint.h"
-=======
 	tm_file="elfos.h avr/elf.h avr/avr-arch.h avr/avr.h dbxelf.h avr/rtems.h rtems.h newlib-stdint.h"
->>>>>>> 747e4b8f
 	tmake_file="avr/t-avr avr/t-multilib t-rtems avr/t-rtems"
 	extra_gcc_objs="driver-avr.o avr-devices.o"
 	extra_objs="avr-devices.o avr-log.o"
 	;;
 avr-*-*)
-<<<<<<< HEAD
-	tm_file="elfos.h avr/elf.h avr/avr.h dbxelf.h avr/avr-stdint.h"
-	if test x${with_avrlibc} = xyes; then
-=======
 	tm_file="elfos.h avr/elf.h avr/avr-arch.h avr/avr.h dbxelf.h avr/avr-stdint.h"
 	if test x${with_avrlibc} != xno; then
->>>>>>> 747e4b8f
 	    tm_file="${tm_file} ${cpu_type}/avrlibc.h"
 	    tm_defines="${tm_defines} WITH_AVRLIBC"
 	fi
@@ -1728,31 +1701,6 @@
 	cxx_target_objs="${cxx_target_objs} microblaze-c.o"
         tmake_file="${tmake_file} microblaze/t-microblaze"
         ;;
-<<<<<<< HEAD
-mips-sgi-irix6.5*)
-	tm_file="elfos.h ${tm_file} mips/iris6.h"
-	tmake_file="mips/t-irix6 t-slibgcc"
-	c_target_objs="irix6-c.o"
-	cxx_target_objs="irix6-c.o"
-	extra_options="${extra_options} rpath.opt mips/iris6.opt"
-	target_cpu_default="MASK_ABICALLS"
-	tm_defines="${tm_defines} MIPS_ISA_DEFAULT=3 MIPS_ABI_DEFAULT=ABI_N32"
-	# Only IRIX Development Foundation 1.3 for IRIX 6.5 provides stdint.h.
-	use_gcc_stdint=wrap
-	if test "x$stabs" = xyes
-	then
-		tm_file="${tm_file} dbx.h"
-	fi
-	if test "x$gnu_ld" = xyes
-	then
-		tm_defines="${tm_defines} IRIX_USING_GNU_LD"
-	fi
-	case ${enable_threads}:${have_pthread_h} in
-	  "":yes | yes:yes ) thread_file=posix ;;
-	esac
-	;;
-=======
->>>>>>> 747e4b8f
 mips*-*-netbsd*)			# NetBSD/mips, either endian.
 	target_cpu_default="MASK_ABICALLS"
 	tm_file="elfos.h ${tm_file} mips/elf.h netbsd.h netbsd-elf.h mips/netbsd.h"
