/* Read and write coverage files, and associated functionality.
   Copyright (C) 1990, 1991, 1992, 1993, 1994, 1996, 1997, 1998, 1999,
   2000, 2001, 2003, 2004, 2005, 2007, 2008, 2009, 2010
   Free Software Foundation, Inc.
   Contributed by James E. Wilson, UC Berkeley/Cygnus Support;
   based on some ideas from Dain Samples of UC Berkeley.
   Further mangling by Bob Manson, Cygnus Support.
   Further mangled by Nathan Sidwell, CodeSourcery

This file is part of GCC.

GCC is free software; you can redistribute it and/or modify it under
the terms of the GNU General Public License as published by the Free
Software Foundation; either version 3, or (at your option) any later
version.

GCC is distributed in the hope that it will be useful, but WITHOUT ANY
WARRANTY; without even the implied warranty of MERCHANTABILITY or
FITNESS FOR A PARTICULAR PURPOSE.  See the GNU General Public License
for more details.

You should have received a copy of the GNU General Public License
along with GCC; see the file COPYING3.  If not see
<http://www.gnu.org/licenses/>.  */


#define GCOV_LINKAGE

#include "config.h"
#include "system.h"
#include "coretypes.h"
#include "tm.h"
#include "rtl.h"
#include "tree.h"
#include "flags.h"
#include "output.h"
#include "regs.h"
#include "expr.h"
#include "function.h"
#include "basic-block.h"
#include "toplev.h"
#include "tm_p.h"
#include "ggc.h"
#include "coverage.h"
#include "langhooks.h"
#include "hashtab.h"
#include "tree-iterator.h"
#include "cgraph.h"
#include "tree-pass.h"
#include "diagnostic-core.h"
#include "intl.h"

#include "gcov-io.c"

struct function_list
{
  struct function_list *next;	 /* next function */
  unsigned ident;		 /* function ident */
  unsigned checksum;	         /* function checksum */
  unsigned n_ctrs[GCOV_COUNTERS];/* number of counters.  */
};

/* Counts information for a function.  */
typedef struct counts_entry
{
  /* We hash by  */
  unsigned ident;
  unsigned ctr;

  /* Store  */
  unsigned checksum;
  gcov_type *counts;
  struct gcov_ctr_summary summary;

  /* Workspace */
  struct counts_entry *chain;

} counts_entry_t;

static struct function_list *functions_head = 0;
static struct function_list **functions_tail = &functions_head;
static unsigned no_coverage = 0;

/* Cumulative counter information for whole program.  */
static unsigned prg_ctr_mask; /* Mask of counter types generated.  */
static unsigned prg_n_ctrs[GCOV_COUNTERS]; /* Total counters allocated.  */

/* Counter information for current function.  */
static unsigned fn_ctr_mask; /* Mask of counters used.  */
static unsigned fn_n_ctrs[GCOV_COUNTERS]; /* Counters allocated.  */
static unsigned fn_b_ctrs[GCOV_COUNTERS]; /* Allocation base.  */

/* Name of the output file for coverage output file.  */
static char *bbg_file_name;
static unsigned bbg_file_opened;
static int bbg_function_announced;

/* Name of the count data file.  */
static char *da_file_name;

/* Hash table of count data.  */
static htab_t counts_hash = NULL;

/* Trees representing the counter table arrays.  */
static GTY(()) tree tree_ctr_tables[GCOV_COUNTERS];

/* The names of the counter tables.  Not used if we're
   generating counters at tree level.  */
static GTY(()) rtx ctr_labels[GCOV_COUNTERS];

/* The names of merge functions for counters.  */
static const char *const ctr_merge_functions[GCOV_COUNTERS] = GCOV_MERGE_FUNCTIONS;
static const char *const ctr_names[GCOV_COUNTERS] = GCOV_COUNTER_NAMES;

/* Forward declarations.  */
static hashval_t htab_counts_entry_hash (const void *);
static int htab_counts_entry_eq (const void *, const void *);
static void htab_counts_entry_del (void *);
static void read_counts_file (void);
static unsigned compute_checksum (void);
static unsigned coverage_checksum_string (unsigned, const char *);
static tree build_fn_info_type (unsigned);
static tree build_fn_info_value (const struct function_list *, tree);
static tree build_ctr_info_type (void);
static tree build_ctr_info_value (unsigned, tree);
static tree build_gcov_info (void);
static void create_coverage (void);

/* Return the type node for gcov_type.  */

tree
get_gcov_type (void)
{
  return lang_hooks.types.type_for_size (GCOV_TYPE_SIZE, false);
}

/* Return the type node for gcov_unsigned_t.  */

static tree
get_gcov_unsigned_t (void)
{
  return lang_hooks.types.type_for_size (32, true);
}

static hashval_t
htab_counts_entry_hash (const void *of)
{
  const counts_entry_t *const entry = (const counts_entry_t *) of;

  return entry->ident * GCOV_COUNTERS + entry->ctr;
}

static int
htab_counts_entry_eq (const void *of1, const void *of2)
{
  const counts_entry_t *const entry1 = (const counts_entry_t *) of1;
  const counts_entry_t *const entry2 = (const counts_entry_t *) of2;

  return entry1->ident == entry2->ident && entry1->ctr == entry2->ctr;
}

static void
htab_counts_entry_del (void *of)
{
  counts_entry_t *const entry = (counts_entry_t *) of;

  free (entry->counts);
  free (entry);
}

/* Read in the counts file, if available.  */

static void
read_counts_file (void)
{
  gcov_unsigned_t fn_ident = 0;
  gcov_unsigned_t checksum = -1;
  counts_entry_t *summaried = NULL;
  unsigned seen_summary = 0;
  gcov_unsigned_t tag;
  int is_error = 0;

  if (!gcov_open (da_file_name, 1))
    return;

  if (!gcov_magic (gcov_read_unsigned (), GCOV_DATA_MAGIC))
    {
      warning (0, "%qs is not a gcov data file", da_file_name);
      gcov_close ();
      return;
    }
  else if ((tag = gcov_read_unsigned ()) != GCOV_VERSION)
    {
      char v[4], e[4];

      GCOV_UNSIGNED2STRING (v, tag);
      GCOV_UNSIGNED2STRING (e, GCOV_VERSION);

      warning (0, "%qs is version %q.*s, expected version %q.*s",
 	       da_file_name, 4, v, 4, e);
      gcov_close ();
      return;
    }

  /* Read and discard the stamp.  */
  gcov_read_unsigned ();

  counts_hash = htab_create (10,
			     htab_counts_entry_hash, htab_counts_entry_eq,
			     htab_counts_entry_del);
  while ((tag = gcov_read_unsigned ()))
    {
      gcov_unsigned_t length;
      gcov_position_t offset;

      length = gcov_read_unsigned ();
      offset = gcov_position ();
      if (tag == GCOV_TAG_FUNCTION)
	{
	  fn_ident = gcov_read_unsigned ();
	  checksum = gcov_read_unsigned ();
	  if (seen_summary)
	    {
	      /* We have already seen a summary, this means that this
		 new function begins a new set of program runs. We
		 must unlink the summaried chain.  */
	      counts_entry_t *entry, *chain;

	      for (entry = summaried; entry; entry = chain)
		{
		  chain = entry->chain;
		  entry->chain = NULL;
		}
	      summaried = NULL;
	      seen_summary = 0;
	    }
	}
      else if (tag == GCOV_TAG_PROGRAM_SUMMARY)
	{
	  counts_entry_t *entry;
	  struct gcov_summary summary;

	  gcov_read_summary (&summary);
	  seen_summary = 1;
	  for (entry = summaried; entry; entry = entry->chain)
	    {
	      struct gcov_ctr_summary *csum = &summary.ctrs[entry->ctr];

	      entry->summary.runs += csum->runs;
	      entry->summary.sum_all += csum->sum_all;
	      if (entry->summary.run_max < csum->run_max)
		entry->summary.run_max = csum->run_max;
	      entry->summary.sum_max += csum->sum_max;
	    }
	}
      else if (GCOV_TAG_IS_COUNTER (tag) && fn_ident)
	{
	  counts_entry_t **slot, *entry, elt;
	  unsigned n_counts = GCOV_TAG_COUNTER_NUM (length);
	  unsigned ix;

	  elt.ident = fn_ident;
	  elt.ctr = GCOV_COUNTER_FOR_TAG (tag);

	  slot = (counts_entry_t **) htab_find_slot
	    (counts_hash, &elt, INSERT);
	  entry = *slot;
	  if (!entry)
	    {
	      *slot = entry = XCNEW (counts_entry_t);
	      entry->ident = elt.ident;
	      entry->ctr = elt.ctr;
	      entry->checksum = checksum;
	      entry->summary.num = n_counts;
	      entry->counts = XCNEWVEC (gcov_type, n_counts);
	    }
	  else if (entry->checksum != checksum)
	    {
	      error ("coverage mismatch for function %u while reading execution counters",
		     fn_ident);
	      error ("checksum is %x instead of %x", entry->checksum, checksum);
	      htab_delete (counts_hash);
	      break;
	    }
	  else if (entry->summary.num != n_counts)
	    {
	      error ("coverage mismatch for function %u while reading execution counters",
		     fn_ident);
	      error ("number of counters is %d instead of %d", entry->summary.num, n_counts);
	      htab_delete (counts_hash);
	      break;
	    }
	  else if (elt.ctr >= GCOV_COUNTERS_SUMMABLE)
	    {
	      error ("cannot merge separate %s counters for function %u",
		     ctr_names[elt.ctr], fn_ident);
	      goto skip_merge;
	    }

	  if (elt.ctr < GCOV_COUNTERS_SUMMABLE
	      /* This should always be true for a just allocated entry,
		 and always false for an existing one. Check this way, in
		 case the gcov file is corrupt.  */
	      && (!entry->chain || summaried != entry))
	    {
	      entry->chain = summaried;
	      summaried = entry;
	    }
	  for (ix = 0; ix != n_counts; ix++)
	    entry->counts[ix] += gcov_read_counter ();
	skip_merge:;
	}
      gcov_sync (offset, length);
      if ((is_error = gcov_is_error ()))
	{
	  error (is_error < 0 ? "%qs has overflowed" : "%qs is corrupted",
		 da_file_name);
	  htab_delete (counts_hash);
	  break;
	}
    }

  gcov_close ();
}

/* Returns the counters for a particular tag.  */

gcov_type *
get_coverage_counts (unsigned counter, unsigned expected,
		     const struct gcov_ctr_summary **summary)
{
  counts_entry_t *entry, elt;
  gcov_unsigned_t checksum = -1;

  /* No hash table, no counts.  */
  if (!counts_hash)
    {
      static int warned = 0;

      if (!warned++)
	inform (input_location, (flag_guess_branch_prob
		 ? "file %s not found, execution counts estimated"
		 : "file %s not found, execution counts assumed to be zero"),
		da_file_name);
      return NULL;
    }

  elt.ident = current_function_funcdef_no + 1;
  elt.ctr = counter;
  entry = (counts_entry_t *) htab_find (counts_hash, &elt);
  if (!entry)
    {
      warning (0, "no coverage for function %qE found",
	       DECL_ASSEMBLER_NAME (current_function_decl));
      return NULL;
    }

  checksum = compute_checksum ();
  if (entry->checksum != checksum
      || entry->summary.num != expected)
    {
      static int warned = 0;
      bool warning_printed = false;
      tree id = DECL_ASSEMBLER_NAME (current_function_decl);

      warning_printed = 
	warning_at (input_location, OPT_Wcoverage_mismatch, 
		    "coverage mismatch for function "
		    "%qE while reading counter %qs", id, ctr_names[counter]);
      if (warning_printed)
	{
	  if (entry->checksum != checksum)
	    inform (input_location, "checksum is %x instead of %x",
		    entry->checksum, checksum);
	  else
	    inform (input_location, "number of counters is %d instead of %d",
		    entry->summary.num, expected);
	  
	  if (!seen_error ()
	      && !warned++)
	    {
	      inform (input_location, "coverage mismatch ignored");
	      inform (input_location, flag_guess_branch_prob
		      ? G_("execution counts estimated")
		      : G_("execution counts assumed to be zero"));
	      if (!flag_guess_branch_prob)
		inform (input_location,
			"this can result in poorly optimized code");
	    }
	}

      return NULL;
    }

  if (summary)
    *summary = &entry->summary;

  return entry->counts;
}

/* Allocate NUM counters of type COUNTER. Returns nonzero if the
   allocation succeeded.  */

int
coverage_counter_alloc (unsigned counter, unsigned num)
{
  if (no_coverage)
    return 0;

  if (!num)
    return 1;

  if (!tree_ctr_tables[counter])
    {
      /* Generate and save a copy of this so it can be shared.  Leave
	 the index type unspecified for now; it will be set after all
	 functions have been compiled.  */
      char buf[20];
      tree gcov_type_node = get_gcov_type ();
      tree gcov_type_array_type
        = build_array_type (gcov_type_node, NULL_TREE);
      tree_ctr_tables[counter]
        = build_decl (BUILTINS_LOCATION,
		      VAR_DECL, NULL_TREE, gcov_type_array_type);
      TREE_STATIC (tree_ctr_tables[counter]) = 1;
      ASM_GENERATE_INTERNAL_LABEL (buf, "LPBX", counter + 1);
      DECL_NAME (tree_ctr_tables[counter]) = get_identifier (buf);
      DECL_ALIGN (tree_ctr_tables[counter]) = TYPE_ALIGN (gcov_type_node);

      if (dump_file)
	fprintf (dump_file, "Using data file %s\n", da_file_name);
    }
  fn_b_ctrs[counter] = fn_n_ctrs[counter];
  fn_n_ctrs[counter] += num;
  fn_ctr_mask |= 1 << counter;
  return 1;
}

/* Generate a tree to access COUNTER NO.  */

tree
tree_coverage_counter_ref (unsigned counter, unsigned no)
{
  tree gcov_type_node = get_gcov_type ();

  gcc_assert (no < fn_n_ctrs[counter] - fn_b_ctrs[counter]);
  no += prg_n_ctrs[counter] + fn_b_ctrs[counter];

  /* "no" here is an array index, scaled to bytes later.  */
  return build4 (ARRAY_REF, gcov_type_node, tree_ctr_tables[counter],
		 build_int_cst (NULL_TREE, no), NULL, NULL);
}

/* Generate a tree to access the address of COUNTER NO.  */

tree
tree_coverage_counter_addr (unsigned counter, unsigned no)
{
  tree gcov_type_node = get_gcov_type ();

  gcc_assert (no < fn_n_ctrs[counter] - fn_b_ctrs[counter]);
  no += prg_n_ctrs[counter] + fn_b_ctrs[counter];

  TREE_ADDRESSABLE (tree_ctr_tables[counter]) = 1;

  /* "no" here is an array index, scaled to bytes later.  */
  return build_fold_addr_expr (build4 (ARRAY_REF, gcov_type_node,
				       tree_ctr_tables[counter],
				       build_int_cst (NULL_TREE, no),
				       NULL, NULL));
}

/* Generate a checksum for a string.  CHKSUM is the current
   checksum.  */

static unsigned
coverage_checksum_string (unsigned chksum, const char *string)
{
  int i;
  char *dup = NULL;

  /* Look for everything that looks if it were produced by
     get_file_function_name and zero out the second part
     that may result from flag_random_seed.  This is not critical
     as the checksums are used only for sanity checking.  */
  for (i = 0; string[i]; i++)
    {
      int offset = 0;
      if (!strncmp (string + i, "_GLOBAL__N_", 11))
      offset = 11;
      if (!strncmp (string + i, "_GLOBAL__", 9))
      offset = 9;

      /* C++ namespaces do have scheme:
         _GLOBAL__N_<filename>_<wrongmagicnumber>_<magicnumber>functionname
       since filename might contain extra underscores there seems
       to be no better chance then walk all possible offsets looking
       for magicnumber.  */
      if (offset)
	{
	  for (i = i + offset; string[i]; i++)
	    if (string[i]=='_')
	      {
		int y;

		for (y = 1; y < 9; y++)
		  if (!(string[i + y] >= '0' && string[i + y] <= '9')
		      && !(string[i + y] >= 'A' && string[i + y] <= 'F'))
		    break;
		if (y != 9 || string[i + 9] != '_')
		  continue;
		for (y = 10; y < 18; y++)
		  if (!(string[i + y] >= '0' && string[i + y] <= '9')
		      && !(string[i + y] >= 'A' && string[i + y] <= 'F'))
		    break;
		if (y != 18)
		  continue;
		if (!dup)
		  string = dup = xstrdup (string);
		for (y = 10; y < 18; y++)
		  dup[i + y] = '0';
	      }
	  break;
	}
    }

  chksum = crc32_string (chksum, string);
  if (dup)
    free (dup);

  return chksum;
}

/* Compute checksum for the current function.  We generate a CRC32.  */

static unsigned
compute_checksum (void)
{
  expanded_location xloc
    = expand_location (DECL_SOURCE_LOCATION (current_function_decl));
  unsigned chksum = xloc.line;

  chksum = coverage_checksum_string (chksum, xloc.file);
  chksum = coverage_checksum_string
    (chksum, IDENTIFIER_POINTER (DECL_ASSEMBLER_NAME (current_function_decl)));

  return chksum;
}

/* Begin output to the graph file for the current function.
   Opens the output file, if not already done. Writes the
   function header, if not already done. Returns nonzero if data
   should be output.  */

int
coverage_begin_output (void)
{
  /* We don't need to output .gcno file unless we're under -ftest-coverage
     (e.g. -fprofile-arcs/generate/use don't need .gcno to work). */
  if (no_coverage || !flag_test_coverage || flag_compare_debug)
    return 0;

  if (!bbg_function_announced)
    {
      expanded_location xloc
	= expand_location (DECL_SOURCE_LOCATION (current_function_decl));
      unsigned long offset;

      if (!bbg_file_opened)
	{
	  if (!gcov_open (bbg_file_name, -1))
	    error ("cannot open %s", bbg_file_name);
	  else
	    {
	      gcov_write_unsigned (GCOV_NOTE_MAGIC);
	      gcov_write_unsigned (GCOV_VERSION);
	      gcov_write_unsigned (local_tick);
	    }
	  bbg_file_opened = 1;
	}

      /* Announce function */
      offset = gcov_write_tag (GCOV_TAG_FUNCTION);
      gcov_write_unsigned (current_function_funcdef_no + 1);
      gcov_write_unsigned (compute_checksum ());
      gcov_write_string (IDENTIFIER_POINTER
			 (DECL_ASSEMBLER_NAME (current_function_decl)));
      gcov_write_string (xloc.file);
      gcov_write_unsigned (xloc.line);
      gcov_write_length (offset);

      bbg_function_announced = 1;
    }
  return !gcov_is_error ();
}

/* Finish coverage data for the current function. Verify no output
   error has occurred.  Save function coverage counts.  */

void
coverage_end_function (void)
{
  unsigned i;

  if (bbg_file_opened > 1 && gcov_is_error ())
    {
      warning (0, "error writing %qs", bbg_file_name);
      bbg_file_opened = -1;
    }

  if (fn_ctr_mask)
    {
      struct function_list *item;

      item = XNEW (struct function_list);

      *functions_tail = item;
      functions_tail = &item->next;

      item->next = 0;
      item->ident = current_function_funcdef_no + 1;
      item->checksum = compute_checksum ();
      for (i = 0; i != GCOV_COUNTERS; i++)
	{
	  item->n_ctrs[i] = fn_n_ctrs[i];
	  prg_n_ctrs[i] += fn_n_ctrs[i];
	  fn_n_ctrs[i] = fn_b_ctrs[i] = 0;
	}
      prg_ctr_mask |= fn_ctr_mask;
      fn_ctr_mask = 0;
    }
  bbg_function_announced = 0;
}

/* Creates the gcov_fn_info RECORD_TYPE.  */

static tree
build_fn_info_type (unsigned int counters)
{
  tree type = lang_hooks.types.make_type (RECORD_TYPE);
  tree field, fields;
  tree array_type;

  /* ident */
  fields = build_decl (BUILTINS_LOCATION,
		       FIELD_DECL, NULL_TREE, get_gcov_unsigned_t ());

  /* checksum */
  field = build_decl (BUILTINS_LOCATION,
		      FIELD_DECL, NULL_TREE, get_gcov_unsigned_t ());
  DECL_CHAIN (field) = fields;
  fields = field;

  array_type = build_int_cst (NULL_TREE, counters - 1);
  array_type = build_index_type (array_type);
  array_type = build_array_type (get_gcov_unsigned_t (), array_type);

  /* counters */
  field = build_decl (BUILTINS_LOCATION,
		      FIELD_DECL, NULL_TREE, array_type);
  DECL_CHAIN (field) = fields;
  fields = field;

  finish_builtin_struct (type, "__gcov_fn_info", fields, NULL_TREE);

  return type;
}

/* Creates a CONSTRUCTOR for a gcov_fn_info. FUNCTION is
   the function being processed and TYPE is the gcov_fn_info
   RECORD_TYPE.  */

static tree
build_fn_info_value (const struct function_list *function, tree type)
{
  tree fields = TYPE_FIELDS (type);
  unsigned ix;
  VEC(constructor_elt,gc) *v1 = NULL;
  VEC(constructor_elt,gc) *v2 = NULL;

  /* ident */
  CONSTRUCTOR_APPEND_ELT (v1, fields,
			  build_int_cstu (get_gcov_unsigned_t (),
					  function->ident));
<<<<<<< HEAD
  fields = TREE_CHAIN (fields);
=======
  fields = DECL_CHAIN (fields);
>>>>>>> 3bd7a983

  /* checksum */
  CONSTRUCTOR_APPEND_ELT (v1, fields,
			  build_int_cstu (get_gcov_unsigned_t (),
					  function->checksum));
<<<<<<< HEAD
  fields = TREE_CHAIN (fields);
=======
  fields = DECL_CHAIN (fields);
>>>>>>> 3bd7a983

  /* counters */
  for (ix = 0; ix != GCOV_COUNTERS; ix++)
    if (prg_ctr_mask & (1 << ix))
      CONSTRUCTOR_APPEND_ELT (v2, NULL,
			      build_int_cstu (get_gcov_unsigned_t (),
					      function->n_ctrs[ix]));

  CONSTRUCTOR_APPEND_ELT (v1, fields,
			  build_constructor (TREE_TYPE (fields), v2));

  return build_constructor (type, v1);
}

/* Creates the gcov_ctr_info RECORD_TYPE.  */

static tree
build_ctr_info_type (void)
{
  tree type = lang_hooks.types.make_type (RECORD_TYPE);
  tree field, fields = NULL_TREE;
  tree gcov_ptr_type = build_pointer_type (get_gcov_type ());
  tree gcov_merge_fn_type;

  /* counters */
  field = build_decl (BUILTINS_LOCATION,
		      FIELD_DECL, NULL_TREE, get_gcov_unsigned_t ());
  DECL_CHAIN (field) = fields;
  fields = field;

  /* values */
  field = build_decl (BUILTINS_LOCATION,
		      FIELD_DECL, NULL_TREE, gcov_ptr_type);
  DECL_CHAIN (field) = fields;
  fields = field;

  /* merge */
  gcov_merge_fn_type =
    build_function_type_list (void_type_node,
			      gcov_ptr_type, get_gcov_unsigned_t (),
			      NULL_TREE);
  field = build_decl (BUILTINS_LOCATION,
		      FIELD_DECL, NULL_TREE,
		      build_pointer_type (gcov_merge_fn_type));
  DECL_CHAIN (field) = fields;
  fields = field;

  finish_builtin_struct (type, "__gcov_ctr_info", fields, NULL_TREE);

  return type;
}

/* Creates a CONSTRUCTOR for a gcov_ctr_info. COUNTER is
   the counter being processed and TYPE is the gcov_ctr_info
   RECORD_TYPE.  */

static tree
build_ctr_info_value (unsigned int counter, tree type)
{
  tree fields = TYPE_FIELDS (type);
  tree fn;
  VEC(constructor_elt,gc) *v = NULL;

  /* counters */
  CONSTRUCTOR_APPEND_ELT (v, fields,
			  build_int_cstu (get_gcov_unsigned_t (),
					  prg_n_ctrs[counter]));
<<<<<<< HEAD
  fields = TREE_CHAIN (fields);
=======
  fields = DECL_CHAIN (fields);
>>>>>>> 3bd7a983

  if (prg_n_ctrs[counter])
    {
      tree array_type;

      array_type = build_int_cstu (get_gcov_unsigned_t (),
				   prg_n_ctrs[counter] - 1);
      array_type = build_index_type (array_type);
      array_type = build_array_type (TREE_TYPE (TREE_TYPE (fields)),
				     array_type);

      TREE_TYPE (tree_ctr_tables[counter]) = array_type;
      DECL_SIZE (tree_ctr_tables[counter]) = TYPE_SIZE (array_type);
      DECL_SIZE_UNIT (tree_ctr_tables[counter]) = TYPE_SIZE_UNIT (array_type);
      varpool_finalize_decl (tree_ctr_tables[counter]);

      CONSTRUCTOR_APPEND_ELT (v, fields,
			      build1 (ADDR_EXPR, TREE_TYPE (fields),
				      tree_ctr_tables[counter]));
    }
  else
    CONSTRUCTOR_APPEND_ELT (v, fields, null_pointer_node);
<<<<<<< HEAD
  fields = TREE_CHAIN (fields);
=======
  fields = DECL_CHAIN (fields);
>>>>>>> 3bd7a983

  fn = build_decl (BUILTINS_LOCATION,
		   FUNCTION_DECL,
		   get_identifier (ctr_merge_functions[counter]),
		   TREE_TYPE (TREE_TYPE (fields)));
  DECL_EXTERNAL (fn) = 1;
  TREE_PUBLIC (fn) = 1;
  DECL_ARTIFICIAL (fn) = 1;
  TREE_NOTHROW (fn) = 1;
  DECL_ASSEMBLER_NAME (fn);  /* Initialize assembler name so we can stream out. */
  CONSTRUCTOR_APPEND_ELT (v, fields, build1 (ADDR_EXPR, TREE_TYPE (fields), fn));

  return build_constructor (type, v);
}

/* Creates the gcov_info RECORD_TYPE and initializer for it. Returns a
   CONSTRUCTOR.  */

static tree
build_gcov_info (void)
{
  unsigned n_ctr_types, ix;
  tree type, const_type;
  tree fn_info_type, fn_info_value = NULL_TREE;
  tree fn_info_ptr_type;
  tree ctr_info_type, ctr_info_ary_type, ctr_info_value = NULL_TREE;
  tree field, fields = NULL_TREE;
  tree filename_string;
  int da_file_name_len;
  unsigned n_fns;
  const struct function_list *fn;
  tree string_type;
  VEC(constructor_elt,gc) *v1 = NULL;
  VEC(constructor_elt,gc) *v2 = NULL;

  /* Count the number of active counters.  */
  for (n_ctr_types = 0, ix = 0; ix != GCOV_COUNTERS; ix++)
    if (prg_ctr_mask & (1 << ix))
      n_ctr_types++;

  type = lang_hooks.types.make_type (RECORD_TYPE);
  const_type = build_qualified_type (type, TYPE_QUAL_CONST);

  /* Version ident */
  field = build_decl (BUILTINS_LOCATION,
		      FIELD_DECL, NULL_TREE, get_gcov_unsigned_t ());
  DECL_CHAIN (field) = fields;
  fields = field;
  CONSTRUCTOR_APPEND_ELT (v1, field,
			  build_int_cstu (TREE_TYPE (field), GCOV_VERSION));

  /* next -- NULL */
  field = build_decl (BUILTINS_LOCATION,
		      FIELD_DECL, NULL_TREE, build_pointer_type (const_type));
  DECL_CHAIN (field) = fields;
  fields = field;
  CONSTRUCTOR_APPEND_ELT (v1, field, null_pointer_node);

  /* stamp */
  field = build_decl (BUILTINS_LOCATION,
		      FIELD_DECL, NULL_TREE, get_gcov_unsigned_t ());
  DECL_CHAIN (field) = fields;
  fields = field;
  CONSTRUCTOR_APPEND_ELT (v1, field,
			  build_int_cstu (TREE_TYPE (field), local_tick));

  /* Filename */
  string_type = build_pointer_type (build_qualified_type (char_type_node,
						    TYPE_QUAL_CONST));
  field = build_decl (BUILTINS_LOCATION,
		      FIELD_DECL, NULL_TREE, string_type);
  DECL_CHAIN (field) = fields;
  fields = field;
  da_file_name_len = strlen (da_file_name);
  filename_string = build_string (da_file_name_len + 1, da_file_name);
  TREE_TYPE (filename_string) = build_array_type
    (char_type_node, build_index_type
     (build_int_cst (NULL_TREE, da_file_name_len)));
  CONSTRUCTOR_APPEND_ELT (v1, field,
			  build1 (ADDR_EXPR, string_type, filename_string));

  /* Build the fn_info type and initializer.  */
  fn_info_type = build_fn_info_type (n_ctr_types);
  fn_info_ptr_type = build_pointer_type (build_qualified_type
					 (fn_info_type, TYPE_QUAL_CONST));
  for (fn = functions_head, n_fns = 0; fn; fn = fn->next, n_fns++)
    CONSTRUCTOR_APPEND_ELT (v2, NULL_TREE,
			    build_fn_info_value (fn, fn_info_type));

  if (n_fns)
    {
      tree array_type;

      array_type = build_index_type (build_int_cst (NULL_TREE, n_fns - 1));
      array_type = build_array_type (fn_info_type, array_type);

      fn_info_value = build_constructor (array_type, v2);
      fn_info_value = build1 (ADDR_EXPR, fn_info_ptr_type, fn_info_value);
    }
  else
    fn_info_value = null_pointer_node;

  /* number of functions */
  field = build_decl (BUILTINS_LOCATION,
		      FIELD_DECL, NULL_TREE, get_gcov_unsigned_t ());
  DECL_CHAIN (field) = fields;
  fields = field;
  CONSTRUCTOR_APPEND_ELT (v1, field,
			  build_int_cstu (get_gcov_unsigned_t (), n_fns));

  /* fn_info table */
  field = build_decl (BUILTINS_LOCATION,
		      FIELD_DECL, NULL_TREE, fn_info_ptr_type);
  DECL_CHAIN (field) = fields;
  fields = field;
  CONSTRUCTOR_APPEND_ELT (v1, field, fn_info_value);

  /* counter_mask */
  field = build_decl (BUILTINS_LOCATION,
		      FIELD_DECL, NULL_TREE, get_gcov_unsigned_t ());
  DECL_CHAIN (field) = fields;
  fields = field;
  CONSTRUCTOR_APPEND_ELT (v1, field, 
			  build_int_cstu (get_gcov_unsigned_t (),
					  prg_ctr_mask));

  /* counters */
  ctr_info_type = build_ctr_info_type ();
  ctr_info_ary_type = build_index_type (build_int_cst (NULL_TREE,
						       n_ctr_types));
  ctr_info_ary_type = build_array_type (ctr_info_type, ctr_info_ary_type);
  v2 = NULL;
  for (ix = 0; ix != GCOV_COUNTERS; ix++)
    if (prg_ctr_mask & (1 << ix))
      CONSTRUCTOR_APPEND_ELT (v2, NULL_TREE,
			      build_ctr_info_value (ix, ctr_info_type));
  ctr_info_value = build_constructor (ctr_info_ary_type, v2);

  field = build_decl (BUILTINS_LOCATION,
		      FIELD_DECL, NULL_TREE, ctr_info_ary_type);
  DECL_CHAIN (field) = fields;
  fields = field;
  CONSTRUCTOR_APPEND_ELT (v1, field, ctr_info_value);

  finish_builtin_struct (type, "__gcov_info", fields, NULL_TREE);

  return build_constructor (type, v1);
}

/* Write out the structure which libgcov uses to locate all the
   counters.  The structures used here must match those defined in
   gcov-io.h.  Write out the constructor to call __gcov_init.  */

static void
create_coverage (void)
{
  tree gcov_info, gcov_init, body, t;
  char name_buf[32];

  no_coverage = 1; /* Disable any further coverage.  */

  if (!prg_ctr_mask)
    return;

  t = build_gcov_info ();

  gcov_info = build_decl (BUILTINS_LOCATION,
			  VAR_DECL, NULL_TREE, TREE_TYPE (t));
  TREE_STATIC (gcov_info) = 1;
  ASM_GENERATE_INTERNAL_LABEL (name_buf, "LPBX", 0);
  DECL_NAME (gcov_info) = get_identifier (name_buf);
  DECL_INITIAL (gcov_info) = t;

  /* Build structure.  */
  varpool_finalize_decl (gcov_info);

  /* Build a decl for __gcov_init.  */
  t = build_pointer_type (TREE_TYPE (gcov_info));
  t = build_function_type_list (void_type_node, t, NULL);
  t = build_decl (BUILTINS_LOCATION,
		  FUNCTION_DECL, get_identifier ("__gcov_init"), t);
  TREE_PUBLIC (t) = 1;
  DECL_EXTERNAL (t) = 1;
  DECL_ASSEMBLER_NAME (t);  /* Initialize assembler name so we can stream out. */
  gcov_init = t;

  /* Generate a call to __gcov_init(&gcov_info).  */
  body = NULL;
  t = build_fold_addr_expr (gcov_info);
  t = build_call_expr (gcov_init, 1, t);
  append_to_statement_list (t, &body);

  /* Generate a constructor to run it.  */
  cgraph_build_static_cdtor ('I', body, DEFAULT_INIT_PRIORITY);
}

/* Perform file-level initialization. Read in data file, generate name
   of graph file.  */

void
coverage_init (const char *filename)
{
  int len = strlen (filename);
  /* + 1 for extra '/', in case prefix doesn't end with /.  */
  int prefix_len;

  if (profile_data_prefix == 0 && filename[0] != '/')
    profile_data_prefix = getpwd ();

  prefix_len = (profile_data_prefix) ? strlen (profile_data_prefix) + 1 : 0;

  /* Name of da file.  */
  da_file_name = XNEWVEC (char, len + strlen (GCOV_DATA_SUFFIX)
			  + prefix_len + 1);

  if (profile_data_prefix)
    {
      strcpy (da_file_name, profile_data_prefix);
      da_file_name[prefix_len - 1] = '/';
      da_file_name[prefix_len] = 0;
    }
  else
    da_file_name[0] = 0;
  strcat (da_file_name, filename);
  strcat (da_file_name, GCOV_DATA_SUFFIX);

  /* Name of bbg file.  */
  bbg_file_name = XNEWVEC (char, len + strlen (GCOV_NOTE_SUFFIX) + 1);
  strcpy (bbg_file_name, filename);
  strcat (bbg_file_name, GCOV_NOTE_SUFFIX);

  if (flag_profile_use)
    read_counts_file ();
}

/* Performs file-level cleanup.  Close graph file, generate coverage
   variables and constructor.  */

void
coverage_finish (void)
{
  create_coverage ();
  if (bbg_file_opened)
    {
      int error = gcov_close ();

      if (error)
	unlink (bbg_file_name);
      if (!local_tick)
	/* Only remove the da file, if we cannot stamp it. If we can
	   stamp it, libgcov will DTRT.  */
	unlink (da_file_name);
    }
}

#include "gt-coverage.h"<|MERGE_RESOLUTION|>--- conflicted
+++ resolved
@@ -686,21 +686,13 @@
   CONSTRUCTOR_APPEND_ELT (v1, fields,
 			  build_int_cstu (get_gcov_unsigned_t (),
 					  function->ident));
-<<<<<<< HEAD
-  fields = TREE_CHAIN (fields);
-=======
   fields = DECL_CHAIN (fields);
->>>>>>> 3bd7a983
 
   /* checksum */
   CONSTRUCTOR_APPEND_ELT (v1, fields,
 			  build_int_cstu (get_gcov_unsigned_t (),
 					  function->checksum));
-<<<<<<< HEAD
-  fields = TREE_CHAIN (fields);
-=======
   fields = DECL_CHAIN (fields);
->>>>>>> 3bd7a983
 
   /* counters */
   for (ix = 0; ix != GCOV_COUNTERS; ix++)
@@ -768,11 +760,7 @@
   CONSTRUCTOR_APPEND_ELT (v, fields,
 			  build_int_cstu (get_gcov_unsigned_t (),
 					  prg_n_ctrs[counter]));
-<<<<<<< HEAD
-  fields = TREE_CHAIN (fields);
-=======
   fields = DECL_CHAIN (fields);
->>>>>>> 3bd7a983
 
   if (prg_n_ctrs[counter])
     {
@@ -795,11 +783,7 @@
     }
   else
     CONSTRUCTOR_APPEND_ELT (v, fields, null_pointer_node);
-<<<<<<< HEAD
-  fields = TREE_CHAIN (fields);
-=======
   fields = DECL_CHAIN (fields);
->>>>>>> 3bd7a983
 
   fn = build_decl (BUILTINS_LOCATION,
 		   FUNCTION_DECL,
