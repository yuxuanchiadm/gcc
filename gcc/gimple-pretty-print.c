--- conflicted
+++ resolved
@@ -1737,11 +1737,7 @@
   if (!POINTER_TYPE_P (TREE_TYPE (node))
       && SSA_NAME_RANGE_INFO (node))
     {
-<<<<<<< HEAD
-      widest_int min, max;
-=======
-      double_int min, max, nonzero_bits;
->>>>>>> 8dd9f7ce
+      widest_int min, max, nonzero_bits;
       value_range_type range_type = get_range_info (node, &min, &max);
 
       if (range_type == VR_VARYING)
@@ -1756,16 +1752,12 @@
 	  pp_printf (buffer, "]");
 	}
       nonzero_bits = get_nonzero_bits (node);
-      if (nonzero_bits != double_int_minus_one
+      if (nonzero_bits != -1
 	  && (nonzero_bits
-	      != double_int::mask (TYPE_PRECISION (TREE_TYPE (node)))))
+	      != wi::mask <widest_int> (TYPE_PRECISION (TREE_TYPE (node)), false)))
 	{
 	  pp_string (buffer, " NONZERO ");
-	  sprintf (pp_buffer (buffer)->digit_buffer,
-		   HOST_WIDE_INT_PRINT_DOUBLE_HEX,
-		   (unsigned HOST_WIDE_INT) nonzero_bits.high,
-		   nonzero_bits.low);
-	  pp_string (buffer, pp_buffer (buffer)->digit_buffer);
+	  pp_wide_int (buffer, nonzero_bits, UNSIGNED);
 	}
       newline_and_indent (buffer, spc);
     }
