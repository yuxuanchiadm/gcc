--- conflicted
+++ resolved
@@ -728,17 +728,6 @@
     case UNION:
       {
 	options_p opts = 0;
-<<<<<<< HEAD
-    /* GTY annotations follow attribute syntax
-       GTY_BEFORE_ID is for union/struct declarations
-       GTY_AFTER_ID is for variable declarations.  */
-    enum {
-        NO_GTY,
-        GTY_BEFORE_ID,
-        GTY_AFTER_ID
-    } is_gty = NO_GTY;
-    bool is_union = (token () == UNION);
-=======
 	/* GTY annotations follow attribute syntax
 	   GTY_BEFORE_ID is for union/struct declarations
 	   GTY_AFTER_ID is for variable declarations.  */
@@ -749,7 +738,6 @@
 	  GTY_AFTER_ID
 	} is_gty = NO_GTY;
 	bool is_union = (token () == UNION);
->>>>>>> b56a5220
 	advance ();
 
 	/* Top-level structures that are not explicitly tagged GTY(())
@@ -778,25 +766,6 @@
 	    opts = gtymarker_opt ();
 	  }
 
-<<<<<<< HEAD
-    if (is_gty)
-      {
-        if (token () == '{')
-          {
-            pair_p fields;
-
-            if (is_gty == GTY_AFTER_ID)
-                parse_error ("GTY must be specified before identifier");
-
-            advance ();
-            fields = struct_field_seq ();
-            require ('}');
-            return new_structure (s, is_union, &lexer_line, fields, opts);
-          }
-      }
-    else if (token () == '{')
-      consume_balanced ('{', '}');
-=======
 	if (is_gty)
 	  {
 	    if (token () == '{')
@@ -814,7 +783,6 @@
 	  }
 	else if (token () == '{')
 	  consume_balanced ('{', '}');
->>>>>>> b56a5220
 	if (opts)
 	  *optsp = opts;
 	return find_structure (s, is_union);
