/* Save and restore call-clobbered registers which are live across a call.
   Copyright (C) 1989, 1992, 1994, 1995, 1997, 1998, 1999, 2000,
   2001, 2002, 2003, 2004, 2005, 2006, 2007, 2008, 2009, 2010
   Free Software Foundation, Inc.

This file is part of GCC.

GCC is free software; you can redistribute it and/or modify it under
the terms of the GNU General Public License as published by the Free
Software Foundation; either version 3, or (at your option) any later
version.

GCC is distributed in the hope that it will be useful, but WITHOUT ANY
WARRANTY; without even the implied warranty of MERCHANTABILITY or
FITNESS FOR A PARTICULAR PURPOSE.  See the GNU General Public License
for more details.

You should have received a copy of the GNU General Public License
along with GCC; see the file COPYING3.  If not see
<http://www.gnu.org/licenses/>.  */

#include "config.h"
#include "system.h"
#include "coretypes.h"
#include "tm.h"
#include "rtl.h"
#include "regs.h"
#include "insn-config.h"
#include "flags.h"
#include "hard-reg-set.h"
#include "recog.h"
#include "basic-block.h"
#include "df.h"
#include "reload.h"
#include "function.h"
#include "expr.h"
#include "diagnostic-core.h"
#include "tm_p.h"
#include "addresses.h"
#include "output.h"
#include "ggc.h"

<<<<<<< HEAD
/* True if caller-save has been initialized.  */
bool caller_save_initialized_p;

/* Call used hard registers which can not be saved because there is no
   insn for this.  */
HARD_REG_SET no_caller_save_reg_set;

#ifndef MAX_MOVE_MAX
#define MAX_MOVE_MAX MOVE_MAX
#endif

#ifndef MIN_UNITS_PER_WORD
#define MIN_UNITS_PER_WORD UNITS_PER_WORD
#endif

=======
>>>>>>> b56a5220
#define MOVE_MAX_WORDS (MOVE_MAX / UNITS_PER_WORD)

#define regno_save_mode \
  (this_target_reload->x_regno_save_mode)
#define cached_reg_save_code \
  (this_target_reload->x_cached_reg_save_code)
#define cached_reg_restore_code \
  (this_target_reload->x_cached_reg_restore_code)

/* For each hard register, a place on the stack where it can be saved,
   if needed.  */

static rtx
  regno_save_mem[FIRST_PSEUDO_REGISTER][MAX_MOVE_MAX / MIN_UNITS_PER_WORD + 1];

/* The number of elements in the subsequent array.  */
static int save_slots_num;

/* Allocated slots so far.  */
static rtx save_slots[FIRST_PSEUDO_REGISTER];

/* Set of hard regs currently residing in save area (during insn scan).  */

static HARD_REG_SET hard_regs_saved;

/* Number of registers currently in hard_regs_saved.  */

static int n_regs_saved;

/* Computed by mark_referenced_regs, all regs referenced in a given
   insn.  */
static HARD_REG_SET referenced_regs;


typedef void refmarker_fn (rtx *loc, enum machine_mode mode, int hardregno,
			   void *mark_arg);

static int reg_save_code (int, enum machine_mode);
static int reg_restore_code (int, enum machine_mode);

struct saved_hard_reg;
static void initiate_saved_hard_regs (void);
static struct saved_hard_reg *new_saved_hard_reg (int, int);
static void finish_saved_hard_regs (void);
static int saved_hard_reg_compare_func (const void *, const void *);

static void mark_set_regs (rtx, const_rtx, void *);
static void mark_referenced_regs (rtx *, refmarker_fn *mark, void *mark_arg);
static refmarker_fn mark_reg_as_referenced;
static refmarker_fn replace_reg_with_saved_mem;
static int insert_save (struct insn_chain *, int, int, HARD_REG_SET *,
			enum machine_mode *);
static int insert_restore (struct insn_chain *, int, int, int,
			   enum machine_mode *);
static struct insn_chain *insert_one_insn (struct insn_chain *, int, int,
					   rtx);
static void add_stored_regs (rtx, const_rtx, void *);



static GTY(()) rtx savepat;
static GTY(()) rtx restpat;
static GTY(()) rtx test_reg;
static GTY(()) rtx test_mem;
static GTY(()) rtx saveinsn;
static GTY(()) rtx restinsn;

/* Return the INSN_CODE used to save register REG in mode MODE.  */
static int
reg_save_code (int reg, enum machine_mode mode)
{
  bool ok;
  if (cached_reg_save_code[reg][mode])
     return cached_reg_save_code[reg][mode];
  if (!HARD_REGNO_MODE_OK (reg, mode))
    {
      /* Depending on how HARD_REGNO_MODE_OK is defined, range propagation
	 might deduce here that reg >= FIRST_PSEUDO_REGISTER.  So the assert
	 below silences a warning.  */
      gcc_assert (reg < FIRST_PSEUDO_REGISTER);
      cached_reg_save_code[reg][mode] = -1;
      cached_reg_restore_code[reg][mode] = -1;
      return -1;
    }

  /* Update the register number and modes of the register
     and memory operand.  */
  SET_REGNO_RAW (test_reg, reg);
  PUT_MODE (test_reg, mode);
  PUT_MODE (test_mem, mode);

  /* Force re-recognition of the modified insns.  */
  INSN_CODE (saveinsn) = -1;
  INSN_CODE (restinsn) = -1;

  cached_reg_save_code[reg][mode] = recog_memoized (saveinsn);
  cached_reg_restore_code[reg][mode] = recog_memoized (restinsn);

  /* Now extract both insns and see if we can meet their
     constraints.  */
  ok = (cached_reg_save_code[reg][mode] != -1
	&& cached_reg_restore_code[reg][mode] != -1);
  if (ok)
    {
      extract_insn (saveinsn);
      ok = constrain_operands (1);
      extract_insn (restinsn);
      ok &= constrain_operands (1);
    }

  if (! ok)
    {
      cached_reg_save_code[reg][mode] = -1;
      cached_reg_restore_code[reg][mode] = -1;
    }
  gcc_assert (cached_reg_save_code[reg][mode]);
  return cached_reg_save_code[reg][mode];
}

/* Return the INSN_CODE used to restore register REG in mode MODE.  */
static int
reg_restore_code (int reg, enum machine_mode mode)
{
  if (cached_reg_restore_code[reg][mode])
     return cached_reg_restore_code[reg][mode];
  /* Populate our cache.  */
  reg_save_code (reg, mode);
  return cached_reg_restore_code[reg][mode];
}

/* Initialize for caller-save.

   Look at all the hard registers that are used by a call and for which
   reginfo.c has not already excluded from being used across a call.

   Ensure that we can find a mode to save the register and that there is a
   simple insn to save and restore the register.  This latter check avoids
   problems that would occur if we tried to save the MQ register of some
   machines directly into memory.  */

void
init_caller_save (void)
{
  rtx addr_reg;
  int offset;
  rtx address;
  int i, j;

  if (caller_save_initialized_p)
    return;

  caller_save_initialized_p = true;

  CLEAR_HARD_REG_SET (no_caller_save_reg_set);
  /* First find all the registers that we need to deal with and all
     the modes that they can have.  If we can't find a mode to use,
     we can't have the register live over calls.  */

  for (i = 0; i < FIRST_PSEUDO_REGISTER; i++)
    {
      if (call_used_regs[i]
          && !TEST_HARD_REG_BIT (call_fixed_reg_set, i))
	{
	  for (j = 1; j <= MOVE_MAX_WORDS; j++)
	    {
	      regno_save_mode[i][j] = HARD_REGNO_CALLER_SAVE_MODE (i, j,
								   VOIDmode);
	      if (regno_save_mode[i][j] == VOIDmode && j == 1)
		{
		  SET_HARD_REG_BIT (call_fixed_reg_set, i);
		}
	    }
	}
      else
	regno_save_mode[i][1] = VOIDmode;
    }

  /* The following code tries to approximate the conditions under which
     we can easily save and restore a register without scratch registers or
     other complexities.  It will usually work, except under conditions where
     the validity of an insn operand is dependent on the address offset.
     No such cases are currently known.

     We first find a typical offset from some BASE_REG_CLASS register.
     This address is chosen by finding the first register in the class
     and by finding the smallest power of two that is a valid offset from
     that register in every mode we will use to save registers.  */

  for (i = 0; i < FIRST_PSEUDO_REGISTER; i++)
    if (TEST_HARD_REG_BIT
	(reg_class_contents
	 [(int) base_reg_class (regno_save_mode[i][1], PLUS, CONST_INT)], i))
      break;

  gcc_assert (i < FIRST_PSEUDO_REGISTER);

  addr_reg = gen_rtx_REG (Pmode, i);

  for (offset = 1 << (HOST_BITS_PER_INT / 2); offset; offset >>= 1)
    {
      address = gen_rtx_PLUS (Pmode, addr_reg, GEN_INT (offset));

      for (i = 0; i < FIRST_PSEUDO_REGISTER; i++)
	if (regno_save_mode[i][1] != VOIDmode
	  && ! strict_memory_address_p (regno_save_mode[i][1], address))
	  break;

      if (i == FIRST_PSEUDO_REGISTER)
	break;
    }

  /* If we didn't find a valid address, we must use register indirect.  */
  if (offset == 0)
    address = addr_reg;

  /* Next we try to form an insn to save and restore the register.  We
     see if such an insn is recognized and meets its constraints.

     To avoid lots of unnecessary RTL allocation, we construct all the RTL
     once, then modify the memory and register operands in-place.  */

  test_reg = gen_rtx_REG (VOIDmode, 0);
  test_mem = gen_rtx_MEM (VOIDmode, address);
  savepat = gen_rtx_SET (VOIDmode, test_mem, test_reg);
  restpat = gen_rtx_SET (VOIDmode, test_reg, test_mem);

  saveinsn = gen_rtx_INSN (VOIDmode, 0, 0, 0, 0, savepat, 0, -1, 0);
  restinsn = gen_rtx_INSN (VOIDmode, 0, 0, 0, 0, restpat, 0, -1, 0);

  for (i = 0; i < FIRST_PSEUDO_REGISTER; i++)
    for (j = 1; j <= MOVE_MAX_WORDS; j++)
      if (reg_save_code (i,regno_save_mode[i][j]) == -1)
	{
	  regno_save_mode[i][j] = VOIDmode;
	  if (j == 1)
	    {
	      SET_HARD_REG_BIT (call_fixed_reg_set, i);
	      if (call_used_regs[i])
		SET_HARD_REG_BIT (no_caller_save_reg_set, i);
	    }
	}
}



/* Initialize save areas by showing that we haven't allocated any yet.  */

void
init_save_areas (void)
{
  int i, j;

  for (i = 0; i < FIRST_PSEUDO_REGISTER; i++)
    for (j = 1; j <= MOVE_MAX_WORDS; j++)
      regno_save_mem[i][j] = 0;
  save_slots_num = 0;

}

/* The structure represents a hard register which should be saved
   through the call.  It is used when the integrated register
   allocator (IRA) is used and sharing save slots is on.  */
struct saved_hard_reg
{
  /* Order number starting with 0.  */
  int num;
  /* The hard regno.  */
  int hard_regno;
  /* Execution frequency of all calls through which given hard
     register should be saved.  */
  int call_freq;
  /* Stack slot reserved to save the hard register through calls.  */
  rtx slot;
  /* True if it is first hard register in the chain of hard registers
     sharing the same stack slot.  */
  int first_p;
  /* Order number of the next hard register structure with the same
     slot in the chain.  -1 represents end of the chain.  */
  int next;
};

/* Map: hard register number to the corresponding structure.  */
static struct saved_hard_reg *hard_reg_map[FIRST_PSEUDO_REGISTER];

/* The number of all structures representing hard registers should be
   saved, in order words, the number of used elements in the following
   array.  */
static int saved_regs_num;

/* Pointers to all the structures.  Index is the order number of the
   corresponding structure.  */
static struct saved_hard_reg *all_saved_regs[FIRST_PSEUDO_REGISTER];

/* First called function for work with saved hard registers.  */
static void
initiate_saved_hard_regs (void)
{
  int i;

  saved_regs_num = 0;
  for (i = 0; i < FIRST_PSEUDO_REGISTER; i++)
    hard_reg_map[i] = NULL;
}

/* Allocate and return new saved hard register with given REGNO and
   CALL_FREQ.  */
static struct saved_hard_reg *
new_saved_hard_reg (int regno, int call_freq)
{
  struct saved_hard_reg *saved_reg;

  saved_reg
    = (struct saved_hard_reg *) xmalloc (sizeof (struct saved_hard_reg));
  hard_reg_map[regno] = all_saved_regs[saved_regs_num] = saved_reg;
  saved_reg->num = saved_regs_num++;
  saved_reg->hard_regno = regno;
  saved_reg->call_freq = call_freq;
  saved_reg->first_p = FALSE;
  saved_reg->next = -1;
  return saved_reg;
}

/* Free memory allocated for the saved hard registers.  */
static void
finish_saved_hard_regs (void)
{
  int i;

  for (i = 0; i < saved_regs_num; i++)
    free (all_saved_regs[i]);
}

/* The function is used to sort the saved hard register structures
   according their frequency.  */
static int
saved_hard_reg_compare_func (const void *v1p, const void *v2p)
{
  const struct saved_hard_reg *p1 = *(struct saved_hard_reg * const *) v1p;
  const struct saved_hard_reg *p2 = *(struct saved_hard_reg * const *) v2p;

  if (flag_omit_frame_pointer)
    {
      if (p1->call_freq - p2->call_freq != 0)
	return p1->call_freq - p2->call_freq;
    }
  else if (p2->call_freq - p1->call_freq != 0)
    return p2->call_freq - p1->call_freq;

  return p1->num - p2->num;
}

/* Allocate save areas for any hard registers that might need saving.
   We take a conservative approach here and look for call-clobbered hard
   registers that are assigned to pseudos that cross calls.  This may
   overestimate slightly (especially if some of these registers are later
   used as spill registers), but it should not be significant.

   For IRA we use priority coloring to decrease stack slots needed for
   saving hard registers through calls.  We build conflicts for them
   to do coloring.

   Future work:

     In the fallback case we should iterate backwards across all possible
     modes for the save, choosing the largest available one instead of
     falling back to the smallest mode immediately.  (eg TF -> DF -> SF).

     We do not try to use "move multiple" instructions that exist
     on some machines (such as the 68k moveml).  It could be a win to try
     and use them when possible.  The hard part is doing it in a way that is
     machine independent since they might be saving non-consecutive
     registers. (imagine caller-saving d0,d1,a0,a1 on the 68k) */

void
setup_save_areas (void)
{
  int i, j, k;
  unsigned int r;
  HARD_REG_SET hard_regs_used;

  /* Allocate space in the save area for the largest multi-register
     pseudos first, then work backwards to single register
     pseudos.  */

  /* Find and record all call-used hard-registers in this function.  */
  CLEAR_HARD_REG_SET (hard_regs_used);
  for (i = FIRST_PSEUDO_REGISTER; i < max_regno; i++)
    if (reg_renumber[i] >= 0 && REG_N_CALLS_CROSSED (i) > 0)
      {
	unsigned int regno = reg_renumber[i];
	unsigned int endregno
	  = end_hard_regno (GET_MODE (regno_reg_rtx[i]), regno);
	for (r = regno; r < endregno; r++)
	  if (call_used_regs[r])
	    SET_HARD_REG_BIT (hard_regs_used, r);
      }

  if (optimize && flag_ira_share_save_slots)
    {
      rtx insn, slot;
      struct insn_chain *chain, *next;
      char *saved_reg_conflicts;
      unsigned int regno;
      int next_k, freq;
      struct saved_hard_reg *saved_reg, *saved_reg2, *saved_reg3;
      int call_saved_regs_num;
      struct saved_hard_reg *call_saved_regs[FIRST_PSEUDO_REGISTER];
      HARD_REG_SET hard_regs_to_save, used_regs, this_insn_sets;
      reg_set_iterator rsi;
      int best_slot_num;
      int prev_save_slots_num;
      rtx prev_save_slots[FIRST_PSEUDO_REGISTER];

      initiate_saved_hard_regs ();
      /* Create hard reg saved regs.  */
      for (chain = reload_insn_chain; chain != 0; chain = next)
	{
	  insn = chain->insn;
	  next = chain->next;
	  if (!CALL_P (insn)
	      || find_reg_note (insn, REG_NORETURN, NULL))
	    continue;
	  freq = REG_FREQ_FROM_BB (BLOCK_FOR_INSN (insn));
	  REG_SET_TO_HARD_REG_SET (hard_regs_to_save,
				   &chain->live_throughout);
	  COPY_HARD_REG_SET (used_regs, call_used_reg_set);

	  /* Record all registers set in this call insn.  These don't
	     need to be saved.  N.B. the call insn might set a subreg
	     of a multi-hard-reg pseudo; then the pseudo is considered
	     live during the call, but the subreg that is set
	     isn't.  */
	  CLEAR_HARD_REG_SET (this_insn_sets);
	  note_stores (PATTERN (insn), mark_set_regs, &this_insn_sets);
	  /* Sibcalls are considered to set the return value.  */
	  if (SIBLING_CALL_P (insn) && crtl->return_rtx)
	    mark_set_regs (crtl->return_rtx, NULL_RTX, &this_insn_sets);

	  AND_COMPL_HARD_REG_SET (used_regs, call_fixed_reg_set);
	  AND_COMPL_HARD_REG_SET (used_regs, this_insn_sets);
	  AND_HARD_REG_SET (hard_regs_to_save, used_regs);
	  for (regno = 0; regno < FIRST_PSEUDO_REGISTER; regno++)
	    if (TEST_HARD_REG_BIT (hard_regs_to_save, regno))
	      {
		if (hard_reg_map[regno] != NULL)
		  hard_reg_map[regno]->call_freq += freq;
		else
		  saved_reg = new_saved_hard_reg (regno, freq);
	      }
	  /* Look through all live pseudos, mark their hard registers.  */
	  EXECUTE_IF_SET_IN_REG_SET
	    (&chain->live_throughout, FIRST_PSEUDO_REGISTER, regno, rsi)
	    {
	      int r = reg_renumber[regno];
	      int bound;

	      if (r < 0)
		continue;

	      bound = r + hard_regno_nregs[r][PSEUDO_REGNO_MODE (regno)];
	      for (; r < bound; r++)
		if (TEST_HARD_REG_BIT (used_regs, r))
		  {
		    if (hard_reg_map[r] != NULL)
		      hard_reg_map[r]->call_freq += freq;
		    else
		      saved_reg = new_saved_hard_reg (r, freq);
		    SET_HARD_REG_BIT (hard_regs_to_save, r);
		  }
	    }
	}
      /* Find saved hard register conflicts.  */
      saved_reg_conflicts = (char *) xmalloc (saved_regs_num * saved_regs_num);
      memset (saved_reg_conflicts, 0, saved_regs_num * saved_regs_num);
      for (chain = reload_insn_chain; chain != 0; chain = next)
	{
	  call_saved_regs_num = 0;
	  insn = chain->insn;
	  next = chain->next;
	  if (!CALL_P (insn)
	      || find_reg_note (insn, REG_NORETURN, NULL))
	    continue;
	  REG_SET_TO_HARD_REG_SET (hard_regs_to_save,
				   &chain->live_throughout);
	  COPY_HARD_REG_SET (used_regs, call_used_reg_set);

	  /* Record all registers set in this call insn.  These don't
	     need to be saved.  N.B. the call insn might set a subreg
	     of a multi-hard-reg pseudo; then the pseudo is considered
	     live during the call, but the subreg that is set
	     isn't.  */
	  CLEAR_HARD_REG_SET (this_insn_sets);
	  note_stores (PATTERN (insn), mark_set_regs, &this_insn_sets);
	  /* Sibcalls are considered to set the return value,
	     compare df-scan.c:df_get_call_refs.  */
	  if (SIBLING_CALL_P (insn) && crtl->return_rtx)
	    mark_set_regs (crtl->return_rtx, NULL_RTX, &this_insn_sets);

	  AND_COMPL_HARD_REG_SET (used_regs, call_fixed_reg_set);
	  AND_COMPL_HARD_REG_SET (used_regs, this_insn_sets);
	  AND_HARD_REG_SET (hard_regs_to_save, used_regs);
	  for (regno = 0; regno < FIRST_PSEUDO_REGISTER; regno++)
	    if (TEST_HARD_REG_BIT (hard_regs_to_save, regno))
	      {
		gcc_assert (hard_reg_map[regno] != NULL);
		call_saved_regs[call_saved_regs_num++] = hard_reg_map[regno];
	      }
	  /* Look through all live pseudos, mark their hard registers.  */
	  EXECUTE_IF_SET_IN_REG_SET
	    (&chain->live_throughout, FIRST_PSEUDO_REGISTER, regno, rsi)
	    {
	      int r = reg_renumber[regno];
	      int bound;

	      if (r < 0)
		continue;

	      bound = r + hard_regno_nregs[r][PSEUDO_REGNO_MODE (regno)];
	      for (; r < bound; r++)
		if (TEST_HARD_REG_BIT (used_regs, r))
		  call_saved_regs[call_saved_regs_num++] = hard_reg_map[r];
	    }
	  for (i = 0; i < call_saved_regs_num; i++)
	    {
	      saved_reg = call_saved_regs[i];
	      for (j = 0; j < call_saved_regs_num; j++)
		if (i != j)
		  {
		    saved_reg2 = call_saved_regs[j];
		    saved_reg_conflicts[saved_reg->num * saved_regs_num
					+ saved_reg2->num]
		      = saved_reg_conflicts[saved_reg2->num * saved_regs_num
					    + saved_reg->num]
		      = TRUE;
		  }
	    }
	}
      /* Sort saved hard regs.  */
      qsort (all_saved_regs, saved_regs_num, sizeof (struct saved_hard_reg *),
	     saved_hard_reg_compare_func);
      /* Initiate slots available from the previous reload
	 iteration.  */
      prev_save_slots_num = save_slots_num;
      memcpy (prev_save_slots, save_slots, save_slots_num * sizeof (rtx));
      save_slots_num = 0;
      /* Allocate stack slots for the saved hard registers.  */
      for (i = 0; i < saved_regs_num; i++)
	{
	  saved_reg = all_saved_regs[i];
	  regno = saved_reg->hard_regno;
	  for (j = 0; j < i; j++)
	    {
	      saved_reg2 = all_saved_regs[j];
	      if (! saved_reg2->first_p)
		continue;
	      slot = saved_reg2->slot;
	      for (k = j; k >= 0; k = next_k)
		{
		  saved_reg3 = all_saved_regs[k];
		  next_k = saved_reg3->next;
		  if (saved_reg_conflicts[saved_reg->num * saved_regs_num
					  + saved_reg3->num])
		    break;
		}
	      if (k < 0
		  && (GET_MODE_SIZE (regno_save_mode[regno][1])
		      <= GET_MODE_SIZE (regno_save_mode
					[saved_reg2->hard_regno][1])))
		{
		  saved_reg->slot
		    = adjust_address_nv
		      (slot, regno_save_mode[saved_reg->hard_regno][1], 0);
		  regno_save_mem[regno][1] = saved_reg->slot;
		  saved_reg->next = saved_reg2->next;
		  saved_reg2->next = i;
		  if (dump_file != NULL)
		    fprintf (dump_file, "%d uses slot of %d\n",
			     regno, saved_reg2->hard_regno);
		  break;
		}
	    }
	  if (j == i)
	    {
	      saved_reg->first_p = TRUE;
	      for (best_slot_num = -1, j = 0; j < prev_save_slots_num; j++)
		{
		  slot = prev_save_slots[j];
		  if (slot == NULL_RTX)
		    continue;
		  if (GET_MODE_SIZE (regno_save_mode[regno][1])
		      <= GET_MODE_SIZE (GET_MODE (slot))
		      && best_slot_num < 0)
		    best_slot_num = j;
		  if (GET_MODE (slot) == regno_save_mode[regno][1])
		    break;
		}
	      if (best_slot_num >= 0)
		{
		  saved_reg->slot = prev_save_slots[best_slot_num];
		  saved_reg->slot
		    = adjust_address_nv
		      (saved_reg->slot,
		       regno_save_mode[saved_reg->hard_regno][1], 0);
		  if (dump_file != NULL)
		    fprintf (dump_file,
			     "%d uses a slot from prev iteration\n", regno);
		  prev_save_slots[best_slot_num] = NULL_RTX;
		  if (best_slot_num + 1 == prev_save_slots_num)
		    prev_save_slots_num--;
		}
	      else
		{
		  saved_reg->slot
		    = assign_stack_local_1
		      (regno_save_mode[regno][1],
		       GET_MODE_SIZE (regno_save_mode[regno][1]), 0, true);
		  if (dump_file != NULL)
		    fprintf (dump_file, "%d uses a new slot\n", regno);
		}
	      regno_save_mem[regno][1] = saved_reg->slot;
	      save_slots[save_slots_num++] = saved_reg->slot;
	    }
	}
      free (saved_reg_conflicts);
      finish_saved_hard_regs ();
    }
  else
    {
      /* Now run through all the call-used hard-registers and allocate
	 space for them in the caller-save area.  Try to allocate space
	 in a manner which allows multi-register saves/restores to be done.  */

      for (i = 0; i < FIRST_PSEUDO_REGISTER; i++)
	for (j = MOVE_MAX_WORDS; j > 0; j--)
	  {
	    int do_save = 1;

	    /* If no mode exists for this size, try another.  Also break out
	       if we have already saved this hard register.  */
	    if (regno_save_mode[i][j] == VOIDmode || regno_save_mem[i][1] != 0)
	      continue;

	    /* See if any register in this group has been saved.  */
	    for (k = 0; k < j; k++)
	      if (regno_save_mem[i + k][1])
		{
		  do_save = 0;
		  break;
		}
	    if (! do_save)
	      continue;

	    for (k = 0; k < j; k++)
	      if (! TEST_HARD_REG_BIT (hard_regs_used, i + k))
		{
		  do_save = 0;
		  break;
		}
	    if (! do_save)
	      continue;

	    /* We have found an acceptable mode to store in.  Since
	       hard register is always saved in the widest mode
	       available, the mode may be wider than necessary, it is
	       OK to reduce the alignment of spill space.  We will
	       verify that it is equal to or greater than required
	       when we restore and save the hard register in
	       insert_restore and insert_save.  */
	    regno_save_mem[i][j]
	      = assign_stack_local_1 (regno_save_mode[i][j],
				      GET_MODE_SIZE (regno_save_mode[i][j]),
				      0, true);

	    /* Setup single word save area just in case...  */
	    for (k = 0; k < j; k++)
	      /* This should not depend on WORDS_BIG_ENDIAN.
		 The order of words in regs is the same as in memory.  */
	      regno_save_mem[i + k][1]
		= adjust_address_nv (regno_save_mem[i][j],
				     regno_save_mode[i + k][1],
				     k * UNITS_PER_WORD);
	  }
    }

  /* Now loop again and set the alias set of any save areas we made to
     the alias set used to represent frame objects.  */
  for (i = 0; i < FIRST_PSEUDO_REGISTER; i++)
    for (j = MOVE_MAX_WORDS; j > 0; j--)
      if (regno_save_mem[i][j] != 0)
	set_mem_alias_set (regno_save_mem[i][j], get_frame_alias_set ());
}



/* Find the places where hard regs are live across calls and save them.  */

void
save_call_clobbered_regs (void)
{
  struct insn_chain *chain, *next, *last = NULL;
  enum machine_mode save_mode [FIRST_PSEUDO_REGISTER];

  /* Computed in mark_set_regs, holds all registers set by the current
     instruction.  */
  HARD_REG_SET this_insn_sets;

  CLEAR_HARD_REG_SET (hard_regs_saved);
  n_regs_saved = 0;

  for (chain = reload_insn_chain; chain != 0; chain = next)
    {
      rtx insn = chain->insn;
      enum rtx_code code = GET_CODE (insn);

      next = chain->next;

      gcc_assert (!chain->is_caller_save_insn);

      if (NONDEBUG_INSN_P (insn))
	{
	  /* If some registers have been saved, see if INSN references
	     any of them.  We must restore them before the insn if so.  */

	  if (n_regs_saved)
	    {
	      int regno;
	      HARD_REG_SET this_insn_sets;

	      if (code == JUMP_INSN)
		/* Restore all registers if this is a JUMP_INSN.  */
		COPY_HARD_REG_SET (referenced_regs, hard_regs_saved);
	      else
		{
		  CLEAR_HARD_REG_SET (referenced_regs);
		  mark_referenced_regs (&PATTERN (insn),
					mark_reg_as_referenced, NULL);
		  AND_HARD_REG_SET (referenced_regs, hard_regs_saved);
		}

	      for (regno = 0; regno < FIRST_PSEUDO_REGISTER; regno++)
		if (TEST_HARD_REG_BIT (referenced_regs, regno))
		  regno += insert_restore (chain, 1, regno, MOVE_MAX_WORDS,
					   save_mode);
	      /* If a saved register is set after the call, this means we no
		 longer should restore it.  This can happen when parts of a
		 multi-word pseudo do not conflict with other pseudos, so
		 IRA may allocate the same hard register for both.  One may
		 be live across the call, while the other is set
		 afterwards.  */
	      CLEAR_HARD_REG_SET (this_insn_sets);
	      note_stores (PATTERN (insn), mark_set_regs, &this_insn_sets);
	      AND_COMPL_HARD_REG_SET (hard_regs_saved, this_insn_sets);
	    }

	  if (code == CALL_INSN
	      && ! SIBLING_CALL_P (insn)
	      && ! find_reg_note (insn, REG_NORETURN, NULL))
	    {
	      unsigned regno;
	      HARD_REG_SET hard_regs_to_save;
	      reg_set_iterator rsi;

	      /* Use the register life information in CHAIN to compute which
		 regs are live during the call.  */
	      REG_SET_TO_HARD_REG_SET (hard_regs_to_save,
				       &chain->live_throughout);
	      /* Save hard registers always in the widest mode available.  */
	      for (regno = 0; regno < FIRST_PSEUDO_REGISTER; regno++)
		if (TEST_HARD_REG_BIT (hard_regs_to_save, regno))
		  save_mode [regno] = regno_save_mode [regno][1];
		else
		  save_mode [regno] = VOIDmode;

	      /* Look through all live pseudos, mark their hard registers
		 and choose proper mode for saving.  */
	      EXECUTE_IF_SET_IN_REG_SET
		(&chain->live_throughout, FIRST_PSEUDO_REGISTER, regno, rsi)
		{
		  int r = reg_renumber[regno];
		  int nregs;
		  enum machine_mode mode;

		  if (r < 0)
		    continue;
		  nregs = hard_regno_nregs[r][PSEUDO_REGNO_MODE (regno)];
		  mode = HARD_REGNO_CALLER_SAVE_MODE
		    (r, nregs, PSEUDO_REGNO_MODE (regno));
		  if (GET_MODE_BITSIZE (mode)
		      > GET_MODE_BITSIZE (save_mode[r]))
		    save_mode[r] = mode;
		  while (nregs-- > 0)
		    SET_HARD_REG_BIT (hard_regs_to_save, r + nregs);
		}

	      /* Record all registers set in this call insn.  These don't need
		 to be saved.  N.B. the call insn might set a subreg of a
		 multi-hard-reg pseudo; then the pseudo is considered live
		 during the call, but the subreg that is set isn't.  */
	      CLEAR_HARD_REG_SET (this_insn_sets);
	      note_stores (PATTERN (insn), mark_set_regs, &this_insn_sets);

	      /* Compute which hard regs must be saved before this call.  */
	      AND_COMPL_HARD_REG_SET (hard_regs_to_save, call_fixed_reg_set);
	      AND_COMPL_HARD_REG_SET (hard_regs_to_save, this_insn_sets);
	      AND_COMPL_HARD_REG_SET (hard_regs_to_save, hard_regs_saved);
	      AND_HARD_REG_SET (hard_regs_to_save, call_used_reg_set);

	      for (regno = 0; regno < FIRST_PSEUDO_REGISTER; regno++)
		if (TEST_HARD_REG_BIT (hard_regs_to_save, regno))
		  regno += insert_save (chain, 1, regno, &hard_regs_to_save, save_mode);

	      /* Must recompute n_regs_saved.  */
	      n_regs_saved = 0;
	      for (regno = 0; regno < FIRST_PSEUDO_REGISTER; regno++)
		if (TEST_HARD_REG_BIT (hard_regs_saved, regno))
		  n_regs_saved++;
	    }
          last = chain;
	}
      else if (DEBUG_INSN_P (insn) && n_regs_saved)
	mark_referenced_regs (&PATTERN (insn),
			      replace_reg_with_saved_mem,
			      save_mode);

      if (chain->next == 0 || chain->next->block != chain->block)
	{
	  int regno;
	  /* At the end of the basic block, we must restore any registers that
	     remain saved.  If the last insn in the block is a JUMP_INSN, put
	     the restore before the insn, otherwise, put it after the insn.  */

<<<<<<< HEAD
	  if (DEBUG_INSN_P (insn) && last && last->block == chain->block)
=======
	  if (n_regs_saved
	      && DEBUG_INSN_P (insn)
	      && last
	      && last->block == chain->block)
>>>>>>> b56a5220
	    {
	      rtx ins, prev;
	      basic_block bb = BLOCK_FOR_INSN (insn);

	      /* When adding hard reg restores after a DEBUG_INSN, move
		 all notes between last real insn and this DEBUG_INSN after
		 the DEBUG_INSN, otherwise we could get code
		 -g/-g0 differences.  */
	      for (ins = PREV_INSN (insn); ins != last->insn; ins = prev)
		{
		  prev = PREV_INSN (ins);
		  if (NOTE_P (ins))
		    {
		      NEXT_INSN (prev) = NEXT_INSN (ins);
		      PREV_INSN (NEXT_INSN (ins)) = prev;
		      PREV_INSN (ins) = insn;
		      NEXT_INSN (ins) = NEXT_INSN (insn);
		      NEXT_INSN (insn) = ins;
		      if (NEXT_INSN (ins))
			PREV_INSN (NEXT_INSN (ins)) = ins;
                      if (BB_END (bb) == insn)
			BB_END (bb) = ins;
		    }
		  else
		    gcc_assert (DEBUG_INSN_P (ins));
		}
	    }
	  last = NULL;

	  if (n_regs_saved)
	    for (regno = 0; regno < FIRST_PSEUDO_REGISTER; regno++)
	      if (TEST_HARD_REG_BIT (hard_regs_saved, regno))
		regno += insert_restore (chain, JUMP_P (insn),
					 regno, MOVE_MAX_WORDS, save_mode);
	}
    }
}

/* Here from note_stores, or directly from save_call_clobbered_regs, when
   an insn stores a value in a register.
   Set the proper bit or bits in this_insn_sets.  All pseudos that have
   been assigned hard regs have had their register number changed already,
   so we can ignore pseudos.  */
static void
mark_set_regs (rtx reg, const_rtx setter ATTRIBUTE_UNUSED, void *data)
{
  int regno, endregno, i;
  HARD_REG_SET *this_insn_sets = (HARD_REG_SET *) data;

  if (GET_CODE (reg) == SUBREG)
    {
      rtx inner = SUBREG_REG (reg);
      if (!REG_P (inner) || REGNO (inner) >= FIRST_PSEUDO_REGISTER)
	return;
      regno = subreg_regno (reg);
      endregno = regno + subreg_nregs (reg);
    }
  else if (REG_P (reg)
	   && REGNO (reg) < FIRST_PSEUDO_REGISTER)
    {
      regno = REGNO (reg);
      endregno = END_HARD_REGNO (reg);
    }
  else
    return;

  for (i = regno; i < endregno; i++)
    SET_HARD_REG_BIT (*this_insn_sets, i);
}

/* Here from note_stores when an insn stores a value in a register.
   Set the proper bit or bits in the passed regset.  All pseudos that have
   been assigned hard regs have had their register number changed already,
   so we can ignore pseudos.  */
static void
add_stored_regs (rtx reg, const_rtx setter, void *data)
{
  int regno, endregno, i;
  enum machine_mode mode = GET_MODE (reg);
  int offset = 0;

  if (GET_CODE (setter) == CLOBBER)
    return;

  if (GET_CODE (reg) == SUBREG
      && REG_P (SUBREG_REG (reg))
      && REGNO (SUBREG_REG (reg)) < FIRST_PSEUDO_REGISTER)
    {
      offset = subreg_regno_offset (REGNO (SUBREG_REG (reg)),
				    GET_MODE (SUBREG_REG (reg)),
				    SUBREG_BYTE (reg),
				    GET_MODE (reg));
      regno = REGNO (SUBREG_REG (reg)) + offset;
      endregno = regno + subreg_nregs (reg);
    }
  else
    {
      if (!REG_P (reg) || REGNO (reg) >= FIRST_PSEUDO_REGISTER)
	return;

      regno = REGNO (reg) + offset;
      endregno = end_hard_regno (mode, regno);
    }

  for (i = regno; i < endregno; i++)
    SET_REGNO_REG_SET ((regset) data, i);
}

/* Walk X and record all referenced registers in REFERENCED_REGS.  */
static void
mark_referenced_regs (rtx *loc, refmarker_fn *mark, void *arg)
{
  enum rtx_code code = GET_CODE (*loc);
  const char *fmt;
  int i, j;

  if (code == SET)
    mark_referenced_regs (&SET_SRC (*loc), mark, arg);
  if (code == SET || code == CLOBBER)
    {
      loc = &SET_DEST (*loc);
      code = GET_CODE (*loc);
      if ((code == REG && REGNO (*loc) < FIRST_PSEUDO_REGISTER)
	  || code == PC || code == CC0
	  || (code == SUBREG && REG_P (SUBREG_REG (*loc))
	      && REGNO (SUBREG_REG (*loc)) < FIRST_PSEUDO_REGISTER
	      /* If we're setting only part of a multi-word register,
		 we shall mark it as referenced, because the words
		 that are not being set should be restored.  */
	      && ((GET_MODE_SIZE (GET_MODE (*loc))
		   >= GET_MODE_SIZE (GET_MODE (SUBREG_REG (*loc))))
		  || (GET_MODE_SIZE (GET_MODE (SUBREG_REG (*loc)))
		      <= UNITS_PER_WORD))))
	return;
    }
  if (code == MEM || code == SUBREG)
    {
      loc = &XEXP (*loc, 0);
      code = GET_CODE (*loc);
    }

  if (code == REG)
    {
      int regno = REGNO (*loc);
      int hardregno = (regno < FIRST_PSEUDO_REGISTER ? regno
		       : reg_renumber[regno]);

      if (hardregno >= 0)
	mark (loc, GET_MODE (*loc), hardregno, arg);
      else if (arg)
	/* ??? Will we ever end up with an equiv expression in a debug
	   insn, that would have required restoring a reg, or will
	   reload take care of it for us?  */
	return;
      /* If this is a pseudo that did not get a hard register, scan its
	 memory location, since it might involve the use of another
	 register, which might be saved.  */
      else if (reg_equiv_mem[regno] != 0)
	mark_referenced_regs (&XEXP (reg_equiv_mem[regno], 0), mark, arg);
      else if (reg_equiv_address[regno] != 0)
	mark_referenced_regs (&reg_equiv_address[regno], mark, arg);
      return;
    }

  fmt = GET_RTX_FORMAT (code);
  for (i = GET_RTX_LENGTH (code) - 1; i >= 0; i--)
    {
      if (fmt[i] == 'e')
	mark_referenced_regs (&XEXP (*loc, i), mark, arg);
      else if (fmt[i] == 'E')
	for (j = XVECLEN (*loc, i) - 1; j >= 0; j--)
	  mark_referenced_regs (&XVECEXP (*loc, i, j), mark, arg);
    }
}

/* Parameter function for mark_referenced_regs() that adds registers
   present in the insn and in equivalent mems and addresses to
   referenced_regs.  */

static void
mark_reg_as_referenced (rtx *loc ATTRIBUTE_UNUSED,
			enum machine_mode mode,
			int hardregno,
			void *arg ATTRIBUTE_UNUSED)
{
  add_to_hard_reg_set (&referenced_regs, mode, hardregno);
}

/* Parameter function for mark_referenced_regs() that replaces
   registers referenced in a debug_insn that would have been restored,
   should it be a non-debug_insn, with their save locations.  */

static void
replace_reg_with_saved_mem (rtx *loc,
			    enum machine_mode mode,
			    int regno,
			    void *arg)
{
  unsigned int i, nregs = hard_regno_nregs [regno][mode];
  rtx mem;
  enum machine_mode *save_mode = (enum machine_mode *)arg;

  for (i = 0; i < nregs; i++)
    if (TEST_HARD_REG_BIT (hard_regs_saved, regno + i))
      break;

  /* If none of the registers in the range would need restoring, we're
     all set.  */
  if (i == nregs)
    return;

  while (++i < nregs)
    if (!TEST_HARD_REG_BIT (hard_regs_saved, regno + i))
      break;

  if (i == nregs
      && regno_save_mem[regno][nregs])
    {
      mem = copy_rtx (regno_save_mem[regno][nregs]);

      if (nregs == (unsigned int) hard_regno_nregs[regno][save_mode[regno]])
	mem = adjust_address_nv (mem, save_mode[regno], 0);

      if (GET_MODE (mem) != mode)
	{
	  /* This is gen_lowpart_if_possible(), but without validating
	     the newly-formed address.  */
	  int offset = 0;

	  if (WORDS_BIG_ENDIAN)
	    offset = (MAX (GET_MODE_SIZE (GET_MODE (mem)), UNITS_PER_WORD)
		      - MAX (GET_MODE_SIZE (mode), UNITS_PER_WORD));
	  if (BYTES_BIG_ENDIAN)
	    /* Adjust the address so that the address-after-the-data is
	       unchanged.  */
	    offset -= (MIN (UNITS_PER_WORD, GET_MODE_SIZE (mode))
		       - MIN (UNITS_PER_WORD, GET_MODE_SIZE (GET_MODE (mem))));

	  mem = adjust_address_nv (mem, mode, offset);
	}
    }
  else
    {
      mem = gen_rtx_CONCATN (mode, rtvec_alloc (nregs));
      for (i = 0; i < nregs; i++)
	if (TEST_HARD_REG_BIT (hard_regs_saved, regno + i))
	  {
	    gcc_assert (regno_save_mem[regno + i][1]);
	    XVECEXP (mem, 0, i) = copy_rtx (regno_save_mem[regno + i][1]);
	  }
	else
	  {
	    gcc_assert (save_mode[regno] != VOIDmode);
	    XVECEXP (mem, 0, i) = gen_rtx_REG (save_mode [regno],
					       regno + i);
	  }
    }

  gcc_assert (GET_MODE (mem) == mode);
  *loc = mem;
}


/* Insert a sequence of insns to restore.  Place these insns in front of
   CHAIN if BEFORE_P is nonzero, behind the insn otherwise.  MAXRESTORE is
   the maximum number of registers which should be restored during this call.
   It should never be less than 1 since we only work with entire registers.

   Note that we have verified in init_caller_save that we can do this
   with a simple SET, so use it.  Set INSN_CODE to what we save there
   since the address might not be valid so the insn might not be recognized.
   These insns will be reloaded and have register elimination done by
   find_reload, so we need not worry about that here.

   Return the extra number of registers saved.  */

static int
insert_restore (struct insn_chain *chain, int before_p, int regno,
		int maxrestore, enum machine_mode *save_mode)
{
  int i, k;
  rtx pat = NULL_RTX;
  int code;
  unsigned int numregs = 0;
  struct insn_chain *new_chain;
  rtx mem;

  /* A common failure mode if register status is not correct in the
     RTL is for this routine to be called with a REGNO we didn't
     expect to save.  That will cause us to write an insn with a (nil)
     SET_DEST or SET_SRC.  Instead of doing so and causing a crash
     later, check for this common case here instead.  This will remove
     one step in debugging such problems.  */
  gcc_assert (regno_save_mem[regno][1]);

  /* Get the pattern to emit and update our status.

     See if we can restore `maxrestore' registers at once.  Work
     backwards to the single register case.  */
  for (i = maxrestore; i > 0; i--)
    {
      int j;
      int ok = 1;

      if (regno_save_mem[regno][i] == 0)
	continue;

      for (j = 0; j < i; j++)
	if (! TEST_HARD_REG_BIT (hard_regs_saved, regno + j))
	  {
	    ok = 0;
	    break;
	  }
      /* Must do this one restore at a time.  */
      if (! ok)
	continue;

      numregs = i;
      break;
    }

  mem = regno_save_mem [regno][numregs];
  if (save_mode [regno] != VOIDmode
      && save_mode [regno] != GET_MODE (mem)
      && numregs == (unsigned int) hard_regno_nregs[regno][save_mode [regno]]
      /* Check that insn to restore REGNO in save_mode[regno] is
	 correct.  */
      && reg_save_code (regno, save_mode[regno]) >= 0)
    mem = adjust_address_nv (mem, save_mode[regno], 0);
  else
    mem = copy_rtx (mem);

  /* Verify that the alignment of spill space is equal to or greater
     than required.  */
  gcc_assert (MIN (MAX_SUPPORTED_STACK_ALIGNMENT,
		   GET_MODE_ALIGNMENT (GET_MODE (mem))) <= MEM_ALIGN (mem));

  pat = gen_rtx_SET (VOIDmode,
		     gen_rtx_REG (GET_MODE (mem),
				  regno), mem);
  code = reg_restore_code (regno, GET_MODE (mem));
  new_chain = insert_one_insn (chain, before_p, code, pat);

  /* Clear status for all registers we restored.  */
  for (k = 0; k < i; k++)
    {
      CLEAR_HARD_REG_BIT (hard_regs_saved, regno + k);
      SET_REGNO_REG_SET (&new_chain->dead_or_set, regno + k);
      n_regs_saved--;
    }

  /* Tell our callers how many extra registers we saved/restored.  */
  return numregs - 1;
}

/* Like insert_restore above, but save registers instead.  */

static int
insert_save (struct insn_chain *chain, int before_p, int regno,
	     HARD_REG_SET (*to_save), enum machine_mode *save_mode)
{
  int i;
  unsigned int k;
  rtx pat = NULL_RTX;
  int code;
  unsigned int numregs = 0;
  struct insn_chain *new_chain;
  rtx mem;

  /* A common failure mode if register status is not correct in the
     RTL is for this routine to be called with a REGNO we didn't
     expect to save.  That will cause us to write an insn with a (nil)
     SET_DEST or SET_SRC.  Instead of doing so and causing a crash
     later, check for this common case here.  This will remove one
     step in debugging such problems.  */
  gcc_assert (regno_save_mem[regno][1]);

  /* Get the pattern to emit and update our status.

     See if we can save several registers with a single instruction.
     Work backwards to the single register case.  */
  for (i = MOVE_MAX_WORDS; i > 0; i--)
    {
      int j;
      int ok = 1;
      if (regno_save_mem[regno][i] == 0)
	continue;

      for (j = 0; j < i; j++)
	if (! TEST_HARD_REG_BIT (*to_save, regno + j))
	  {
	    ok = 0;
	    break;
	  }
      /* Must do this one save at a time.  */
      if (! ok)
	continue;

      numregs = i;
      break;
    }

  mem = regno_save_mem [regno][numregs];
  if (save_mode [regno] != VOIDmode
      && save_mode [regno] != GET_MODE (mem)
      && numregs == (unsigned int) hard_regno_nregs[regno][save_mode [regno]]
      /* Check that insn to save REGNO in save_mode[regno] is
	 correct.  */
      && reg_save_code (regno, save_mode[regno]) >= 0)
    mem = adjust_address_nv (mem, save_mode[regno], 0);
  else
    mem = copy_rtx (mem);

  /* Verify that the alignment of spill space is equal to or greater
     than required.  */
  gcc_assert (MIN (MAX_SUPPORTED_STACK_ALIGNMENT,
		   GET_MODE_ALIGNMENT (GET_MODE (mem))) <= MEM_ALIGN (mem));

  pat = gen_rtx_SET (VOIDmode, mem,
		     gen_rtx_REG (GET_MODE (mem),
				  regno));
  code = reg_save_code (regno, GET_MODE (mem));
  new_chain = insert_one_insn (chain, before_p, code, pat);

  /* Set hard_regs_saved and dead_or_set for all the registers we saved.  */
  for (k = 0; k < numregs; k++)
    {
      SET_HARD_REG_BIT (hard_regs_saved, regno + k);
      SET_REGNO_REG_SET (&new_chain->dead_or_set, regno + k);
      n_regs_saved++;
    }

  /* Tell our callers how many extra registers we saved/restored.  */
  return numregs - 1;
}

/* A for_each_rtx callback used by add_used_regs.  Add the hard-register
   equivalent of each REG to regset DATA.  */

static int
add_used_regs_1 (rtx *loc, void *data)
{
  int regno, i;
  regset live;
  rtx x;

  x = *loc;
  live = (regset) data;
  if (REG_P (x))
    {
      regno = REGNO (x);
      if (!HARD_REGISTER_NUM_P (regno))
	regno = reg_renumber[regno];
      if (regno >= 0)
	for (i = hard_regno_nregs[regno][GET_MODE (x)] - 1; i >= 0; i--)
	  SET_REGNO_REG_SET (live, regno + i);
    }
  return 0;
}

/* A note_uses callback used by insert_one_insn.  Add the hard-register
   equivalent of each REG to regset DATA.  */

static void
add_used_regs (rtx *loc, void *data)
{
  for_each_rtx (loc, add_used_regs_1, data);
}

/* Emit a new caller-save insn and set the code.  */
static struct insn_chain *
insert_one_insn (struct insn_chain *chain, int before_p, int code, rtx pat)
{
  rtx insn = chain->insn;
  struct insn_chain *new_chain;

#ifdef HAVE_cc0
  /* If INSN references CC0, put our insns in front of the insn that sets
     CC0.  This is always safe, since the only way we could be passed an
     insn that references CC0 is for a restore, and doing a restore earlier
     isn't a problem.  We do, however, assume here that CALL_INSNs don't
     reference CC0.  Guard against non-INSN's like CODE_LABEL.  */

  if ((NONJUMP_INSN_P (insn) || JUMP_P (insn))
      && before_p
      && reg_referenced_p (cc0_rtx, PATTERN (insn)))
    chain = chain->prev, insn = chain->insn;
#endif

  new_chain = new_insn_chain ();
  if (before_p)
    {
      rtx link;

      new_chain->prev = chain->prev;
      if (new_chain->prev != 0)
	new_chain->prev->next = new_chain;
      else
	reload_insn_chain = new_chain;

      chain->prev = new_chain;
      new_chain->next = chain;
      new_chain->insn = emit_insn_before (pat, insn);
      /* ??? It would be nice if we could exclude the already / still saved
	 registers from the live sets.  */
      COPY_REG_SET (&new_chain->live_throughout, &chain->live_throughout);
      note_uses (&PATTERN (chain->insn), add_used_regs,
		 &new_chain->live_throughout);
      /* If CHAIN->INSN is a call, then the registers which contain
	 the arguments to the function are live in the new insn.  */
      if (CALL_P (chain->insn))
	for (link = CALL_INSN_FUNCTION_USAGE (chain->insn);
	     link != NULL_RTX;
	     link = XEXP (link, 1))
	  note_uses (&XEXP (link, 0), add_used_regs,
		     &new_chain->live_throughout);

      CLEAR_REG_SET (&new_chain->dead_or_set);
      if (chain->insn == BB_HEAD (BASIC_BLOCK (chain->block)))
	BB_HEAD (BASIC_BLOCK (chain->block)) = new_chain->insn;
    }
  else
    {
      new_chain->next = chain->next;
      if (new_chain->next != 0)
	new_chain->next->prev = new_chain;
      chain->next = new_chain;
      new_chain->prev = chain;
      new_chain->insn = emit_insn_after (pat, insn);
      /* ??? It would be nice if we could exclude the already / still saved
	 registers from the live sets, and observe REG_UNUSED notes.  */
      COPY_REG_SET (&new_chain->live_throughout, &chain->live_throughout);
      /* Registers that are set in CHAIN->INSN live in the new insn.
	 (Unless there is a REG_UNUSED note for them, but we don't
	  look for them here.) */
      note_stores (PATTERN (chain->insn), add_stored_regs,
		   &new_chain->live_throughout);
      CLEAR_REG_SET (&new_chain->dead_or_set);
      if (chain->insn == BB_END (BASIC_BLOCK (chain->block)))
	BB_END (BASIC_BLOCK (chain->block)) = new_chain->insn;
    }
  new_chain->block = chain->block;
  new_chain->is_caller_save_insn = 1;

  INSN_CODE (new_chain->insn) = code;
  return new_chain;
}
#include "gt-caller-save.h"<|MERGE_RESOLUTION|>--- conflicted
+++ resolved
@@ -40,24 +40,6 @@
 #include "output.h"
 #include "ggc.h"
 
-<<<<<<< HEAD
-/* True if caller-save has been initialized.  */
-bool caller_save_initialized_p;
-
-/* Call used hard registers which can not be saved because there is no
-   insn for this.  */
-HARD_REG_SET no_caller_save_reg_set;
-
-#ifndef MAX_MOVE_MAX
-#define MAX_MOVE_MAX MOVE_MAX
-#endif
-
-#ifndef MIN_UNITS_PER_WORD
-#define MIN_UNITS_PER_WORD UNITS_PER_WORD
-#endif
-
-=======
->>>>>>> b56a5220
 #define MOVE_MAX_WORDS (MOVE_MAX / UNITS_PER_WORD)
 
 #define regno_save_mode \
@@ -893,14 +875,10 @@
 	     remain saved.  If the last insn in the block is a JUMP_INSN, put
 	     the restore before the insn, otherwise, put it after the insn.  */
 
-<<<<<<< HEAD
-	  if (DEBUG_INSN_P (insn) && last && last->block == chain->block)
-=======
 	  if (n_regs_saved
 	      && DEBUG_INSN_P (insn)
 	      && last
 	      && last->block == chain->block)
->>>>>>> b56a5220
 	    {
 	      rtx ins, prev;
 	      basic_block bb = BLOCK_FOR_INSN (insn);
