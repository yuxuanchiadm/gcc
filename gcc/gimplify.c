--- conflicted
+++ resolved
@@ -42,11 +42,8 @@
 #include "splay-tree.h"
 #include "omp-low.h"
 #include "gimple-low.h"
-<<<<<<< HEAD
+#include "cilk.h"
 #include "tree-chkp.h"
-=======
-#include "cilk.h"
->>>>>>> 2bb41f6b
 
 #include "langhooks-def.h"	/* FIXME: for lhd_set_decl_assembler_name */
 #include "tree-pass.h"		/* FIXME: only for PROP_gimple_any */
