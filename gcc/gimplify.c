--- conflicted
+++ resolved
@@ -2514,38 +2514,11 @@
      transform all calls in the same manner as the expanders do, but
      we do transform most of them.  */
   fndecl = get_callee_fndecl (*expr_p);
-<<<<<<< HEAD
-  if (fndecl && DECL_BUILT_IN (fndecl))
-    {
-      tree new_tree = fold_call_expr (input_location, *expr_p, !want_value);
-
-      if (new_tree && new_tree != *expr_p)
-	{
-	  /* There was a transformation of this call which computes the
-	     same value, but in a more efficient way.  Return and try
-	     again.  */
-	  *expr_p = new_tree;
-	  if (flag_enable_cilk && is_detach)
-	    {
-	      if (TREE_CODE (new_tree) == NOP_EXPR)
-		new_tree = TREE_OPERAND (new_tree, 0);
-	      if (TREE_CODE (new_tree) != CALL_EXPR)
-		warning (0, "_Cilk_spawn of inline builtin function ignored.");
-	      else
-		SPAWN_DETACH_POINT (new_tree) = 1;
-	    }
-	  return GS_OK;
-	}
-
-      if (DECL_BUILT_IN_CLASS (fndecl) == BUILT_IN_NORMAL
-	  && DECL_FUNCTION_CODE (fndecl) == BUILT_IN_VA_START)
-=======
   if (fndecl
       && DECL_BUILT_IN_CLASS (fndecl) == BUILT_IN_NORMAL)
     switch (DECL_FUNCTION_CODE (fndecl))
       {
       case BUILT_IN_VA_START:
->>>>>>> fdbe20f6
         {
 	  builtin_va_start_p = TRUE;
 	  if (call_expr_nargs (*expr_p) < 2)
