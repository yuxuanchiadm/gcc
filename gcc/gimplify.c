/* Tree lowering pass.  This pass converts the GENERIC functions-as-trees
   tree representation into the GIMPLE form.
   Copyright (C) 2002-2014 Free Software Foundation, Inc.
   Major work done by Sebastian Pop <s.pop@laposte.net>,
   Diego Novillo <dnovillo@redhat.com> and Jason Merrill <jason@redhat.com>.

This file is part of GCC.

GCC is free software; you can redistribute it and/or modify it under
the terms of the GNU General Public License as published by the Free
Software Foundation; either version 3, or (at your option) any later
version.

GCC is distributed in the hope that it will be useful, but WITHOUT ANY
WARRANTY; without even the implied warranty of MERCHANTABILITY or
FITNESS FOR A PARTICULAR PURPOSE.  See the GNU General Public License
for more details.

You should have received a copy of the GNU General Public License
along with GCC; see the file COPYING3.  If not see
<http://www.gnu.org/licenses/>.  */

#include "config.h"
#include "system.h"
#include "coretypes.h"
#include "tree.h"
#include "expr.h"
#include "pointer-set.h"
#include "hash-table.h"
#include "basic-block.h"
#include "tree-ssa-alias.h"
#include "internal-fn.h"
#include "gimple-fold.h"
#include "tree-eh.h"
#include "gimple-expr.h"
#include "is-a.h"
#include "gimple.h"
#include "gimplify.h"
#include "gimple-iterator.h"
#include "stringpool.h"
#include "calls.h"
#include "varasm.h"
#include "stor-layout.h"
#include "stmt.h"
#include "print-tree.h"
#include "tree-iterator.h"
#include "tree-inline.h"
#include "tree-pretty-print.h"
#include "langhooks.h"
#include "bitmap.h"
#include "gimple-ssa.h"
#include "cgraph.h"
#include "tree-cfg.h"
#include "tree-ssanames.h"
#include "tree-ssa.h"
#include "diagnostic-core.h"
#include "target.h"
#include "splay-tree.h"
#include "omp-low.h"
#include "gimple-low.h"
#include "cilk.h"

#include "langhooks-def.h"	/* FIXME: for lhd_set_decl_assembler_name */
#include "tree-pass.h"		/* FIXME: only for PROP_gimple_any */
#include "builtins.h"

enum gimplify_omp_var_data
{
  GOVD_SEEN = 1,
  GOVD_EXPLICIT = 2,
  GOVD_SHARED = 4,
  GOVD_PRIVATE = 8,
  GOVD_FIRSTPRIVATE = 16,
  GOVD_LASTPRIVATE = 32,
  GOVD_REDUCTION = 64,
  GOVD_LOCAL = 128,
  GOVD_MAP = 256,
  GOVD_DEBUG_PRIVATE = 512,
  GOVD_PRIVATE_OUTER_REF = 1024,
  GOVD_LINEAR = 2048,
  GOVD_ALIGNED = 4096,
  GOVD_MAP_TO_ONLY = 8192,
  GOVD_DATA_SHARE_CLASS = (GOVD_SHARED | GOVD_PRIVATE | GOVD_FIRSTPRIVATE
			   | GOVD_LASTPRIVATE | GOVD_REDUCTION | GOVD_LINEAR
			   | GOVD_LOCAL)
};


enum omp_region_type
{
  ORT_WORKSHARE = 0,
  ORT_SIMD = 1,
  ORT_PARALLEL = 2,
  ORT_COMBINED_PARALLEL = 3,
  ORT_TASK = 4,
  ORT_UNTIED_TASK = 5,
  ORT_TEAMS = 8,
  ORT_TARGET_DATA = 16,
  ORT_TARGET = 32
};

/* Gimplify hashtable helper.  */

struct gimplify_hasher : typed_free_remove <elt_t>
{
  typedef elt_t value_type;
  typedef elt_t compare_type;
  static inline hashval_t hash (const value_type *);
  static inline bool equal (const value_type *, const compare_type *);
};

struct gimplify_ctx
{
  struct gimplify_ctx *prev_context;

  vec<gimple> bind_expr_stack;
  tree temps;
  gimple_seq conditional_cleanups;
  tree exit_label;
  tree return_temp;

  vec<tree> case_labels;
  /* The formal temporary table.  Should this be persistent?  */
  hash_table <gimplify_hasher> temp_htab;

  int conditions;
  bool save_stack;
  bool into_ssa;
  bool allow_rhs_cond_expr;
  bool in_cleanup_point_expr;
};

struct gimplify_omp_ctx
{
  struct gimplify_omp_ctx *outer_context;
  splay_tree variables;
  struct pointer_set_t *privatized_types;
  location_t location;
  enum omp_clause_default_kind default_kind;
  enum omp_region_type region_type;
  bool combined_loop;
  bool distribute;
};

static struct gimplify_ctx *gimplify_ctxp;
static struct gimplify_omp_ctx *gimplify_omp_ctxp;

/* Forward declaration.  */
static enum gimplify_status gimplify_compound_expr (tree *, gimple_seq *, bool);

/* Shorter alias name for the above function for use in gimplify.c
   only.  */

static inline void
gimplify_seq_add_stmt (gimple_seq *seq_p, gimple gs)
{
  gimple_seq_add_stmt_without_update (seq_p, gs);
}

/* Append sequence SRC to the end of sequence *DST_P.  If *DST_P is
   NULL, a new sequence is allocated.   This function is
   similar to gimple_seq_add_seq, but does not scan the operands.
   During gimplification, we need to manipulate statement sequences
   before the def/use vectors have been constructed.  */

static void
gimplify_seq_add_seq (gimple_seq *dst_p, gimple_seq src)
{
  gimple_stmt_iterator si;

  if (src == NULL)
    return;

  si = gsi_last (*dst_p);
  gsi_insert_seq_after_without_update (&si, src, GSI_NEW_STMT);
}


/* Pointer to a list of allocated gimplify_ctx structs to be used for pushing
   and popping gimplify contexts.  */

static struct gimplify_ctx *ctx_pool = NULL;

/* Return a gimplify context struct from the pool.  */

static inline struct gimplify_ctx *
ctx_alloc (void)
{
  struct gimplify_ctx * c = ctx_pool;

  if (c)
    ctx_pool = c->prev_context;
  else
    c = XNEW (struct gimplify_ctx);

  memset (c, '\0', sizeof (*c));
  return c;
}

/* Put gimplify context C back into the pool.  */

static inline void
ctx_free (struct gimplify_ctx *c)
{
  c->prev_context = ctx_pool;
  ctx_pool = c;
}

/* Free allocated ctx stack memory.  */

void
free_gimplify_stack (void)
{
  struct gimplify_ctx *c;

  while ((c = ctx_pool))
    {
      ctx_pool = c->prev_context;
      free (c);
    }
}


/* Set up a context for the gimplifier.  */

void
push_gimplify_context (bool in_ssa, bool rhs_cond_ok)
{
  struct gimplify_ctx *c = ctx_alloc ();

  c->prev_context = gimplify_ctxp;
  gimplify_ctxp = c;
  gimplify_ctxp->into_ssa = in_ssa;
  gimplify_ctxp->allow_rhs_cond_expr = rhs_cond_ok;
}

/* Tear down a context for the gimplifier.  If BODY is non-null, then
   put the temporaries into the outer BIND_EXPR.  Otherwise, put them
   in the local_decls.

   BODY is not a sequence, but the first tuple in a sequence.  */

void
pop_gimplify_context (gimple body)
{
  struct gimplify_ctx *c = gimplify_ctxp;

  gcc_assert (c
              && (!c->bind_expr_stack.exists ()
		  || c->bind_expr_stack.is_empty ()));
  c->bind_expr_stack.release ();
  gimplify_ctxp = c->prev_context;

  if (body)
    declare_vars (c->temps, body, false);
  else
    record_vars (c->temps);

  if (c->temp_htab.is_created ())
    c->temp_htab.dispose ();
  ctx_free (c);
}

/* Push a GIMPLE_BIND tuple onto the stack of bindings.  */

static void
gimple_push_bind_expr (gimple gimple_bind)
{
  gimplify_ctxp->bind_expr_stack.reserve (8);
  gimplify_ctxp->bind_expr_stack.safe_push (gimple_bind);
}

/* Pop the first element off the stack of bindings.  */

static void
gimple_pop_bind_expr (void)
{
  gimplify_ctxp->bind_expr_stack.pop ();
}

/* Return the first element of the stack of bindings.  */

gimple
gimple_current_bind_expr (void)
{
  return gimplify_ctxp->bind_expr_stack.last ();
}

/* Return the stack of bindings created during gimplification.  */

vec<gimple> 
gimple_bind_expr_stack (void)
{
  return gimplify_ctxp->bind_expr_stack;
}

/* Return true iff there is a COND_EXPR between us and the innermost
   CLEANUP_POINT_EXPR.  This info is used by gimple_push_cleanup.  */

static bool
gimple_conditional_context (void)
{
  return gimplify_ctxp->conditions > 0;
}

/* Note that we've entered a COND_EXPR.  */

static void
gimple_push_condition (void)
{
#ifdef ENABLE_GIMPLE_CHECKING
  if (gimplify_ctxp->conditions == 0)
    gcc_assert (gimple_seq_empty_p (gimplify_ctxp->conditional_cleanups));
#endif
  ++(gimplify_ctxp->conditions);
}

/* Note that we've left a COND_EXPR.  If we're back at unconditional scope
   now, add any conditional cleanups we've seen to the prequeue.  */

static void
gimple_pop_condition (gimple_seq *pre_p)
{
  int conds = --(gimplify_ctxp->conditions);

  gcc_assert (conds >= 0);
  if (conds == 0)
    {
      gimplify_seq_add_seq (pre_p, gimplify_ctxp->conditional_cleanups);
      gimplify_ctxp->conditional_cleanups = NULL;
    }
}

/* A stable comparison routine for use with splay trees and DECLs.  */

static int
splay_tree_compare_decl_uid (splay_tree_key xa, splay_tree_key xb)
{
  tree a = (tree) xa;
  tree b = (tree) xb;

  return DECL_UID (a) - DECL_UID (b);
}

/* Create a new omp construct that deals with variable remapping.  */

static struct gimplify_omp_ctx *
new_omp_context (enum omp_region_type region_type)
{
  struct gimplify_omp_ctx *c;

  c = XCNEW (struct gimplify_omp_ctx);
  c->outer_context = gimplify_omp_ctxp;
  c->variables = splay_tree_new (splay_tree_compare_decl_uid, 0, 0);
  c->privatized_types = pointer_set_create ();
  c->location = input_location;
  c->region_type = region_type;
  if ((region_type & ORT_TASK) == 0)
    c->default_kind = OMP_CLAUSE_DEFAULT_SHARED;
  else
    c->default_kind = OMP_CLAUSE_DEFAULT_UNSPECIFIED;

  return c;
}

/* Destroy an omp construct that deals with variable remapping.  */

static void
delete_omp_context (struct gimplify_omp_ctx *c)
{
  splay_tree_delete (c->variables);
  pointer_set_destroy (c->privatized_types);
  XDELETE (c);
}

static void omp_add_variable (struct gimplify_omp_ctx *, tree, unsigned int);
static bool omp_notice_variable (struct gimplify_omp_ctx *, tree, bool);

/* Both gimplify the statement T and append it to *SEQ_P.  This function
   behaves exactly as gimplify_stmt, but you don't have to pass T as a
   reference.  */

void
gimplify_and_add (tree t, gimple_seq *seq_p)
{
  gimplify_stmt (&t, seq_p);
}

/* Gimplify statement T into sequence *SEQ_P, and return the first
   tuple in the sequence of generated tuples for this statement.
   Return NULL if gimplifying T produced no tuples.  */

static gimple
gimplify_and_return_first (tree t, gimple_seq *seq_p)
{
  gimple_stmt_iterator last = gsi_last (*seq_p);

  gimplify_and_add (t, seq_p);

  if (!gsi_end_p (last))
    {
      gsi_next (&last);
      return gsi_stmt (last);
    }
  else
    return gimple_seq_first_stmt (*seq_p);
}

/* Returns true iff T is a valid RHS for an assignment to an un-renamed
   LHS, or for a call argument.  */

static bool
is_gimple_mem_rhs (tree t)
{
  /* If we're dealing with a renamable type, either source or dest must be
     a renamed variable.  */
  if (is_gimple_reg_type (TREE_TYPE (t)))
    return is_gimple_val (t);
  else
    return is_gimple_val (t) || is_gimple_lvalue (t);
}

/* Return true if T is a CALL_EXPR or an expression that can be
   assigned to a temporary.  Note that this predicate should only be
   used during gimplification.  See the rationale for this in
   gimplify_modify_expr.  */

static bool
is_gimple_reg_rhs_or_call (tree t)
{
  return (get_gimple_rhs_class (TREE_CODE (t)) != GIMPLE_INVALID_RHS
	  || TREE_CODE (t) == CALL_EXPR);
}

/* Return true if T is a valid memory RHS or a CALL_EXPR.  Note that
   this predicate should only be used during gimplification.  See the
   rationale for this in gimplify_modify_expr.  */

static bool
is_gimple_mem_rhs_or_call (tree t)
{
  /* If we're dealing with a renamable type, either source or dest must be
     a renamed variable.  */
  if (is_gimple_reg_type (TREE_TYPE (t)))
    return is_gimple_val (t);
  else
    return (is_gimple_val (t) || is_gimple_lvalue (t)
	    || TREE_CODE (t) == CALL_EXPR);
}

/* Create a temporary with a name derived from VAL.  Subroutine of
   lookup_tmp_var; nobody else should call this function.  */

static inline tree
create_tmp_from_val (tree val)
{
  /* Drop all qualifiers and address-space information from the value type.  */
  tree type = TYPE_MAIN_VARIANT (TREE_TYPE (val));
  tree var = create_tmp_var (type, get_name (val));
  if (TREE_CODE (TREE_TYPE (var)) == COMPLEX_TYPE
      || TREE_CODE (TREE_TYPE (var)) == VECTOR_TYPE)
    DECL_GIMPLE_REG_P (var) = 1;
  return var;
}

/* Create a temporary to hold the value of VAL.  If IS_FORMAL, try to reuse
   an existing expression temporary.  */

static tree
lookup_tmp_var (tree val, bool is_formal)
{
  tree ret;

  /* If not optimizing, never really reuse a temporary.  local-alloc
     won't allocate any variable that is used in more than one basic
     block, which means it will go into memory, causing much extra
     work in reload and final and poorer code generation, outweighing
     the extra memory allocation here.  */
  if (!optimize || !is_formal || TREE_SIDE_EFFECTS (val))
    ret = create_tmp_from_val (val);
  else
    {
      elt_t elt, *elt_p;
      elt_t **slot;

      elt.val = val;
      if (!gimplify_ctxp->temp_htab.is_created ())
        gimplify_ctxp->temp_htab.create (1000);
      slot = gimplify_ctxp->temp_htab.find_slot (&elt, INSERT);
      if (*slot == NULL)
	{
	  elt_p = XNEW (elt_t);
	  elt_p->val = val;
	  elt_p->temp = ret = create_tmp_from_val (val);
	  *slot = elt_p;
	}
      else
	{
	  elt_p = *slot;
          ret = elt_p->temp;
	}
    }

  return ret;
}

/* Helper for get_formal_tmp_var and get_initialized_tmp_var.  */

static tree
internal_get_tmp_var (tree val, gimple_seq *pre_p, gimple_seq *post_p,
                      bool is_formal)
{
  tree t, mod;

  /* Notice that we explicitly allow VAL to be a CALL_EXPR so that we
     can create an INIT_EXPR and convert it into a GIMPLE_CALL below.  */
  gimplify_expr (&val, pre_p, post_p, is_gimple_reg_rhs_or_call,
		 fb_rvalue);

  if (gimplify_ctxp->into_ssa
      && is_gimple_reg_type (TREE_TYPE (val)))
    t = make_ssa_name (TYPE_MAIN_VARIANT (TREE_TYPE (val)), NULL);
  else
    t = lookup_tmp_var (val, is_formal);

  mod = build2 (INIT_EXPR, TREE_TYPE (t), t, unshare_expr (val));

  SET_EXPR_LOCATION (mod, EXPR_LOC_OR_LOC (val, input_location));

  /* gimplify_modify_expr might want to reduce this further.  */
  gimplify_and_add (mod, pre_p);
  ggc_free (mod);

  return t;
}

/* Return a formal temporary variable initialized with VAL.  PRE_P is as
   in gimplify_expr.  Only use this function if:

   1) The value of the unfactored expression represented by VAL will not
      change between the initialization and use of the temporary, and
   2) The temporary will not be otherwise modified.

   For instance, #1 means that this is inappropriate for SAVE_EXPR temps,
   and #2 means it is inappropriate for && temps.

   For other cases, use get_initialized_tmp_var instead.  */

tree
get_formal_tmp_var (tree val, gimple_seq *pre_p)
{
  return internal_get_tmp_var (val, pre_p, NULL, true);
}

/* Return a temporary variable initialized with VAL.  PRE_P and POST_P
   are as in gimplify_expr.  */

tree
get_initialized_tmp_var (tree val, gimple_seq *pre_p, gimple_seq *post_p)
{
  return internal_get_tmp_var (val, pre_p, post_p, false);
}

/* Declare all the variables in VARS in SCOPE.  If DEBUG_INFO is true,
   generate debug info for them; otherwise don't.  */

void
declare_vars (tree vars, gimple scope, bool debug_info)
{
  tree last = vars;
  if (last)
    {
      tree temps, block;

      gcc_assert (gimple_code (scope) == GIMPLE_BIND);

      temps = nreverse (last);

      block = gimple_bind_block (scope);
      gcc_assert (!block || TREE_CODE (block) == BLOCK);
      if (!block || !debug_info)
	{
	  DECL_CHAIN (last) = gimple_bind_vars (scope);
	  gimple_bind_set_vars (scope, temps);
	}
      else
	{
	  /* We need to attach the nodes both to the BIND_EXPR and to its
	     associated BLOCK for debugging purposes.  The key point here
	     is that the BLOCK_VARS of the BIND_EXPR_BLOCK of a BIND_EXPR
	     is a subchain of the BIND_EXPR_VARS of the BIND_EXPR.  */
	  if (BLOCK_VARS (block))
	    BLOCK_VARS (block) = chainon (BLOCK_VARS (block), temps);
	  else
	    {
	      gimple_bind_set_vars (scope,
	      			    chainon (gimple_bind_vars (scope), temps));
	      BLOCK_VARS (block) = temps;
	    }
	}
    }
}

/* For VAR a VAR_DECL of variable size, try to find a constant upper bound
   for the size and adjust DECL_SIZE/DECL_SIZE_UNIT accordingly.  Abort if
   no such upper bound can be obtained.  */

static void
force_constant_size (tree var)
{
  /* The only attempt we make is by querying the maximum size of objects
     of the variable's type.  */

  HOST_WIDE_INT max_size;

  gcc_assert (TREE_CODE (var) == VAR_DECL);

  max_size = max_int_size_in_bytes (TREE_TYPE (var));

  gcc_assert (max_size >= 0);

  DECL_SIZE_UNIT (var)
    = build_int_cst (TREE_TYPE (DECL_SIZE_UNIT (var)), max_size);
  DECL_SIZE (var)
    = build_int_cst (TREE_TYPE (DECL_SIZE (var)), max_size * BITS_PER_UNIT);
}

/* Push the temporary variable TMP into the current binding.  */

void
gimple_add_tmp_var_fn (struct function *fn, tree tmp)
{
  gcc_assert (!DECL_CHAIN (tmp) && !DECL_SEEN_IN_BIND_EXPR_P (tmp));

  /* Later processing assumes that the object size is constant, which might
     not be true at this point.  Force the use of a constant upper bound in
     this case.  */
  if (!tree_fits_uhwi_p (DECL_SIZE_UNIT (tmp)))
    force_constant_size (tmp);

  DECL_CONTEXT (tmp) = fn->decl;
  DECL_SEEN_IN_BIND_EXPR_P (tmp) = 1;

  record_vars_into (tmp, fn->decl);
}

/* Push the temporary variable TMP into the current binding.  */

void
gimple_add_tmp_var (tree tmp)
{
  gcc_assert (!DECL_CHAIN (tmp) && !DECL_SEEN_IN_BIND_EXPR_P (tmp));

  /* Later processing assumes that the object size is constant, which might
     not be true at this point.  Force the use of a constant upper bound in
     this case.  */
  if (!tree_fits_uhwi_p (DECL_SIZE_UNIT (tmp)))
    force_constant_size (tmp);

  DECL_CONTEXT (tmp) = current_function_decl;
  DECL_SEEN_IN_BIND_EXPR_P (tmp) = 1;

  if (gimplify_ctxp)
    {
      DECL_CHAIN (tmp) = gimplify_ctxp->temps;
      gimplify_ctxp->temps = tmp;

      /* Mark temporaries local within the nearest enclosing parallel.  */
      if (gimplify_omp_ctxp)
	{
	  struct gimplify_omp_ctx *ctx = gimplify_omp_ctxp;
	  while (ctx
		 && (ctx->region_type == ORT_WORKSHARE
		     || ctx->region_type == ORT_SIMD))
	    ctx = ctx->outer_context;
	  if (ctx)
	    omp_add_variable (ctx, tmp, GOVD_LOCAL | GOVD_SEEN);
	}
    }
  else if (cfun)
    record_vars (tmp);
  else
    {
      gimple_seq body_seq;

      /* This case is for nested functions.  We need to expose the locals
	 they create.  */
      body_seq = gimple_body (current_function_decl);
      declare_vars (tmp, gimple_seq_first_stmt (body_seq), false);
    }
}



/* This page contains routines to unshare tree nodes, i.e. to duplicate tree
   nodes that are referenced more than once in GENERIC functions.  This is
   necessary because gimplification (translation into GIMPLE) is performed
   by modifying tree nodes in-place, so gimplication of a shared node in a
   first context could generate an invalid GIMPLE form in a second context.

   This is achieved with a simple mark/copy/unmark algorithm that walks the
   GENERIC representation top-down, marks nodes with TREE_VISITED the first
   time it encounters them, duplicates them if they already have TREE_VISITED
   set, and finally removes the TREE_VISITED marks it has set.

   The algorithm works only at the function level, i.e. it generates a GENERIC
   representation of a function with no nodes shared within the function when
   passed a GENERIC function (except for nodes that are allowed to be shared).

   At the global level, it is also necessary to unshare tree nodes that are
   referenced in more than one function, for the same aforementioned reason.
   This requires some cooperation from the front-end.  There are 2 strategies:

     1. Manual unsharing.  The front-end needs to call unshare_expr on every
        expression that might end up being shared across functions.

     2. Deep unsharing.  This is an extension of regular unsharing.  Instead
        of calling unshare_expr on expressions that might be shared across
        functions, the front-end pre-marks them with TREE_VISITED.  This will
        ensure that they are unshared on the first reference within functions
        when the regular unsharing algorithm runs.  The counterpart is that
        this algorithm must look deeper than for manual unsharing, which is
        specified by LANG_HOOKS_DEEP_UNSHARING.

  If there are only few specific cases of node sharing across functions, it is
  probably easier for a front-end to unshare the expressions manually.  On the
  contrary, if the expressions generated at the global level are as widespread
  as expressions generated within functions, deep unsharing is very likely the
  way to go.  */

/* Similar to copy_tree_r but do not copy SAVE_EXPR or TARGET_EXPR nodes.
   These nodes model computations that must be done once.  If we were to
   unshare something like SAVE_EXPR(i++), the gimplification process would
   create wrong code.  However, if DATA is non-null, it must hold a pointer
   set that is used to unshare the subtrees of these nodes.  */

static tree
mostly_copy_tree_r (tree *tp, int *walk_subtrees, void *data)
{
  tree t = *tp;
  enum tree_code code = TREE_CODE (t);

  /* Do not copy SAVE_EXPR, TARGET_EXPR or BIND_EXPR nodes themselves, but
     copy their subtrees if we can make sure to do it only once.  */
  if (code == SAVE_EXPR || code == TARGET_EXPR || code == BIND_EXPR)
    {
      if (data && !pointer_set_insert ((struct pointer_set_t *)data, t))
	;
      else
	*walk_subtrees = 0;
    }

  /* Stop at types, decls, constants like copy_tree_r.  */
  else if (TREE_CODE_CLASS (code) == tcc_type
	   || TREE_CODE_CLASS (code) == tcc_declaration
	   || TREE_CODE_CLASS (code) == tcc_constant
	   /* We can't do anything sensible with a BLOCK used as an
	      expression, but we also can't just die when we see it
	      because of non-expression uses.  So we avert our eyes
	      and cross our fingers.  Silly Java.  */
	   || code == BLOCK)
    *walk_subtrees = 0;

  /* Cope with the statement expression extension.  */
  else if (code == STATEMENT_LIST)
    ;

  /* Leave the bulk of the work to copy_tree_r itself.  */
  else
    copy_tree_r (tp, walk_subtrees, NULL);

  return NULL_TREE;
}

/* Callback for walk_tree to unshare most of the shared trees rooted at *TP.
   If *TP has been visited already, then *TP is deeply copied by calling
   mostly_copy_tree_r.  DATA is passed to mostly_copy_tree_r unmodified.  */

static tree
copy_if_shared_r (tree *tp, int *walk_subtrees, void *data)
{
  tree t = *tp;
  enum tree_code code = TREE_CODE (t);

  /* Skip types, decls, and constants.  But we do want to look at their
     types and the bounds of types.  Mark them as visited so we properly
     unmark their subtrees on the unmark pass.  If we've already seen them,
     don't look down further.  */
  if (TREE_CODE_CLASS (code) == tcc_type
      || TREE_CODE_CLASS (code) == tcc_declaration
      || TREE_CODE_CLASS (code) == tcc_constant)
    {
      if (TREE_VISITED (t))
	*walk_subtrees = 0;
      else
	TREE_VISITED (t) = 1;
    }

  /* If this node has been visited already, unshare it and don't look
     any deeper.  */
  else if (TREE_VISITED (t))
    {
      walk_tree (tp, mostly_copy_tree_r, data, NULL);
      *walk_subtrees = 0;
    }

  /* Otherwise, mark the node as visited and keep looking.  */
  else
    TREE_VISITED (t) = 1;

  return NULL_TREE;
}

/* Unshare most of the shared trees rooted at *TP.  DATA is passed to the
   copy_if_shared_r callback unmodified.  */

static inline void
copy_if_shared (tree *tp, void *data)
{
  walk_tree (tp, copy_if_shared_r, data, NULL);
}

/* Unshare all the trees in the body of FNDECL, as well as in the bodies of
   any nested functions.  */

static void
unshare_body (tree fndecl)
{
  struct cgraph_node *cgn = cgraph_get_node (fndecl);
  /* If the language requires deep unsharing, we need a pointer set to make
     sure we don't repeatedly unshare subtrees of unshareable nodes.  */
  struct pointer_set_t *visited
    = lang_hooks.deep_unsharing ? pointer_set_create () : NULL;

  copy_if_shared (&DECL_SAVED_TREE (fndecl), visited);
  copy_if_shared (&DECL_SIZE (DECL_RESULT (fndecl)), visited);
  copy_if_shared (&DECL_SIZE_UNIT (DECL_RESULT (fndecl)), visited);

  if (visited)
    pointer_set_destroy (visited);

  if (cgn)
    for (cgn = cgn->nested; cgn; cgn = cgn->next_nested)
      unshare_body (cgn->decl);
}

/* Callback for walk_tree to unmark the visited trees rooted at *TP.
   Subtrees are walked until the first unvisited node is encountered.  */

static tree
unmark_visited_r (tree *tp, int *walk_subtrees, void *data ATTRIBUTE_UNUSED)
{
  tree t = *tp;

  /* If this node has been visited, unmark it and keep looking.  */
  if (TREE_VISITED (t))
    TREE_VISITED (t) = 0;

  /* Otherwise, don't look any deeper.  */
  else
    *walk_subtrees = 0;

  return NULL_TREE;
}

/* Unmark the visited trees rooted at *TP.  */

static inline void
unmark_visited (tree *tp)
{
  walk_tree (tp, unmark_visited_r, NULL, NULL);
}

/* Likewise, but mark all trees as not visited.  */

static void
unvisit_body (tree fndecl)
{
  struct cgraph_node *cgn = cgraph_get_node (fndecl);

  unmark_visited (&DECL_SAVED_TREE (fndecl));
  unmark_visited (&DECL_SIZE (DECL_RESULT (fndecl)));
  unmark_visited (&DECL_SIZE_UNIT (DECL_RESULT (fndecl)));

  if (cgn)
    for (cgn = cgn->nested; cgn; cgn = cgn->next_nested)
      unvisit_body (cgn->decl);
}

/* Unconditionally make an unshared copy of EXPR.  This is used when using
   stored expressions which span multiple functions, such as BINFO_VTABLE,
   as the normal unsharing process can't tell that they're shared.  */

tree
unshare_expr (tree expr)
{
  walk_tree (&expr, mostly_copy_tree_r, NULL, NULL);
  return expr;
}

/* Worker for unshare_expr_without_location.  */

static tree
prune_expr_location (tree *tp, int *walk_subtrees, void *)
{
  if (EXPR_P (*tp))
    SET_EXPR_LOCATION (*tp, UNKNOWN_LOCATION);
  else
    *walk_subtrees = 0;
  return NULL_TREE;
}

/* Similar to unshare_expr but also prune all expression locations
   from EXPR.  */

tree
unshare_expr_without_location (tree expr)
{
  walk_tree (&expr, mostly_copy_tree_r, NULL, NULL);
  if (EXPR_P (expr))
    walk_tree (&expr, prune_expr_location, NULL, NULL);
  return expr;
}

/* WRAPPER is a code such as BIND_EXPR or CLEANUP_POINT_EXPR which can both
   contain statements and have a value.  Assign its value to a temporary
   and give it void_type_node.  Return the temporary, or NULL_TREE if
   WRAPPER was already void.  */

tree
voidify_wrapper_expr (tree wrapper, tree temp)
{
  tree type = TREE_TYPE (wrapper);
  if (type && !VOID_TYPE_P (type))
    {
      tree *p;

      /* Set p to point to the body of the wrapper.  Loop until we find
	 something that isn't a wrapper.  */
      for (p = &wrapper; p && *p; )
	{
	  switch (TREE_CODE (*p))
	    {
	    case BIND_EXPR:
	      TREE_SIDE_EFFECTS (*p) = 1;
	      TREE_TYPE (*p) = void_type_node;
	      /* For a BIND_EXPR, the body is operand 1.  */
	      p = &BIND_EXPR_BODY (*p);
	      break;

	    case CLEANUP_POINT_EXPR:
	    case TRY_FINALLY_EXPR:
	    case TRY_CATCH_EXPR:
	      TREE_SIDE_EFFECTS (*p) = 1;
	      TREE_TYPE (*p) = void_type_node;
	      p = &TREE_OPERAND (*p, 0);
	      break;

	    case STATEMENT_LIST:
	      {
		tree_stmt_iterator i = tsi_last (*p);
		TREE_SIDE_EFFECTS (*p) = 1;
		TREE_TYPE (*p) = void_type_node;
		p = tsi_end_p (i) ? NULL : tsi_stmt_ptr (i);
	      }
	      break;

	    case COMPOUND_EXPR:
	      /* Advance to the last statement.  Set all container types to
		 void.  */
	      for (; TREE_CODE (*p) == COMPOUND_EXPR; p = &TREE_OPERAND (*p, 1))
		{
		  TREE_SIDE_EFFECTS (*p) = 1;
		  TREE_TYPE (*p) = void_type_node;
		}
	      break;

	    case TRANSACTION_EXPR:
	      TREE_SIDE_EFFECTS (*p) = 1;
	      TREE_TYPE (*p) = void_type_node;
	      p = &TRANSACTION_EXPR_BODY (*p);
	      break;

	    default:
	      /* Assume that any tree upon which voidify_wrapper_expr is
		 directly called is a wrapper, and that its body is op0.  */
	      if (p == &wrapper)
		{
		  TREE_SIDE_EFFECTS (*p) = 1;
		  TREE_TYPE (*p) = void_type_node;
		  p = &TREE_OPERAND (*p, 0);
		  break;
		}
	      goto out;
	    }
	}

    out:
      if (p == NULL || IS_EMPTY_STMT (*p))
	temp = NULL_TREE;
      else if (temp)
	{
	  /* The wrapper is on the RHS of an assignment that we're pushing
	     down.  */
	  gcc_assert (TREE_CODE (temp) == INIT_EXPR
		      || TREE_CODE (temp) == MODIFY_EXPR);
	  TREE_OPERAND (temp, 1) = *p;
	  *p = temp;
	}
      else
	{
	  temp = create_tmp_var (type, "retval");
	  *p = build2 (INIT_EXPR, type, temp, *p);
	}

      return temp;
    }

  return NULL_TREE;
}

/* Prepare calls to builtins to SAVE and RESTORE the stack as well as
   a temporary through which they communicate.  */

static void
build_stack_save_restore (gimple *save, gimple *restore)
{
  tree tmp_var;

  *save = gimple_build_call (builtin_decl_implicit (BUILT_IN_STACK_SAVE), 0);
  tmp_var = create_tmp_var (ptr_type_node, "saved_stack");
  gimple_call_set_lhs (*save, tmp_var);

  *restore
    = gimple_build_call (builtin_decl_implicit (BUILT_IN_STACK_RESTORE),
			 1, tmp_var);
}

/* Gimplify a BIND_EXPR.  Just voidify and recurse.  */

static enum gimplify_status
gimplify_bind_expr (tree *expr_p, gimple_seq *pre_p)
{
  tree bind_expr = *expr_p;
  bool old_save_stack = gimplify_ctxp->save_stack;
  tree t;
  gimple gimple_bind;
  gimple_seq body, cleanup;
  gimple stack_save;

  tree temp = voidify_wrapper_expr (bind_expr, NULL);

  /* Mark variables seen in this bind expr.  */
  for (t = BIND_EXPR_VARS (bind_expr); t ; t = DECL_CHAIN (t))
    {
      if (TREE_CODE (t) == VAR_DECL)
	{
	  struct gimplify_omp_ctx *ctx = gimplify_omp_ctxp;

	  /* Mark variable as local.  */
	  if (ctx && !DECL_EXTERNAL (t)
	      && (! DECL_SEEN_IN_BIND_EXPR_P (t)
		  || splay_tree_lookup (ctx->variables,
					(splay_tree_key) t) == NULL))
	    {
	      if (ctx->region_type == ORT_SIMD
		  && TREE_ADDRESSABLE (t)
		  && !TREE_STATIC (t))
		omp_add_variable (ctx, t, GOVD_PRIVATE | GOVD_SEEN);
	      else
		omp_add_variable (ctx, t, GOVD_LOCAL | GOVD_SEEN);
	    }

	  DECL_SEEN_IN_BIND_EXPR_P (t) = 1;

	  if (DECL_HARD_REGISTER (t) && !is_global_var (t) && cfun)
	    cfun->has_local_explicit_reg_vars = true;
	}

      /* Preliminarily mark non-addressed complex variables as eligible
	 for promotion to gimple registers.  We'll transform their uses
	 as we find them.  */
      if ((TREE_CODE (TREE_TYPE (t)) == COMPLEX_TYPE
	   || TREE_CODE (TREE_TYPE (t)) == VECTOR_TYPE)
	  && !TREE_THIS_VOLATILE (t)
	  && (TREE_CODE (t) == VAR_DECL && !DECL_HARD_REGISTER (t))
	  && !needs_to_live_in_memory (t))
	DECL_GIMPLE_REG_P (t) = 1;
    }

  gimple_bind = gimple_build_bind (BIND_EXPR_VARS (bind_expr), NULL,
                                   BIND_EXPR_BLOCK (bind_expr));
  gimple_push_bind_expr (gimple_bind);

  gimplify_ctxp->save_stack = false;

  /* Gimplify the body into the GIMPLE_BIND tuple's body.  */
  body = NULL;
  gimplify_stmt (&BIND_EXPR_BODY (bind_expr), &body);
  gimple_bind_set_body (gimple_bind, body);

  cleanup = NULL;
  stack_save = NULL;
  if (gimplify_ctxp->save_stack)
    {
      gimple stack_restore;

      /* Save stack on entry and restore it on exit.  Add a try_finally
	 block to achieve this.  */
      build_stack_save_restore (&stack_save, &stack_restore);

      gimplify_seq_add_stmt (&cleanup, stack_restore);
    }

  /* Add clobbers for all variables that go out of scope.  */
  for (t = BIND_EXPR_VARS (bind_expr); t ; t = DECL_CHAIN (t))
    {
      if (TREE_CODE (t) == VAR_DECL
	  && !is_global_var (t)
	  && DECL_CONTEXT (t) == current_function_decl
	  && !DECL_HARD_REGISTER (t)
	  && !TREE_THIS_VOLATILE (t)
	  && !DECL_HAS_VALUE_EXPR_P (t)
	  /* Only care for variables that have to be in memory.  Others
	     will be rewritten into SSA names, hence moved to the top-level.  */
	  && !is_gimple_reg (t)
	  && flag_stack_reuse != SR_NONE)
	{
	  tree clobber = build_constructor (TREE_TYPE (t),
					    NULL);
	  TREE_THIS_VOLATILE (clobber) = 1;
	  gimplify_seq_add_stmt (&cleanup, gimple_build_assign (t, clobber));
	}
    }

  if (cleanup)
    {
      gimple gs;
      gimple_seq new_body;

      new_body = NULL;
      gs = gimple_build_try (gimple_bind_body (gimple_bind), cleanup,
	  		     GIMPLE_TRY_FINALLY);

      if (stack_save)
	gimplify_seq_add_stmt (&new_body, stack_save);
      gimplify_seq_add_stmt (&new_body, gs);
      gimple_bind_set_body (gimple_bind, new_body);
    }

  gimplify_ctxp->save_stack = old_save_stack;
  gimple_pop_bind_expr ();

  gimplify_seq_add_stmt (pre_p, gimple_bind);

  if (temp)
    {
      *expr_p = temp;
      return GS_OK;
    }

  *expr_p = NULL_TREE;
  return GS_ALL_DONE;
}

/* Gimplify a RETURN_EXPR.  If the expression to be returned is not a
   GIMPLE value, it is assigned to a new temporary and the statement is
   re-written to return the temporary.

   PRE_P points to the sequence where side effects that must happen before
   STMT should be stored.  */

static enum gimplify_status
gimplify_return_expr (tree stmt, gimple_seq *pre_p)
{
  gimple ret;
  tree ret_expr = TREE_OPERAND (stmt, 0);
  tree result_decl, result;

  if (ret_expr == error_mark_node)
    return GS_ERROR;

  /* Implicit _Cilk_sync must be inserted right before any return statement 
     if there is a _Cilk_spawn in the function.  If the user has provided a 
     _Cilk_sync, the optimizer should remove this duplicate one.  */
  if (fn_contains_cilk_spawn_p (cfun))
    {
      tree impl_sync = build0 (CILK_SYNC_STMT, void_type_node);
      gimplify_and_add (impl_sync, pre_p);
    }

  if (!ret_expr
      || TREE_CODE (ret_expr) == RESULT_DECL
      || ret_expr == error_mark_node)
    {
      gimple ret = gimple_build_return (ret_expr);
      gimple_set_no_warning (ret, TREE_NO_WARNING (stmt));
      gimplify_seq_add_stmt (pre_p, ret);
      return GS_ALL_DONE;
    }

  if (VOID_TYPE_P (TREE_TYPE (TREE_TYPE (current_function_decl))))
    result_decl = NULL_TREE;
  else
    {
      result_decl = TREE_OPERAND (ret_expr, 0);

      /* See through a return by reference.  */
      if (TREE_CODE (result_decl) == INDIRECT_REF)
	result_decl = TREE_OPERAND (result_decl, 0);

      gcc_assert ((TREE_CODE (ret_expr) == MODIFY_EXPR
		   || TREE_CODE (ret_expr) == INIT_EXPR)
		  && TREE_CODE (result_decl) == RESULT_DECL);
    }

  /* If aggregate_value_p is true, then we can return the bare RESULT_DECL.
     Recall that aggregate_value_p is FALSE for any aggregate type that is
     returned in registers.  If we're returning values in registers, then
     we don't want to extend the lifetime of the RESULT_DECL, particularly
     across another call.  In addition, for those aggregates for which
     hard_function_value generates a PARALLEL, we'll die during normal
     expansion of structure assignments; there's special code in expand_return
     to handle this case that does not exist in expand_expr.  */
  if (!result_decl)
    result = NULL_TREE;
  else if (aggregate_value_p (result_decl, TREE_TYPE (current_function_decl)))
    {
      if (TREE_CODE (DECL_SIZE (result_decl)) != INTEGER_CST)
	{
	  if (!TYPE_SIZES_GIMPLIFIED (TREE_TYPE (result_decl)))
	    gimplify_type_sizes (TREE_TYPE (result_decl), pre_p);
	  /* Note that we don't use gimplify_vla_decl because the RESULT_DECL
	     should be effectively allocated by the caller, i.e. all calls to
	     this function must be subject to the Return Slot Optimization.  */
	  gimplify_one_sizepos (&DECL_SIZE (result_decl), pre_p);
	  gimplify_one_sizepos (&DECL_SIZE_UNIT (result_decl), pre_p);
	}
      result = result_decl;
    }
  else if (gimplify_ctxp->return_temp)
    result = gimplify_ctxp->return_temp;
  else
    {
      result = create_tmp_reg (TREE_TYPE (result_decl), NULL);

      /* ??? With complex control flow (usually involving abnormal edges),
	 we can wind up warning about an uninitialized value for this.  Due
	 to how this variable is constructed and initialized, this is never
	 true.  Give up and never warn.  */
      TREE_NO_WARNING (result) = 1;

      gimplify_ctxp->return_temp = result;
    }

  /* Smash the lhs of the MODIFY_EXPR to the temporary we plan to use.
     Then gimplify the whole thing.  */
  if (result != result_decl)
    TREE_OPERAND (ret_expr, 0) = result;

  gimplify_and_add (TREE_OPERAND (stmt, 0), pre_p);

  ret = gimple_build_return (result);
  gimple_set_no_warning (ret, TREE_NO_WARNING (stmt));
  gimplify_seq_add_stmt (pre_p, ret);

  return GS_ALL_DONE;
}

/* Gimplify a variable-length array DECL.  */

static void
gimplify_vla_decl (tree decl, gimple_seq *seq_p)
{
  /* This is a variable-sized decl.  Simplify its size and mark it
     for deferred expansion.  */
  tree t, addr, ptr_type;

  gimplify_one_sizepos (&DECL_SIZE (decl), seq_p);
  gimplify_one_sizepos (&DECL_SIZE_UNIT (decl), seq_p);

  /* Don't mess with a DECL_VALUE_EXPR set by the front-end.  */
  if (DECL_HAS_VALUE_EXPR_P (decl))
    return;

  /* All occurrences of this decl in final gimplified code will be
     replaced by indirection.  Setting DECL_VALUE_EXPR does two
     things: First, it lets the rest of the gimplifier know what
     replacement to use.  Second, it lets the debug info know
     where to find the value.  */
  ptr_type = build_pointer_type (TREE_TYPE (decl));
  addr = create_tmp_var (ptr_type, get_name (decl));
  DECL_IGNORED_P (addr) = 0;
  t = build_fold_indirect_ref (addr);
  TREE_THIS_NOTRAP (t) = 1;
  SET_DECL_VALUE_EXPR (decl, t);
  DECL_HAS_VALUE_EXPR_P (decl) = 1;

  t = builtin_decl_explicit (BUILT_IN_ALLOCA_WITH_ALIGN);
  t = build_call_expr (t, 2, DECL_SIZE_UNIT (decl),
		       size_int (DECL_ALIGN (decl)));
  /* The call has been built for a variable-sized object.  */
  CALL_ALLOCA_FOR_VAR_P (t) = 1;
  t = fold_convert (ptr_type, t);
  t = build2 (MODIFY_EXPR, TREE_TYPE (addr), addr, t);

  gimplify_and_add (t, seq_p);

  /* Indicate that we need to restore the stack level when the
     enclosing BIND_EXPR is exited.  */
  gimplify_ctxp->save_stack = true;
}

/* A helper function to be called via walk_tree.  Mark all labels under *TP
   as being forced.  To be called for DECL_INITIAL of static variables.  */

static tree
force_labels_r (tree *tp, int *walk_subtrees, void *data ATTRIBUTE_UNUSED)
{
  if (TYPE_P (*tp))
    *walk_subtrees = 0;
  if (TREE_CODE (*tp) == LABEL_DECL)
    FORCED_LABEL (*tp) = 1;

  return NULL_TREE;
}

/* Gimplify a DECL_EXPR node *STMT_P by making any necessary allocation
   and initialization explicit.  */

static enum gimplify_status
gimplify_decl_expr (tree *stmt_p, gimple_seq *seq_p)
{
  tree stmt = *stmt_p;
  tree decl = DECL_EXPR_DECL (stmt);

  *stmt_p = NULL_TREE;

  if (TREE_TYPE (decl) == error_mark_node)
    return GS_ERROR;

  if ((TREE_CODE (decl) == TYPE_DECL
       || TREE_CODE (decl) == VAR_DECL)
      && !TYPE_SIZES_GIMPLIFIED (TREE_TYPE (decl)))
    gimplify_type_sizes (TREE_TYPE (decl), seq_p);

  /* ??? DECL_ORIGINAL_TYPE is streamed for LTO so it needs to be gimplified
     in case its size expressions contain problematic nodes like CALL_EXPR.  */
  if (TREE_CODE (decl) == TYPE_DECL
      && DECL_ORIGINAL_TYPE (decl)
      && !TYPE_SIZES_GIMPLIFIED (DECL_ORIGINAL_TYPE (decl)))
    gimplify_type_sizes (DECL_ORIGINAL_TYPE (decl), seq_p);

  if (TREE_CODE (decl) == VAR_DECL && !DECL_EXTERNAL (decl))
    {
      tree init = DECL_INITIAL (decl);

      if (TREE_CODE (DECL_SIZE_UNIT (decl)) != INTEGER_CST
	  || (!TREE_STATIC (decl)
	      && flag_stack_check == GENERIC_STACK_CHECK
	      && compare_tree_int (DECL_SIZE_UNIT (decl),
				   STACK_CHECK_MAX_VAR_SIZE) > 0))
	gimplify_vla_decl (decl, seq_p);

      /* Some front ends do not explicitly declare all anonymous
	 artificial variables.  We compensate here by declaring the
	 variables, though it would be better if the front ends would
	 explicitly declare them.  */
      if (!DECL_SEEN_IN_BIND_EXPR_P (decl)
	  && DECL_ARTIFICIAL (decl) && DECL_NAME (decl) == NULL_TREE)
	gimple_add_tmp_var (decl);

      if (init && init != error_mark_node)
	{
	  if (!TREE_STATIC (decl))
	    {
	      DECL_INITIAL (decl) = NULL_TREE;
	      init = build2 (INIT_EXPR, void_type_node, decl, init);
	      gimplify_and_add (init, seq_p);
	      ggc_free (init);
	    }
	  else
	    /* We must still examine initializers for static variables
	       as they may contain a label address.  */
	    walk_tree (&init, force_labels_r, NULL, NULL);
	}
    }

  return GS_ALL_DONE;
}

/* Gimplify a LOOP_EXPR.  Normally this just involves gimplifying the body
   and replacing the LOOP_EXPR with goto, but if the loop contains an
   EXIT_EXPR, we need to append a label for it to jump to.  */

static enum gimplify_status
gimplify_loop_expr (tree *expr_p, gimple_seq *pre_p)
{
  tree saved_label = gimplify_ctxp->exit_label;
  tree start_label = create_artificial_label (UNKNOWN_LOCATION);

  gimplify_seq_add_stmt (pre_p, gimple_build_label (start_label));

  gimplify_ctxp->exit_label = NULL_TREE;

  gimplify_and_add (LOOP_EXPR_BODY (*expr_p), pre_p);

  gimplify_seq_add_stmt (pre_p, gimple_build_goto (start_label));

  if (gimplify_ctxp->exit_label)
    gimplify_seq_add_stmt (pre_p,
			   gimple_build_label (gimplify_ctxp->exit_label));

  gimplify_ctxp->exit_label = saved_label;

  *expr_p = NULL;
  return GS_ALL_DONE;
}

/* Gimplify a statement list onto a sequence.  These may be created either
   by an enlightened front-end, or by shortcut_cond_expr.  */

static enum gimplify_status
gimplify_statement_list (tree *expr_p, gimple_seq *pre_p)
{
  tree temp = voidify_wrapper_expr (*expr_p, NULL);

  tree_stmt_iterator i = tsi_start (*expr_p);

  while (!tsi_end_p (i))
    {
      gimplify_stmt (tsi_stmt_ptr (i), pre_p);
      tsi_delink (&i);
    }

  if (temp)
    {
      *expr_p = temp;
      return GS_OK;
    }

  return GS_ALL_DONE;
}


/* Gimplify a SWITCH_EXPR, and collect the vector of labels it can
   branch to.  */

static enum gimplify_status
gimplify_switch_expr (tree *expr_p, gimple_seq *pre_p)
{
  tree switch_expr = *expr_p;
  gimple_seq switch_body_seq = NULL;
  enum gimplify_status ret;
  tree index_type = TREE_TYPE (switch_expr);
  if (index_type == NULL_TREE)
    index_type = TREE_TYPE (SWITCH_COND (switch_expr));

  ret = gimplify_expr (&SWITCH_COND (switch_expr), pre_p, NULL, is_gimple_val,
                       fb_rvalue);
  if (ret == GS_ERROR || ret == GS_UNHANDLED)
    return ret;

  if (SWITCH_BODY (switch_expr))
    {
      vec<tree> labels;
      vec<tree> saved_labels;
      tree default_case = NULL_TREE;
      gimple gimple_switch;

      /* If someone can be bothered to fill in the labels, they can
	 be bothered to null out the body too.  */
      gcc_assert (!SWITCH_LABELS (switch_expr));

      /* Save old labels, get new ones from body, then restore the old
         labels.  Save all the things from the switch body to append after.  */
      saved_labels = gimplify_ctxp->case_labels;
      gimplify_ctxp->case_labels.create (8);

      gimplify_stmt (&SWITCH_BODY (switch_expr), &switch_body_seq);
      labels = gimplify_ctxp->case_labels;
      gimplify_ctxp->case_labels = saved_labels;

      preprocess_case_label_vec_for_gimple (labels, index_type,
					    &default_case);

      if (!default_case)
	{
	  gimple new_default;

	  default_case
	    = build_case_label (NULL_TREE, NULL_TREE,
				create_artificial_label (UNKNOWN_LOCATION));
	  new_default = gimple_build_label (CASE_LABEL (default_case));
	  gimplify_seq_add_stmt (&switch_body_seq, new_default);
	}

      gimple_switch = gimple_build_switch (SWITCH_COND (switch_expr),
					   default_case, labels);
      gimplify_seq_add_stmt (pre_p, gimple_switch);
      gimplify_seq_add_seq (pre_p, switch_body_seq);
      labels.release ();
    }
  else
    gcc_assert (SWITCH_LABELS (switch_expr));

  return GS_ALL_DONE;
}

/* Gimplify the CASE_LABEL_EXPR pointed to by EXPR_P.  */

static enum gimplify_status
gimplify_case_label_expr (tree *expr_p, gimple_seq *pre_p)
{
  struct gimplify_ctx *ctxp;
  gimple gimple_label;

  /* Invalid OpenMP programs can play Duff's Device type games with
     #pragma omp parallel.  At least in the C front end, we don't
     detect such invalid branches until after gimplification.  */
  for (ctxp = gimplify_ctxp; ; ctxp = ctxp->prev_context)
    if (ctxp->case_labels.exists ())
      break;

  gimple_label = gimple_build_label (CASE_LABEL (*expr_p));
  ctxp->case_labels.safe_push (*expr_p);
  gimplify_seq_add_stmt (pre_p, gimple_label);

  return GS_ALL_DONE;
}

/* Build a GOTO to the LABEL_DECL pointed to by LABEL_P, building it first
   if necessary.  */

tree
build_and_jump (tree *label_p)
{
  if (label_p == NULL)
    /* If there's nowhere to jump, just fall through.  */
    return NULL_TREE;

  if (*label_p == NULL_TREE)
    {
      tree label = create_artificial_label (UNKNOWN_LOCATION);
      *label_p = label;
    }

  return build1 (GOTO_EXPR, void_type_node, *label_p);
}

/* Gimplify an EXIT_EXPR by converting to a GOTO_EXPR inside a COND_EXPR.
   This also involves building a label to jump to and communicating it to
   gimplify_loop_expr through gimplify_ctxp->exit_label.  */

static enum gimplify_status
gimplify_exit_expr (tree *expr_p)
{
  tree cond = TREE_OPERAND (*expr_p, 0);
  tree expr;

  expr = build_and_jump (&gimplify_ctxp->exit_label);
  expr = build3 (COND_EXPR, void_type_node, cond, expr, NULL_TREE);
  *expr_p = expr;

  return GS_OK;
}

/* *EXPR_P is a COMPONENT_REF being used as an rvalue.  If its type is
   different from its canonical type, wrap the whole thing inside a
   NOP_EXPR and force the type of the COMPONENT_REF to be the canonical
   type.

   The canonical type of a COMPONENT_REF is the type of the field being
   referenced--unless the field is a bit-field which can be read directly
   in a smaller mode, in which case the canonical type is the
   sign-appropriate type corresponding to that mode.  */

static void
canonicalize_component_ref (tree *expr_p)
{
  tree expr = *expr_p;
  tree type;

  gcc_assert (TREE_CODE (expr) == COMPONENT_REF);

  if (INTEGRAL_TYPE_P (TREE_TYPE (expr)))
    type = TREE_TYPE (get_unwidened (expr, NULL_TREE));
  else
    type = TREE_TYPE (TREE_OPERAND (expr, 1));

  /* One could argue that all the stuff below is not necessary for
     the non-bitfield case and declare it a FE error if type
     adjustment would be needed.  */
  if (TREE_TYPE (expr) != type)
    {
#ifdef ENABLE_TYPES_CHECKING
      tree old_type = TREE_TYPE (expr);
#endif
      int type_quals;

      /* We need to preserve qualifiers and propagate them from
	 operand 0.  */
      type_quals = TYPE_QUALS (type)
	| TYPE_QUALS (TREE_TYPE (TREE_OPERAND (expr, 0)));
      if (TYPE_QUALS (type) != type_quals)
	type = build_qualified_type (TYPE_MAIN_VARIANT (type), type_quals);

      /* Set the type of the COMPONENT_REF to the underlying type.  */
      TREE_TYPE (expr) = type;

#ifdef ENABLE_TYPES_CHECKING
      /* It is now a FE error, if the conversion from the canonical
	 type to the original expression type is not useless.  */
      gcc_assert (useless_type_conversion_p (old_type, type));
#endif
    }
}

/* If a NOP conversion is changing a pointer to array of foo to a pointer
   to foo, embed that change in the ADDR_EXPR by converting
      T array[U];
      (T *)&array
   ==>
      &array[L]
   where L is the lower bound.  For simplicity, only do this for constant
   lower bound.
   The constraint is that the type of &array[L] is trivially convertible
   to T *.  */

static void
canonicalize_addr_expr (tree *expr_p)
{
  tree expr = *expr_p;
  tree addr_expr = TREE_OPERAND (expr, 0);
  tree datype, ddatype, pddatype;

  /* We simplify only conversions from an ADDR_EXPR to a pointer type.  */
  if (!POINTER_TYPE_P (TREE_TYPE (expr))
      || TREE_CODE (addr_expr) != ADDR_EXPR)
    return;

  /* The addr_expr type should be a pointer to an array.  */
  datype = TREE_TYPE (TREE_TYPE (addr_expr));
  if (TREE_CODE (datype) != ARRAY_TYPE)
    return;

  /* The pointer to element type shall be trivially convertible to
     the expression pointer type.  */
  ddatype = TREE_TYPE (datype);
  pddatype = build_pointer_type (ddatype);
  if (!useless_type_conversion_p (TYPE_MAIN_VARIANT (TREE_TYPE (expr)),
				  pddatype))
    return;

  /* The lower bound and element sizes must be constant.  */
  if (!TYPE_SIZE_UNIT (ddatype)
      || TREE_CODE (TYPE_SIZE_UNIT (ddatype)) != INTEGER_CST
      || !TYPE_DOMAIN (datype) || !TYPE_MIN_VALUE (TYPE_DOMAIN (datype))
      || TREE_CODE (TYPE_MIN_VALUE (TYPE_DOMAIN (datype))) != INTEGER_CST)
    return;

  /* All checks succeeded.  Build a new node to merge the cast.  */
  *expr_p = build4 (ARRAY_REF, ddatype, TREE_OPERAND (addr_expr, 0),
		    TYPE_MIN_VALUE (TYPE_DOMAIN (datype)),
		    NULL_TREE, NULL_TREE);
  *expr_p = build1 (ADDR_EXPR, pddatype, *expr_p);

  /* We can have stripped a required restrict qualifier above.  */
  if (!useless_type_conversion_p (TREE_TYPE (expr), TREE_TYPE (*expr_p)))
    *expr_p = fold_convert (TREE_TYPE (expr), *expr_p);
}

/* *EXPR_P is a NOP_EXPR or CONVERT_EXPR.  Remove it and/or other conversions
   underneath as appropriate.  */

static enum gimplify_status
gimplify_conversion (tree *expr_p)
{
  location_t loc = EXPR_LOCATION (*expr_p);
  gcc_assert (CONVERT_EXPR_P (*expr_p));

  /* Then strip away all but the outermost conversion.  */
  STRIP_SIGN_NOPS (TREE_OPERAND (*expr_p, 0));

  /* And remove the outermost conversion if it's useless.  */
  if (tree_ssa_useless_type_conversion (*expr_p))
    *expr_p = TREE_OPERAND (*expr_p, 0);

  /* If we still have a conversion at the toplevel,
     then canonicalize some constructs.  */
  if (CONVERT_EXPR_P (*expr_p))
    {
      tree sub = TREE_OPERAND (*expr_p, 0);

      /* If a NOP conversion is changing the type of a COMPONENT_REF
	 expression, then canonicalize its type now in order to expose more
	 redundant conversions.  */
      if (TREE_CODE (sub) == COMPONENT_REF)
	canonicalize_component_ref (&TREE_OPERAND (*expr_p, 0));

      /* If a NOP conversion is changing a pointer to array of foo
	 to a pointer to foo, embed that change in the ADDR_EXPR.  */
      else if (TREE_CODE (sub) == ADDR_EXPR)
	canonicalize_addr_expr (expr_p);
    }

  /* If we have a conversion to a non-register type force the
     use of a VIEW_CONVERT_EXPR instead.  */
  if (CONVERT_EXPR_P (*expr_p) && !is_gimple_reg_type (TREE_TYPE (*expr_p)))
    *expr_p = fold_build1_loc (loc, VIEW_CONVERT_EXPR, TREE_TYPE (*expr_p),
			       TREE_OPERAND (*expr_p, 0));

  return GS_OK;
}

/* Nonlocal VLAs seen in the current function.  */
static struct pointer_set_t *nonlocal_vlas;

/* The VAR_DECLs created for nonlocal VLAs for debug info purposes.  */
static tree nonlocal_vla_vars;

/* Gimplify a VAR_DECL or PARM_DECL.  Return GS_OK if we expanded a
   DECL_VALUE_EXPR, and it's worth re-examining things.  */

static enum gimplify_status
gimplify_var_or_parm_decl (tree *expr_p)
{
  tree decl = *expr_p;

  /* ??? If this is a local variable, and it has not been seen in any
     outer BIND_EXPR, then it's probably the result of a duplicate
     declaration, for which we've already issued an error.  It would
     be really nice if the front end wouldn't leak these at all.
     Currently the only known culprit is C++ destructors, as seen
     in g++.old-deja/g++.jason/binding.C.  */
  if (TREE_CODE (decl) == VAR_DECL
      && !DECL_SEEN_IN_BIND_EXPR_P (decl)
      && !TREE_STATIC (decl) && !DECL_EXTERNAL (decl)
      && decl_function_context (decl) == current_function_decl)
    {
      gcc_assert (seen_error ());
      return GS_ERROR;
    }

  /* When within an OpenMP context, notice uses of variables.  */
  if (gimplify_omp_ctxp && omp_notice_variable (gimplify_omp_ctxp, decl, true))
    return GS_ALL_DONE;

  /* If the decl is an alias for another expression, substitute it now.  */
  if (DECL_HAS_VALUE_EXPR_P (decl))
    {
      tree value_expr = DECL_VALUE_EXPR (decl);

      /* For referenced nonlocal VLAs add a decl for debugging purposes
	 to the current function.  */
      if (TREE_CODE (decl) == VAR_DECL
	  && TREE_CODE (DECL_SIZE_UNIT (decl)) != INTEGER_CST
	  && nonlocal_vlas != NULL
	  && TREE_CODE (value_expr) == INDIRECT_REF
	  && TREE_CODE (TREE_OPERAND (value_expr, 0)) == VAR_DECL
	  && decl_function_context (decl) != current_function_decl)
	{
	  struct gimplify_omp_ctx *ctx = gimplify_omp_ctxp;
	  while (ctx
		 && (ctx->region_type == ORT_WORKSHARE
		     || ctx->region_type == ORT_SIMD))
	    ctx = ctx->outer_context;
	  if (!ctx && !pointer_set_insert (nonlocal_vlas, decl))
	    {
	      tree copy = copy_node (decl);

	      lang_hooks.dup_lang_specific_decl (copy);
	      SET_DECL_RTL (copy, 0);
	      TREE_USED (copy) = 1;
	      DECL_CHAIN (copy) = nonlocal_vla_vars;
	      nonlocal_vla_vars = copy;
	      SET_DECL_VALUE_EXPR (copy, unshare_expr (value_expr));
	      DECL_HAS_VALUE_EXPR_P (copy) = 1;
	    }
	}

      *expr_p = unshare_expr (value_expr);
      return GS_OK;
    }

  return GS_ALL_DONE;
}

/* Recalculate the value of the TREE_SIDE_EFFECTS flag for T.  */

static void
recalculate_side_effects (tree t)
{
  enum tree_code code = TREE_CODE (t);
  int len = TREE_OPERAND_LENGTH (t);
  int i;

  switch (TREE_CODE_CLASS (code))
    {
    case tcc_expression:
      switch (code)
	{
	case INIT_EXPR:
	case MODIFY_EXPR:
	case VA_ARG_EXPR:
	case PREDECREMENT_EXPR:
	case PREINCREMENT_EXPR:
	case POSTDECREMENT_EXPR:
	case POSTINCREMENT_EXPR:
	  /* All of these have side-effects, no matter what their
	     operands are.  */
	  return;

	default:
	  break;
	}
      /* Fall through.  */

    case tcc_comparison:  /* a comparison expression */
    case tcc_unary:       /* a unary arithmetic expression */
    case tcc_binary:      /* a binary arithmetic expression */
    case tcc_reference:   /* a reference */
    case tcc_vl_exp:        /* a function call */
      TREE_SIDE_EFFECTS (t) = TREE_THIS_VOLATILE (t);
      for (i = 0; i < len; ++i)
	{
	  tree op = TREE_OPERAND (t, i);
	  if (op && TREE_SIDE_EFFECTS (op))
	    TREE_SIDE_EFFECTS (t) = 1;
	}
      break;

    case tcc_constant:
      /* No side-effects.  */
      return;

    default:
      gcc_unreachable ();
   }
}

/* Gimplify the COMPONENT_REF, ARRAY_REF, REALPART_EXPR or IMAGPART_EXPR
   node *EXPR_P.

      compound_lval
	      : min_lval '[' val ']'
	      | min_lval '.' ID
	      | compound_lval '[' val ']'
	      | compound_lval '.' ID

   This is not part of the original SIMPLE definition, which separates
   array and member references, but it seems reasonable to handle them
   together.  Also, this way we don't run into problems with union
   aliasing; gcc requires that for accesses through a union to alias, the
   union reference must be explicit, which was not always the case when we
   were splitting up array and member refs.

   PRE_P points to the sequence where side effects that must happen before
     *EXPR_P should be stored.

   POST_P points to the sequence where side effects that must happen after
     *EXPR_P should be stored.  */

static enum gimplify_status
gimplify_compound_lval (tree *expr_p, gimple_seq *pre_p, gimple_seq *post_p,
			fallback_t fallback)
{
  tree *p;
  enum gimplify_status ret = GS_ALL_DONE, tret;
  int i;
  location_t loc = EXPR_LOCATION (*expr_p);
  tree expr = *expr_p;

  /* Create a stack of the subexpressions so later we can walk them in
     order from inner to outer.  */
  auto_vec<tree, 10> expr_stack;

  /* We can handle anything that get_inner_reference can deal with.  */
  for (p = expr_p; ; p = &TREE_OPERAND (*p, 0))
    {
    restart:
      /* Fold INDIRECT_REFs now to turn them into ARRAY_REFs.  */
      if (TREE_CODE (*p) == INDIRECT_REF)
	*p = fold_indirect_ref_loc (loc, *p);

      if (handled_component_p (*p))
	;
      /* Expand DECL_VALUE_EXPR now.  In some cases that may expose
	 additional COMPONENT_REFs.  */
      else if ((TREE_CODE (*p) == VAR_DECL || TREE_CODE (*p) == PARM_DECL)
	       && gimplify_var_or_parm_decl (p) == GS_OK)
	goto restart;
      else
	break;

      expr_stack.safe_push (*p);
    }

  gcc_assert (expr_stack.length ());

  /* Now EXPR_STACK is a stack of pointers to all the refs we've
     walked through and P points to the innermost expression.

     Java requires that we elaborated nodes in source order.  That
     means we must gimplify the inner expression followed by each of
     the indices, in order.  But we can't gimplify the inner
     expression until we deal with any variable bounds, sizes, or
     positions in order to deal with PLACEHOLDER_EXPRs.

     So we do this in three steps.  First we deal with the annotations
     for any variables in the components, then we gimplify the base,
     then we gimplify any indices, from left to right.  */
  for (i = expr_stack.length () - 1; i >= 0; i--)
    {
      tree t = expr_stack[i];

      if (TREE_CODE (t) == ARRAY_REF || TREE_CODE (t) == ARRAY_RANGE_REF)
	{
	  /* Gimplify the low bound and element type size and put them into
	     the ARRAY_REF.  If these values are set, they have already been
	     gimplified.  */
	  if (TREE_OPERAND (t, 2) == NULL_TREE)
	    {
	      tree low = unshare_expr (array_ref_low_bound (t));
	      if (!is_gimple_min_invariant (low))
		{
		  TREE_OPERAND (t, 2) = low;
		  tret = gimplify_expr (&TREE_OPERAND (t, 2), pre_p,
					post_p, is_gimple_reg,
					fb_rvalue);
		  ret = MIN (ret, tret);
		}
	    }
	  else
	    {
	      tret = gimplify_expr (&TREE_OPERAND (t, 2), pre_p, post_p,
				    is_gimple_reg, fb_rvalue);
	      ret = MIN (ret, tret);
	    }

	  if (TREE_OPERAND (t, 3) == NULL_TREE)
	    {
	      tree elmt_type = TREE_TYPE (TREE_TYPE (TREE_OPERAND (t, 0)));
	      tree elmt_size = unshare_expr (array_ref_element_size (t));
	      tree factor = size_int (TYPE_ALIGN_UNIT (elmt_type));

	      /* Divide the element size by the alignment of the element
		 type (above).  */
	      elmt_size
		= size_binop_loc (loc, EXACT_DIV_EXPR, elmt_size, factor);

	      if (!is_gimple_min_invariant (elmt_size))
		{
		  TREE_OPERAND (t, 3) = elmt_size;
		  tret = gimplify_expr (&TREE_OPERAND (t, 3), pre_p,
					post_p, is_gimple_reg,
					fb_rvalue);
		  ret = MIN (ret, tret);
		}
	    }
	  else
	    {
	      tret = gimplify_expr (&TREE_OPERAND (t, 3), pre_p, post_p,
				    is_gimple_reg, fb_rvalue);
	      ret = MIN (ret, tret);
	    }
	}
      else if (TREE_CODE (t) == COMPONENT_REF)
	{
	  /* Set the field offset into T and gimplify it.  */
	  if (TREE_OPERAND (t, 2) == NULL_TREE)
	    {
	      tree offset = unshare_expr (component_ref_field_offset (t));
	      tree field = TREE_OPERAND (t, 1);
	      tree factor
		= size_int (DECL_OFFSET_ALIGN (field) / BITS_PER_UNIT);

	      /* Divide the offset by its alignment.  */
	      offset = size_binop_loc (loc, EXACT_DIV_EXPR, offset, factor);

	      if (!is_gimple_min_invariant (offset))
		{
		  TREE_OPERAND (t, 2) = offset;
		  tret = gimplify_expr (&TREE_OPERAND (t, 2), pre_p,
					post_p, is_gimple_reg,
					fb_rvalue);
		  ret = MIN (ret, tret);
		}
	    }
	  else
	    {
	      tret = gimplify_expr (&TREE_OPERAND (t, 2), pre_p, post_p,
				    is_gimple_reg, fb_rvalue);
	      ret = MIN (ret, tret);
	    }
	}
    }

  /* Step 2 is to gimplify the base expression.  Make sure lvalue is set
     so as to match the min_lval predicate.  Failure to do so may result
     in the creation of large aggregate temporaries.  */
  tret = gimplify_expr (p, pre_p, post_p, is_gimple_min_lval,
			fallback | fb_lvalue);
  ret = MIN (ret, tret);

  /* And finally, the indices and operands of ARRAY_REF.  During this
     loop we also remove any useless conversions.  */
  for (; expr_stack.length () > 0; )
    {
      tree t = expr_stack.pop ();

      if (TREE_CODE (t) == ARRAY_REF || TREE_CODE (t) == ARRAY_RANGE_REF)
	{
	  /* Gimplify the dimension.  */
	  if (!is_gimple_min_invariant (TREE_OPERAND (t, 1)))
	    {
	      tret = gimplify_expr (&TREE_OPERAND (t, 1), pre_p, post_p,
				    is_gimple_val, fb_rvalue);
	      ret = MIN (ret, tret);
	    }
	}

      STRIP_USELESS_TYPE_CONVERSION (TREE_OPERAND (t, 0));

      /* The innermost expression P may have originally had
	 TREE_SIDE_EFFECTS set which would have caused all the outer
	 expressions in *EXPR_P leading to P to also have had
	 TREE_SIDE_EFFECTS set.  */
      recalculate_side_effects (t);
    }

  /* If the outermost expression is a COMPONENT_REF, canonicalize its type.  */
  if ((fallback & fb_rvalue) && TREE_CODE (*expr_p) == COMPONENT_REF)
    {
      canonicalize_component_ref (expr_p);
    }

  expr_stack.release ();

  gcc_assert (*expr_p == expr || ret != GS_ALL_DONE);

  return ret;
}

/*  Gimplify the self modifying expression pointed to by EXPR_P
    (++, --, +=, -=).

    PRE_P points to the list where side effects that must happen before
	*EXPR_P should be stored.

    POST_P points to the list where side effects that must happen after
	*EXPR_P should be stored.

    WANT_VALUE is nonzero iff we want to use the value of this expression
	in another expression.

    ARITH_TYPE is the type the computation should be performed in.  */

enum gimplify_status
gimplify_self_mod_expr (tree *expr_p, gimple_seq *pre_p, gimple_seq *post_p,
			bool want_value, tree arith_type)
{
  enum tree_code code;
  tree lhs, lvalue, rhs, t1;
  gimple_seq post = NULL, *orig_post_p = post_p;
  bool postfix;
  enum tree_code arith_code;
  enum gimplify_status ret;
  location_t loc = EXPR_LOCATION (*expr_p);

  code = TREE_CODE (*expr_p);

  gcc_assert (code == POSTINCREMENT_EXPR || code == POSTDECREMENT_EXPR
	      || code == PREINCREMENT_EXPR || code == PREDECREMENT_EXPR);

  /* Prefix or postfix?  */
  if (code == POSTINCREMENT_EXPR || code == POSTDECREMENT_EXPR)
    /* Faster to treat as prefix if result is not used.  */
    postfix = want_value;
  else
    postfix = false;

  /* For postfix, make sure the inner expression's post side effects
     are executed after side effects from this expression.  */
  if (postfix)
    post_p = &post;

  /* Add or subtract?  */
  if (code == PREINCREMENT_EXPR || code == POSTINCREMENT_EXPR)
    arith_code = PLUS_EXPR;
  else
    arith_code = MINUS_EXPR;

  /* Gimplify the LHS into a GIMPLE lvalue.  */
  lvalue = TREE_OPERAND (*expr_p, 0);
  ret = gimplify_expr (&lvalue, pre_p, post_p, is_gimple_lvalue, fb_lvalue);
  if (ret == GS_ERROR)
    return ret;

  /* Extract the operands to the arithmetic operation.  */
  lhs = lvalue;
  rhs = TREE_OPERAND (*expr_p, 1);

  /* For postfix operator, we evaluate the LHS to an rvalue and then use
     that as the result value and in the postqueue operation.  */
  if (postfix)
    {
      ret = gimplify_expr (&lhs, pre_p, post_p, is_gimple_val, fb_rvalue);
      if (ret == GS_ERROR)
	return ret;

      lhs = get_initialized_tmp_var (lhs, pre_p, NULL);
    }

  /* For POINTERs increment, use POINTER_PLUS_EXPR.  */
  if (POINTER_TYPE_P (TREE_TYPE (lhs)))
    {
      rhs = convert_to_ptrofftype_loc (loc, rhs);
      if (arith_code == MINUS_EXPR)
	rhs = fold_build1_loc (loc, NEGATE_EXPR, TREE_TYPE (rhs), rhs);
      t1 = fold_build2 (POINTER_PLUS_EXPR, TREE_TYPE (*expr_p), lhs, rhs);
    }
  else
    t1 = fold_convert (TREE_TYPE (*expr_p),
		       fold_build2 (arith_code, arith_type,
				    fold_convert (arith_type, lhs),
				    fold_convert (arith_type, rhs)));

  if (postfix)
    {
      gimplify_assign (lvalue, t1, pre_p);
      gimplify_seq_add_seq (orig_post_p, post);
      *expr_p = lhs;
      return GS_ALL_DONE;
    }
  else
    {
      *expr_p = build2 (MODIFY_EXPR, TREE_TYPE (lvalue), lvalue, t1);
      return GS_OK;
    }
}

/* If *EXPR_P has a variable sized type, wrap it in a WITH_SIZE_EXPR.  */

static void
maybe_with_size_expr (tree *expr_p)
{
  tree expr = *expr_p;
  tree type = TREE_TYPE (expr);
  tree size;

  /* If we've already wrapped this or the type is error_mark_node, we can't do
     anything.  */
  if (TREE_CODE (expr) == WITH_SIZE_EXPR
      || type == error_mark_node)
    return;

  /* If the size isn't known or is a constant, we have nothing to do.  */
  size = TYPE_SIZE_UNIT (type);
  if (!size || TREE_CODE (size) == INTEGER_CST)
    return;

  /* Otherwise, make a WITH_SIZE_EXPR.  */
  size = unshare_expr (size);
  size = SUBSTITUTE_PLACEHOLDER_IN_EXPR (size, expr);
  *expr_p = build2 (WITH_SIZE_EXPR, type, expr, size);
}

/* Helper for gimplify_call_expr.  Gimplify a single argument *ARG_P
   Store any side-effects in PRE_P.  CALL_LOCATION is the location of
   the CALL_EXPR.  */

enum gimplify_status
gimplify_arg (tree *arg_p, gimple_seq *pre_p, location_t call_location)
{
  bool (*test) (tree);
  fallback_t fb;

  /* In general, we allow lvalues for function arguments to avoid
     extra overhead of copying large aggregates out of even larger
     aggregates into temporaries only to copy the temporaries to
     the argument list.  Make optimizers happy by pulling out to
     temporaries those types that fit in registers.  */
  if (is_gimple_reg_type (TREE_TYPE (*arg_p)))
    test = is_gimple_val, fb = fb_rvalue;
  else
    {
      test = is_gimple_lvalue, fb = fb_either;
      /* Also strip a TARGET_EXPR that would force an extra copy.  */
      if (TREE_CODE (*arg_p) == TARGET_EXPR)
	{
	  tree init = TARGET_EXPR_INITIAL (*arg_p);
	  if (init
	      && !VOID_TYPE_P (TREE_TYPE (init)))
	    *arg_p = init;
	}
    }

  /* If this is a variable sized type, we must remember the size.  */
  maybe_with_size_expr (arg_p);

  /* FIXME diagnostics: This will mess up gcc.dg/Warray-bounds.c.  */
  /* Make sure arguments have the same location as the function call
     itself.  */
  protected_set_expr_location (*arg_p, call_location);

  /* There is a sequence point before a function call.  Side effects in
     the argument list must occur before the actual call. So, when
     gimplifying arguments, force gimplify_expr to use an internal
     post queue which is then appended to the end of PRE_P.  */
  return gimplify_expr (arg_p, pre_p, NULL, test, fb);
}

/* Don't fold STMT inside ORT_TARGET, because it can break code by adding decl
   references that weren't in the source.  We'll do it during omplower pass
   instead.  */

static bool
maybe_fold_stmt (gimple_stmt_iterator *gsi)
{
  struct gimplify_omp_ctx *ctx;
  for (ctx = gimplify_omp_ctxp; ctx; ctx = ctx->outer_context)
    if (ctx->region_type == ORT_TARGET)
      return false;
  return fold_stmt (gsi);
}

/* Gimplify the CALL_EXPR node *EXPR_P into the GIMPLE sequence PRE_P.
   WANT_VALUE is true if the result of the call is desired.  */

static enum gimplify_status
gimplify_call_expr (tree *expr_p, gimple_seq *pre_p, bool want_value)
{
  tree fndecl, parms, p, fnptrtype;
  enum gimplify_status ret;
  int i, nargs;
  gimple call;
  bool builtin_va_start_p = false;
  location_t loc = EXPR_LOCATION (*expr_p);

  gcc_assert (TREE_CODE (*expr_p) == CALL_EXPR);

  /* For reliable diagnostics during inlining, it is necessary that
     every call_expr be annotated with file and line.  */
  if (! EXPR_HAS_LOCATION (*expr_p))
    SET_EXPR_LOCATION (*expr_p, input_location);

  /* This may be a call to a builtin function.

     Builtin function calls may be transformed into different
     (and more efficient) builtin function calls under certain
     circumstances.  Unfortunately, gimplification can muck things
     up enough that the builtin expanders are not aware that certain
     transformations are still valid.

     So we attempt transformation/gimplification of the call before
     we gimplify the CALL_EXPR.  At this time we do not manage to
     transform all calls in the same manner as the expanders do, but
     we do transform most of them.  */
  fndecl = get_callee_fndecl (*expr_p);
  if (fndecl
      && DECL_BUILT_IN_CLASS (fndecl) == BUILT_IN_NORMAL)
    switch (DECL_FUNCTION_CODE (fndecl))
      {
      case BUILT_IN_VA_START:
        {
	  builtin_va_start_p = TRUE;
	  if (call_expr_nargs (*expr_p) < 2)
	    {
	      error ("too few arguments to function %<va_start%>");
	      *expr_p = build_empty_stmt (EXPR_LOCATION (*expr_p));
	      return GS_OK;
	    }

	  if (fold_builtin_next_arg (*expr_p, true))
	    {
	      *expr_p = build_empty_stmt (EXPR_LOCATION (*expr_p));
	      return GS_OK;
	    }
	  break;
	}
      case BUILT_IN_LINE:
	{
	  expanded_location loc = expand_location (EXPR_LOCATION (*expr_p));
	  *expr_p = build_int_cst (TREE_TYPE (*expr_p), loc.line);
	  return GS_OK;
	}
      case BUILT_IN_FILE:
	{
	  expanded_location loc = expand_location (EXPR_LOCATION (*expr_p));
	  *expr_p = build_string_literal (strlen (loc.file) + 1, loc.file);
	  return GS_OK;
	}
      case BUILT_IN_FUNCTION:
	{
	  const char *function;
	  function = IDENTIFIER_POINTER (DECL_NAME (current_function_decl));
	  *expr_p = build_string_literal (strlen (function) + 1, function);
	  return GS_OK;
	}
      default:
        ;
      }
  if (fndecl && DECL_BUILT_IN (fndecl))
    {
      tree new_tree = fold_call_expr (input_location, *expr_p, !want_value);
      if (new_tree && new_tree != *expr_p)
	{
	  /* There was a transformation of this call which computes the
	     same value, but in a more efficient way.  Return and try
	     again.  */
	  *expr_p = new_tree;
	  return GS_OK;
	}
    }

  /* Remember the original function pointer type.  */
  fnptrtype = TREE_TYPE (CALL_EXPR_FN (*expr_p));

  /* There is a sequence point before the call, so any side effects in
     the calling expression must occur before the actual call.  Force
     gimplify_expr to use an internal post queue.  */
  ret = gimplify_expr (&CALL_EXPR_FN (*expr_p), pre_p, NULL,
		       is_gimple_call_addr, fb_rvalue);

  nargs = call_expr_nargs (*expr_p);

  /* Get argument types for verification.  */
  fndecl = get_callee_fndecl (*expr_p);
  parms = NULL_TREE;
  if (fndecl)
    parms = TYPE_ARG_TYPES (TREE_TYPE (fndecl));
  else
    parms = TYPE_ARG_TYPES (TREE_TYPE (fnptrtype));

  if (fndecl && DECL_ARGUMENTS (fndecl))
    p = DECL_ARGUMENTS (fndecl);
  else if (parms)
    p = parms;
  else
    p = NULL_TREE;
  for (i = 0; i < nargs && p; i++, p = TREE_CHAIN (p))
    ;

  /* If the last argument is __builtin_va_arg_pack () and it is not
     passed as a named argument, decrease the number of CALL_EXPR
     arguments and set instead the CALL_EXPR_VA_ARG_PACK flag.  */
  if (!p
      && i < nargs
      && TREE_CODE (CALL_EXPR_ARG (*expr_p, nargs - 1)) == CALL_EXPR)
    {
      tree last_arg = CALL_EXPR_ARG (*expr_p, nargs - 1);
      tree last_arg_fndecl = get_callee_fndecl (last_arg);

      if (last_arg_fndecl
	  && TREE_CODE (last_arg_fndecl) == FUNCTION_DECL
	  && DECL_BUILT_IN_CLASS (last_arg_fndecl) == BUILT_IN_NORMAL
	  && DECL_FUNCTION_CODE (last_arg_fndecl) == BUILT_IN_VA_ARG_PACK)
	{
	  tree call = *expr_p;

	  --nargs;
	  *expr_p = build_call_array_loc (loc, TREE_TYPE (call),
					  CALL_EXPR_FN (call),
					  nargs, CALL_EXPR_ARGP (call));

	  /* Copy all CALL_EXPR flags, location and block, except
	     CALL_EXPR_VA_ARG_PACK flag.  */
	  CALL_EXPR_STATIC_CHAIN (*expr_p) = CALL_EXPR_STATIC_CHAIN (call);
	  CALL_EXPR_TAILCALL (*expr_p) = CALL_EXPR_TAILCALL (call);
	  CALL_EXPR_RETURN_SLOT_OPT (*expr_p)
	    = CALL_EXPR_RETURN_SLOT_OPT (call);
	  CALL_FROM_THUNK_P (*expr_p) = CALL_FROM_THUNK_P (call);
	  SET_EXPR_LOCATION (*expr_p, EXPR_LOCATION (call));

	  /* Set CALL_EXPR_VA_ARG_PACK.  */
	  CALL_EXPR_VA_ARG_PACK (*expr_p) = 1;
	}
    }

  /* Finally, gimplify the function arguments.  */
  if (nargs > 0)
    {
      for (i = (PUSH_ARGS_REVERSED ? nargs - 1 : 0);
           PUSH_ARGS_REVERSED ? i >= 0 : i < nargs;
           PUSH_ARGS_REVERSED ? i-- : i++)
        {
          enum gimplify_status t;

          /* Avoid gimplifying the second argument to va_start, which needs to
             be the plain PARM_DECL.  */
          if ((i != 1) || !builtin_va_start_p)
            {
              t = gimplify_arg (&CALL_EXPR_ARG (*expr_p, i), pre_p,
				EXPR_LOCATION (*expr_p));

              if (t == GS_ERROR)
                ret = GS_ERROR;
            }
        }
    }

  /* Verify the function result.  */
  if (want_value && fndecl
      && VOID_TYPE_P (TREE_TYPE (TREE_TYPE (fnptrtype))))
    {
      error_at (loc, "using result of function returning %<void%>");
      ret = GS_ERROR;
    }

  /* Try this again in case gimplification exposed something.  */
  if (ret != GS_ERROR)
    {
      tree new_tree = fold_call_expr (input_location, *expr_p, !want_value);

      if (new_tree && new_tree != *expr_p)
	{
	  /* There was a transformation of this call which computes the
	     same value, but in a more efficient way.  Return and try
	     again.  */
	  *expr_p = new_tree;
	  return GS_OK;
	}
    }
  else
    {
      *expr_p = error_mark_node;
      return GS_ERROR;
    }

  /* If the function is "const" or "pure", then clear TREE_SIDE_EFFECTS on its
     decl.  This allows us to eliminate redundant or useless
     calls to "const" functions.  */
  if (TREE_CODE (*expr_p) == CALL_EXPR)
    {
      int flags = call_expr_flags (*expr_p);
      if (flags & (ECF_CONST | ECF_PURE)
	  /* An infinite loop is considered a side effect.  */
	  && !(flags & (ECF_LOOPING_CONST_OR_PURE)))
	TREE_SIDE_EFFECTS (*expr_p) = 0;
    }

  /* If the value is not needed by the caller, emit a new GIMPLE_CALL
     and clear *EXPR_P.  Otherwise, leave *EXPR_P in its gimplified
     form and delegate the creation of a GIMPLE_CALL to
     gimplify_modify_expr.  This is always possible because when
     WANT_VALUE is true, the caller wants the result of this call into
     a temporary, which means that we will emit an INIT_EXPR in
     internal_get_tmp_var which will then be handled by
     gimplify_modify_expr.  */
  if (!want_value)
    {
      /* The CALL_EXPR in *EXPR_P is already in GIMPLE form, so all we
	 have to do is replicate it as a GIMPLE_CALL tuple.  */
      gimple_stmt_iterator gsi;
      call = gimple_build_call_from_tree (*expr_p);
      gimple_call_set_fntype (call, TREE_TYPE (fnptrtype));
      notice_special_calls (call);
      gimplify_seq_add_stmt (pre_p, call);
      gsi = gsi_last (*pre_p);
      maybe_fold_stmt (&gsi);
      *expr_p = NULL_TREE;
    }
  else
    /* Remember the original function type.  */
    CALL_EXPR_FN (*expr_p) = build1 (NOP_EXPR, fnptrtype,
				     CALL_EXPR_FN (*expr_p));

  return ret;
}

/* Handle shortcut semantics in the predicate operand of a COND_EXPR by
   rewriting it into multiple COND_EXPRs, and possibly GOTO_EXPRs.

   TRUE_LABEL_P and FALSE_LABEL_P point to the labels to jump to if the
   condition is true or false, respectively.  If null, we should generate
   our own to skip over the evaluation of this specific expression.

   LOCUS is the source location of the COND_EXPR.

   This function is the tree equivalent of do_jump.

   shortcut_cond_r should only be called by shortcut_cond_expr.  */

static tree
shortcut_cond_r (tree pred, tree *true_label_p, tree *false_label_p,
		 location_t locus)
{
  tree local_label = NULL_TREE;
  tree t, expr = NULL;

  /* OK, it's not a simple case; we need to pull apart the COND_EXPR to
     retain the shortcut semantics.  Just insert the gotos here;
     shortcut_cond_expr will append the real blocks later.  */
  if (TREE_CODE (pred) == TRUTH_ANDIF_EXPR)
    {
      location_t new_locus;

      /* Turn if (a && b) into

	 if (a); else goto no;
	 if (b) goto yes; else goto no;
	 (no:) */

      if (false_label_p == NULL)
	false_label_p = &local_label;

      /* Keep the original source location on the first 'if'.  */
      t = shortcut_cond_r (TREE_OPERAND (pred, 0), NULL, false_label_p, locus);
      append_to_statement_list (t, &expr);

      /* Set the source location of the && on the second 'if'.  */
      new_locus = EXPR_HAS_LOCATION (pred) ? EXPR_LOCATION (pred) : locus;
      t = shortcut_cond_r (TREE_OPERAND (pred, 1), true_label_p, false_label_p,
			   new_locus);
      append_to_statement_list (t, &expr);
    }
  else if (TREE_CODE (pred) == TRUTH_ORIF_EXPR)
    {
      location_t new_locus;

      /* Turn if (a || b) into

	 if (a) goto yes;
	 if (b) goto yes; else goto no;
	 (yes:) */

      if (true_label_p == NULL)
	true_label_p = &local_label;

      /* Keep the original source location on the first 'if'.  */
      t = shortcut_cond_r (TREE_OPERAND (pred, 0), true_label_p, NULL, locus);
      append_to_statement_list (t, &expr);

      /* Set the source location of the || on the second 'if'.  */
      new_locus = EXPR_HAS_LOCATION (pred) ? EXPR_LOCATION (pred) : locus;
      t = shortcut_cond_r (TREE_OPERAND (pred, 1), true_label_p, false_label_p,
			   new_locus);
      append_to_statement_list (t, &expr);
    }
  else if (TREE_CODE (pred) == COND_EXPR
	   && !VOID_TYPE_P (TREE_TYPE (TREE_OPERAND (pred, 1)))
	   && !VOID_TYPE_P (TREE_TYPE (TREE_OPERAND (pred, 2))))
    {
      location_t new_locus;

      /* As long as we're messing with gotos, turn if (a ? b : c) into
	 if (a)
	   if (b) goto yes; else goto no;
	 else
	   if (c) goto yes; else goto no;

	 Don't do this if one of the arms has void type, which can happen
	 in C++ when the arm is throw.  */

      /* Keep the original source location on the first 'if'.  Set the source
	 location of the ? on the second 'if'.  */
      new_locus = EXPR_HAS_LOCATION (pred) ? EXPR_LOCATION (pred) : locus;
      expr = build3 (COND_EXPR, void_type_node, TREE_OPERAND (pred, 0),
		     shortcut_cond_r (TREE_OPERAND (pred, 1), true_label_p,
				      false_label_p, locus),
		     shortcut_cond_r (TREE_OPERAND (pred, 2), true_label_p,
				      false_label_p, new_locus));
    }
  else
    {
      expr = build3 (COND_EXPR, void_type_node, pred,
		     build_and_jump (true_label_p),
		     build_and_jump (false_label_p));
      SET_EXPR_LOCATION (expr, locus);
    }

  if (local_label)
    {
      t = build1 (LABEL_EXPR, void_type_node, local_label);
      append_to_statement_list (t, &expr);
    }

  return expr;
}

/* Given a conditional expression EXPR with short-circuit boolean
   predicates using TRUTH_ANDIF_EXPR or TRUTH_ORIF_EXPR, break the
   predicate apart into the equivalent sequence of conditionals.  */

static tree
shortcut_cond_expr (tree expr)
{
  tree pred = TREE_OPERAND (expr, 0);
  tree then_ = TREE_OPERAND (expr, 1);
  tree else_ = TREE_OPERAND (expr, 2);
  tree true_label, false_label, end_label, t;
  tree *true_label_p;
  tree *false_label_p;
  bool emit_end, emit_false, jump_over_else;
  bool then_se = then_ && TREE_SIDE_EFFECTS (then_);
  bool else_se = else_ && TREE_SIDE_EFFECTS (else_);

  /* First do simple transformations.  */
  if (!else_se)
    {
      /* If there is no 'else', turn
	   if (a && b) then c
	 into
	   if (a) if (b) then c.  */
      while (TREE_CODE (pred) == TRUTH_ANDIF_EXPR)
	{
	  /* Keep the original source location on the first 'if'.  */
	  location_t locus = EXPR_LOC_OR_LOC (expr, input_location);
	  TREE_OPERAND (expr, 0) = TREE_OPERAND (pred, 1);
	  /* Set the source location of the && on the second 'if'.  */
	  if (EXPR_HAS_LOCATION (pred))
	    SET_EXPR_LOCATION (expr, EXPR_LOCATION (pred));
	  then_ = shortcut_cond_expr (expr);
	  then_se = then_ && TREE_SIDE_EFFECTS (then_);
	  pred = TREE_OPERAND (pred, 0);
	  expr = build3 (COND_EXPR, void_type_node, pred, then_, NULL_TREE);
	  SET_EXPR_LOCATION (expr, locus);
	}
    }

  if (!then_se)
    {
      /* If there is no 'then', turn
	   if (a || b); else d
	 into
	   if (a); else if (b); else d.  */
      while (TREE_CODE (pred) == TRUTH_ORIF_EXPR)
	{
	  /* Keep the original source location on the first 'if'.  */
	  location_t locus = EXPR_LOC_OR_LOC (expr, input_location);
	  TREE_OPERAND (expr, 0) = TREE_OPERAND (pred, 1);
	  /* Set the source location of the || on the second 'if'.  */
	  if (EXPR_HAS_LOCATION (pred))
	    SET_EXPR_LOCATION (expr, EXPR_LOCATION (pred));
	  else_ = shortcut_cond_expr (expr);
	  else_se = else_ && TREE_SIDE_EFFECTS (else_);
	  pred = TREE_OPERAND (pred, 0);
	  expr = build3 (COND_EXPR, void_type_node, pred, NULL_TREE, else_);
	  SET_EXPR_LOCATION (expr, locus);
	}
    }

  /* If we're done, great.  */
  if (TREE_CODE (pred) != TRUTH_ANDIF_EXPR
      && TREE_CODE (pred) != TRUTH_ORIF_EXPR)
    return expr;

  /* Otherwise we need to mess with gotos.  Change
       if (a) c; else d;
     to
       if (a); else goto no;
       c; goto end;
       no: d; end:
     and recursively gimplify the condition.  */

  true_label = false_label = end_label = NULL_TREE;

  /* If our arms just jump somewhere, hijack those labels so we don't
     generate jumps to jumps.  */

  if (then_
      && TREE_CODE (then_) == GOTO_EXPR
      && TREE_CODE (GOTO_DESTINATION (then_)) == LABEL_DECL)
    {
      true_label = GOTO_DESTINATION (then_);
      then_ = NULL;
      then_se = false;
    }

  if (else_
      && TREE_CODE (else_) == GOTO_EXPR
      && TREE_CODE (GOTO_DESTINATION (else_)) == LABEL_DECL)
    {
      false_label = GOTO_DESTINATION (else_);
      else_ = NULL;
      else_se = false;
    }

  /* If we aren't hijacking a label for the 'then' branch, it falls through.  */
  if (true_label)
    true_label_p = &true_label;
  else
    true_label_p = NULL;

  /* The 'else' branch also needs a label if it contains interesting code.  */
  if (false_label || else_se)
    false_label_p = &false_label;
  else
    false_label_p = NULL;

  /* If there was nothing else in our arms, just forward the label(s).  */
  if (!then_se && !else_se)
    return shortcut_cond_r (pred, true_label_p, false_label_p,
			    EXPR_LOC_OR_LOC (expr, input_location));

  /* If our last subexpression already has a terminal label, reuse it.  */
  if (else_se)
    t = expr_last (else_);
  else if (then_se)
    t = expr_last (then_);
  else
    t = NULL;
  if (t && TREE_CODE (t) == LABEL_EXPR)
    end_label = LABEL_EXPR_LABEL (t);

  /* If we don't care about jumping to the 'else' branch, jump to the end
     if the condition is false.  */
  if (!false_label_p)
    false_label_p = &end_label;

  /* We only want to emit these labels if we aren't hijacking them.  */
  emit_end = (end_label == NULL_TREE);
  emit_false = (false_label == NULL_TREE);

  /* We only emit the jump over the else clause if we have to--if the
     then clause may fall through.  Otherwise we can wind up with a
     useless jump and a useless label at the end of gimplified code,
     which will cause us to think that this conditional as a whole
     falls through even if it doesn't.  If we then inline a function
     which ends with such a condition, that can cause us to issue an
     inappropriate warning about control reaching the end of a
     non-void function.  */
  jump_over_else = block_may_fallthru (then_);

  pred = shortcut_cond_r (pred, true_label_p, false_label_p,
			  EXPR_LOC_OR_LOC (expr, input_location));

  expr = NULL;
  append_to_statement_list (pred, &expr);

  append_to_statement_list (then_, &expr);
  if (else_se)
    {
      if (jump_over_else)
	{
	  tree last = expr_last (expr);
	  t = build_and_jump (&end_label);
	  if (EXPR_HAS_LOCATION (last))
	    SET_EXPR_LOCATION (t, EXPR_LOCATION (last));
	  append_to_statement_list (t, &expr);
	}
      if (emit_false)
	{
	  t = build1 (LABEL_EXPR, void_type_node, false_label);
	  append_to_statement_list (t, &expr);
	}
      append_to_statement_list (else_, &expr);
    }
  if (emit_end && end_label)
    {
      t = build1 (LABEL_EXPR, void_type_node, end_label);
      append_to_statement_list (t, &expr);
    }

  return expr;
}

/* EXPR is used in a boolean context; make sure it has BOOLEAN_TYPE.  */

tree
gimple_boolify (tree expr)
{
  tree type = TREE_TYPE (expr);
  location_t loc = EXPR_LOCATION (expr);

  if (TREE_CODE (expr) == NE_EXPR
      && TREE_CODE (TREE_OPERAND (expr, 0)) == CALL_EXPR
      && integer_zerop (TREE_OPERAND (expr, 1)))
    {
      tree call = TREE_OPERAND (expr, 0);
      tree fn = get_callee_fndecl (call);

      /* For __builtin_expect ((long) (x), y) recurse into x as well
	 if x is truth_value_p.  */
      if (fn
	  && DECL_BUILT_IN_CLASS (fn) == BUILT_IN_NORMAL
	  && DECL_FUNCTION_CODE (fn) == BUILT_IN_EXPECT
	  && call_expr_nargs (call) == 2)
	{
	  tree arg = CALL_EXPR_ARG (call, 0);
	  if (arg)
	    {
	      if (TREE_CODE (arg) == NOP_EXPR
		  && TREE_TYPE (arg) == TREE_TYPE (call))
		arg = TREE_OPERAND (arg, 0);
	      if (truth_value_p (TREE_CODE (arg)))
		{
		  arg = gimple_boolify (arg);
		  CALL_EXPR_ARG (call, 0)
		    = fold_convert_loc (loc, TREE_TYPE (call), arg);
		}
	    }
	}
    }

  switch (TREE_CODE (expr))
    {
    case TRUTH_AND_EXPR:
    case TRUTH_OR_EXPR:
    case TRUTH_XOR_EXPR:
    case TRUTH_ANDIF_EXPR:
    case TRUTH_ORIF_EXPR:
      /* Also boolify the arguments of truth exprs.  */
      TREE_OPERAND (expr, 1) = gimple_boolify (TREE_OPERAND (expr, 1));
      /* FALLTHRU */

    case TRUTH_NOT_EXPR:
      TREE_OPERAND (expr, 0) = gimple_boolify (TREE_OPERAND (expr, 0));

      /* These expressions always produce boolean results.  */
      if (TREE_CODE (type) != BOOLEAN_TYPE)
	TREE_TYPE (expr) = boolean_type_node;
      return expr;

    case ANNOTATE_EXPR:
      switch ((enum annot_expr_kind) TREE_INT_CST_LOW (TREE_OPERAND (expr, 1)))
	{
	case annot_expr_ivdep_kind:
	case annot_expr_no_vector_kind:
	case annot_expr_vector_kind:
	  TREE_OPERAND (expr, 0) = gimple_boolify (TREE_OPERAND (expr, 0));
	  if (TREE_CODE (type) != BOOLEAN_TYPE)
	    TREE_TYPE (expr) = boolean_type_node;
	  return expr;
	default:
	  gcc_unreachable ();
	}

    default:
      if (COMPARISON_CLASS_P (expr))
	{
	  /* There expressions always prduce boolean results.  */
	  if (TREE_CODE (type) != BOOLEAN_TYPE)
	    TREE_TYPE (expr) = boolean_type_node;
	  return expr;
	}
      /* Other expressions that get here must have boolean values, but
	 might need to be converted to the appropriate mode.  */
      if (TREE_CODE (type) == BOOLEAN_TYPE)
	return expr;
      return fold_convert_loc (loc, boolean_type_node, expr);
    }
}

/* Given a conditional expression *EXPR_P without side effects, gimplify
   its operands.  New statements are inserted to PRE_P.  */

static enum gimplify_status
gimplify_pure_cond_expr (tree *expr_p, gimple_seq *pre_p)
{
  tree expr = *expr_p, cond;
  enum gimplify_status ret, tret;
  enum tree_code code;

  cond = gimple_boolify (COND_EXPR_COND (expr));

  /* We need to handle && and || specially, as their gimplification
     creates pure cond_expr, thus leading to an infinite cycle otherwise.  */
  code = TREE_CODE (cond);
  if (code == TRUTH_ANDIF_EXPR)
    TREE_SET_CODE (cond, TRUTH_AND_EXPR);
  else if (code == TRUTH_ORIF_EXPR)
    TREE_SET_CODE (cond, TRUTH_OR_EXPR);
  ret = gimplify_expr (&cond, pre_p, NULL, is_gimple_condexpr, fb_rvalue);
  COND_EXPR_COND (*expr_p) = cond;

  tret = gimplify_expr (&COND_EXPR_THEN (expr), pre_p, NULL,
				   is_gimple_val, fb_rvalue);
  ret = MIN (ret, tret);
  tret = gimplify_expr (&COND_EXPR_ELSE (expr), pre_p, NULL,
				   is_gimple_val, fb_rvalue);

  return MIN (ret, tret);
}

/* Return true if evaluating EXPR could trap.
   EXPR is GENERIC, while tree_could_trap_p can be called
   only on GIMPLE.  */

static bool
generic_expr_could_trap_p (tree expr)
{
  unsigned i, n;

  if (!expr || is_gimple_val (expr))
    return false;

  if (!EXPR_P (expr) || tree_could_trap_p (expr))
    return true;

  n = TREE_OPERAND_LENGTH (expr);
  for (i = 0; i < n; i++)
    if (generic_expr_could_trap_p (TREE_OPERAND (expr, i)))
      return true;

  return false;
}

/*  Convert the conditional expression pointed to by EXPR_P '(p) ? a : b;'
    into

    if (p)			if (p)
      t1 = a;			  a;
    else		or	else
      t1 = b;			  b;
    t1;

    The second form is used when *EXPR_P is of type void.

    PRE_P points to the list where side effects that must happen before
      *EXPR_P should be stored.  */

static enum gimplify_status
gimplify_cond_expr (tree *expr_p, gimple_seq *pre_p, fallback_t fallback)
{
  tree expr = *expr_p;
  tree type = TREE_TYPE (expr);
  location_t loc = EXPR_LOCATION (expr);
  tree tmp, arm1, arm2;
  enum gimplify_status ret;
  tree label_true, label_false, label_cont;
  bool have_then_clause_p, have_else_clause_p;
  gimple gimple_cond;
  enum tree_code pred_code;
  gimple_seq seq = NULL;

  /* If this COND_EXPR has a value, copy the values into a temporary within
     the arms.  */
  if (!VOID_TYPE_P (type))
    {
      tree then_ = TREE_OPERAND (expr, 1), else_ = TREE_OPERAND (expr, 2);
      tree result;

      /* If either an rvalue is ok or we do not require an lvalue, create the
	 temporary.  But we cannot do that if the type is addressable.  */
      if (((fallback & fb_rvalue) || !(fallback & fb_lvalue))
	  && !TREE_ADDRESSABLE (type))
	{
	  if (gimplify_ctxp->allow_rhs_cond_expr
	      /* If either branch has side effects or could trap, it can't be
		 evaluated unconditionally.  */
	      && !TREE_SIDE_EFFECTS (then_)
	      && !generic_expr_could_trap_p (then_)
	      && !TREE_SIDE_EFFECTS (else_)
	      && !generic_expr_could_trap_p (else_))
	    return gimplify_pure_cond_expr (expr_p, pre_p);

	  tmp = create_tmp_var (type, "iftmp");
	  result = tmp;
	}

      /* Otherwise, only create and copy references to the values.  */
      else
	{
	  type = build_pointer_type (type);

	  if (!VOID_TYPE_P (TREE_TYPE (then_)))
	    then_ = build_fold_addr_expr_loc (loc, then_);

	  if (!VOID_TYPE_P (TREE_TYPE (else_)))
	    else_ = build_fold_addr_expr_loc (loc, else_);
 
	  expr
	    = build3 (COND_EXPR, type, TREE_OPERAND (expr, 0), then_, else_);

	  tmp = create_tmp_var (type, "iftmp");
	  result = build_simple_mem_ref_loc (loc, tmp);
	}

      /* Build the new then clause, `tmp = then_;'.  But don't build the
	 assignment if the value is void; in C++ it can be if it's a throw.  */
      if (!VOID_TYPE_P (TREE_TYPE (then_)))
	TREE_OPERAND (expr, 1) = build2 (MODIFY_EXPR, type, tmp, then_);

      /* Similarly, build the new else clause, `tmp = else_;'.  */
      if (!VOID_TYPE_P (TREE_TYPE (else_)))
	TREE_OPERAND (expr, 2) = build2 (MODIFY_EXPR, type, tmp, else_);

      TREE_TYPE (expr) = void_type_node;
      recalculate_side_effects (expr);

      /* Move the COND_EXPR to the prequeue.  */
      gimplify_stmt (&expr, pre_p);

      *expr_p = result;
      return GS_ALL_DONE;
    }

  /* Remove any COMPOUND_EXPR so the following cases will be caught.  */
  STRIP_TYPE_NOPS (TREE_OPERAND (expr, 0));
  if (TREE_CODE (TREE_OPERAND (expr, 0)) == COMPOUND_EXPR)
    gimplify_compound_expr (&TREE_OPERAND (expr, 0), pre_p, true);

  /* Make sure the condition has BOOLEAN_TYPE.  */
  TREE_OPERAND (expr, 0) = gimple_boolify (TREE_OPERAND (expr, 0));

  /* Break apart && and || conditions.  */
  if (TREE_CODE (TREE_OPERAND (expr, 0)) == TRUTH_ANDIF_EXPR
      || TREE_CODE (TREE_OPERAND (expr, 0)) == TRUTH_ORIF_EXPR)
    {
      expr = shortcut_cond_expr (expr);

      if (expr != *expr_p)
	{
	  *expr_p = expr;

	  /* We can't rely on gimplify_expr to re-gimplify the expanded
	     form properly, as cleanups might cause the target labels to be
	     wrapped in a TRY_FINALLY_EXPR.  To prevent that, we need to
	     set up a conditional context.  */
	  gimple_push_condition ();
	  gimplify_stmt (expr_p, &seq);
	  gimple_pop_condition (pre_p);
	  gimple_seq_add_seq (pre_p, seq);

	  return GS_ALL_DONE;
	}
    }

  /* Now do the normal gimplification.  */

  /* Gimplify condition.  */
  ret = gimplify_expr (&TREE_OPERAND (expr, 0), pre_p, NULL, is_gimple_condexpr,
		       fb_rvalue);
  if (ret == GS_ERROR)
    return GS_ERROR;
  gcc_assert (TREE_OPERAND (expr, 0) != NULL_TREE);

  gimple_push_condition ();

  have_then_clause_p = have_else_clause_p = false;
  if (TREE_OPERAND (expr, 1) != NULL
      && TREE_CODE (TREE_OPERAND (expr, 1)) == GOTO_EXPR
      && TREE_CODE (GOTO_DESTINATION (TREE_OPERAND (expr, 1))) == LABEL_DECL
      && (DECL_CONTEXT (GOTO_DESTINATION (TREE_OPERAND (expr, 1)))
	  == current_function_decl)
      /* For -O0 avoid this optimization if the COND_EXPR and GOTO_EXPR
	 have different locations, otherwise we end up with incorrect
	 location information on the branches.  */
      && (optimize
	  || !EXPR_HAS_LOCATION (expr)
	  || !EXPR_HAS_LOCATION (TREE_OPERAND (expr, 1))
	  || EXPR_LOCATION (expr) == EXPR_LOCATION (TREE_OPERAND (expr, 1))))
    {
      label_true = GOTO_DESTINATION (TREE_OPERAND (expr, 1));
      have_then_clause_p = true;
    }
  else
    label_true = create_artificial_label (UNKNOWN_LOCATION);
  if (TREE_OPERAND (expr, 2) != NULL
      && TREE_CODE (TREE_OPERAND (expr, 2)) == GOTO_EXPR
      && TREE_CODE (GOTO_DESTINATION (TREE_OPERAND (expr, 2))) == LABEL_DECL
      && (DECL_CONTEXT (GOTO_DESTINATION (TREE_OPERAND (expr, 2)))
	  == current_function_decl)
      /* For -O0 avoid this optimization if the COND_EXPR and GOTO_EXPR
	 have different locations, otherwise we end up with incorrect
	 location information on the branches.  */
      && (optimize
	  || !EXPR_HAS_LOCATION (expr)
	  || !EXPR_HAS_LOCATION (TREE_OPERAND (expr, 2))
	  || EXPR_LOCATION (expr) == EXPR_LOCATION (TREE_OPERAND (expr, 2))))
    {
      label_false = GOTO_DESTINATION (TREE_OPERAND (expr, 2));
      have_else_clause_p = true;
    }
  else
    label_false = create_artificial_label (UNKNOWN_LOCATION);

  gimple_cond_get_ops_from_tree (COND_EXPR_COND (expr), &pred_code, &arm1,
				 &arm2);

  gimple_cond = gimple_build_cond (pred_code, arm1, arm2, label_true,
                                   label_false);

  gimplify_seq_add_stmt (&seq, gimple_cond);
  label_cont = NULL_TREE;
  if (!have_then_clause_p)
    {
      /* For if (...) {} else { code; } put label_true after
	 the else block.  */
      if (TREE_OPERAND (expr, 1) == NULL_TREE
	  && !have_else_clause_p
	  && TREE_OPERAND (expr, 2) != NULL_TREE)
	label_cont = label_true;
      else
	{
	  gimplify_seq_add_stmt (&seq, gimple_build_label (label_true));
	  have_then_clause_p = gimplify_stmt (&TREE_OPERAND (expr, 1), &seq);
	  /* For if (...) { code; } else {} or
	     if (...) { code; } else goto label; or
	     if (...) { code; return; } else { ... }
	     label_cont isn't needed.  */
	  if (!have_else_clause_p
	      && TREE_OPERAND (expr, 2) != NULL_TREE
	      && gimple_seq_may_fallthru (seq))
	    {
	      gimple g;
	      label_cont = create_artificial_label (UNKNOWN_LOCATION);

	      g = gimple_build_goto (label_cont);

	      /* GIMPLE_COND's are very low level; they have embedded
		 gotos.  This particular embedded goto should not be marked
		 with the location of the original COND_EXPR, as it would
		 correspond to the COND_EXPR's condition, not the ELSE or the
		 THEN arms.  To avoid marking it with the wrong location, flag
		 it as "no location".  */
	      gimple_set_do_not_emit_location (g);

	      gimplify_seq_add_stmt (&seq, g);
	    }
	}
    }
  if (!have_else_clause_p)
    {
      gimplify_seq_add_stmt (&seq, gimple_build_label (label_false));
      have_else_clause_p = gimplify_stmt (&TREE_OPERAND (expr, 2), &seq);
    }
  if (label_cont)
    gimplify_seq_add_stmt (&seq, gimple_build_label (label_cont));

  gimple_pop_condition (pre_p);
  gimple_seq_add_seq (pre_p, seq);

  if (ret == GS_ERROR)
    ; /* Do nothing.  */
  else if (have_then_clause_p || have_else_clause_p)
    ret = GS_ALL_DONE;
  else
    {
      /* Both arms are empty; replace the COND_EXPR with its predicate.  */
      expr = TREE_OPERAND (expr, 0);
      gimplify_stmt (&expr, pre_p);
    }

  *expr_p = NULL;
  return ret;
}

/* Prepare the node pointed to by EXPR_P, an is_gimple_addressable expression,
   to be marked addressable.

   We cannot rely on such an expression being directly markable if a temporary
   has been created by the gimplification.  In this case, we create another
   temporary and initialize it with a copy, which will become a store after we
   mark it addressable.  This can happen if the front-end passed us something
   that it could not mark addressable yet, like a Fortran pass-by-reference
   parameter (int) floatvar.  */

static void
prepare_gimple_addressable (tree *expr_p, gimple_seq *seq_p)
{
  while (handled_component_p (*expr_p))
    expr_p = &TREE_OPERAND (*expr_p, 0);
  if (is_gimple_reg (*expr_p))
    {
      tree var = get_initialized_tmp_var (*expr_p, seq_p, NULL);
      DECL_GIMPLE_REG_P (var) = 0;
      *expr_p = var;
    }
}

/* A subroutine of gimplify_modify_expr.  Replace a MODIFY_EXPR with
   a call to __builtin_memcpy.  */

static enum gimplify_status
gimplify_modify_expr_to_memcpy (tree *expr_p, tree size, bool want_value,
    				gimple_seq *seq_p)
{
  tree t, to, to_ptr, from, from_ptr;
  gimple gs;
  location_t loc = EXPR_LOCATION (*expr_p);

  to = TREE_OPERAND (*expr_p, 0);
  from = TREE_OPERAND (*expr_p, 1);

  /* Mark the RHS addressable.  Beware that it may not be possible to do so
     directly if a temporary has been created by the gimplification.  */
  prepare_gimple_addressable (&from, seq_p);

  mark_addressable (from);
  from_ptr = build_fold_addr_expr_loc (loc, from);
  gimplify_arg (&from_ptr, seq_p, loc);

  mark_addressable (to);
  to_ptr = build_fold_addr_expr_loc (loc, to);
  gimplify_arg (&to_ptr, seq_p, loc);

  t = builtin_decl_implicit (BUILT_IN_MEMCPY);

  gs = gimple_build_call (t, 3, to_ptr, from_ptr, size);

  if (want_value)
    {
      /* tmp = memcpy() */
      t = create_tmp_var (TREE_TYPE (to_ptr), NULL);
      gimple_call_set_lhs (gs, t);
      gimplify_seq_add_stmt (seq_p, gs);

      *expr_p = build_simple_mem_ref (t);
      return GS_ALL_DONE;
    }

  gimplify_seq_add_stmt (seq_p, gs);
  *expr_p = NULL;
  return GS_ALL_DONE;
}

/* A subroutine of gimplify_modify_expr.  Replace a MODIFY_EXPR with
   a call to __builtin_memset.  In this case we know that the RHS is
   a CONSTRUCTOR with an empty element list.  */

static enum gimplify_status
gimplify_modify_expr_to_memset (tree *expr_p, tree size, bool want_value,
    				gimple_seq *seq_p)
{
  tree t, from, to, to_ptr;
  gimple gs;
  location_t loc = EXPR_LOCATION (*expr_p);

  /* Assert our assumptions, to abort instead of producing wrong code
     silently if they are not met.  Beware that the RHS CONSTRUCTOR might
     not be immediately exposed.  */
  from = TREE_OPERAND (*expr_p, 1);
  if (TREE_CODE (from) == WITH_SIZE_EXPR)
    from = TREE_OPERAND (from, 0);

  gcc_assert (TREE_CODE (from) == CONSTRUCTOR
	      && vec_safe_is_empty (CONSTRUCTOR_ELTS (from)));

  /* Now proceed.  */
  to = TREE_OPERAND (*expr_p, 0);

  to_ptr = build_fold_addr_expr_loc (loc, to);
  gimplify_arg (&to_ptr, seq_p, loc);
  t = builtin_decl_implicit (BUILT_IN_MEMSET);

  gs = gimple_build_call (t, 3, to_ptr, integer_zero_node, size);

  if (want_value)
    {
      /* tmp = memset() */
      t = create_tmp_var (TREE_TYPE (to_ptr), NULL);
      gimple_call_set_lhs (gs, t);
      gimplify_seq_add_stmt (seq_p, gs);

      *expr_p = build1 (INDIRECT_REF, TREE_TYPE (to), t);
      return GS_ALL_DONE;
    }

  gimplify_seq_add_stmt (seq_p, gs);
  *expr_p = NULL;
  return GS_ALL_DONE;
}

/* A subroutine of gimplify_init_ctor_preeval.  Called via walk_tree,
   determine, cautiously, if a CONSTRUCTOR overlaps the lhs of an
   assignment.  Return non-null if we detect a potential overlap.  */

struct gimplify_init_ctor_preeval_data
{
  /* The base decl of the lhs object.  May be NULL, in which case we
     have to assume the lhs is indirect.  */
  tree lhs_base_decl;

  /* The alias set of the lhs object.  */
  alias_set_type lhs_alias_set;
};

static tree
gimplify_init_ctor_preeval_1 (tree *tp, int *walk_subtrees, void *xdata)
{
  struct gimplify_init_ctor_preeval_data *data
    = (struct gimplify_init_ctor_preeval_data *) xdata;
  tree t = *tp;

  /* If we find the base object, obviously we have overlap.  */
  if (data->lhs_base_decl == t)
    return t;

  /* If the constructor component is indirect, determine if we have a
     potential overlap with the lhs.  The only bits of information we
     have to go on at this point are addressability and alias sets.  */
  if ((INDIRECT_REF_P (t)
       || TREE_CODE (t) == MEM_REF)
      && (!data->lhs_base_decl || TREE_ADDRESSABLE (data->lhs_base_decl))
      && alias_sets_conflict_p (data->lhs_alias_set, get_alias_set (t)))
    return t;

  /* If the constructor component is a call, determine if it can hide a
     potential overlap with the lhs through an INDIRECT_REF like above.
     ??? Ugh - this is completely broken.  In fact this whole analysis
     doesn't look conservative.  */
  if (TREE_CODE (t) == CALL_EXPR)
    {
      tree type, fntype = TREE_TYPE (TREE_TYPE (CALL_EXPR_FN (t)));

      for (type = TYPE_ARG_TYPES (fntype); type; type = TREE_CHAIN (type))
	if (POINTER_TYPE_P (TREE_VALUE (type))
	    && (!data->lhs_base_decl || TREE_ADDRESSABLE (data->lhs_base_decl))
	    && alias_sets_conflict_p (data->lhs_alias_set,
				      get_alias_set
				        (TREE_TYPE (TREE_VALUE (type)))))
	  return t;
    }

  if (IS_TYPE_OR_DECL_P (t))
    *walk_subtrees = 0;
  return NULL;
}

/* A subroutine of gimplify_init_constructor.  Pre-evaluate EXPR,
   force values that overlap with the lhs (as described by *DATA)
   into temporaries.  */

static void
gimplify_init_ctor_preeval (tree *expr_p, gimple_seq *pre_p, gimple_seq *post_p,
			    struct gimplify_init_ctor_preeval_data *data)
{
  enum gimplify_status one;

  /* If the value is constant, then there's nothing to pre-evaluate.  */
  if (TREE_CONSTANT (*expr_p))
    {
      /* Ensure it does not have side effects, it might contain a reference to
	 the object we're initializing.  */
      gcc_assert (!TREE_SIDE_EFFECTS (*expr_p));
      return;
    }

  /* If the type has non-trivial constructors, we can't pre-evaluate.  */
  if (TREE_ADDRESSABLE (TREE_TYPE (*expr_p)))
    return;

  /* Recurse for nested constructors.  */
  if (TREE_CODE (*expr_p) == CONSTRUCTOR)
    {
      unsigned HOST_WIDE_INT ix;
      constructor_elt *ce;
      vec<constructor_elt, va_gc> *v = CONSTRUCTOR_ELTS (*expr_p);

      FOR_EACH_VEC_SAFE_ELT (v, ix, ce)
	gimplify_init_ctor_preeval (&ce->value, pre_p, post_p, data);

      return;
    }

  /* If this is a variable sized type, we must remember the size.  */
  maybe_with_size_expr (expr_p);

  /* Gimplify the constructor element to something appropriate for the rhs
     of a MODIFY_EXPR.  Given that we know the LHS is an aggregate, we know
     the gimplifier will consider this a store to memory.  Doing this
     gimplification now means that we won't have to deal with complicated
     language-specific trees, nor trees like SAVE_EXPR that can induce
     exponential search behavior.  */
  one = gimplify_expr (expr_p, pre_p, post_p, is_gimple_mem_rhs, fb_rvalue);
  if (one == GS_ERROR)
    {
      *expr_p = NULL;
      return;
    }

  /* If we gimplified to a bare decl, we can be sure that it doesn't overlap
     with the lhs, since "a = { .x=a }" doesn't make sense.  This will
     always be true for all scalars, since is_gimple_mem_rhs insists on a
     temporary variable for them.  */
  if (DECL_P (*expr_p))
    return;

  /* If this is of variable size, we have no choice but to assume it doesn't
     overlap since we can't make a temporary for it.  */
  if (TREE_CODE (TYPE_SIZE (TREE_TYPE (*expr_p))) != INTEGER_CST)
    return;

  /* Otherwise, we must search for overlap ...  */
  if (!walk_tree (expr_p, gimplify_init_ctor_preeval_1, data, NULL))
    return;

  /* ... and if found, force the value into a temporary.  */
  *expr_p = get_formal_tmp_var (*expr_p, pre_p);
}

/* A subroutine of gimplify_init_ctor_eval.  Create a loop for
   a RANGE_EXPR in a CONSTRUCTOR for an array.

      var = lower;
    loop_entry:
      object[var] = value;
      if (var == upper)
	goto loop_exit;
      var = var + 1;
      goto loop_entry;
    loop_exit:

   We increment var _after_ the loop exit check because we might otherwise
   fail if upper == TYPE_MAX_VALUE (type for upper).

   Note that we never have to deal with SAVE_EXPRs here, because this has
   already been taken care of for us, in gimplify_init_ctor_preeval().  */

static void gimplify_init_ctor_eval (tree, vec<constructor_elt, va_gc> *,
				     gimple_seq *, bool);

static void
gimplify_init_ctor_eval_range (tree object, tree lower, tree upper,
			       tree value, tree array_elt_type,
			       gimple_seq *pre_p, bool cleared)
{
  tree loop_entry_label, loop_exit_label, fall_thru_label;
  tree var, var_type, cref, tmp;

  loop_entry_label = create_artificial_label (UNKNOWN_LOCATION);
  loop_exit_label = create_artificial_label (UNKNOWN_LOCATION);
  fall_thru_label = create_artificial_label (UNKNOWN_LOCATION);

  /* Create and initialize the index variable.  */
  var_type = TREE_TYPE (upper);
  var = create_tmp_var (var_type, NULL);
  gimplify_seq_add_stmt (pre_p, gimple_build_assign (var, lower));

  /* Add the loop entry label.  */
  gimplify_seq_add_stmt (pre_p, gimple_build_label (loop_entry_label));

  /* Build the reference.  */
  cref = build4 (ARRAY_REF, array_elt_type, unshare_expr (object),
		 var, NULL_TREE, NULL_TREE);

  /* If we are a constructor, just call gimplify_init_ctor_eval to do
     the store.  Otherwise just assign value to the reference.  */

  if (TREE_CODE (value) == CONSTRUCTOR)
    /* NB we might have to call ourself recursively through
       gimplify_init_ctor_eval if the value is a constructor.  */
    gimplify_init_ctor_eval (cref, CONSTRUCTOR_ELTS (value),
			     pre_p, cleared);
  else
    gimplify_seq_add_stmt (pre_p, gimple_build_assign (cref, value));

  /* We exit the loop when the index var is equal to the upper bound.  */
  gimplify_seq_add_stmt (pre_p,
			 gimple_build_cond (EQ_EXPR, var, upper,
					    loop_exit_label, fall_thru_label));

  gimplify_seq_add_stmt (pre_p, gimple_build_label (fall_thru_label));

  /* Otherwise, increment the index var...  */
  tmp = build2 (PLUS_EXPR, var_type, var,
		fold_convert (var_type, integer_one_node));
  gimplify_seq_add_stmt (pre_p, gimple_build_assign (var, tmp));

  /* ...and jump back to the loop entry.  */
  gimplify_seq_add_stmt (pre_p, gimple_build_goto (loop_entry_label));

  /* Add the loop exit label.  */
  gimplify_seq_add_stmt (pre_p, gimple_build_label (loop_exit_label));
}

/* Return true if FDECL is accessing a field that is zero sized.  */

static bool
zero_sized_field_decl (const_tree fdecl)
{
  if (TREE_CODE (fdecl) == FIELD_DECL && DECL_SIZE (fdecl)
      && integer_zerop (DECL_SIZE (fdecl)))
    return true;
  return false;
}

/* Return true if TYPE is zero sized.  */

static bool
zero_sized_type (const_tree type)
{
  if (AGGREGATE_TYPE_P (type) && TYPE_SIZE (type)
      && integer_zerop (TYPE_SIZE (type)))
    return true;
  return false;
}

/* A subroutine of gimplify_init_constructor.  Generate individual
   MODIFY_EXPRs for a CONSTRUCTOR.  OBJECT is the LHS against which the
   assignments should happen.  ELTS is the CONSTRUCTOR_ELTS of the
   CONSTRUCTOR.  CLEARED is true if the entire LHS object has been
   zeroed first.  */

static void
gimplify_init_ctor_eval (tree object, vec<constructor_elt, va_gc> *elts,
			 gimple_seq *pre_p, bool cleared)
{
  tree array_elt_type = NULL;
  unsigned HOST_WIDE_INT ix;
  tree purpose, value;

  if (TREE_CODE (TREE_TYPE (object)) == ARRAY_TYPE)
    array_elt_type = TYPE_MAIN_VARIANT (TREE_TYPE (TREE_TYPE (object)));

  FOR_EACH_CONSTRUCTOR_ELT (elts, ix, purpose, value)
    {
      tree cref;

      /* NULL values are created above for gimplification errors.  */
      if (value == NULL)
	continue;

      if (cleared && initializer_zerop (value))
	continue;

      /* ??? Here's to hoping the front end fills in all of the indices,
	 so we don't have to figure out what's missing ourselves.  */
      gcc_assert (purpose);

      /* Skip zero-sized fields, unless value has side-effects.  This can
	 happen with calls to functions returning a zero-sized type, which
	 we shouldn't discard.  As a number of downstream passes don't
	 expect sets of zero-sized fields, we rely on the gimplification of
	 the MODIFY_EXPR we make below to drop the assignment statement.  */
      if (! TREE_SIDE_EFFECTS (value) && zero_sized_field_decl (purpose))
	continue;

      /* If we have a RANGE_EXPR, we have to build a loop to assign the
	 whole range.  */
      if (TREE_CODE (purpose) == RANGE_EXPR)
	{
	  tree lower = TREE_OPERAND (purpose, 0);
	  tree upper = TREE_OPERAND (purpose, 1);

	  /* If the lower bound is equal to upper, just treat it as if
	     upper was the index.  */
	  if (simple_cst_equal (lower, upper))
	    purpose = upper;
	  else
	    {
	      gimplify_init_ctor_eval_range (object, lower, upper, value,
					     array_elt_type, pre_p, cleared);
	      continue;
	    }
	}

      if (array_elt_type)
	{
	  /* Do not use bitsizetype for ARRAY_REF indices.  */
	  if (TYPE_DOMAIN (TREE_TYPE (object)))
	    purpose
	      = fold_convert (TREE_TYPE (TYPE_DOMAIN (TREE_TYPE (object))),
			      purpose);
	  cref = build4 (ARRAY_REF, array_elt_type, unshare_expr (object),
			 purpose, NULL_TREE, NULL_TREE);
	}
      else
	{
	  gcc_assert (TREE_CODE (purpose) == FIELD_DECL);
	  cref = build3 (COMPONENT_REF, TREE_TYPE (purpose),
			 unshare_expr (object), purpose, NULL_TREE);
	}

      if (TREE_CODE (value) == CONSTRUCTOR
	  && TREE_CODE (TREE_TYPE (value)) != VECTOR_TYPE)
	gimplify_init_ctor_eval (cref, CONSTRUCTOR_ELTS (value),
				 pre_p, cleared);
      else
	{
	  tree init = build2 (INIT_EXPR, TREE_TYPE (cref), cref, value);
	  gimplify_and_add (init, pre_p);
	  ggc_free (init);
	}
    }
}

/* Return the appropriate RHS predicate for this LHS.  */

gimple_predicate
rhs_predicate_for (tree lhs)
{
  if (is_gimple_reg (lhs))
    return is_gimple_reg_rhs_or_call;
  else
    return is_gimple_mem_rhs_or_call;
}

/* Gimplify a C99 compound literal expression.  This just means adding
   the DECL_EXPR before the current statement and using its anonymous
   decl instead.  */

static enum gimplify_status
gimplify_compound_literal_expr (tree *expr_p, gimple_seq *pre_p,
				bool (*gimple_test_f) (tree),
				fallback_t fallback)
{
  tree decl_s = COMPOUND_LITERAL_EXPR_DECL_EXPR (*expr_p);
  tree decl = DECL_EXPR_DECL (decl_s);
  tree init = DECL_INITIAL (decl);
  /* Mark the decl as addressable if the compound literal
     expression is addressable now, otherwise it is marked too late
     after we gimplify the initialization expression.  */
  if (TREE_ADDRESSABLE (*expr_p))
    TREE_ADDRESSABLE (decl) = 1;
  /* Otherwise, if we don't need an lvalue and have a literal directly
     substitute it.  Check if it matches the gimple predicate, as
     otherwise we'd generate a new temporary, and we can as well just
     use the decl we already have.  */
  else if (!TREE_ADDRESSABLE (decl)
	   && init
	   && (fallback & fb_lvalue) == 0
	   && gimple_test_f (init))
    {
      *expr_p = init;
      return GS_OK;
    }

  /* Preliminarily mark non-addressed complex variables as eligible
     for promotion to gimple registers.  We'll transform their uses
     as we find them.  */
  if ((TREE_CODE (TREE_TYPE (decl)) == COMPLEX_TYPE
       || TREE_CODE (TREE_TYPE (decl)) == VECTOR_TYPE)
      && !TREE_THIS_VOLATILE (decl)
      && !needs_to_live_in_memory (decl))
    DECL_GIMPLE_REG_P (decl) = 1;

  /* If the decl is not addressable, then it is being used in some
     expression or on the right hand side of a statement, and it can
     be put into a readonly data section.  */
  if (!TREE_ADDRESSABLE (decl) && (fallback & fb_lvalue) == 0)
    TREE_READONLY (decl) = 1;

  /* This decl isn't mentioned in the enclosing block, so add it to the
     list of temps.  FIXME it seems a bit of a kludge to say that
     anonymous artificial vars aren't pushed, but everything else is.  */
  if (DECL_NAME (decl) == NULL_TREE && !DECL_SEEN_IN_BIND_EXPR_P (decl))
    gimple_add_tmp_var (decl);

  gimplify_and_add (decl_s, pre_p);
  *expr_p = decl;
  return GS_OK;
}

/* Optimize embedded COMPOUND_LITERAL_EXPRs within a CONSTRUCTOR,
   return a new CONSTRUCTOR if something changed.  */

static tree
optimize_compound_literals_in_ctor (tree orig_ctor)
{
  tree ctor = orig_ctor;
  vec<constructor_elt, va_gc> *elts = CONSTRUCTOR_ELTS (ctor);
  unsigned int idx, num = vec_safe_length (elts);

  for (idx = 0; idx < num; idx++)
    {
      tree value = (*elts)[idx].value;
      tree newval = value;
      if (TREE_CODE (value) == CONSTRUCTOR)
	newval = optimize_compound_literals_in_ctor (value);
      else if (TREE_CODE (value) == COMPOUND_LITERAL_EXPR)
	{
	  tree decl_s = COMPOUND_LITERAL_EXPR_DECL_EXPR (value);
	  tree decl = DECL_EXPR_DECL (decl_s);
	  tree init = DECL_INITIAL (decl);

	  if (!TREE_ADDRESSABLE (value)
	      && !TREE_ADDRESSABLE (decl)
	      && init
	      && TREE_CODE (init) == CONSTRUCTOR)
	    newval = optimize_compound_literals_in_ctor (init);
	}
      if (newval == value)
	continue;

      if (ctor == orig_ctor)
	{
	  ctor = copy_node (orig_ctor);
	  CONSTRUCTOR_ELTS (ctor) = vec_safe_copy (elts);
	  elts = CONSTRUCTOR_ELTS (ctor);
	}
      (*elts)[idx].value = newval;
    }
  return ctor;
}

/* A subroutine of gimplify_modify_expr.  Break out elements of a
   CONSTRUCTOR used as an initializer into separate MODIFY_EXPRs.

   Note that we still need to clear any elements that don't have explicit
   initializers, so if not all elements are initialized we keep the
   original MODIFY_EXPR, we just remove all of the constructor elements.

   If NOTIFY_TEMP_CREATION is true, do not gimplify, just return
   GS_ERROR if we would have to create a temporary when gimplifying
   this constructor.  Otherwise, return GS_OK.

   If NOTIFY_TEMP_CREATION is false, just do the gimplification.  */

static enum gimplify_status
gimplify_init_constructor (tree *expr_p, gimple_seq *pre_p, gimple_seq *post_p,
			   bool want_value, bool notify_temp_creation)
{
  tree object, ctor, type;
  enum gimplify_status ret;
  vec<constructor_elt, va_gc> *elts;

  gcc_assert (TREE_CODE (TREE_OPERAND (*expr_p, 1)) == CONSTRUCTOR);

  if (!notify_temp_creation)
    {
      ret = gimplify_expr (&TREE_OPERAND (*expr_p, 0), pre_p, post_p,
			   is_gimple_lvalue, fb_lvalue);
      if (ret == GS_ERROR)
	return ret;
    }

  object = TREE_OPERAND (*expr_p, 0);
  ctor = TREE_OPERAND (*expr_p, 1) =
    optimize_compound_literals_in_ctor (TREE_OPERAND (*expr_p, 1));
  type = TREE_TYPE (ctor);
  elts = CONSTRUCTOR_ELTS (ctor);
  ret = GS_ALL_DONE;

  switch (TREE_CODE (type))
    {
    case RECORD_TYPE:
    case UNION_TYPE:
    case QUAL_UNION_TYPE:
    case ARRAY_TYPE:
      {
	struct gimplify_init_ctor_preeval_data preeval_data;
	HOST_WIDE_INT num_ctor_elements, num_nonzero_elements;
	bool cleared, complete_p, valid_const_initializer;

	/* Aggregate types must lower constructors to initialization of
	   individual elements.  The exception is that a CONSTRUCTOR node
	   with no elements indicates zero-initialization of the whole.  */
	if (vec_safe_is_empty (elts))
	  {
	    if (notify_temp_creation)
	      return GS_OK;
	    break;
	  }

	/* Fetch information about the constructor to direct later processing.
	   We might want to make static versions of it in various cases, and
	   can only do so if it known to be a valid constant initializer.  */
	valid_const_initializer
	  = categorize_ctor_elements (ctor, &num_nonzero_elements,
				      &num_ctor_elements, &complete_p);

	/* If a const aggregate variable is being initialized, then it
	   should never be a lose to promote the variable to be static.  */
	if (valid_const_initializer
	    && num_nonzero_elements > 1
	    && TREE_READONLY (object)
	    && TREE_CODE (object) == VAR_DECL
	    && (flag_merge_constants >= 2 || !TREE_ADDRESSABLE (object)))
	  {
	    if (notify_temp_creation)
	      return GS_ERROR;
	    DECL_INITIAL (object) = ctor;
	    TREE_STATIC (object) = 1;
	    if (!DECL_NAME (object))
	      DECL_NAME (object) = create_tmp_var_name ("C");
	    walk_tree (&DECL_INITIAL (object), force_labels_r, NULL, NULL);

	    /* ??? C++ doesn't automatically append a .<number> to the
	       assembler name, and even when it does, it looks at FE private
	       data structures to figure out what that number should be,
	       which are not set for this variable.  I suppose this is
	       important for local statics for inline functions, which aren't
	       "local" in the object file sense.  So in order to get a unique
	       TU-local symbol, we must invoke the lhd version now.  */
	    lhd_set_decl_assembler_name (object);

	    *expr_p = NULL_TREE;
	    break;
	  }

	/* If there are "lots" of initialized elements, even discounting
	   those that are not address constants (and thus *must* be
	   computed at runtime), then partition the constructor into
	   constant and non-constant parts.  Block copy the constant
	   parts in, then generate code for the non-constant parts.  */
	/* TODO.  There's code in cp/typeck.c to do this.  */

	if (int_size_in_bytes (TREE_TYPE (ctor)) < 0)
	  /* store_constructor will ignore the clearing of variable-sized
	     objects.  Initializers for such objects must explicitly set
	     every field that needs to be set.  */
	  cleared = false;
	else if (!complete_p && !CONSTRUCTOR_NO_CLEARING (ctor))
	  /* If the constructor isn't complete, clear the whole object
	     beforehand, unless CONSTRUCTOR_NO_CLEARING is set on it.

	     ??? This ought not to be needed.  For any element not present
	     in the initializer, we should simply set them to zero.  Except
	     we'd need to *find* the elements that are not present, and that
	     requires trickery to avoid quadratic compile-time behavior in
	     large cases or excessive memory use in small cases.  */
	  cleared = true;
	else if (num_ctor_elements - num_nonzero_elements
		 > CLEAR_RATIO (optimize_function_for_speed_p (cfun))
		 && num_nonzero_elements < num_ctor_elements / 4)
	  /* If there are "lots" of zeros, it's more efficient to clear
	     the memory and then set the nonzero elements.  */
	  cleared = true;
	else
	  cleared = false;

	/* If there are "lots" of initialized elements, and all of them
	   are valid address constants, then the entire initializer can
	   be dropped to memory, and then memcpy'd out.  Don't do this
	   for sparse arrays, though, as it's more efficient to follow
	   the standard CONSTRUCTOR behavior of memset followed by
	   individual element initialization.  Also don't do this for small
	   all-zero initializers (which aren't big enough to merit
	   clearing), and don't try to make bitwise copies of
	   TREE_ADDRESSABLE types.  */
	if (valid_const_initializer
	    && !(cleared || num_nonzero_elements == 0)
	    && !TREE_ADDRESSABLE (type))
	  {
	    HOST_WIDE_INT size = int_size_in_bytes (type);
	    unsigned int align;

	    /* ??? We can still get unbounded array types, at least
	       from the C++ front end.  This seems wrong, but attempt
	       to work around it for now.  */
	    if (size < 0)
	      {
		size = int_size_in_bytes (TREE_TYPE (object));
		if (size >= 0)
		  TREE_TYPE (ctor) = type = TREE_TYPE (object);
	      }

	    /* Find the maximum alignment we can assume for the object.  */
	    /* ??? Make use of DECL_OFFSET_ALIGN.  */
	    if (DECL_P (object))
	      align = DECL_ALIGN (object);
	    else
	      align = TYPE_ALIGN (type);

	    /* Do a block move either if the size is so small as to make
	       each individual move a sub-unit move on average, or if it
	       is so large as to make individual moves inefficient.  */
	    if (size > 0
		&& num_nonzero_elements > 1
		&& (size < num_nonzero_elements
		    || !can_move_by_pieces (size, align)))
	      {
		if (notify_temp_creation)
		  return GS_ERROR;

		walk_tree (&ctor, force_labels_r, NULL, NULL);
		ctor = tree_output_constant_def (ctor);
		if (!useless_type_conversion_p (type, TREE_TYPE (ctor)))
		  ctor = build1 (VIEW_CONVERT_EXPR, type, ctor);
		TREE_OPERAND (*expr_p, 1) = ctor;

		/* This is no longer an assignment of a CONSTRUCTOR, but
		   we still may have processing to do on the LHS.  So
		   pretend we didn't do anything here to let that happen.  */
		return GS_UNHANDLED;
	      }
	  }

	/* If the target is volatile, we have non-zero elements and more than
	   one field to assign, initialize the target from a temporary.  */
	if (TREE_THIS_VOLATILE (object)
	    && !TREE_ADDRESSABLE (type)
	    && num_nonzero_elements > 0
	    && vec_safe_length (elts) > 1)
	  {
	    tree temp = create_tmp_var (TYPE_MAIN_VARIANT (type), NULL);
	    TREE_OPERAND (*expr_p, 0) = temp;
	    *expr_p = build2 (COMPOUND_EXPR, TREE_TYPE (*expr_p),
			      *expr_p,
			      build2 (MODIFY_EXPR, void_type_node,
				      object, temp));
	    return GS_OK;
	  }

	if (notify_temp_creation)
	  return GS_OK;

	/* If there are nonzero elements and if needed, pre-evaluate to capture
	   elements overlapping with the lhs into temporaries.  We must do this
	   before clearing to fetch the values before they are zeroed-out.  */
	if (num_nonzero_elements > 0 && TREE_CODE (*expr_p) != INIT_EXPR)
	  {
	    preeval_data.lhs_base_decl = get_base_address (object);
	    if (!DECL_P (preeval_data.lhs_base_decl))
	      preeval_data.lhs_base_decl = NULL;
	    preeval_data.lhs_alias_set = get_alias_set (object);

	    gimplify_init_ctor_preeval (&TREE_OPERAND (*expr_p, 1),
					pre_p, post_p, &preeval_data);
	  }

	if (cleared)
	  {
	    /* Zap the CONSTRUCTOR element list, which simplifies this case.
	       Note that we still have to gimplify, in order to handle the
	       case of variable sized types.  Avoid shared tree structures.  */
	    CONSTRUCTOR_ELTS (ctor) = NULL;
	    TREE_SIDE_EFFECTS (ctor) = 0;
	    object = unshare_expr (object);
	    gimplify_stmt (expr_p, pre_p);
	  }

	/* If we have not block cleared the object, or if there are nonzero
	   elements in the constructor, add assignments to the individual
	   scalar fields of the object.  */
	if (!cleared || num_nonzero_elements > 0)
	  gimplify_init_ctor_eval (object, elts, pre_p, cleared);

	*expr_p = NULL_TREE;
      }
      break;

    case COMPLEX_TYPE:
      {
	tree r, i;

	if (notify_temp_creation)
	  return GS_OK;

	/* Extract the real and imaginary parts out of the ctor.  */
	gcc_assert (elts->length () == 2);
	r = (*elts)[0].value;
	i = (*elts)[1].value;
	if (r == NULL || i == NULL)
	  {
	    tree zero = build_zero_cst (TREE_TYPE (type));
	    if (r == NULL)
	      r = zero;
	    if (i == NULL)
	      i = zero;
	  }

	/* Complex types have either COMPLEX_CST or COMPLEX_EXPR to
	   represent creation of a complex value.  */
	if (TREE_CONSTANT (r) && TREE_CONSTANT (i))
	  {
	    ctor = build_complex (type, r, i);
	    TREE_OPERAND (*expr_p, 1) = ctor;
	  }
	else
	  {
	    ctor = build2 (COMPLEX_EXPR, type, r, i);
	    TREE_OPERAND (*expr_p, 1) = ctor;
	    ret = gimplify_expr (&TREE_OPERAND (*expr_p, 1),
				 pre_p,
				 post_p,
				 rhs_predicate_for (TREE_OPERAND (*expr_p, 0)),
				 fb_rvalue);
	  }
      }
      break;

    case VECTOR_TYPE:
      {
	unsigned HOST_WIDE_INT ix;
	constructor_elt *ce;

	if (notify_temp_creation)
	  return GS_OK;

	/* Go ahead and simplify constant constructors to VECTOR_CST.  */
	if (TREE_CONSTANT (ctor))
	  {
	    bool constant_p = true;
	    tree value;

	    /* Even when ctor is constant, it might contain non-*_CST
	       elements, such as addresses or trapping values like
	       1.0/0.0 - 1.0/0.0.  Such expressions don't belong
	       in VECTOR_CST nodes.  */
	    FOR_EACH_CONSTRUCTOR_VALUE (elts, ix, value)
	      if (!CONSTANT_CLASS_P (value))
		{
		  constant_p = false;
		  break;
		}

	    if (constant_p)
	      {
		TREE_OPERAND (*expr_p, 1) = build_vector_from_ctor (type, elts);
		break;
	      }

	    /* Don't reduce an initializer constant even if we can't
	       make a VECTOR_CST.  It won't do anything for us, and it'll
	       prevent us from representing it as a single constant.  */
	    if (initializer_constant_valid_p (ctor, type))
	      break;

	    TREE_CONSTANT (ctor) = 0;
	  }

	/* Vector types use CONSTRUCTOR all the way through gimple
	  compilation as a general initializer.  */
	FOR_EACH_VEC_SAFE_ELT (elts, ix, ce)
	  {
	    enum gimplify_status tret;
	    tret = gimplify_expr (&ce->value, pre_p, post_p, is_gimple_val,
				  fb_rvalue);
	    if (tret == GS_ERROR)
	      ret = GS_ERROR;
	  }
	if (!is_gimple_reg (TREE_OPERAND (*expr_p, 0)))
	  TREE_OPERAND (*expr_p, 1) = get_formal_tmp_var (ctor, pre_p);
      }
      break;

    default:
      /* So how did we get a CONSTRUCTOR for a scalar type?  */
      gcc_unreachable ();
    }

  if (ret == GS_ERROR)
    return GS_ERROR;
  else if (want_value)
    {
      *expr_p = object;
      return GS_OK;
    }
  else
    {
      /* If we have gimplified both sides of the initializer but have
	 not emitted an assignment, do so now.  */
      if (*expr_p)
	{
	  tree lhs = TREE_OPERAND (*expr_p, 0);
	  tree rhs = TREE_OPERAND (*expr_p, 1);
	  gimple init = gimple_build_assign (lhs, rhs);
	  gimplify_seq_add_stmt (pre_p, init);
	  *expr_p = NULL;
	}

      return GS_ALL_DONE;
    }
}

/* Given a pointer value OP0, return a simplified version of an
   indirection through OP0, or NULL_TREE if no simplification is
   possible.  This may only be applied to a rhs of an expression.
   Note that the resulting type may be different from the type pointed
   to in the sense that it is still compatible from the langhooks
   point of view. */

static tree
gimple_fold_indirect_ref_rhs (tree t)
{
  return gimple_fold_indirect_ref (t);
}

/* Subroutine of gimplify_modify_expr to do simplifications of
   MODIFY_EXPRs based on the code of the RHS.  We loop for as long as
   something changes.  */

static enum gimplify_status
gimplify_modify_expr_rhs (tree *expr_p, tree *from_p, tree *to_p,
			  gimple_seq *pre_p, gimple_seq *post_p,
			  bool want_value)
{
  enum gimplify_status ret = GS_UNHANDLED;
  bool changed;

  do
    {
      changed = false;
      switch (TREE_CODE (*from_p))
	{
	case VAR_DECL:
	  /* If we're assigning from a read-only variable initialized with
	     a constructor, do the direct assignment from the constructor,
	     but only if neither source nor target are volatile since this
	     latter assignment might end up being done on a per-field basis.  */
	  if (DECL_INITIAL (*from_p)
	      && TREE_READONLY (*from_p)
	      && !TREE_THIS_VOLATILE (*from_p)
	      && !TREE_THIS_VOLATILE (*to_p)
	      && TREE_CODE (DECL_INITIAL (*from_p)) == CONSTRUCTOR)
	    {
	      tree old_from = *from_p;
	      enum gimplify_status subret;

	      /* Move the constructor into the RHS.  */
	      *from_p = unshare_expr (DECL_INITIAL (*from_p));

	      /* Let's see if gimplify_init_constructor will need to put
		 it in memory.  */
	      subret = gimplify_init_constructor (expr_p, NULL, NULL,
						  false, true);
	      if (subret == GS_ERROR)
		{
		  /* If so, revert the change.  */
		  *from_p = old_from;
		}
	      else
		{
		  ret = GS_OK;
		  changed = true;
		}
	    }
	  break;
	case INDIRECT_REF:
	  {
	    /* If we have code like

	     *(const A*)(A*)&x

	     where the type of "x" is a (possibly cv-qualified variant
	     of "A"), treat the entire expression as identical to "x".
	     This kind of code arises in C++ when an object is bound
	     to a const reference, and if "x" is a TARGET_EXPR we want
	     to take advantage of the optimization below.  */
	    bool volatile_p = TREE_THIS_VOLATILE (*from_p);
	    tree t = gimple_fold_indirect_ref_rhs (TREE_OPERAND (*from_p, 0));
	    if (t)
	      {
		if (TREE_THIS_VOLATILE (t) != volatile_p)
		  {
		    if (TREE_CODE_CLASS (TREE_CODE (t)) == tcc_declaration)
		      t = build_simple_mem_ref_loc (EXPR_LOCATION (*from_p),
						    build_fold_addr_expr (t));
		    if (REFERENCE_CLASS_P (t))
		      TREE_THIS_VOLATILE (t) = volatile_p;
		  }
		*from_p = t;
		ret = GS_OK;
		changed = true;
	      }
	    break;
	  }

	case TARGET_EXPR:
	  {
	    /* If we are initializing something from a TARGET_EXPR, strip the
	       TARGET_EXPR and initialize it directly, if possible.  This can't
	       be done if the initializer is void, since that implies that the
	       temporary is set in some non-trivial way.

	       ??? What about code that pulls out the temp and uses it
	       elsewhere? I think that such code never uses the TARGET_EXPR as
	       an initializer.  If I'm wrong, we'll die because the temp won't
	       have any RTL.  In that case, I guess we'll need to replace
	       references somehow.  */
	    tree init = TARGET_EXPR_INITIAL (*from_p);

	    if (init
		&& !VOID_TYPE_P (TREE_TYPE (init)))
	      {
		*from_p = init;
		ret = GS_OK;
		changed = true;
	      }
	  }
	  break;

	case COMPOUND_EXPR:
	  /* Remove any COMPOUND_EXPR in the RHS so the following cases will be
	     caught.  */
	  gimplify_compound_expr (from_p, pre_p, true);
	  ret = GS_OK;
	  changed = true;
	  break;

	case CONSTRUCTOR:
	  /* If we already made some changes, let the front end have a
	     crack at this before we break it down.  */
	  if (ret != GS_UNHANDLED)
	    break;
	  /* If we're initializing from a CONSTRUCTOR, break this into
	     individual MODIFY_EXPRs.  */
	  return gimplify_init_constructor (expr_p, pre_p, post_p, want_value,
					    false);

	case COND_EXPR:
	  /* If we're assigning to a non-register type, push the assignment
	     down into the branches.  This is mandatory for ADDRESSABLE types,
	     since we cannot generate temporaries for such, but it saves a
	     copy in other cases as well.  */
	  if (!is_gimple_reg_type (TREE_TYPE (*from_p)))
	    {
	      /* This code should mirror the code in gimplify_cond_expr. */
	      enum tree_code code = TREE_CODE (*expr_p);
	      tree cond = *from_p;
	      tree result = *to_p;

	      ret = gimplify_expr (&result, pre_p, post_p,
				   is_gimple_lvalue, fb_lvalue);
	      if (ret != GS_ERROR)
		ret = GS_OK;

	      if (TREE_TYPE (TREE_OPERAND (cond, 1)) != void_type_node)
		TREE_OPERAND (cond, 1)
		  = build2 (code, void_type_node, result,
			    TREE_OPERAND (cond, 1));
	      if (TREE_TYPE (TREE_OPERAND (cond, 2)) != void_type_node)
		TREE_OPERAND (cond, 2)
		  = build2 (code, void_type_node, unshare_expr (result),
			    TREE_OPERAND (cond, 2));

	      TREE_TYPE (cond) = void_type_node;
	      recalculate_side_effects (cond);

	      if (want_value)
		{
		  gimplify_and_add (cond, pre_p);
		  *expr_p = unshare_expr (result);
		}
	      else
		*expr_p = cond;
	      return ret;
	    }
	  break;

	case CALL_EXPR:
	  /* For calls that return in memory, give *to_p as the CALL_EXPR's
	     return slot so that we don't generate a temporary.  */
	  if (!CALL_EXPR_RETURN_SLOT_OPT (*from_p)
	      && aggregate_value_p (*from_p, *from_p))
	    {
	      bool use_target;

	      if (!(rhs_predicate_for (*to_p))(*from_p))
		/* If we need a temporary, *to_p isn't accurate.  */
		use_target = false;
	      /* It's OK to use the return slot directly unless it's an NRV. */
	      else if (TREE_CODE (*to_p) == RESULT_DECL
		       && DECL_NAME (*to_p) == NULL_TREE
		       && needs_to_live_in_memory (*to_p))
		use_target = true;
	      else if (is_gimple_reg_type (TREE_TYPE (*to_p))
		       || (DECL_P (*to_p) && DECL_REGISTER (*to_p)))
		/* Don't force regs into memory.  */
		use_target = false;
	      else if (TREE_CODE (*expr_p) == INIT_EXPR)
		/* It's OK to use the target directly if it's being
		   initialized. */
		use_target = true;
	      else if (variably_modified_type_p (TREE_TYPE (*to_p), NULL_TREE))
		/* Always use the target and thus RSO for variable-sized types.
		   GIMPLE cannot deal with a variable-sized assignment
		   embedded in a call statement.  */
		use_target = true;
	      else if (TREE_CODE (*to_p) != SSA_NAME
		      && (!is_gimple_variable (*to_p)
			  || needs_to_live_in_memory (*to_p)))
		/* Don't use the original target if it's already addressable;
		   if its address escapes, and the called function uses the
		   NRV optimization, a conforming program could see *to_p
		   change before the called function returns; see c++/19317.
		   When optimizing, the return_slot pass marks more functions
		   as safe after we have escape info.  */
		use_target = false;
	      else
		use_target = true;

	      if (use_target)
		{
		  CALL_EXPR_RETURN_SLOT_OPT (*from_p) = 1;
		  mark_addressable (*to_p);
		}
	    }
	  break;

	case WITH_SIZE_EXPR:
	  /* Likewise for calls that return an aggregate of non-constant size,
	     since we would not be able to generate a temporary at all.  */
	  if (TREE_CODE (TREE_OPERAND (*from_p, 0)) == CALL_EXPR)
	    {
	      *from_p = TREE_OPERAND (*from_p, 0);
	      /* We don't change ret in this case because the
		 WITH_SIZE_EXPR might have been added in
		 gimplify_modify_expr, so returning GS_OK would lead to an
		 infinite loop.  */
	      changed = true;
	    }
	  break;

	  /* If we're initializing from a container, push the initialization
	     inside it.  */
	case CLEANUP_POINT_EXPR:
	case BIND_EXPR:
	case STATEMENT_LIST:
	  {
	    tree wrap = *from_p;
	    tree t;

	    ret = gimplify_expr (to_p, pre_p, post_p, is_gimple_min_lval,
				 fb_lvalue);
	    if (ret != GS_ERROR)
	      ret = GS_OK;

	    t = voidify_wrapper_expr (wrap, *expr_p);
	    gcc_assert (t == *expr_p);

	    if (want_value)
	      {
		gimplify_and_add (wrap, pre_p);
		*expr_p = unshare_expr (*to_p);
	      }
	    else
	      *expr_p = wrap;
	    return GS_OK;
	  }

	case COMPOUND_LITERAL_EXPR:
	  {
	    tree complit = TREE_OPERAND (*expr_p, 1);
	    tree decl_s = COMPOUND_LITERAL_EXPR_DECL_EXPR (complit);
	    tree decl = DECL_EXPR_DECL (decl_s);
	    tree init = DECL_INITIAL (decl);

	    /* struct T x = (struct T) { 0, 1, 2 } can be optimized
	       into struct T x = { 0, 1, 2 } if the address of the
	       compound literal has never been taken.  */
	    if (!TREE_ADDRESSABLE (complit)
		&& !TREE_ADDRESSABLE (decl)
		&& init)
	      {
		*expr_p = copy_node (*expr_p);
		TREE_OPERAND (*expr_p, 1) = init;
		return GS_OK;
	      }
	  }

	default:
	  break;
	}
    }
  while (changed);

  return ret;
}


/* Return true if T looks like a valid GIMPLE statement.  */

static bool
is_gimple_stmt (tree t)
{
  const enum tree_code code = TREE_CODE (t);

  switch (code)
    {
    case NOP_EXPR:
      /* The only valid NOP_EXPR is the empty statement.  */
      return IS_EMPTY_STMT (t);

    case BIND_EXPR:
    case COND_EXPR:
      /* These are only valid if they're void.  */
      return TREE_TYPE (t) == NULL || VOID_TYPE_P (TREE_TYPE (t));

    case SWITCH_EXPR:
    case GOTO_EXPR:
    case RETURN_EXPR:
    case LABEL_EXPR:
    case CASE_LABEL_EXPR:
    case TRY_CATCH_EXPR:
    case TRY_FINALLY_EXPR:
    case EH_FILTER_EXPR:
    case CATCH_EXPR:
    case ASM_EXPR:
    case STATEMENT_LIST:
    case OMP_PARALLEL:
    case OMP_FOR:
    case OMP_SIMD:
    case CILK_SIMD:
    case OMP_DISTRIBUTE:
    case OMP_SECTIONS:
    case OMP_SECTION:
    case OMP_SINGLE:
    case OMP_MASTER:
    case OMP_TASKGROUP:
    case OMP_ORDERED:
    case OMP_CRITICAL:
    case OMP_TASK:
      /* These are always void.  */
      return true;

    case CALL_EXPR:
    case MODIFY_EXPR:
    case PREDICT_EXPR:
      /* These are valid regardless of their type.  */
      return true;

    default:
      return false;
    }
}


/* Promote partial stores to COMPLEX variables to total stores.  *EXPR_P is
   a MODIFY_EXPR with a lhs of a REAL/IMAGPART_EXPR of a variable with
   DECL_GIMPLE_REG_P set.

   IMPORTANT NOTE: This promotion is performed by introducing a load of the
   other, unmodified part of the complex object just before the total store.
   As a consequence, if the object is still uninitialized, an undefined value
   will be loaded into a register, which may result in a spurious exception
   if the register is floating-point and the value happens to be a signaling
   NaN for example.  Then the fully-fledged complex operations lowering pass
   followed by a DCE pass are necessary in order to fix things up.  */

static enum gimplify_status
gimplify_modify_expr_complex_part (tree *expr_p, gimple_seq *pre_p,
                                   bool want_value)
{
  enum tree_code code, ocode;
  tree lhs, rhs, new_rhs, other, realpart, imagpart;

  lhs = TREE_OPERAND (*expr_p, 0);
  rhs = TREE_OPERAND (*expr_p, 1);
  code = TREE_CODE (lhs);
  lhs = TREE_OPERAND (lhs, 0);

  ocode = code == REALPART_EXPR ? IMAGPART_EXPR : REALPART_EXPR;
  other = build1 (ocode, TREE_TYPE (rhs), lhs);
  TREE_NO_WARNING (other) = 1;
  other = get_formal_tmp_var (other, pre_p);

  realpart = code == REALPART_EXPR ? rhs : other;
  imagpart = code == REALPART_EXPR ? other : rhs;

  if (TREE_CONSTANT (realpart) && TREE_CONSTANT (imagpart))
    new_rhs = build_complex (TREE_TYPE (lhs), realpart, imagpart);
  else
    new_rhs = build2 (COMPLEX_EXPR, TREE_TYPE (lhs), realpart, imagpart);

  gimplify_seq_add_stmt (pre_p, gimple_build_assign (lhs, new_rhs));
  *expr_p = (want_value) ? rhs : NULL_TREE;

  return GS_ALL_DONE;
}

/* Gimplify the MODIFY_EXPR node pointed to by EXPR_P.

      modify_expr
	      : varname '=' rhs
	      | '*' ID '=' rhs

    PRE_P points to the list where side effects that must happen before
	*EXPR_P should be stored.

    POST_P points to the list where side effects that must happen after
	*EXPR_P should be stored.

    WANT_VALUE is nonzero iff we want to use the value of this expression
	in another expression.  */

static enum gimplify_status
gimplify_modify_expr (tree *expr_p, gimple_seq *pre_p, gimple_seq *post_p,
		      bool want_value)
{
  tree *from_p = &TREE_OPERAND (*expr_p, 1);
  tree *to_p = &TREE_OPERAND (*expr_p, 0);
  enum gimplify_status ret = GS_UNHANDLED;
  gimple assign;
  location_t loc = EXPR_LOCATION (*expr_p);
  gimple_stmt_iterator gsi;

  gcc_assert (TREE_CODE (*expr_p) == MODIFY_EXPR
	      || TREE_CODE (*expr_p) == INIT_EXPR);

  /* Trying to simplify a clobber using normal logic doesn't work,
     so handle it here.  */
  if (TREE_CLOBBER_P (*from_p))
    {
      ret = gimplify_expr (to_p, pre_p, post_p, is_gimple_lvalue, fb_lvalue);
      if (ret == GS_ERROR)
	return ret;
      gcc_assert (!want_value
		  && (TREE_CODE (*to_p) == VAR_DECL
		      || TREE_CODE (*to_p) == MEM_REF));
      gimplify_seq_add_stmt (pre_p, gimple_build_assign (*to_p, *from_p));
      *expr_p = NULL;
      return GS_ALL_DONE;
    }

  /* Insert pointer conversions required by the middle-end that are not
     required by the frontend.  This fixes middle-end type checking for
     for example gcc.dg/redecl-6.c.  */
  if (POINTER_TYPE_P (TREE_TYPE (*to_p)))
    {
      STRIP_USELESS_TYPE_CONVERSION (*from_p);
      if (!useless_type_conversion_p (TREE_TYPE (*to_p), TREE_TYPE (*from_p)))
	*from_p = fold_convert_loc (loc, TREE_TYPE (*to_p), *from_p);
    }

  /* See if any simplifications can be done based on what the RHS is.  */
  ret = gimplify_modify_expr_rhs (expr_p, from_p, to_p, pre_p, post_p,
				  want_value);
  if (ret != GS_UNHANDLED)
    return ret;

  /* For zero sized types only gimplify the left hand side and right hand
     side as statements and throw away the assignment.  Do this after
     gimplify_modify_expr_rhs so we handle TARGET_EXPRs of addressable
     types properly.  */
  if (zero_sized_type (TREE_TYPE (*from_p)) && !want_value)
    {
      gimplify_stmt (from_p, pre_p);
      gimplify_stmt (to_p, pre_p);
      *expr_p = NULL_TREE;
      return GS_ALL_DONE;
    }

  /* If the value being copied is of variable width, compute the length
     of the copy into a WITH_SIZE_EXPR.   Note that we need to do this
     before gimplifying any of the operands so that we can resolve any
     PLACEHOLDER_EXPRs in the size.  Also note that the RTL expander uses
     the size of the expression to be copied, not of the destination, so
     that is what we must do here.  */
  maybe_with_size_expr (from_p);

  ret = gimplify_expr (to_p, pre_p, post_p, is_gimple_lvalue, fb_lvalue);
  if (ret == GS_ERROR)
    return ret;

  /* As a special case, we have to temporarily allow for assignments
     with a CALL_EXPR on the RHS.  Since in GIMPLE a function call is
     a toplevel statement, when gimplifying the GENERIC expression
     MODIFY_EXPR <a, CALL_EXPR <foo>>, we cannot create the tuple
     GIMPLE_ASSIGN <a, GIMPLE_CALL <foo>>.

     Instead, we need to create the tuple GIMPLE_CALL <a, foo>.  To
     prevent gimplify_expr from trying to create a new temporary for
     foo's LHS, we tell it that it should only gimplify until it
     reaches the CALL_EXPR.  On return from gimplify_expr, the newly
     created GIMPLE_CALL <foo> will be the last statement in *PRE_P
     and all we need to do here is set 'a' to be its LHS.  */
  ret = gimplify_expr (from_p, pre_p, post_p, rhs_predicate_for (*to_p),
		       fb_rvalue);
  if (ret == GS_ERROR)
    return ret;

  /* Now see if the above changed *from_p to something we handle specially.  */
  ret = gimplify_modify_expr_rhs (expr_p, from_p, to_p, pre_p, post_p,
				  want_value);
  if (ret != GS_UNHANDLED)
    return ret;

  /* If we've got a variable sized assignment between two lvalues (i.e. does
     not involve a call), then we can make things a bit more straightforward
     by converting the assignment to memcpy or memset.  */
  if (TREE_CODE (*from_p) == WITH_SIZE_EXPR)
    {
      tree from = TREE_OPERAND (*from_p, 0);
      tree size = TREE_OPERAND (*from_p, 1);

      if (TREE_CODE (from) == CONSTRUCTOR)
	return gimplify_modify_expr_to_memset (expr_p, size, want_value, pre_p);

      if (is_gimple_addressable (from))
	{
	  *from_p = from;
	  return gimplify_modify_expr_to_memcpy (expr_p, size, want_value,
	      					 pre_p);
	}
    }

  /* Transform partial stores to non-addressable complex variables into
     total stores.  This allows us to use real instead of virtual operands
     for these variables, which improves optimization.  */
  if ((TREE_CODE (*to_p) == REALPART_EXPR
       || TREE_CODE (*to_p) == IMAGPART_EXPR)
      && is_gimple_reg (TREE_OPERAND (*to_p, 0)))
    return gimplify_modify_expr_complex_part (expr_p, pre_p, want_value);

  /* Try to alleviate the effects of the gimplification creating artificial
     temporaries (see for example is_gimple_reg_rhs) on the debug info.  */
  if (!gimplify_ctxp->into_ssa
      && TREE_CODE (*from_p) == VAR_DECL
      && DECL_IGNORED_P (*from_p)
      && DECL_P (*to_p)
      && !DECL_IGNORED_P (*to_p))
    {
      if (!DECL_NAME (*from_p) && DECL_NAME (*to_p))
	DECL_NAME (*from_p)
	  = create_tmp_var_name (IDENTIFIER_POINTER (DECL_NAME (*to_p)));
      DECL_HAS_DEBUG_EXPR_P (*from_p) = 1;
      SET_DECL_DEBUG_EXPR (*from_p, *to_p);
   }

  if (want_value && TREE_THIS_VOLATILE (*to_p))
    *from_p = get_initialized_tmp_var (*from_p, pre_p, post_p);

  if (TREE_CODE (*from_p) == CALL_EXPR)
    {
      /* Since the RHS is a CALL_EXPR, we need to create a GIMPLE_CALL
	 instead of a GIMPLE_ASSIGN.  */
      tree fnptrtype = TREE_TYPE (CALL_EXPR_FN (*from_p));
      CALL_EXPR_FN (*from_p) = TREE_OPERAND (CALL_EXPR_FN (*from_p), 0);
      STRIP_USELESS_TYPE_CONVERSION (CALL_EXPR_FN (*from_p));
      tree fndecl = get_callee_fndecl (*from_p);
      if (fndecl
	  && DECL_BUILT_IN_CLASS (fndecl) == BUILT_IN_NORMAL
	  && DECL_FUNCTION_CODE (fndecl) == BUILT_IN_EXPECT
	  && call_expr_nargs (*from_p) == 3)
	assign = gimple_build_call_internal (IFN_BUILTIN_EXPECT, 3,
					     CALL_EXPR_ARG (*from_p, 0),
					     CALL_EXPR_ARG (*from_p, 1),
					     CALL_EXPR_ARG (*from_p, 2));
      else
	{
	  assign = gimple_build_call_from_tree (*from_p);
	  gimple_call_set_fntype (assign, TREE_TYPE (fnptrtype));
	}
      notice_special_calls (assign);
      if (!gimple_call_noreturn_p (assign))
	gimple_call_set_lhs (assign, *to_p);
    }
  else
    {
      assign = gimple_build_assign (*to_p, *from_p);
      gimple_set_location (assign, EXPR_LOCATION (*expr_p));
    }

  if (gimplify_ctxp->into_ssa && is_gimple_reg (*to_p))
    {
      /* We should have got an SSA name from the start.  */
      gcc_assert (TREE_CODE (*to_p) == SSA_NAME);
    }

  gimplify_seq_add_stmt (pre_p, assign);
  gsi = gsi_last (*pre_p);
  maybe_fold_stmt (&gsi);

  if (want_value)
    {
      *expr_p = TREE_THIS_VOLATILE (*to_p) ? *from_p : unshare_expr (*to_p);
      return GS_OK;
    }
  else
    *expr_p = NULL;

  return GS_ALL_DONE;
}

/* Gimplify a comparison between two variable-sized objects.  Do this
   with a call to BUILT_IN_MEMCMP.  */

static enum gimplify_status
gimplify_variable_sized_compare (tree *expr_p)
{
  location_t loc = EXPR_LOCATION (*expr_p);
  tree op0 = TREE_OPERAND (*expr_p, 0);
  tree op1 = TREE_OPERAND (*expr_p, 1);
  tree t, arg, dest, src, expr;

  arg = TYPE_SIZE_UNIT (TREE_TYPE (op0));
  arg = unshare_expr (arg);
  arg = SUBSTITUTE_PLACEHOLDER_IN_EXPR (arg, op0);
  src = build_fold_addr_expr_loc (loc, op1);
  dest = build_fold_addr_expr_loc (loc, op0);
  t = builtin_decl_implicit (BUILT_IN_MEMCMP);
  t = build_call_expr_loc (loc, t, 3, dest, src, arg);

  expr
    = build2 (TREE_CODE (*expr_p), TREE_TYPE (*expr_p), t, integer_zero_node);
  SET_EXPR_LOCATION (expr, loc);
  *expr_p = expr;

  return GS_OK;
}

/* Gimplify a comparison between two aggregate objects of integral scalar
   mode as a comparison between the bitwise equivalent scalar values.  */

static enum gimplify_status
gimplify_scalar_mode_aggregate_compare (tree *expr_p)
{
  location_t loc = EXPR_LOCATION (*expr_p);
  tree op0 = TREE_OPERAND (*expr_p, 0);
  tree op1 = TREE_OPERAND (*expr_p, 1);

  tree type = TREE_TYPE (op0);
  tree scalar_type = lang_hooks.types.type_for_mode (TYPE_MODE (type), 1);

  op0 = fold_build1_loc (loc, VIEW_CONVERT_EXPR, scalar_type, op0);
  op1 = fold_build1_loc (loc, VIEW_CONVERT_EXPR, scalar_type, op1);

  *expr_p
    = fold_build2_loc (loc, TREE_CODE (*expr_p), TREE_TYPE (*expr_p), op0, op1);

  return GS_OK;
}

/* Gimplify an expression sequence.  This function gimplifies each
   expression and rewrites the original expression with the last
   expression of the sequence in GIMPLE form.

   PRE_P points to the list where the side effects for all the
       expressions in the sequence will be emitted.

   WANT_VALUE is true when the result of the last COMPOUND_EXPR is used.  */

static enum gimplify_status
gimplify_compound_expr (tree *expr_p, gimple_seq *pre_p, bool want_value)
{
  tree t = *expr_p;

  do
    {
      tree *sub_p = &TREE_OPERAND (t, 0);

      if (TREE_CODE (*sub_p) == COMPOUND_EXPR)
	gimplify_compound_expr (sub_p, pre_p, false);
      else
	gimplify_stmt (sub_p, pre_p);

      t = TREE_OPERAND (t, 1);
    }
  while (TREE_CODE (t) == COMPOUND_EXPR);

  *expr_p = t;
  if (want_value)
    return GS_OK;
  else
    {
      gimplify_stmt (expr_p, pre_p);
      return GS_ALL_DONE;
    }
}

/* Gimplify a SAVE_EXPR node.  EXPR_P points to the expression to
   gimplify.  After gimplification, EXPR_P will point to a new temporary
   that holds the original value of the SAVE_EXPR node.

   PRE_P points to the list where side effects that must happen before
   *EXPR_P should be stored.  */

static enum gimplify_status
gimplify_save_expr (tree *expr_p, gimple_seq *pre_p, gimple_seq *post_p)
{
  enum gimplify_status ret = GS_ALL_DONE;
  tree val;

  gcc_assert (TREE_CODE (*expr_p) == SAVE_EXPR);
  val = TREE_OPERAND (*expr_p, 0);

  /* If the SAVE_EXPR has not been resolved, then evaluate it once.  */
  if (!SAVE_EXPR_RESOLVED_P (*expr_p))
    {
      /* The operand may be a void-valued expression such as SAVE_EXPRs
	 generated by the Java frontend for class initialization.  It is
	 being executed only for its side-effects.  */
      if (TREE_TYPE (val) == void_type_node)
	{
	  ret = gimplify_expr (&TREE_OPERAND (*expr_p, 0), pre_p, post_p,
			       is_gimple_stmt, fb_none);
	  val = NULL;
	}
      else
	val = get_initialized_tmp_var (val, pre_p, post_p);

      TREE_OPERAND (*expr_p, 0) = val;
      SAVE_EXPR_RESOLVED_P (*expr_p) = 1;
    }

  *expr_p = val;

  return ret;
}

/* Rewrite the ADDR_EXPR node pointed to by EXPR_P

      unary_expr
	      : ...
	      | '&' varname
	      ...

    PRE_P points to the list where side effects that must happen before
	*EXPR_P should be stored.

    POST_P points to the list where side effects that must happen after
	*EXPR_P should be stored.  */

static enum gimplify_status
gimplify_addr_expr (tree *expr_p, gimple_seq *pre_p, gimple_seq *post_p)
{
  tree expr = *expr_p;
  tree op0 = TREE_OPERAND (expr, 0);
  enum gimplify_status ret;
  location_t loc = EXPR_LOCATION (*expr_p);

  switch (TREE_CODE (op0))
    {
    case INDIRECT_REF:
    do_indirect_ref:
      /* Check if we are dealing with an expression of the form '&*ptr'.
	 While the front end folds away '&*ptr' into 'ptr', these
	 expressions may be generated internally by the compiler (e.g.,
	 builtins like __builtin_va_end).  */
      /* Caution: the silent array decomposition semantics we allow for
	 ADDR_EXPR means we can't always discard the pair.  */
      /* Gimplification of the ADDR_EXPR operand may drop
	 cv-qualification conversions, so make sure we add them if
	 needed.  */
      {
	tree op00 = TREE_OPERAND (op0, 0);
	tree t_expr = TREE_TYPE (expr);
	tree t_op00 = TREE_TYPE (op00);

        if (!useless_type_conversion_p (t_expr, t_op00))
	  op00 = fold_convert_loc (loc, TREE_TYPE (expr), op00);
        *expr_p = op00;
        ret = GS_OK;
      }
      break;

    case VIEW_CONVERT_EXPR:
      /* Take the address of our operand and then convert it to the type of
	 this ADDR_EXPR.

	 ??? The interactions of VIEW_CONVERT_EXPR and aliasing is not at
	 all clear.  The impact of this transformation is even less clear.  */

      /* If the operand is a useless conversion, look through it.  Doing so
	 guarantees that the ADDR_EXPR and its operand will remain of the
	 same type.  */
      if (tree_ssa_useless_type_conversion (TREE_OPERAND (op0, 0)))
	op0 = TREE_OPERAND (op0, 0);

      *expr_p = fold_convert_loc (loc, TREE_TYPE (expr),
				  build_fold_addr_expr_loc (loc,
							TREE_OPERAND (op0, 0)));
      ret = GS_OK;
      break;

    default:
      /* We use fb_either here because the C frontend sometimes takes
	 the address of a call that returns a struct; see
	 gcc.dg/c99-array-lval-1.c.  The gimplifier will correctly make
	 the implied temporary explicit.  */

      /* Make the operand addressable.  */
      ret = gimplify_expr (&TREE_OPERAND (expr, 0), pre_p, post_p,
			   is_gimple_addressable, fb_either);
      if (ret == GS_ERROR)
	break;

      /* Then mark it.  Beware that it may not be possible to do so directly
	 if a temporary has been created by the gimplification.  */
      prepare_gimple_addressable (&TREE_OPERAND (expr, 0), pre_p);

      op0 = TREE_OPERAND (expr, 0);

      /* For various reasons, the gimplification of the expression
	 may have made a new INDIRECT_REF.  */
      if (TREE_CODE (op0) == INDIRECT_REF)
	goto do_indirect_ref;

      mark_addressable (TREE_OPERAND (expr, 0));

      /* The FEs may end up building ADDR_EXPRs early on a decl with
	 an incomplete type.  Re-build ADDR_EXPRs in canonical form
	 here.  */
      if (!types_compatible_p (TREE_TYPE (op0), TREE_TYPE (TREE_TYPE (expr))))
	*expr_p = build_fold_addr_expr (op0);

      /* Make sure TREE_CONSTANT and TREE_SIDE_EFFECTS are set properly.  */
      recompute_tree_invariant_for_addr_expr (*expr_p);

      /* If we re-built the ADDR_EXPR add a conversion to the original type
         if required.  */
      if (!useless_type_conversion_p (TREE_TYPE (expr), TREE_TYPE (*expr_p)))
	*expr_p = fold_convert (TREE_TYPE (expr), *expr_p);

      break;
    }

  return ret;
}

/* Gimplify the operands of an ASM_EXPR.  Input operands should be a gimple
   value; output operands should be a gimple lvalue.  */

static enum gimplify_status
gimplify_asm_expr (tree *expr_p, gimple_seq *pre_p, gimple_seq *post_p)
{
  tree expr;
  int noutputs;
  const char **oconstraints;
  int i;
  tree link;
  const char *constraint;
  bool allows_mem, allows_reg, is_inout;
  enum gimplify_status ret, tret;
  gimple stmt;
  vec<tree, va_gc> *inputs;
  vec<tree, va_gc> *outputs;
  vec<tree, va_gc> *clobbers;
  vec<tree, va_gc> *labels;
  tree link_next;

  expr = *expr_p;
  noutputs = list_length (ASM_OUTPUTS (expr));
  oconstraints = (const char **) alloca ((noutputs) * sizeof (const char *));

  inputs = NULL;
  outputs = NULL;
  clobbers = NULL;
  labels = NULL;

  ret = GS_ALL_DONE;
  link_next = NULL_TREE;
  for (i = 0, link = ASM_OUTPUTS (expr); link; ++i, link = link_next)
    {
      bool ok;
      size_t constraint_len;

      link_next = TREE_CHAIN (link);

      oconstraints[i]
	= constraint
	= TREE_STRING_POINTER (TREE_VALUE (TREE_PURPOSE (link)));
      constraint_len = strlen (constraint);
      if (constraint_len == 0)
        continue;

      ok = parse_output_constraint (&constraint, i, 0, 0,
				    &allows_mem, &allows_reg, &is_inout);
      if (!ok)
	{
	  ret = GS_ERROR;
	  is_inout = false;
	}

      if (!allows_reg && allows_mem)
	mark_addressable (TREE_VALUE (link));

      tret = gimplify_expr (&TREE_VALUE (link), pre_p, post_p,
			    is_inout ? is_gimple_min_lval : is_gimple_lvalue,
			    fb_lvalue | fb_mayfail);
      if (tret == GS_ERROR)
	{
	  error ("invalid lvalue in asm output %d", i);
	  ret = tret;
	}

      vec_safe_push (outputs, link);
      TREE_CHAIN (link) = NULL_TREE;

      if (is_inout)
	{
	  /* An input/output operand.  To give the optimizers more
	     flexibility, split it into separate input and output
 	     operands.  */
	  tree input;
	  char buf[10];

	  /* Turn the in/out constraint into an output constraint.  */
	  char *p = xstrdup (constraint);
	  p[0] = '=';
	  TREE_VALUE (TREE_PURPOSE (link)) = build_string (constraint_len, p);

	  /* And add a matching input constraint.  */
	  if (allows_reg)
	    {
	      sprintf (buf, "%d", i);

	      /* If there are multiple alternatives in the constraint,
		 handle each of them individually.  Those that allow register
		 will be replaced with operand number, the others will stay
		 unchanged.  */
	      if (strchr (p, ',') != NULL)
		{
		  size_t len = 0, buflen = strlen (buf);
		  char *beg, *end, *str, *dst;

		  for (beg = p + 1;;)
		    {
		      end = strchr (beg, ',');
		      if (end == NULL)
			end = strchr (beg, '\0');
		      if ((size_t) (end - beg) < buflen)
			len += buflen + 1;
		      else
			len += end - beg + 1;
		      if (*end)
			beg = end + 1;
		      else
			break;
		    }

		  str = (char *) alloca (len);
		  for (beg = p + 1, dst = str;;)
		    {
		      const char *tem;
		      bool mem_p, reg_p, inout_p;

		      end = strchr (beg, ',');
		      if (end)
			*end = '\0';
		      beg[-1] = '=';
		      tem = beg - 1;
		      parse_output_constraint (&tem, i, 0, 0,
					       &mem_p, &reg_p, &inout_p);
		      if (dst != str)
			*dst++ = ',';
		      if (reg_p)
			{
			  memcpy (dst, buf, buflen);
			  dst += buflen;
			}
		      else
			{
			  if (end)
			    len = end - beg;
			  else
			    len = strlen (beg);
			  memcpy (dst, beg, len);
			  dst += len;
			}
		      if (end)
			beg = end + 1;
		      else
			break;
		    }
		  *dst = '\0';
		  input = build_string (dst - str, str);
		}
	      else
		input = build_string (strlen (buf), buf);
	    }
	  else
	    input = build_string (constraint_len - 1, constraint + 1);

	  free (p);

	  input = build_tree_list (build_tree_list (NULL_TREE, input),
				   unshare_expr (TREE_VALUE (link)));
	  ASM_INPUTS (expr) = chainon (ASM_INPUTS (expr), input);
	}
    }

  link_next = NULL_TREE;
  for (link = ASM_INPUTS (expr); link; ++i, link = link_next)
    {
      link_next = TREE_CHAIN (link);
      constraint = TREE_STRING_POINTER (TREE_VALUE (TREE_PURPOSE (link)));
      parse_input_constraint (&constraint, 0, 0, noutputs, 0,
			      oconstraints, &allows_mem, &allows_reg);

      /* If we can't make copies, we can only accept memory.  */
      if (TREE_ADDRESSABLE (TREE_TYPE (TREE_VALUE (link))))
	{
	  if (allows_mem)
	    allows_reg = 0;
	  else
	    {
	      error ("impossible constraint in %<asm%>");
	      error ("non-memory input %d must stay in memory", i);
	      return GS_ERROR;
	    }
	}

      /* If the operand is a memory input, it should be an lvalue.  */
      if (!allows_reg && allows_mem)
	{
	  tree inputv = TREE_VALUE (link);
	  STRIP_NOPS (inputv);
	  if (TREE_CODE (inputv) == PREDECREMENT_EXPR
	      || TREE_CODE (inputv) == PREINCREMENT_EXPR
	      || TREE_CODE (inputv) == POSTDECREMENT_EXPR
	      || TREE_CODE (inputv) == POSTINCREMENT_EXPR)
	    TREE_VALUE (link) = error_mark_node;
	  tret = gimplify_expr (&TREE_VALUE (link), pre_p, post_p,
				is_gimple_lvalue, fb_lvalue | fb_mayfail);
	  mark_addressable (TREE_VALUE (link));
	  if (tret == GS_ERROR)
	    {
	      if (EXPR_HAS_LOCATION (TREE_VALUE (link)))
	        input_location = EXPR_LOCATION (TREE_VALUE (link));
	      error ("memory input %d is not directly addressable", i);
	      ret = tret;
	    }
	}
      else
	{
	  tret = gimplify_expr (&TREE_VALUE (link), pre_p, post_p,
				is_gimple_asm_val, fb_rvalue);
	  if (tret == GS_ERROR)
	    ret = tret;
	}

      TREE_CHAIN (link) = NULL_TREE;
      vec_safe_push (inputs, link);
    }

  link_next = NULL_TREE;
  for (link = ASM_CLOBBERS (expr); link; ++i, link = link_next)
    {
      link_next = TREE_CHAIN (link);
      TREE_CHAIN (link) = NULL_TREE;
      vec_safe_push (clobbers, link);
    }

  link_next = NULL_TREE;
  for (link = ASM_LABELS (expr); link; ++i, link = link_next)
    {
      link_next = TREE_CHAIN (link);
      TREE_CHAIN (link) = NULL_TREE;
      vec_safe_push (labels, link);
    }

  /* Do not add ASMs with errors to the gimple IL stream.  */
  if (ret != GS_ERROR)
    {
      stmt = gimple_build_asm_vec (TREE_STRING_POINTER (ASM_STRING (expr)),
				   inputs, outputs, clobbers, labels);

      gimple_asm_set_volatile (stmt, ASM_VOLATILE_P (expr));
      gimple_asm_set_input (stmt, ASM_INPUT_P (expr));

      gimplify_seq_add_stmt (pre_p, stmt);
    }

  return ret;
}

/* Gimplify a CLEANUP_POINT_EXPR.  Currently this works by adding
   GIMPLE_WITH_CLEANUP_EXPRs to the prequeue as we encounter cleanups while
   gimplifying the body, and converting them to TRY_FINALLY_EXPRs when we
   return to this function.

   FIXME should we complexify the prequeue handling instead?  Or use flags
   for all the cleanups and let the optimizer tighten them up?  The current
   code seems pretty fragile; it will break on a cleanup within any
   non-conditional nesting.  But any such nesting would be broken, anyway;
   we can't write a TRY_FINALLY_EXPR that starts inside a nesting construct
   and continues out of it.  We can do that at the RTL level, though, so
   having an optimizer to tighten up try/finally regions would be a Good
   Thing.  */

static enum gimplify_status
gimplify_cleanup_point_expr (tree *expr_p, gimple_seq *pre_p)
{
  gimple_stmt_iterator iter;
  gimple_seq body_sequence = NULL;

  tree temp = voidify_wrapper_expr (*expr_p, NULL);

  /* We only care about the number of conditions between the innermost
     CLEANUP_POINT_EXPR and the cleanup.  So save and reset the count and
     any cleanups collected outside the CLEANUP_POINT_EXPR.  */
  int old_conds = gimplify_ctxp->conditions;
  gimple_seq old_cleanups = gimplify_ctxp->conditional_cleanups;
  bool old_in_cleanup_point_expr = gimplify_ctxp->in_cleanup_point_expr;
  gimplify_ctxp->conditions = 0;
  gimplify_ctxp->conditional_cleanups = NULL;
  gimplify_ctxp->in_cleanup_point_expr = true;

  gimplify_stmt (&TREE_OPERAND (*expr_p, 0), &body_sequence);

  gimplify_ctxp->conditions = old_conds;
  gimplify_ctxp->conditional_cleanups = old_cleanups;
  gimplify_ctxp->in_cleanup_point_expr = old_in_cleanup_point_expr;

  for (iter = gsi_start (body_sequence); !gsi_end_p (iter); )
    {
      gimple wce = gsi_stmt (iter);

      if (gimple_code (wce) == GIMPLE_WITH_CLEANUP_EXPR)
	{
	  if (gsi_one_before_end_p (iter))
	    {
              /* Note that gsi_insert_seq_before and gsi_remove do not
                 scan operands, unlike some other sequence mutators.  */
	      if (!gimple_wce_cleanup_eh_only (wce))
		gsi_insert_seq_before_without_update (&iter,
						      gimple_wce_cleanup (wce),
						      GSI_SAME_STMT);
	      gsi_remove (&iter, true);
	      break;
	    }
	  else
	    {
	      gimple_statement_try *gtry;
	      gimple_seq seq;
	      enum gimple_try_flags kind;

	      if (gimple_wce_cleanup_eh_only (wce))
		kind = GIMPLE_TRY_CATCH;
	      else
		kind = GIMPLE_TRY_FINALLY;
	      seq = gsi_split_seq_after (iter);

	      gtry = gimple_build_try (seq, gimple_wce_cleanup (wce), kind);
              /* Do not use gsi_replace here, as it may scan operands.
                 We want to do a simple structural modification only.  */
	      gsi_set_stmt (&iter, gtry);
	      iter = gsi_start (gtry->eval);
	    }
	}
      else
	gsi_next (&iter);
    }

  gimplify_seq_add_seq (pre_p, body_sequence);
  if (temp)
    {
      *expr_p = temp;
      return GS_OK;
    }
  else
    {
      *expr_p = NULL;
      return GS_ALL_DONE;
    }
}

/* Insert a cleanup marker for gimplify_cleanup_point_expr.  CLEANUP
   is the cleanup action required.  EH_ONLY is true if the cleanup should
   only be executed if an exception is thrown, not on normal exit.  */

static void
gimple_push_cleanup (tree var, tree cleanup, bool eh_only, gimple_seq *pre_p)
{
  gimple wce;
  gimple_seq cleanup_stmts = NULL;

  /* Errors can result in improperly nested cleanups.  Which results in
     confusion when trying to resolve the GIMPLE_WITH_CLEANUP_EXPR.  */
  if (seen_error ())
    return;

  if (gimple_conditional_context ())
    {
      /* If we're in a conditional context, this is more complex.  We only
	 want to run the cleanup if we actually ran the initialization that
	 necessitates it, but we want to run it after the end of the
	 conditional context.  So we wrap the try/finally around the
	 condition and use a flag to determine whether or not to actually
	 run the destructor.  Thus

	   test ? f(A()) : 0

	 becomes (approximately)

	   flag = 0;
	   try {
	     if (test) { A::A(temp); flag = 1; val = f(temp); }
	     else { val = 0; }
	   } finally {
	     if (flag) A::~A(temp);
	   }
	   val
      */
      tree flag = create_tmp_var (boolean_type_node, "cleanup");
      gimple ffalse = gimple_build_assign (flag, boolean_false_node);
      gimple ftrue = gimple_build_assign (flag, boolean_true_node);

      cleanup = build3 (COND_EXPR, void_type_node, flag, cleanup, NULL);
      gimplify_stmt (&cleanup, &cleanup_stmts);
      wce = gimple_build_wce (cleanup_stmts);

      gimplify_seq_add_stmt (&gimplify_ctxp->conditional_cleanups, ffalse);
      gimplify_seq_add_stmt (&gimplify_ctxp->conditional_cleanups, wce);
      gimplify_seq_add_stmt (pre_p, ftrue);

      /* Because of this manipulation, and the EH edges that jump
	 threading cannot redirect, the temporary (VAR) will appear
	 to be used uninitialized.  Don't warn.  */
      TREE_NO_WARNING (var) = 1;
    }
  else
    {
      gimplify_stmt (&cleanup, &cleanup_stmts);
      wce = gimple_build_wce (cleanup_stmts);
      gimple_wce_set_cleanup_eh_only (wce, eh_only);
      gimplify_seq_add_stmt (pre_p, wce);
    }
}

/* Gimplify a TARGET_EXPR which doesn't appear on the rhs of an INIT_EXPR.  */

static enum gimplify_status
gimplify_target_expr (tree *expr_p, gimple_seq *pre_p, gimple_seq *post_p)
{
  tree targ = *expr_p;
  tree temp = TARGET_EXPR_SLOT (targ);
  tree init = TARGET_EXPR_INITIAL (targ);
  enum gimplify_status ret;

  if (init)
    {
      tree cleanup = NULL_TREE;

      /* TARGET_EXPR temps aren't part of the enclosing block, so add it
	 to the temps list.  Handle also variable length TARGET_EXPRs.  */
      if (TREE_CODE (DECL_SIZE (temp)) != INTEGER_CST)
	{
	  if (!TYPE_SIZES_GIMPLIFIED (TREE_TYPE (temp)))
	    gimplify_type_sizes (TREE_TYPE (temp), pre_p);
	  gimplify_vla_decl (temp, pre_p);
	}
      else
	gimple_add_tmp_var (temp);

      /* If TARGET_EXPR_INITIAL is void, then the mere evaluation of the
	 expression is supposed to initialize the slot.  */
      if (VOID_TYPE_P (TREE_TYPE (init)))
	ret = gimplify_expr (&init, pre_p, post_p, is_gimple_stmt, fb_none);
      else
	{
	  tree init_expr = build2 (INIT_EXPR, void_type_node, temp, init);
	  init = init_expr;
	  ret = gimplify_expr (&init, pre_p, post_p, is_gimple_stmt, fb_none);
	  init = NULL;
	  ggc_free (init_expr);
	}
      if (ret == GS_ERROR)
	{
	  /* PR c++/28266 Make sure this is expanded only once. */
	  TARGET_EXPR_INITIAL (targ) = NULL_TREE;
	  return GS_ERROR;
	}
      if (init)
	gimplify_and_add (init, pre_p);

      /* If needed, push the cleanup for the temp.  */
      if (TARGET_EXPR_CLEANUP (targ))
	{
	  if (CLEANUP_EH_ONLY (targ))
	    gimple_push_cleanup (temp, TARGET_EXPR_CLEANUP (targ),
				 CLEANUP_EH_ONLY (targ), pre_p);
	  else
	    cleanup = TARGET_EXPR_CLEANUP (targ);
	}

      /* Add a clobber for the temporary going out of scope, like
	 gimplify_bind_expr.  */
      if (gimplify_ctxp->in_cleanup_point_expr
	  && needs_to_live_in_memory (temp)
	  && flag_stack_reuse == SR_ALL)
	{
	  tree clobber = build_constructor (TREE_TYPE (temp),
					    NULL);
	  TREE_THIS_VOLATILE (clobber) = true;
	  clobber = build2 (MODIFY_EXPR, TREE_TYPE (temp), temp, clobber);
	  if (cleanup)
	    cleanup = build2 (COMPOUND_EXPR, void_type_node, cleanup,
			      clobber);
	  else
	    cleanup = clobber;
	}

      if (cleanup)
	gimple_push_cleanup (temp, cleanup, false, pre_p);

      /* Only expand this once.  */
      TREE_OPERAND (targ, 3) = init;
      TARGET_EXPR_INITIAL (targ) = NULL_TREE;
    }
  else
    /* We should have expanded this before.  */
    gcc_assert (DECL_SEEN_IN_BIND_EXPR_P (temp));

  *expr_p = temp;
  return GS_OK;
}

/* Gimplification of expression trees.  */

/* Gimplify an expression which appears at statement context.  The
   corresponding GIMPLE statements are added to *SEQ_P.  If *SEQ_P is
   NULL, a new sequence is allocated.

   Return true if we actually added a statement to the queue.  */

bool
gimplify_stmt (tree *stmt_p, gimple_seq *seq_p)
{
  gimple_seq_node last;

  last = gimple_seq_last (*seq_p);
  gimplify_expr (stmt_p, seq_p, NULL, is_gimple_stmt, fb_none);
  return last != gimple_seq_last (*seq_p);
}

/* Add FIRSTPRIVATE entries for DECL in the OpenMP the surrounding parallels
   to CTX.  If entries already exist, force them to be some flavor of private.
   If there is no enclosing parallel, do nothing.  */

void
omp_firstprivatize_variable (struct gimplify_omp_ctx *ctx, tree decl)
{
  splay_tree_node n;

  if (decl == NULL || !DECL_P (decl))
    return;

  do
    {
      n = splay_tree_lookup (ctx->variables, (splay_tree_key)decl);
      if (n != NULL)
	{
	  if (n->value & GOVD_SHARED)
	    n->value = GOVD_FIRSTPRIVATE | (n->value & GOVD_SEEN);
	  else if (n->value & GOVD_MAP)
	    n->value |= GOVD_MAP_TO_ONLY;
	  else
	    return;
	}
      else if (ctx->region_type == ORT_TARGET)
	omp_add_variable (ctx, decl, GOVD_MAP | GOVD_MAP_TO_ONLY);
      else if (ctx->region_type != ORT_WORKSHARE
	       && ctx->region_type != ORT_SIMD
	       && ctx->region_type != ORT_TARGET_DATA)
	omp_add_variable (ctx, decl, GOVD_FIRSTPRIVATE);

      ctx = ctx->outer_context;
    }
  while (ctx);
}

/* Similarly for each of the type sizes of TYPE.  */

static void
omp_firstprivatize_type_sizes (struct gimplify_omp_ctx *ctx, tree type)
{
  if (type == NULL || type == error_mark_node)
    return;
  type = TYPE_MAIN_VARIANT (type);

  if (pointer_set_insert (ctx->privatized_types, type))
    return;

  switch (TREE_CODE (type))
    {
    case INTEGER_TYPE:
    case ENUMERAL_TYPE:
    case BOOLEAN_TYPE:
    case REAL_TYPE:
    case FIXED_POINT_TYPE:
      omp_firstprivatize_variable (ctx, TYPE_MIN_VALUE (type));
      omp_firstprivatize_variable (ctx, TYPE_MAX_VALUE (type));
      break;

    case ARRAY_TYPE:
      omp_firstprivatize_type_sizes (ctx, TREE_TYPE (type));
      omp_firstprivatize_type_sizes (ctx, TYPE_DOMAIN (type));
      break;

    case RECORD_TYPE:
    case UNION_TYPE:
    case QUAL_UNION_TYPE:
      {
	tree field;
	for (field = TYPE_FIELDS (type); field; field = DECL_CHAIN (field))
	  if (TREE_CODE (field) == FIELD_DECL)
	    {
	      omp_firstprivatize_variable (ctx, DECL_FIELD_OFFSET (field));
	      omp_firstprivatize_type_sizes (ctx, TREE_TYPE (field));
	    }
      }
      break;

    case POINTER_TYPE:
    case REFERENCE_TYPE:
      omp_firstprivatize_type_sizes (ctx, TREE_TYPE (type));
      break;

    default:
      break;
    }

  omp_firstprivatize_variable (ctx, TYPE_SIZE (type));
  omp_firstprivatize_variable (ctx, TYPE_SIZE_UNIT (type));
  lang_hooks.types.omp_firstprivatize_type_sizes (ctx, type);
}

/* Add an entry for DECL in the OpenMP context CTX with FLAGS.  */

static void
omp_add_variable (struct gimplify_omp_ctx *ctx, tree decl, unsigned int flags)
{
  splay_tree_node n;
  unsigned int nflags;
  tree t;

  if (error_operand_p (decl))
    return;

  /* Never elide decls whose type has TREE_ADDRESSABLE set.  This means
     there are constructors involved somewhere.  */
  if (TREE_ADDRESSABLE (TREE_TYPE (decl))
      || TYPE_NEEDS_CONSTRUCTING (TREE_TYPE (decl)))
    flags |= GOVD_SEEN;

  n = splay_tree_lookup (ctx->variables, (splay_tree_key)decl);
  if (n != NULL && n->value != GOVD_ALIGNED)
    {
      /* We shouldn't be re-adding the decl with the same data
	 sharing class.  */
      gcc_assert ((n->value & GOVD_DATA_SHARE_CLASS & flags) == 0);
      /* The only combination of data sharing classes we should see is
	 FIRSTPRIVATE and LASTPRIVATE.  */
      nflags = n->value | flags;
      gcc_assert ((nflags & GOVD_DATA_SHARE_CLASS)
		  == (GOVD_FIRSTPRIVATE | GOVD_LASTPRIVATE)
		  || (flags & GOVD_DATA_SHARE_CLASS) == 0);
      n->value = nflags;
      return;
    }

  /* When adding a variable-sized variable, we have to handle all sorts
     of additional bits of data: the pointer replacement variable, and
     the parameters of the type.  */
  if (DECL_SIZE (decl) && TREE_CODE (DECL_SIZE (decl)) != INTEGER_CST)
    {
      /* Add the pointer replacement variable as PRIVATE if the variable
	 replacement is private, else FIRSTPRIVATE since we'll need the
	 address of the original variable either for SHARED, or for the
	 copy into or out of the context.  */
      if (!(flags & GOVD_LOCAL))
	{
	  nflags = flags & GOVD_MAP
		   ? GOVD_MAP | GOVD_MAP_TO_ONLY | GOVD_EXPLICIT
		   : flags & GOVD_PRIVATE ? GOVD_PRIVATE : GOVD_FIRSTPRIVATE;
	  nflags |= flags & GOVD_SEEN;
	  t = DECL_VALUE_EXPR (decl);
	  gcc_assert (TREE_CODE (t) == INDIRECT_REF);
	  t = TREE_OPERAND (t, 0);
	  gcc_assert (DECL_P (t));
	  omp_add_variable (ctx, t, nflags);
	}

      /* Add all of the variable and type parameters (which should have
	 been gimplified to a formal temporary) as FIRSTPRIVATE.  */
      omp_firstprivatize_variable (ctx, DECL_SIZE_UNIT (decl));
      omp_firstprivatize_variable (ctx, DECL_SIZE (decl));
      omp_firstprivatize_type_sizes (ctx, TREE_TYPE (decl));

      /* The variable-sized variable itself is never SHARED, only some form
	 of PRIVATE.  The sharing would take place via the pointer variable
	 which we remapped above.  */
      if (flags & GOVD_SHARED)
	flags = GOVD_PRIVATE | GOVD_DEBUG_PRIVATE
		| (flags & (GOVD_SEEN | GOVD_EXPLICIT));

      /* We're going to make use of the TYPE_SIZE_UNIT at least in the
	 alloca statement we generate for the variable, so make sure it
	 is available.  This isn't automatically needed for the SHARED
	 case, since we won't be allocating local storage then.
	 For local variables TYPE_SIZE_UNIT might not be gimplified yet,
	 in this case omp_notice_variable will be called later
	 on when it is gimplified.  */
      else if (! (flags & (GOVD_LOCAL | GOVD_MAP))
	       && DECL_P (TYPE_SIZE_UNIT (TREE_TYPE (decl))))
	omp_notice_variable (ctx, TYPE_SIZE_UNIT (TREE_TYPE (decl)), true);
    }
  else if ((flags & (GOVD_MAP | GOVD_LOCAL)) == 0
	   && lang_hooks.decls.omp_privatize_by_reference (decl))
    {
      omp_firstprivatize_type_sizes (ctx, TREE_TYPE (decl));

      /* Similar to the direct variable sized case above, we'll need the
	 size of references being privatized.  */
      if ((flags & GOVD_SHARED) == 0)
	{
	  t = TYPE_SIZE_UNIT (TREE_TYPE (TREE_TYPE (decl)));
	  if (TREE_CODE (t) != INTEGER_CST)
	    omp_notice_variable (ctx, t, true);
	}
    }

  if (n != NULL)
    n->value |= flags;
  else
    splay_tree_insert (ctx->variables, (splay_tree_key)decl, flags);
}

/* Notice a threadprivate variable DECL used in OpenMP context CTX.
   This just prints out diagnostics about threadprivate variable uses
   in untied tasks.  If DECL2 is non-NULL, prevent this warning
   on that variable.  */

static bool
omp_notice_threadprivate_variable (struct gimplify_omp_ctx *ctx, tree decl,
				   tree decl2)
{
  splay_tree_node n;
  struct gimplify_omp_ctx *octx;

  for (octx = ctx; octx; octx = octx->outer_context)
    if (octx->region_type == ORT_TARGET)
      {
	n = splay_tree_lookup (octx->variables, (splay_tree_key)decl);
	if (n == NULL)
	  {
	    error ("threadprivate variable %qE used in target region",
		   DECL_NAME (decl));
	    error_at (octx->location, "enclosing target region");
	    splay_tree_insert (octx->variables, (splay_tree_key)decl, 0);
	  }
	if (decl2)
	  splay_tree_insert (octx->variables, (splay_tree_key)decl2, 0);
      }

  if (ctx->region_type != ORT_UNTIED_TASK)
    return false;
  n = splay_tree_lookup (ctx->variables, (splay_tree_key)decl);
  if (n == NULL)
    {
      error ("threadprivate variable %qE used in untied task",
	     DECL_NAME (decl));
      error_at (ctx->location, "enclosing task");
      splay_tree_insert (ctx->variables, (splay_tree_key)decl, 0);
    }
  if (decl2)
    splay_tree_insert (ctx->variables, (splay_tree_key)decl2, 0);
  return false;
}

/* Record the fact that DECL was used within the OpenMP context CTX.
   IN_CODE is true when real code uses DECL, and false when we should
   merely emit default(none) errors.  Return true if DECL is going to
   be remapped and thus DECL shouldn't be gimplified into its
   DECL_VALUE_EXPR (if any).  */

static bool
omp_notice_variable (struct gimplify_omp_ctx *ctx, tree decl, bool in_code)
{
  splay_tree_node n;
  unsigned flags = in_code ? GOVD_SEEN : 0;
  bool ret = false, shared;

  if (error_operand_p (decl))
    return false;

  /* Threadprivate variables are predetermined.  */
  if (is_global_var (decl))
    {
      if (DECL_THREAD_LOCAL_P (decl))
	return omp_notice_threadprivate_variable (ctx, decl, NULL_TREE);

      if (DECL_HAS_VALUE_EXPR_P (decl))
	{
	  tree value = get_base_address (DECL_VALUE_EXPR (decl));

	  if (value && DECL_P (value) && DECL_THREAD_LOCAL_P (value))
	    return omp_notice_threadprivate_variable (ctx, decl, value);
	}
    }

  n = splay_tree_lookup (ctx->variables, (splay_tree_key)decl);
  if (ctx->region_type == ORT_TARGET)
    {
      if (n == NULL)
	{
	  if (!lang_hooks.types.omp_mappable_type (TREE_TYPE (decl)))
	    {
	      error ("%qD referenced in target region does not have "
		     "a mappable type", decl);
	      omp_add_variable (ctx, decl, GOVD_MAP | GOVD_EXPLICIT | flags);
	    }
	  else
	    omp_add_variable (ctx, decl, GOVD_MAP | flags);
	}
      else
	n->value |= flags;
      ret = lang_hooks.decls.omp_disregard_value_expr (decl, true);
      goto do_outer;
    }

  if (n == NULL)
    {
      enum omp_clause_default_kind default_kind, kind;
      struct gimplify_omp_ctx *octx;

      if (ctx->region_type == ORT_WORKSHARE
	  || ctx->region_type == ORT_SIMD
	  || ctx->region_type == ORT_TARGET_DATA)
	goto do_outer;

      /* ??? Some compiler-generated variables (like SAVE_EXPRs) could be
	 remapped firstprivate instead of shared.  To some extent this is
	 addressed in omp_firstprivatize_type_sizes, but not effectively.  */
      default_kind = ctx->default_kind;
      kind = lang_hooks.decls.omp_predetermined_sharing (decl);
      if (kind != OMP_CLAUSE_DEFAULT_UNSPECIFIED)
	default_kind = kind;

      switch (default_kind)
	{
	case OMP_CLAUSE_DEFAULT_NONE:
	  if ((ctx->region_type & ORT_PARALLEL) != 0)
	    {
	      error ("%qE not specified in enclosing parallel",
		     DECL_NAME (lang_hooks.decls.omp_report_decl (decl)));
	      error_at (ctx->location, "enclosing parallel");
	    }
	  else if ((ctx->region_type & ORT_TASK) != 0)
	    {
	      error ("%qE not specified in enclosing task",
		     DECL_NAME (lang_hooks.decls.omp_report_decl (decl)));
	      error_at (ctx->location, "enclosing task");
	    }
	  else if (ctx->region_type == ORT_TEAMS)
	    {
	      error ("%qE not specified in enclosing teams construct",
		     DECL_NAME (lang_hooks.decls.omp_report_decl (decl)));
	      error_at (ctx->location, "enclosing teams construct");
	    }
	  else
	    gcc_unreachable ();
	  /* FALLTHRU */
	case OMP_CLAUSE_DEFAULT_SHARED:
	  flags |= GOVD_SHARED;
	  break;
	case OMP_CLAUSE_DEFAULT_PRIVATE:
	  flags |= GOVD_PRIVATE;
	  break;
	case OMP_CLAUSE_DEFAULT_FIRSTPRIVATE:
	  flags |= GOVD_FIRSTPRIVATE;
	  break;
	case OMP_CLAUSE_DEFAULT_UNSPECIFIED:
	  /* decl will be either GOVD_FIRSTPRIVATE or GOVD_SHARED.  */
	  gcc_assert ((ctx->region_type & ORT_TASK) != 0);
	  if (ctx->outer_context)
	    omp_notice_variable (ctx->outer_context, decl, in_code);
	  for (octx = ctx->outer_context; octx; octx = octx->outer_context)
	    {
	      splay_tree_node n2;

	      if ((octx->region_type & (ORT_TARGET_DATA | ORT_TARGET)) != 0)
		continue;
	      n2 = splay_tree_lookup (octx->variables, (splay_tree_key) decl);
	      if (n2 && (n2->value & GOVD_DATA_SHARE_CLASS) != GOVD_SHARED)
		{
		  flags |= GOVD_FIRSTPRIVATE;
		  break;
		}
	      if ((octx->region_type & (ORT_PARALLEL | ORT_TEAMS)) != 0)
		break;
	    }
	  if (flags & GOVD_FIRSTPRIVATE)
	    break;
	  if (octx == NULL
	      && (TREE_CODE (decl) == PARM_DECL
		  || (!is_global_var (decl)
		      && DECL_CONTEXT (decl) == current_function_decl)))
	    {
	      flags |= GOVD_FIRSTPRIVATE;
	      break;
	    }
	  flags |= GOVD_SHARED;
	  break;
	default:
	  gcc_unreachable ();
	}

      if ((flags & GOVD_PRIVATE)
	  && lang_hooks.decls.omp_private_outer_ref (decl))
	flags |= GOVD_PRIVATE_OUTER_REF;

      omp_add_variable (ctx, decl, flags);

      shared = (flags & GOVD_SHARED) != 0;
      ret = lang_hooks.decls.omp_disregard_value_expr (decl, shared);
      goto do_outer;
    }

  if ((n->value & (GOVD_SEEN | GOVD_LOCAL)) == 0
      && (flags & (GOVD_SEEN | GOVD_LOCAL)) == GOVD_SEEN
      && DECL_SIZE (decl)
      && TREE_CODE (DECL_SIZE (decl)) != INTEGER_CST)
    {
      splay_tree_node n2;
      tree t = DECL_VALUE_EXPR (decl);
      gcc_assert (TREE_CODE (t) == INDIRECT_REF);
      t = TREE_OPERAND (t, 0);
      gcc_assert (DECL_P (t));
      n2 = splay_tree_lookup (ctx->variables, (splay_tree_key) t);
      n2->value |= GOVD_SEEN;
    }

  shared = ((flags | n->value) & GOVD_SHARED) != 0;
  ret = lang_hooks.decls.omp_disregard_value_expr (decl, shared);

  /* If nothing changed, there's nothing left to do.  */
  if ((n->value & flags) == flags)
    return ret;
  flags |= n->value;
  n->value = flags;

 do_outer:
  /* If the variable is private in the current context, then we don't
     need to propagate anything to an outer context.  */
  if ((flags & GOVD_PRIVATE) && !(flags & GOVD_PRIVATE_OUTER_REF))
    return ret;
  if (ctx->outer_context
      && omp_notice_variable (ctx->outer_context, decl, in_code))
    return true;
  return ret;
}

/* Verify that DECL is private within CTX.  If there's specific information
   to the contrary in the innermost scope, generate an error.  */

static bool
omp_is_private (struct gimplify_omp_ctx *ctx, tree decl, int simd)
{
  splay_tree_node n;

  n = splay_tree_lookup (ctx->variables, (splay_tree_key)decl);
  if (n != NULL)
    {
      if (n->value & GOVD_SHARED)
	{
	  if (ctx == gimplify_omp_ctxp)
	    {
	      if (simd)
		error ("iteration variable %qE is predetermined linear",
		       DECL_NAME (decl));
	      else
		error ("iteration variable %qE should be private",
		       DECL_NAME (decl));
	      n->value = GOVD_PRIVATE;
	      return true;
	    }
	  else
	    return false;
	}
      else if ((n->value & GOVD_EXPLICIT) != 0
	       && (ctx == gimplify_omp_ctxp
		   || (ctx->region_type == ORT_COMBINED_PARALLEL
		       && gimplify_omp_ctxp->outer_context == ctx)))
	{
	  if ((n->value & GOVD_FIRSTPRIVATE) != 0)
	    error ("iteration variable %qE should not be firstprivate",
		   DECL_NAME (decl));
	  else if ((n->value & GOVD_REDUCTION) != 0)
	    error ("iteration variable %qE should not be reduction",
		   DECL_NAME (decl));
	  else if (simd == 1 && (n->value & GOVD_LASTPRIVATE) != 0)
	    error ("iteration variable %qE should not be lastprivate",
		   DECL_NAME (decl));
	  else if (simd && (n->value & GOVD_PRIVATE) != 0)
	    error ("iteration variable %qE should not be private",
		   DECL_NAME (decl));
	  else if (simd == 2 && (n->value & GOVD_LINEAR) != 0)
	    error ("iteration variable %qE is predetermined linear",
		   DECL_NAME (decl));
	}
      return (ctx == gimplify_omp_ctxp
	      || (ctx->region_type == ORT_COMBINED_PARALLEL
		  && gimplify_omp_ctxp->outer_context == ctx));
    }

  if (ctx->region_type != ORT_WORKSHARE
      && ctx->region_type != ORT_SIMD)
    return false;
  else if (ctx->outer_context)
    return omp_is_private (ctx->outer_context, decl, simd);
  return false;
}

/* Return true if DECL is private within a parallel region
   that binds to the current construct's context or in parallel
   region's REDUCTION clause.  */

static bool
omp_check_private (struct gimplify_omp_ctx *ctx, tree decl, bool copyprivate)
{
  splay_tree_node n;

  do
    {
      ctx = ctx->outer_context;
      if (ctx == NULL)
	return !(is_global_var (decl)
		 /* References might be private, but might be shared too,
		    when checking for copyprivate, assume they might be
		    private, otherwise assume they might be shared.  */
		 || (!copyprivate
		     && lang_hooks.decls.omp_privatize_by_reference (decl)));

      if ((ctx->region_type & (ORT_TARGET | ORT_TARGET_DATA)) != 0)
	continue;

      n = splay_tree_lookup (ctx->variables, (splay_tree_key) decl);
      if (n != NULL)
	return (n->value & GOVD_SHARED) == 0;
    }
  while (ctx->region_type == ORT_WORKSHARE
	 || ctx->region_type == ORT_SIMD);
  return false;
}

/* Scan the OpenMP clauses in *LIST_P, installing mappings into a new
   and previous omp contexts.  */

static void
gimplify_scan_omp_clauses (tree *list_p, gimple_seq *pre_p,
			   enum omp_region_type region_type)
{
  struct gimplify_omp_ctx *ctx, *outer_ctx;
  tree c;

  ctx = new_omp_context (region_type);
  outer_ctx = ctx->outer_context;

  while ((c = *list_p) != NULL)
    {
      bool remove = false;
      bool notice_outer = true;
      const char *check_non_private = NULL;
      unsigned int flags;
      tree decl;

      switch (OMP_CLAUSE_CODE (c))
	{
	case OMP_CLAUSE_PRIVATE:
	  flags = GOVD_PRIVATE | GOVD_EXPLICIT;
	  if (lang_hooks.decls.omp_private_outer_ref (OMP_CLAUSE_DECL (c)))
	    {
	      flags |= GOVD_PRIVATE_OUTER_REF;
	      OMP_CLAUSE_PRIVATE_OUTER_REF (c) = 1;
	    }
	  else
	    notice_outer = false;
	  goto do_add;
	case OMP_CLAUSE_SHARED:
	  flags = GOVD_SHARED | GOVD_EXPLICIT;
	  goto do_add;
	case OMP_CLAUSE_FIRSTPRIVATE:
	  flags = GOVD_FIRSTPRIVATE | GOVD_EXPLICIT;
	  check_non_private = "firstprivate";
	  goto do_add;
	case OMP_CLAUSE_LASTPRIVATE:
	  flags = GOVD_LASTPRIVATE | GOVD_SEEN | GOVD_EXPLICIT;
	  check_non_private = "lastprivate";
	  goto do_add;
	case OMP_CLAUSE_REDUCTION:
	  flags = GOVD_REDUCTION | GOVD_SEEN | GOVD_EXPLICIT;
	  check_non_private = "reduction";
	  goto do_add;
	case OMP_CLAUSE_LINEAR:
	  if (gimplify_expr (&OMP_CLAUSE_LINEAR_STEP (c), pre_p, NULL,
			     is_gimple_val, fb_rvalue) == GS_ERROR)
	    {
	      remove = true;
	      break;
	    }
	  flags = GOVD_LINEAR | GOVD_EXPLICIT;
	  goto do_add;

	case OMP_CLAUSE_MAP:
	  if (OMP_CLAUSE_SIZE (c)
	      && gimplify_expr (&OMP_CLAUSE_SIZE (c), pre_p,
				NULL, is_gimple_val, fb_rvalue) == GS_ERROR)
	    {
	      remove = true;
	      break;
	    }
	  decl = OMP_CLAUSE_DECL (c);
	  if (!DECL_P (decl))
	    {
	      if (gimplify_expr (&OMP_CLAUSE_DECL (c), pre_p,
				 NULL, is_gimple_lvalue, fb_lvalue)
		  == GS_ERROR)
		{
		  remove = true;
		  break;
		}
	      break;
	    }
	  flags = GOVD_MAP | GOVD_EXPLICIT;
	  goto do_add;

	case OMP_CLAUSE_DEPEND:
	  if (TREE_CODE (OMP_CLAUSE_DECL (c)) == COMPOUND_EXPR)
	    {
	      gimplify_expr (&TREE_OPERAND (OMP_CLAUSE_DECL (c), 0), pre_p,
			     NULL, is_gimple_val, fb_rvalue);
	      OMP_CLAUSE_DECL (c) = TREE_OPERAND (OMP_CLAUSE_DECL (c), 1);
	    }
	  if (error_operand_p (OMP_CLAUSE_DECL (c)))
	    {
	      remove = true;
	      break;
	    }
	  OMP_CLAUSE_DECL (c) = build_fold_addr_expr (OMP_CLAUSE_DECL (c));
	  if (gimplify_expr (&OMP_CLAUSE_DECL (c), pre_p, NULL,
			     is_gimple_val, fb_rvalue) == GS_ERROR)
	    {
	      remove = true;
	      break;
	    }
	  break;

	case OMP_CLAUSE_TO:
	case OMP_CLAUSE_FROM:
	  if (OMP_CLAUSE_SIZE (c)
	      && gimplify_expr (&OMP_CLAUSE_SIZE (c), pre_p,
				NULL, is_gimple_val, fb_rvalue) == GS_ERROR)
	    {
	      remove = true;
	      break;
	    }
	  decl = OMP_CLAUSE_DECL (c);
	  if (error_operand_p (decl))
	    {
	      remove = true;
	      break;
	    }
	  if (!DECL_P (decl))
	    {
	      if (gimplify_expr (&OMP_CLAUSE_DECL (c), pre_p,
				 NULL, is_gimple_lvalue, fb_lvalue)
		  == GS_ERROR)
		{
		  remove = true;
		  break;
		}
	      break;
	    }
	  goto do_notice;

	do_add:
	  decl = OMP_CLAUSE_DECL (c);
	  if (error_operand_p (decl))
	    {
	      remove = true;
	      break;
	    }
	  omp_add_variable (ctx, decl, flags);
	  if (OMP_CLAUSE_CODE (c) == OMP_CLAUSE_REDUCTION
	      && OMP_CLAUSE_REDUCTION_PLACEHOLDER (c))
	    {
	      omp_add_variable (ctx, OMP_CLAUSE_REDUCTION_PLACEHOLDER (c),
				GOVD_LOCAL | GOVD_SEEN);
	      gimplify_omp_ctxp = ctx;
	      push_gimplify_context ();

	      OMP_CLAUSE_REDUCTION_GIMPLE_INIT (c) = NULL;
	      OMP_CLAUSE_REDUCTION_GIMPLE_MERGE (c) = NULL;

	      gimplify_and_add (OMP_CLAUSE_REDUCTION_INIT (c),
		  		&OMP_CLAUSE_REDUCTION_GIMPLE_INIT (c));
	      pop_gimplify_context
		(gimple_seq_first_stmt (OMP_CLAUSE_REDUCTION_GIMPLE_INIT (c)));
	      push_gimplify_context ();
	      gimplify_and_add (OMP_CLAUSE_REDUCTION_MERGE (c),
		  		&OMP_CLAUSE_REDUCTION_GIMPLE_MERGE (c));
	      pop_gimplify_context
		(gimple_seq_first_stmt (OMP_CLAUSE_REDUCTION_GIMPLE_MERGE (c)));
	      OMP_CLAUSE_REDUCTION_INIT (c) = NULL_TREE;
	      OMP_CLAUSE_REDUCTION_MERGE (c) = NULL_TREE;

	      gimplify_omp_ctxp = outer_ctx;
	    }
	  else if (OMP_CLAUSE_CODE (c) == OMP_CLAUSE_LASTPRIVATE
		   && OMP_CLAUSE_LASTPRIVATE_STMT (c))
	    {
	      gimplify_omp_ctxp = ctx;
	      push_gimplify_context ();
	      if (TREE_CODE (OMP_CLAUSE_LASTPRIVATE_STMT (c)) != BIND_EXPR)
		{
		  tree bind = build3 (BIND_EXPR, void_type_node, NULL,
				      NULL, NULL);
		  TREE_SIDE_EFFECTS (bind) = 1;
		  BIND_EXPR_BODY (bind) = OMP_CLAUSE_LASTPRIVATE_STMT (c);
		  OMP_CLAUSE_LASTPRIVATE_STMT (c) = bind;
		}
	      gimplify_and_add (OMP_CLAUSE_LASTPRIVATE_STMT (c),
				&OMP_CLAUSE_LASTPRIVATE_GIMPLE_SEQ (c));
	      pop_gimplify_context
		(gimple_seq_first_stmt (OMP_CLAUSE_LASTPRIVATE_GIMPLE_SEQ (c)));
	      OMP_CLAUSE_LASTPRIVATE_STMT (c) = NULL_TREE;

	      gimplify_omp_ctxp = outer_ctx;
	    }
	  else if (OMP_CLAUSE_CODE (c) == OMP_CLAUSE_LINEAR
		   && OMP_CLAUSE_LINEAR_STMT (c))
	    {
	      gimplify_omp_ctxp = ctx;
	      push_gimplify_context ();
	      if (TREE_CODE (OMP_CLAUSE_LINEAR_STMT (c)) != BIND_EXPR)
		{
		  tree bind = build3 (BIND_EXPR, void_type_node, NULL,
				      NULL, NULL);
		  TREE_SIDE_EFFECTS (bind) = 1;
		  BIND_EXPR_BODY (bind) = OMP_CLAUSE_LINEAR_STMT (c);
		  OMP_CLAUSE_LINEAR_STMT (c) = bind;
		}
	      gimplify_and_add (OMP_CLAUSE_LINEAR_STMT (c),
				&OMP_CLAUSE_LINEAR_GIMPLE_SEQ (c));
	      pop_gimplify_context
		(gimple_seq_first_stmt (OMP_CLAUSE_LINEAR_GIMPLE_SEQ (c)));
	      OMP_CLAUSE_LINEAR_STMT (c) = NULL_TREE;

	      gimplify_omp_ctxp = outer_ctx;
	    }
	  if (notice_outer)
	    goto do_notice;
	  break;

	case OMP_CLAUSE_COPYIN:
	case OMP_CLAUSE_COPYPRIVATE:
	  decl = OMP_CLAUSE_DECL (c);
	  if (error_operand_p (decl))
	    {
	      remove = true;
	      break;
	    }
	  if (OMP_CLAUSE_CODE (c) == OMP_CLAUSE_COPYPRIVATE
	      && !remove
	      && !omp_check_private (ctx, decl, true))
	    {
	      remove = true;
	      if (is_global_var (decl))
		{
		  if (DECL_THREAD_LOCAL_P (decl))
		    remove = false;
		  else if (DECL_HAS_VALUE_EXPR_P (decl))
		    {
		      tree value = get_base_address (DECL_VALUE_EXPR (decl));

		      if (value
			  && DECL_P (value)
			  && DECL_THREAD_LOCAL_P (value))
			remove = false;
		    }
		}
	      if (remove)
		error_at (OMP_CLAUSE_LOCATION (c),
			  "copyprivate variable %qE is not threadprivate"
			  " or private in outer context", DECL_NAME (decl));
	    }
	do_notice:
	  if (outer_ctx)
	    omp_notice_variable (outer_ctx, decl, true);
	  if (check_non_private
	      && region_type == ORT_WORKSHARE
	      && omp_check_private (ctx, decl, false))
	    {
	      error ("%s variable %qE is private in outer context",
		     check_non_private, DECL_NAME (decl));
	      remove = true;
	    }
	  break;

	case OMP_CLAUSE_FINAL:
	case OMP_CLAUSE_IF:
	  OMP_CLAUSE_OPERAND (c, 0)
	    = gimple_boolify (OMP_CLAUSE_OPERAND (c, 0));
	  /* Fall through.  */

	case OMP_CLAUSE_SCHEDULE:
	case OMP_CLAUSE_NUM_THREADS:
	case OMP_CLAUSE_NUM_TEAMS:
	case OMP_CLAUSE_THREAD_LIMIT:
	case OMP_CLAUSE_DIST_SCHEDULE:
	case OMP_CLAUSE_DEVICE:
	  if (gimplify_expr (&OMP_CLAUSE_OPERAND (c, 0), pre_p, NULL,
			     is_gimple_val, fb_rvalue) == GS_ERROR)
	    remove = true;
	  break;

	case OMP_CLAUSE_NOWAIT:
	case OMP_CLAUSE_ORDERED:
	case OMP_CLAUSE_UNTIED:
	case OMP_CLAUSE_COLLAPSE:
	case OMP_CLAUSE_MERGEABLE:
	case OMP_CLAUSE_PROC_BIND:
	case OMP_CLAUSE_SAFELEN:
	  break;

	case OMP_CLAUSE_ALIGNED:
	  decl = OMP_CLAUSE_DECL (c);
	  if (error_operand_p (decl))
	    {
	      remove = true;
	      break;
	    }
	  if (!is_global_var (decl)
	      && TREE_CODE (TREE_TYPE (decl)) == POINTER_TYPE)
	    omp_add_variable (ctx, decl, GOVD_ALIGNED);
	  break;

	case OMP_CLAUSE_DEFAULT:
	  ctx->default_kind = OMP_CLAUSE_DEFAULT_KIND (c);
	  break;

	default:
	  gcc_unreachable ();
	}

      if (remove)
	*list_p = OMP_CLAUSE_CHAIN (c);
      else
	list_p = &OMP_CLAUSE_CHAIN (c);
    }

  gimplify_omp_ctxp = ctx;
}

/* For all variables that were not actually used within the context,
   remove PRIVATE, SHARED, and FIRSTPRIVATE clauses.  */

static int
gimplify_adjust_omp_clauses_1 (splay_tree_node n, void *data)
{
  tree *list_p = (tree *) data;
  tree decl = (tree) n->key;
  unsigned flags = n->value;
  enum omp_clause_code code;
  tree clause;
  bool private_debug;

  if (flags & (GOVD_EXPLICIT | GOVD_LOCAL))
    return 0;
  if ((flags & GOVD_SEEN) == 0)
    return 0;
  if (flags & GOVD_DEBUG_PRIVATE)
    {
      gcc_assert ((flags & GOVD_DATA_SHARE_CLASS) == GOVD_PRIVATE);
      private_debug = true;
    }
  else if (flags & GOVD_MAP)
    private_debug = false;
  else
    private_debug
      = lang_hooks.decls.omp_private_debug_clause (decl,
						   !!(flags & GOVD_SHARED));
  if (private_debug)
    code = OMP_CLAUSE_PRIVATE;
  else if (flags & GOVD_MAP)
    code = OMP_CLAUSE_MAP;
  else if (flags & GOVD_SHARED)
    {
      if (is_global_var (decl))
	{
	  struct gimplify_omp_ctx *ctx = gimplify_omp_ctxp->outer_context;
	  while (ctx != NULL)
	    {
	      splay_tree_node on
		= splay_tree_lookup (ctx->variables, (splay_tree_key) decl);
	      if (on && (on->value & (GOVD_FIRSTPRIVATE | GOVD_LASTPRIVATE
				      | GOVD_PRIVATE | GOVD_REDUCTION
				      | GOVD_LINEAR)) != 0)
		break;
	      ctx = ctx->outer_context;
	    }
	  if (ctx == NULL)
	    return 0;
	}
      code = OMP_CLAUSE_SHARED;
    }
  else if (flags & GOVD_PRIVATE)
    code = OMP_CLAUSE_PRIVATE;
  else if (flags & GOVD_FIRSTPRIVATE)
    code = OMP_CLAUSE_FIRSTPRIVATE;
  else if (flags & GOVD_LASTPRIVATE)
    code = OMP_CLAUSE_LASTPRIVATE;
  else if (flags & GOVD_ALIGNED)
    return 0;
  else
    gcc_unreachable ();

  clause = build_omp_clause (input_location, code);
  OMP_CLAUSE_DECL (clause) = decl;
  OMP_CLAUSE_CHAIN (clause) = *list_p;
  if (private_debug)
    OMP_CLAUSE_PRIVATE_DEBUG (clause) = 1;
  else if (code == OMP_CLAUSE_PRIVATE && (flags & GOVD_PRIVATE_OUTER_REF))
    OMP_CLAUSE_PRIVATE_OUTER_REF (clause) = 1;
  else if (code == OMP_CLAUSE_MAP)
    {
      OMP_CLAUSE_MAP_KIND (clause) = flags & GOVD_MAP_TO_ONLY
				     ? OMP_CLAUSE_MAP_TO
				     : OMP_CLAUSE_MAP_TOFROM;
      if (DECL_SIZE (decl)
	  && TREE_CODE (DECL_SIZE (decl)) != INTEGER_CST)
	{
	  tree decl2 = DECL_VALUE_EXPR (decl);
	  gcc_assert (TREE_CODE (decl2) == INDIRECT_REF);
	  decl2 = TREE_OPERAND (decl2, 0);
	  gcc_assert (DECL_P (decl2));
	  tree mem = build_simple_mem_ref (decl2);
	  OMP_CLAUSE_DECL (clause) = mem;
	  OMP_CLAUSE_SIZE (clause) = TYPE_SIZE_UNIT (TREE_TYPE (decl));
	  if (gimplify_omp_ctxp->outer_context)
	    {
	      struct gimplify_omp_ctx *ctx = gimplify_omp_ctxp->outer_context;
	      omp_notice_variable (ctx, decl2, true);
	      omp_notice_variable (ctx, OMP_CLAUSE_SIZE (clause), true);
	    }
	  tree nc = build_omp_clause (OMP_CLAUSE_LOCATION (clause),
				      OMP_CLAUSE_MAP);
	  OMP_CLAUSE_DECL (nc) = decl;
	  OMP_CLAUSE_SIZE (nc) = size_zero_node;
	  OMP_CLAUSE_MAP_KIND (nc) = OMP_CLAUSE_MAP_POINTER;
	  OMP_CLAUSE_CHAIN (nc) = OMP_CLAUSE_CHAIN (clause);
	  OMP_CLAUSE_CHAIN (clause) = nc;
	}
    }
  if (code == OMP_CLAUSE_FIRSTPRIVATE && (flags & GOVD_LASTPRIVATE) != 0)
    {
      tree nc = build_omp_clause (input_location, OMP_CLAUSE_LASTPRIVATE);
      OMP_CLAUSE_DECL (nc) = decl;
      OMP_CLAUSE_LASTPRIVATE_FIRSTPRIVATE (nc) = 1;
      OMP_CLAUSE_CHAIN (nc) = *list_p;
      OMP_CLAUSE_CHAIN (clause) = nc;
      lang_hooks.decls.omp_finish_clause (nc);
    }
  *list_p = clause;
  lang_hooks.decls.omp_finish_clause (clause);
  return 0;
}

static void
gimplify_adjust_omp_clauses (tree *list_p)
{
  struct gimplify_omp_ctx *ctx = gimplify_omp_ctxp;
  tree c, decl;

  while ((c = *list_p) != NULL)
    {
      splay_tree_node n;
      bool remove = false;

      switch (OMP_CLAUSE_CODE (c))
	{
	case OMP_CLAUSE_PRIVATE:
	case OMP_CLAUSE_SHARED:
	case OMP_CLAUSE_FIRSTPRIVATE:
	case OMP_CLAUSE_LINEAR:
	  decl = OMP_CLAUSE_DECL (c);
	  n = splay_tree_lookup (ctx->variables, (splay_tree_key) decl);
	  remove = !(n->value & GOVD_SEEN);
	  if (! remove)
	    {
	      bool shared = OMP_CLAUSE_CODE (c) == OMP_CLAUSE_SHARED;
	      if ((n->value & GOVD_DEBUG_PRIVATE)
		  || lang_hooks.decls.omp_private_debug_clause (decl, shared))
		{
		  gcc_assert ((n->value & GOVD_DEBUG_PRIVATE) == 0
			      || ((n->value & GOVD_DATA_SHARE_CLASS)
				  == GOVD_PRIVATE));
		  OMP_CLAUSE_SET_CODE (c, OMP_CLAUSE_PRIVATE);
		  OMP_CLAUSE_PRIVATE_DEBUG (c) = 1;
		}
	      if (OMP_CLAUSE_CODE (c) == OMP_CLAUSE_LINEAR
		  && ctx->outer_context
		  && !(OMP_CLAUSE_LINEAR_NO_COPYIN (c)
		       && OMP_CLAUSE_LINEAR_NO_COPYOUT (c)))
		{
		  if (ctx->outer_context->combined_loop
		      && !OMP_CLAUSE_LINEAR_NO_COPYIN (c))
		    {
		      n = splay_tree_lookup (ctx->outer_context->variables,
					     (splay_tree_key) decl);
		      if (n == NULL
			  || (n->value & GOVD_DATA_SHARE_CLASS) == 0)
			{
<<<<<<< HEAD
			  int flags = GOVD_FIRSTPRIVATE | GOVD_LASTPRIVATE;
=======
			  int flags = GOVD_FIRSTPRIVATE;
			  /* #pragma omp distribute does not allow
			     lastprivate clause.  */
			  if (!ctx->outer_context->distribute)
			    flags |= GOVD_LASTPRIVATE;
>>>>>>> 331c6259
			  if (n == NULL)
			    omp_add_variable (ctx->outer_context, decl,
					      flags | GOVD_SEEN);
			  else
			    n->value |= flags | GOVD_SEEN;
			}
		    }
		  else if (!is_global_var (decl))
		    omp_notice_variable (ctx->outer_context, decl, true);
		}
	    }
	  break;

	case OMP_CLAUSE_LASTPRIVATE:
	  /* Make sure OMP_CLAUSE_LASTPRIVATE_FIRSTPRIVATE is set to
	     accurately reflect the presence of a FIRSTPRIVATE clause.  */
	  decl = OMP_CLAUSE_DECL (c);
	  n = splay_tree_lookup (ctx->variables, (splay_tree_key) decl);
	  OMP_CLAUSE_LASTPRIVATE_FIRSTPRIVATE (c)
	    = (n->value & GOVD_FIRSTPRIVATE) != 0;
	  break;

	case OMP_CLAUSE_ALIGNED:
	  decl = OMP_CLAUSE_DECL (c);
	  if (!is_global_var (decl))
	    {
	      n = splay_tree_lookup (ctx->variables, (splay_tree_key) decl);
	      remove = n == NULL || !(n->value & GOVD_SEEN);
	      if (!remove && TREE_CODE (TREE_TYPE (decl)) == POINTER_TYPE)
		{
		  struct gimplify_omp_ctx *octx;
		  if (n != NULL
		      && (n->value & (GOVD_DATA_SHARE_CLASS
				      & ~GOVD_FIRSTPRIVATE)))
		    remove = true;
		  else
		    for (octx = ctx->outer_context; octx;
			 octx = octx->outer_context)
		      {
			n = splay_tree_lookup (octx->variables,
					       (splay_tree_key) decl);
			if (n == NULL)
			  continue;
			if (n->value & GOVD_LOCAL)
			  break;
			/* We have to avoid assigning a shared variable
			   to itself when trying to add
			   __builtin_assume_aligned.  */
			if (n->value & GOVD_SHARED)
			  {
			    remove = true;
			    break;
			  }
		      }
		}
	    }
	  else if (TREE_CODE (TREE_TYPE (decl)) == ARRAY_TYPE)
	    {
	      n = splay_tree_lookup (ctx->variables, (splay_tree_key) decl);
	      if (n != NULL && (n->value & GOVD_DATA_SHARE_CLASS) != 0)
		remove = true;
	    }
	  break;

	case OMP_CLAUSE_MAP:
	  decl = OMP_CLAUSE_DECL (c);
	  if (!DECL_P (decl))
	    break;
	  n = splay_tree_lookup (ctx->variables, (splay_tree_key) decl);
	  if (ctx->region_type == ORT_TARGET && !(n->value & GOVD_SEEN))
	    remove = true;
	  else if (DECL_SIZE (decl)
		   && TREE_CODE (DECL_SIZE (decl)) != INTEGER_CST
		   && OMP_CLAUSE_MAP_KIND (c) != OMP_CLAUSE_MAP_POINTER)
	    {
	      tree decl2 = DECL_VALUE_EXPR (decl);
	      gcc_assert (TREE_CODE (decl2) == INDIRECT_REF);
	      decl2 = TREE_OPERAND (decl2, 0);
	      gcc_assert (DECL_P (decl2));
	      tree mem = build_simple_mem_ref (decl2);
	      OMP_CLAUSE_DECL (c) = mem;
	      OMP_CLAUSE_SIZE (c) = TYPE_SIZE_UNIT (TREE_TYPE (decl));
	      if (ctx->outer_context)
		{
		  omp_notice_variable (ctx->outer_context, decl2, true);
		  omp_notice_variable (ctx->outer_context,
				       OMP_CLAUSE_SIZE (c), true);
		}
	      tree nc = build_omp_clause (OMP_CLAUSE_LOCATION (c),
					  OMP_CLAUSE_MAP);
	      OMP_CLAUSE_DECL (nc) = decl;
	      OMP_CLAUSE_SIZE (nc) = size_zero_node;
	      OMP_CLAUSE_MAP_KIND (nc) = OMP_CLAUSE_MAP_POINTER;
	      OMP_CLAUSE_CHAIN (nc) = OMP_CLAUSE_CHAIN (c);
	      OMP_CLAUSE_CHAIN (c) = nc;
	      c = nc;
	    }
	  break;

	case OMP_CLAUSE_TO:
	case OMP_CLAUSE_FROM:
	  decl = OMP_CLAUSE_DECL (c);
	  if (!DECL_P (decl))
	    break;
	  if (DECL_SIZE (decl)
	      && TREE_CODE (DECL_SIZE (decl)) != INTEGER_CST)
	    {
	      tree decl2 = DECL_VALUE_EXPR (decl);
	      gcc_assert (TREE_CODE (decl2) == INDIRECT_REF);
	      decl2 = TREE_OPERAND (decl2, 0);
	      gcc_assert (DECL_P (decl2));
	      tree mem = build_simple_mem_ref (decl2);
	      OMP_CLAUSE_DECL (c) = mem;
	      OMP_CLAUSE_SIZE (c) = TYPE_SIZE_UNIT (TREE_TYPE (decl));
	      if (ctx->outer_context)
		{
		  omp_notice_variable (ctx->outer_context, decl2, true);
		  omp_notice_variable (ctx->outer_context,
				       OMP_CLAUSE_SIZE (c), true);
		}
	    }
	  break;

	case OMP_CLAUSE_REDUCTION:
	case OMP_CLAUSE_COPYIN:
	case OMP_CLAUSE_COPYPRIVATE:
	case OMP_CLAUSE_IF:
	case OMP_CLAUSE_NUM_THREADS:
	case OMP_CLAUSE_NUM_TEAMS:
	case OMP_CLAUSE_THREAD_LIMIT:
	case OMP_CLAUSE_DIST_SCHEDULE:
	case OMP_CLAUSE_DEVICE:
	case OMP_CLAUSE_SCHEDULE:
	case OMP_CLAUSE_NOWAIT:
	case OMP_CLAUSE_ORDERED:
	case OMP_CLAUSE_DEFAULT:
	case OMP_CLAUSE_UNTIED:
	case OMP_CLAUSE_COLLAPSE:
	case OMP_CLAUSE_FINAL:
	case OMP_CLAUSE_MERGEABLE:
	case OMP_CLAUSE_PROC_BIND:
	case OMP_CLAUSE_SAFELEN:
	case OMP_CLAUSE_DEPEND:
	  break;

	default:
	  gcc_unreachable ();
	}

      if (remove)
	*list_p = OMP_CLAUSE_CHAIN (c);
      else
	list_p = &OMP_CLAUSE_CHAIN (c);
    }

  /* Add in any implicit data sharing.  */
  splay_tree_foreach (ctx->variables, gimplify_adjust_omp_clauses_1, list_p);

  gimplify_omp_ctxp = ctx->outer_context;
  delete_omp_context (ctx);
}

/* Gimplify the contents of an OMP_PARALLEL statement.  This involves
   gimplification of the body, as well as scanning the body for used
   variables.  We need to do this scan now, because variable-sized
   decls will be decomposed during gimplification.  */

static void
gimplify_omp_parallel (tree *expr_p, gimple_seq *pre_p)
{
  tree expr = *expr_p;
  gimple g;
  gimple_seq body = NULL;

  gimplify_scan_omp_clauses (&OMP_PARALLEL_CLAUSES (expr), pre_p,
			     OMP_PARALLEL_COMBINED (expr)
			     ? ORT_COMBINED_PARALLEL
			     : ORT_PARALLEL);

  push_gimplify_context ();

  g = gimplify_and_return_first (OMP_PARALLEL_BODY (expr), &body);
  if (gimple_code (g) == GIMPLE_BIND)
    pop_gimplify_context (g);
  else
    pop_gimplify_context (NULL);

  gimplify_adjust_omp_clauses (&OMP_PARALLEL_CLAUSES (expr));

  g = gimple_build_omp_parallel (body,
				 OMP_PARALLEL_CLAUSES (expr),
				 NULL_TREE, NULL_TREE);
  if (OMP_PARALLEL_COMBINED (expr))
    gimple_omp_set_subcode (g, GF_OMP_PARALLEL_COMBINED);
  gimplify_seq_add_stmt (pre_p, g);
  *expr_p = NULL_TREE;
}

/* Gimplify the contents of an OMP_TASK statement.  This involves
   gimplification of the body, as well as scanning the body for used
   variables.  We need to do this scan now, because variable-sized
   decls will be decomposed during gimplification.  */

static void
gimplify_omp_task (tree *expr_p, gimple_seq *pre_p)
{
  tree expr = *expr_p;
  gimple g;
  gimple_seq body = NULL;

  gimplify_scan_omp_clauses (&OMP_TASK_CLAUSES (expr), pre_p,
			     find_omp_clause (OMP_TASK_CLAUSES (expr),
					      OMP_CLAUSE_UNTIED)
			     ? ORT_UNTIED_TASK : ORT_TASK);

  push_gimplify_context ();

  g = gimplify_and_return_first (OMP_TASK_BODY (expr), &body);
  if (gimple_code (g) == GIMPLE_BIND)
    pop_gimplify_context (g);
  else
    pop_gimplify_context (NULL);

  gimplify_adjust_omp_clauses (&OMP_TASK_CLAUSES (expr));

  g = gimple_build_omp_task (body,
			     OMP_TASK_CLAUSES (expr),
			     NULL_TREE, NULL_TREE,
			     NULL_TREE, NULL_TREE, NULL_TREE);
  gimplify_seq_add_stmt (pre_p, g);
  *expr_p = NULL_TREE;
}

/* Helper function of gimplify_omp_for, find OMP_FOR resp. OMP_SIMD
   with non-NULL OMP_FOR_INIT.  */

static tree
find_combined_omp_for (tree *tp, int *walk_subtrees, void *)
{
  *walk_subtrees = 0;
  switch (TREE_CODE (*tp))
    {
    case OMP_FOR:
      *walk_subtrees = 1;
      /* FALLTHRU */
    case OMP_SIMD:
      if (OMP_FOR_INIT (*tp) != NULL_TREE)
	return *tp;
      break;
    case BIND_EXPR:
    case STATEMENT_LIST:
    case OMP_PARALLEL:
      *walk_subtrees = 1;
      break;
    default:
      break;
    }
  return NULL_TREE;
}

/* Gimplify the gross structure of an OMP_FOR statement.  */

static enum gimplify_status
gimplify_omp_for (tree *expr_p, gimple_seq *pre_p)
{
  tree for_stmt, orig_for_stmt, decl, var, t;
  enum gimplify_status ret = GS_ALL_DONE;
  enum gimplify_status tret;
  gimple gfor;
  gimple_seq for_body, for_pre_body;
  int i;
  bool simd;
  bitmap has_decl_expr = NULL;

  orig_for_stmt = for_stmt = *expr_p;

  simd = (TREE_CODE (for_stmt) == OMP_SIMD
	  || TREE_CODE (for_stmt) == CILK_SIMD);
  gimplify_scan_omp_clauses (&OMP_FOR_CLAUSES (for_stmt), pre_p,
			     simd ? ORT_SIMD : ORT_WORKSHARE);
  if (TREE_CODE (for_stmt) == OMP_DISTRIBUTE)
    gimplify_omp_ctxp->distribute = true;

  /* Handle OMP_FOR_INIT.  */
  for_pre_body = NULL;
  if (simd && OMP_FOR_PRE_BODY (for_stmt))
    {
      has_decl_expr = BITMAP_ALLOC (NULL);
      if (TREE_CODE (OMP_FOR_PRE_BODY (for_stmt)) == DECL_EXPR
	  && TREE_CODE (DECL_EXPR_DECL (OMP_FOR_PRE_BODY (for_stmt)))
	     == VAR_DECL)
	{
	  t = OMP_FOR_PRE_BODY (for_stmt);
	  bitmap_set_bit (has_decl_expr, DECL_UID (DECL_EXPR_DECL (t)));
	}
      else if (TREE_CODE (OMP_FOR_PRE_BODY (for_stmt)) == STATEMENT_LIST)
	{
	  tree_stmt_iterator si;
	  for (si = tsi_start (OMP_FOR_PRE_BODY (for_stmt)); !tsi_end_p (si);
	       tsi_next (&si))
	    {
	      t = tsi_stmt (si);
	      if (TREE_CODE (t) == DECL_EXPR
		  && TREE_CODE (DECL_EXPR_DECL (t)) == VAR_DECL)
		bitmap_set_bit (has_decl_expr, DECL_UID (DECL_EXPR_DECL (t)));
	    }
	}
    }
  gimplify_and_add (OMP_FOR_PRE_BODY (for_stmt), &for_pre_body);
  OMP_FOR_PRE_BODY (for_stmt) = NULL_TREE;

  if (OMP_FOR_INIT (for_stmt) == NULL_TREE)
    {
      for_stmt = walk_tree (&OMP_FOR_BODY (for_stmt), find_combined_omp_for,
			    NULL, NULL);
      gcc_assert (for_stmt != NULL_TREE);
      gimplify_omp_ctxp->combined_loop = true;
    }

  for_body = NULL;
  gcc_assert (TREE_VEC_LENGTH (OMP_FOR_INIT (for_stmt))
	      == TREE_VEC_LENGTH (OMP_FOR_COND (for_stmt)));
  gcc_assert (TREE_VEC_LENGTH (OMP_FOR_INIT (for_stmt))
	      == TREE_VEC_LENGTH (OMP_FOR_INCR (for_stmt)));
  for (i = 0; i < TREE_VEC_LENGTH (OMP_FOR_INIT (for_stmt)); i++)
    {
      t = TREE_VEC_ELT (OMP_FOR_INIT (for_stmt), i);
      gcc_assert (TREE_CODE (t) == MODIFY_EXPR);
      decl = TREE_OPERAND (t, 0);
      gcc_assert (DECL_P (decl));
      gcc_assert (INTEGRAL_TYPE_P (TREE_TYPE (decl))
		  || POINTER_TYPE_P (TREE_TYPE (decl)));

      /* Make sure the iteration variable is private.  */
      tree c = NULL_TREE;
      tree c2 = NULL_TREE;
      if (orig_for_stmt != for_stmt)
	/* Do this only on innermost construct for combined ones.  */;
      else if (simd)
	{
	  splay_tree_node n = splay_tree_lookup (gimplify_omp_ctxp->variables,
						 (splay_tree_key)decl);
	  omp_is_private (gimplify_omp_ctxp, decl,
			  1 + (TREE_VEC_LENGTH (OMP_FOR_INIT (for_stmt))
			       != 1));
	  if (n != NULL && (n->value & GOVD_DATA_SHARE_CLASS) != 0)
	    omp_notice_variable (gimplify_omp_ctxp, decl, true);
	  else if (TREE_VEC_LENGTH (OMP_FOR_INIT (for_stmt)) == 1)
	    {
	      c = build_omp_clause (input_location, OMP_CLAUSE_LINEAR);
	      OMP_CLAUSE_LINEAR_NO_COPYIN (c) = 1;
	      if (has_decl_expr
		  && bitmap_bit_p (has_decl_expr, DECL_UID (decl)))
		OMP_CLAUSE_LINEAR_NO_COPYOUT (c) = 1;
	      OMP_CLAUSE_DECL (c) = decl;
	      OMP_CLAUSE_CHAIN (c) = OMP_FOR_CLAUSES (for_stmt);
	      OMP_FOR_CLAUSES (for_stmt) = c;
	      omp_add_variable (gimplify_omp_ctxp, decl,
				GOVD_LINEAR | GOVD_EXPLICIT | GOVD_SEEN);
	    }
	  else
	    {
	      bool lastprivate
		= (!has_decl_expr
		   || !bitmap_bit_p (has_decl_expr, DECL_UID (decl)));
	      c = build_omp_clause (input_location,
				    lastprivate ? OMP_CLAUSE_LASTPRIVATE
						: OMP_CLAUSE_PRIVATE);
	      OMP_CLAUSE_DECL (c) = decl;
	      OMP_CLAUSE_CHAIN (c) = OMP_FOR_CLAUSES (for_stmt);
	      OMP_FOR_CLAUSES (for_stmt) = c;
	      omp_add_variable (gimplify_omp_ctxp, decl,
				(lastprivate ? GOVD_LASTPRIVATE : GOVD_PRIVATE)
				| GOVD_EXPLICIT | GOVD_SEEN);
	      c = NULL_TREE;
	    }
	}
      else if (omp_is_private (gimplify_omp_ctxp, decl, 0))
	omp_notice_variable (gimplify_omp_ctxp, decl, true);
      else
	omp_add_variable (gimplify_omp_ctxp, decl, GOVD_PRIVATE | GOVD_SEEN);

      /* If DECL is not a gimple register, create a temporary variable to act
	 as an iteration counter.  This is valid, since DECL cannot be
	 modified in the body of the loop.  */
      if (orig_for_stmt != for_stmt)
	var = decl;
      else if (!is_gimple_reg (decl))
	{
	  var = create_tmp_var (TREE_TYPE (decl), get_name (decl));
	  TREE_OPERAND (t, 0) = var;

	  gimplify_seq_add_stmt (&for_body, gimple_build_assign (decl, var));

	  if (simd && TREE_VEC_LENGTH (OMP_FOR_INIT (for_stmt)) == 1)
	    {
	      c2 = build_omp_clause (input_location, OMP_CLAUSE_LINEAR);
	      OMP_CLAUSE_LINEAR_NO_COPYIN (c2) = 1;
	      OMP_CLAUSE_LINEAR_NO_COPYOUT (c2) = 1;
	      OMP_CLAUSE_DECL (c2) = var;
	      OMP_CLAUSE_CHAIN (c2) = OMP_FOR_CLAUSES (for_stmt);
	      OMP_FOR_CLAUSES (for_stmt) = c2;
	      omp_add_variable (gimplify_omp_ctxp, var,
				GOVD_LINEAR | GOVD_EXPLICIT | GOVD_SEEN);
	      if (c == NULL_TREE)
		{
		  c = c2;
		  c2 = NULL_TREE;
		}
	    }
	  else
	    omp_add_variable (gimplify_omp_ctxp, var,
			      GOVD_PRIVATE | GOVD_SEEN);
	}
      else
	var = decl;

      tret = gimplify_expr (&TREE_OPERAND (t, 1), &for_pre_body, NULL,
			    is_gimple_val, fb_rvalue);
      ret = MIN (ret, tret);
      if (ret == GS_ERROR)
	return ret;

      /* Handle OMP_FOR_COND.  */
      t = TREE_VEC_ELT (OMP_FOR_COND (for_stmt), i);
      gcc_assert (COMPARISON_CLASS_P (t));
      gcc_assert (TREE_OPERAND (t, 0) == decl);

      tret = gimplify_expr (&TREE_OPERAND (t, 1), &for_pre_body, NULL,
			    is_gimple_val, fb_rvalue);
      ret = MIN (ret, tret);

      /* Handle OMP_FOR_INCR.  */
      t = TREE_VEC_ELT (OMP_FOR_INCR (for_stmt), i);
      switch (TREE_CODE (t))
	{
	case PREINCREMENT_EXPR:
	case POSTINCREMENT_EXPR:
	  {
	    tree decl = TREE_OPERAND (t, 0);
	    // c_omp_for_incr_canonicalize_ptr() should have been
	    // called to massage things appropriately.
	    gcc_assert (!POINTER_TYPE_P (TREE_TYPE (decl)));

	    if (orig_for_stmt != for_stmt)
	      break;
	    t = build_int_cst (TREE_TYPE (decl), 1);
	    if (c)
	      OMP_CLAUSE_LINEAR_STEP (c) = t;
	    t = build2 (PLUS_EXPR, TREE_TYPE (decl), var, t);
	    t = build2 (MODIFY_EXPR, TREE_TYPE (var), var, t);
	    TREE_VEC_ELT (OMP_FOR_INCR (for_stmt), i) = t;
	    break;
	  }

	case PREDECREMENT_EXPR:
	case POSTDECREMENT_EXPR:
	  if (orig_for_stmt != for_stmt)
	    break;
	  t = build_int_cst (TREE_TYPE (decl), -1);
	  if (c)
	    OMP_CLAUSE_LINEAR_STEP (c) = t;
	  t = build2 (PLUS_EXPR, TREE_TYPE (decl), var, t);
	  t = build2 (MODIFY_EXPR, TREE_TYPE (var), var, t);
	  TREE_VEC_ELT (OMP_FOR_INCR (for_stmt), i) = t;
	  break;

	case MODIFY_EXPR:
	  gcc_assert (TREE_OPERAND (t, 0) == decl);
	  TREE_OPERAND (t, 0) = var;

	  t = TREE_OPERAND (t, 1);
	  switch (TREE_CODE (t))
	    {
	    case PLUS_EXPR:
	      if (TREE_OPERAND (t, 1) == decl)
		{
		  TREE_OPERAND (t, 1) = TREE_OPERAND (t, 0);
		  TREE_OPERAND (t, 0) = var;
		  break;
		}

	      /* Fallthru.  */
	    case MINUS_EXPR:
	    case POINTER_PLUS_EXPR:
	      gcc_assert (TREE_OPERAND (t, 0) == decl);
	      TREE_OPERAND (t, 0) = var;
	      break;
	    default:
	      gcc_unreachable ();
	    }

	  tret = gimplify_expr (&TREE_OPERAND (t, 1), &for_pre_body, NULL,
				is_gimple_val, fb_rvalue);
	  ret = MIN (ret, tret);
	  if (c)
	    {
	      OMP_CLAUSE_LINEAR_STEP (c) = TREE_OPERAND (t, 1);
	      if (TREE_CODE (t) == MINUS_EXPR)
		{
		  t = TREE_OPERAND (t, 1);
		  OMP_CLAUSE_LINEAR_STEP (c)
		    = fold_build1 (NEGATE_EXPR, TREE_TYPE (t), t);
		  tret = gimplify_expr (&OMP_CLAUSE_LINEAR_STEP (c),
					&for_pre_body, NULL,
					is_gimple_val, fb_rvalue);
		  ret = MIN (ret, tret);
		}
	    }
	  break;

	default:
	  gcc_unreachable ();
	}

      if (c2)
	{
	  gcc_assert (c);
	  OMP_CLAUSE_LINEAR_STEP (c2) = OMP_CLAUSE_LINEAR_STEP (c);
	}

      if ((var != decl || TREE_VEC_LENGTH (OMP_FOR_INIT (for_stmt)) > 1)
	  && orig_for_stmt == for_stmt)
	{
	  for (c = OMP_FOR_CLAUSES (for_stmt); c ; c = OMP_CLAUSE_CHAIN (c))
	    if (((OMP_CLAUSE_CODE (c) == OMP_CLAUSE_LASTPRIVATE
		  && OMP_CLAUSE_LASTPRIVATE_GIMPLE_SEQ (c) == NULL)
		 || (OMP_CLAUSE_CODE (c) == OMP_CLAUSE_LINEAR
		     && !OMP_CLAUSE_LINEAR_NO_COPYOUT (c)
		     && OMP_CLAUSE_LINEAR_GIMPLE_SEQ (c) == NULL))
		&& OMP_CLAUSE_DECL (c) == decl)
	      {
		t = TREE_VEC_ELT (OMP_FOR_INCR (for_stmt), i);
		gcc_assert (TREE_CODE (t) == MODIFY_EXPR);
		gcc_assert (TREE_OPERAND (t, 0) == var);
		t = TREE_OPERAND (t, 1);
		gcc_assert (TREE_CODE (t) == PLUS_EXPR
			    || TREE_CODE (t) == MINUS_EXPR
			    || TREE_CODE (t) == POINTER_PLUS_EXPR);
		gcc_assert (TREE_OPERAND (t, 0) == var);
		t = build2 (TREE_CODE (t), TREE_TYPE (decl), decl,
			    TREE_OPERAND (t, 1));
		gimple_seq *seq;
		if (OMP_CLAUSE_CODE (c) == OMP_CLAUSE_LASTPRIVATE)
		  seq = &OMP_CLAUSE_LASTPRIVATE_GIMPLE_SEQ (c);
		else
		  seq = &OMP_CLAUSE_LINEAR_GIMPLE_SEQ (c);
		gimplify_assign (decl, t, seq);
	    }
	}
    }

  BITMAP_FREE (has_decl_expr);

  gimplify_and_add (OMP_FOR_BODY (orig_for_stmt), &for_body);

  if (orig_for_stmt != for_stmt)
    for (i = 0; i < TREE_VEC_LENGTH (OMP_FOR_INIT (for_stmt)); i++)
      {
	t = TREE_VEC_ELT (OMP_FOR_INIT (for_stmt), i);
	decl = TREE_OPERAND (t, 0);
	var = create_tmp_var (TREE_TYPE (decl), get_name (decl));
	omp_add_variable (gimplify_omp_ctxp, var, GOVD_PRIVATE | GOVD_SEEN);
	TREE_OPERAND (t, 0) = var;
	t = TREE_VEC_ELT (OMP_FOR_INCR (for_stmt), i);
	TREE_OPERAND (t, 1) = copy_node (TREE_OPERAND (t, 1));
	TREE_OPERAND (TREE_OPERAND (t, 1), 0) = var;
      }

  gimplify_adjust_omp_clauses (&OMP_FOR_CLAUSES (orig_for_stmt));

  int kind;
  switch (TREE_CODE (orig_for_stmt))
    {
    case OMP_FOR: kind = GF_OMP_FOR_KIND_FOR; break;
    case OMP_SIMD: kind = GF_OMP_FOR_KIND_SIMD; break;
    case CILK_SIMD: kind = GF_OMP_FOR_KIND_CILKSIMD; break;
    case OMP_DISTRIBUTE: kind = GF_OMP_FOR_KIND_DISTRIBUTE; break;
    default:
      gcc_unreachable ();
    }
  gfor = gimple_build_omp_for (for_body, kind, OMP_FOR_CLAUSES (orig_for_stmt),
			       TREE_VEC_LENGTH (OMP_FOR_INIT (for_stmt)),
			       for_pre_body);
  if (orig_for_stmt != for_stmt)
    gimple_omp_for_set_combined_p (gfor, true);
  if (gimplify_omp_ctxp
      && (gimplify_omp_ctxp->combined_loop
	  || (gimplify_omp_ctxp->region_type == ORT_COMBINED_PARALLEL
	      && gimplify_omp_ctxp->outer_context
	      && gimplify_omp_ctxp->outer_context->combined_loop)))
    {
      gimple_omp_for_set_combined_into_p (gfor, true);
      if (gimplify_omp_ctxp->combined_loop)
	gcc_assert (TREE_CODE (orig_for_stmt) == OMP_SIMD);
      else
	gcc_assert (TREE_CODE (orig_for_stmt) == OMP_FOR);
    }

  for (i = 0; i < TREE_VEC_LENGTH (OMP_FOR_INIT (for_stmt)); i++)
    {
      t = TREE_VEC_ELT (OMP_FOR_INIT (for_stmt), i);
      gimple_omp_for_set_index (gfor, i, TREE_OPERAND (t, 0));
      gimple_omp_for_set_initial (gfor, i, TREE_OPERAND (t, 1));
      t = TREE_VEC_ELT (OMP_FOR_COND (for_stmt), i);
      gimple_omp_for_set_cond (gfor, i, TREE_CODE (t));
      gimple_omp_for_set_final (gfor, i, TREE_OPERAND (t, 1));
      t = TREE_VEC_ELT (OMP_FOR_INCR (for_stmt), i);
      gimple_omp_for_set_incr (gfor, i, TREE_OPERAND (t, 1));
    }

  gimplify_seq_add_stmt (pre_p, gfor);
  if (ret != GS_ALL_DONE)
    return GS_ERROR;
  *expr_p = NULL_TREE;
  return GS_ALL_DONE;
}

/* Gimplify the gross structure of other OpenMP constructs.
   In particular, OMP_SECTIONS, OMP_SINGLE, OMP_TARGET, OMP_TARGET_DATA
   and OMP_TEAMS.  */

static void
gimplify_omp_workshare (tree *expr_p, gimple_seq *pre_p)
{
  tree expr = *expr_p;
  gimple stmt;
  gimple_seq body = NULL;
  enum omp_region_type ort = ORT_WORKSHARE;

  switch (TREE_CODE (expr))
    {
    case OMP_SECTIONS:
    case OMP_SINGLE:
      break;
    case OMP_TARGET:
      ort = ORT_TARGET;
      break;
    case OMP_TARGET_DATA:
      ort = ORT_TARGET_DATA;
      break;
    case OMP_TEAMS:
      ort = ORT_TEAMS;
      break;
    default:
      gcc_unreachable ();
    }
  gimplify_scan_omp_clauses (&OMP_CLAUSES (expr), pre_p, ort);
  if (ort == ORT_TARGET || ort == ORT_TARGET_DATA)
    {
      push_gimplify_context ();
      gimple g = gimplify_and_return_first (OMP_BODY (expr), &body);
      if (gimple_code (g) == GIMPLE_BIND)
	pop_gimplify_context (g);
      else
	pop_gimplify_context (NULL);
      if (ort == ORT_TARGET_DATA)
	{
	  gimple_seq cleanup = NULL;
	  tree fn = builtin_decl_explicit (BUILT_IN_GOMP_TARGET_END_DATA);
	  g = gimple_build_call (fn, 0);
	  gimple_seq_add_stmt (&cleanup, g);
	  g = gimple_build_try (body, cleanup, GIMPLE_TRY_FINALLY);
	  body = NULL;
	  gimple_seq_add_stmt (&body, g);
	}
    }
  else
    gimplify_and_add (OMP_BODY (expr), &body);
  gimplify_adjust_omp_clauses (&OMP_CLAUSES (expr));

  switch (TREE_CODE (expr))
    {
    case OMP_SECTIONS:
      stmt = gimple_build_omp_sections (body, OMP_CLAUSES (expr));
      break;
    case OMP_SINGLE:
      stmt = gimple_build_omp_single (body, OMP_CLAUSES (expr));
      break;
    case OMP_TARGET:
      stmt = gimple_build_omp_target (body, GF_OMP_TARGET_KIND_REGION,
				      OMP_CLAUSES (expr));
      break;
    case OMP_TARGET_DATA:
      stmt = gimple_build_omp_target (body, GF_OMP_TARGET_KIND_DATA,
				      OMP_CLAUSES (expr));
      break;
    case OMP_TEAMS:
      stmt = gimple_build_omp_teams (body, OMP_CLAUSES (expr));
      break;
    default:
      gcc_unreachable ();
    }

  gimplify_seq_add_stmt (pre_p, stmt);
  *expr_p = NULL_TREE;
}

/* Gimplify the gross structure of OpenMP target update construct.  */

static void
gimplify_omp_target_update (tree *expr_p, gimple_seq *pre_p)
{
  tree expr = *expr_p;
  gimple stmt;

  gimplify_scan_omp_clauses (&OMP_TARGET_UPDATE_CLAUSES (expr), pre_p,
			     ORT_WORKSHARE);
  gimplify_adjust_omp_clauses (&OMP_TARGET_UPDATE_CLAUSES (expr));
  stmt = gimple_build_omp_target (NULL, GF_OMP_TARGET_KIND_UPDATE,
				  OMP_TARGET_UPDATE_CLAUSES (expr));

  gimplify_seq_add_stmt (pre_p, stmt);
  *expr_p = NULL_TREE;
}

/* A subroutine of gimplify_omp_atomic.  The front end is supposed to have
   stabilized the lhs of the atomic operation as *ADDR.  Return true if
   EXPR is this stabilized form.  */

static bool
goa_lhs_expr_p (tree expr, tree addr)
{
  /* Also include casts to other type variants.  The C front end is fond
     of adding these for e.g. volatile variables.  This is like
     STRIP_TYPE_NOPS but includes the main variant lookup.  */
  STRIP_USELESS_TYPE_CONVERSION (expr);

  if (TREE_CODE (expr) == INDIRECT_REF)
    {
      expr = TREE_OPERAND (expr, 0);
      while (expr != addr
	     && (CONVERT_EXPR_P (expr)
		 || TREE_CODE (expr) == NON_LVALUE_EXPR)
	     && TREE_CODE (expr) == TREE_CODE (addr)
	     && types_compatible_p (TREE_TYPE (expr), TREE_TYPE (addr)))
	{
	  expr = TREE_OPERAND (expr, 0);
	  addr = TREE_OPERAND (addr, 0);
	}
      if (expr == addr)
	return true;
      return (TREE_CODE (addr) == ADDR_EXPR
	      && TREE_CODE (expr) == ADDR_EXPR
	      && TREE_OPERAND (addr, 0) == TREE_OPERAND (expr, 0));
    }
  if (TREE_CODE (addr) == ADDR_EXPR && expr == TREE_OPERAND (addr, 0))
    return true;
  return false;
}

/* Walk *EXPR_P and replace appearances of *LHS_ADDR with LHS_VAR.  If an
   expression does not involve the lhs, evaluate it into a temporary.
   Return 1 if the lhs appeared as a subexpression, 0 if it did not,
   or -1 if an error was encountered.  */

static int
goa_stabilize_expr (tree *expr_p, gimple_seq *pre_p, tree lhs_addr,
		    tree lhs_var)
{
  tree expr = *expr_p;
  int saw_lhs;

  if (goa_lhs_expr_p (expr, lhs_addr))
    {
      *expr_p = lhs_var;
      return 1;
    }
  if (is_gimple_val (expr))
    return 0;

  saw_lhs = 0;
  switch (TREE_CODE_CLASS (TREE_CODE (expr)))
    {
    case tcc_binary:
    case tcc_comparison:
      saw_lhs |= goa_stabilize_expr (&TREE_OPERAND (expr, 1), pre_p, lhs_addr,
				     lhs_var);
    case tcc_unary:
      saw_lhs |= goa_stabilize_expr (&TREE_OPERAND (expr, 0), pre_p, lhs_addr,
				     lhs_var);
      break;
    case tcc_expression:
      switch (TREE_CODE (expr))
	{
	case TRUTH_ANDIF_EXPR:
	case TRUTH_ORIF_EXPR:
	case TRUTH_AND_EXPR:
	case TRUTH_OR_EXPR:
	case TRUTH_XOR_EXPR:
	  saw_lhs |= goa_stabilize_expr (&TREE_OPERAND (expr, 1), pre_p,
					 lhs_addr, lhs_var);
	case TRUTH_NOT_EXPR:
	  saw_lhs |= goa_stabilize_expr (&TREE_OPERAND (expr, 0), pre_p,
					 lhs_addr, lhs_var);
	  break;
	case COMPOUND_EXPR:
	  /* Break out any preevaluations from cp_build_modify_expr.  */
	  for (; TREE_CODE (expr) == COMPOUND_EXPR;
	       expr = TREE_OPERAND (expr, 1))
	    gimplify_stmt (&TREE_OPERAND (expr, 0), pre_p);
	  *expr_p = expr;
	  return goa_stabilize_expr (expr_p, pre_p, lhs_addr, lhs_var);
	default:
	  break;
	}
      break;
    default:
      break;
    }

  if (saw_lhs == 0)
    {
      enum gimplify_status gs;
      gs = gimplify_expr (expr_p, pre_p, NULL, is_gimple_val, fb_rvalue);
      if (gs != GS_ALL_DONE)
	saw_lhs = -1;
    }

  return saw_lhs;
}

/* Gimplify an OMP_ATOMIC statement.  */

static enum gimplify_status
gimplify_omp_atomic (tree *expr_p, gimple_seq *pre_p)
{
  tree addr = TREE_OPERAND (*expr_p, 0);
  tree rhs = TREE_CODE (*expr_p) == OMP_ATOMIC_READ
	     ? NULL : TREE_OPERAND (*expr_p, 1);
  tree type = TYPE_MAIN_VARIANT (TREE_TYPE (TREE_TYPE (addr)));
  tree tmp_load;
  gimple loadstmt, storestmt;

  tmp_load = create_tmp_reg (type, NULL);
  if (rhs && goa_stabilize_expr (&rhs, pre_p, addr, tmp_load) < 0)
    return GS_ERROR;

  if (gimplify_expr (&addr, pre_p, NULL, is_gimple_val, fb_rvalue)
      != GS_ALL_DONE)
    return GS_ERROR;

  loadstmt = gimple_build_omp_atomic_load (tmp_load, addr);
  gimplify_seq_add_stmt (pre_p, loadstmt);
  if (rhs && gimplify_expr (&rhs, pre_p, NULL, is_gimple_val, fb_rvalue)
      != GS_ALL_DONE)
    return GS_ERROR;

  if (TREE_CODE (*expr_p) == OMP_ATOMIC_READ)
    rhs = tmp_load;
  storestmt = gimple_build_omp_atomic_store (rhs);
  gimplify_seq_add_stmt (pre_p, storestmt);
  if (OMP_ATOMIC_SEQ_CST (*expr_p))
    {
      gimple_omp_atomic_set_seq_cst (loadstmt);
      gimple_omp_atomic_set_seq_cst (storestmt);
    }
  switch (TREE_CODE (*expr_p))
    {
    case OMP_ATOMIC_READ:
    case OMP_ATOMIC_CAPTURE_OLD:
      *expr_p = tmp_load;
      gimple_omp_atomic_set_need_value (loadstmt);
      break;
    case OMP_ATOMIC_CAPTURE_NEW:
      *expr_p = rhs;
      gimple_omp_atomic_set_need_value (storestmt);
      break;
    default:
      *expr_p = NULL;
      break;
    }

  return GS_ALL_DONE;
}

/* Gimplify a TRANSACTION_EXPR.  This involves gimplification of the
   body, and adding some EH bits.  */

static enum gimplify_status
gimplify_transaction (tree *expr_p, gimple_seq *pre_p)
{
  tree expr = *expr_p, temp, tbody = TRANSACTION_EXPR_BODY (expr);
  gimple g;
  gimple_seq body = NULL;
  int subcode = 0;

  /* Wrap the transaction body in a BIND_EXPR so we have a context
     where to put decls for OpenMP.  */
  if (TREE_CODE (tbody) != BIND_EXPR)
    {
      tree bind = build3 (BIND_EXPR, void_type_node, NULL, tbody, NULL);
      TREE_SIDE_EFFECTS (bind) = 1;
      SET_EXPR_LOCATION (bind, EXPR_LOCATION (tbody));
      TRANSACTION_EXPR_BODY (expr) = bind;
    }

  push_gimplify_context ();
  temp = voidify_wrapper_expr (*expr_p, NULL);

  g = gimplify_and_return_first (TRANSACTION_EXPR_BODY (expr), &body);
  pop_gimplify_context (g);

  g = gimple_build_transaction (body, NULL);
  if (TRANSACTION_EXPR_OUTER (expr))
    subcode = GTMA_IS_OUTER;
  else if (TRANSACTION_EXPR_RELAXED (expr))
    subcode = GTMA_IS_RELAXED;
  gimple_transaction_set_subcode (g, subcode);

  gimplify_seq_add_stmt (pre_p, g);

  if (temp)
    {
      *expr_p = temp;
      return GS_OK;
    }

  *expr_p = NULL_TREE;
  return GS_ALL_DONE;
}

/* Convert the GENERIC expression tree *EXPR_P to GIMPLE.  If the
   expression produces a value to be used as an operand inside a GIMPLE
   statement, the value will be stored back in *EXPR_P.  This value will
   be a tree of class tcc_declaration, tcc_constant, tcc_reference or
   an SSA_NAME.  The corresponding sequence of GIMPLE statements is
   emitted in PRE_P and POST_P.

   Additionally, this process may overwrite parts of the input
   expression during gimplification.  Ideally, it should be
   possible to do non-destructive gimplification.

   EXPR_P points to the GENERIC expression to convert to GIMPLE.  If
      the expression needs to evaluate to a value to be used as
      an operand in a GIMPLE statement, this value will be stored in
      *EXPR_P on exit.  This happens when the caller specifies one
      of fb_lvalue or fb_rvalue fallback flags.

   PRE_P will contain the sequence of GIMPLE statements corresponding
       to the evaluation of EXPR and all the side-effects that must
       be executed before the main expression.  On exit, the last
       statement of PRE_P is the core statement being gimplified.  For
       instance, when gimplifying 'if (++a)' the last statement in
       PRE_P will be 'if (t.1)' where t.1 is the result of
       pre-incrementing 'a'.

   POST_P will contain the sequence of GIMPLE statements corresponding
       to the evaluation of all the side-effects that must be executed
       after the main expression.  If this is NULL, the post
       side-effects are stored at the end of PRE_P.

       The reason why the output is split in two is to handle post
       side-effects explicitly.  In some cases, an expression may have
       inner and outer post side-effects which need to be emitted in
       an order different from the one given by the recursive
       traversal.  For instance, for the expression (*p--)++ the post
       side-effects of '--' must actually occur *after* the post
       side-effects of '++'.  However, gimplification will first visit
       the inner expression, so if a separate POST sequence was not
       used, the resulting sequence would be:

       	    1	t.1 = *p
       	    2	p = p - 1
       	    3	t.2 = t.1 + 1
       	    4	*p = t.2

       However, the post-decrement operation in line #2 must not be
       evaluated until after the store to *p at line #4, so the
       correct sequence should be:

       	    1	t.1 = *p
       	    2	t.2 = t.1 + 1
       	    3	*p = t.2
       	    4	p = p - 1

       So, by specifying a separate post queue, it is possible
       to emit the post side-effects in the correct order.
       If POST_P is NULL, an internal queue will be used.  Before
       returning to the caller, the sequence POST_P is appended to
       the main output sequence PRE_P.

   GIMPLE_TEST_F points to a function that takes a tree T and
       returns nonzero if T is in the GIMPLE form requested by the
       caller.  The GIMPLE predicates are in gimple.c.

   FALLBACK tells the function what sort of a temporary we want if
       gimplification cannot produce an expression that complies with
       GIMPLE_TEST_F.

       fb_none means that no temporary should be generated
       fb_rvalue means that an rvalue is OK to generate
       fb_lvalue means that an lvalue is OK to generate
       fb_either means that either is OK, but an lvalue is preferable.
       fb_mayfail means that gimplification may fail (in which case
       GS_ERROR will be returned)

   The return value is either GS_ERROR or GS_ALL_DONE, since this
   function iterates until EXPR is completely gimplified or an error
   occurs.  */

enum gimplify_status
gimplify_expr (tree *expr_p, gimple_seq *pre_p, gimple_seq *post_p,
	       bool (*gimple_test_f) (tree), fallback_t fallback)
{
  tree tmp;
  gimple_seq internal_pre = NULL;
  gimple_seq internal_post = NULL;
  tree save_expr;
  bool is_statement;
  location_t saved_location;
  enum gimplify_status ret;
  gimple_stmt_iterator pre_last_gsi, post_last_gsi;

  save_expr = *expr_p;
  if (save_expr == NULL_TREE)
    return GS_ALL_DONE;

  /* If we are gimplifying a top-level statement, PRE_P must be valid.  */
  is_statement = gimple_test_f == is_gimple_stmt;
  if (is_statement)
    gcc_assert (pre_p);

  /* Consistency checks.  */
  if (gimple_test_f == is_gimple_reg)
    gcc_assert (fallback & (fb_rvalue | fb_lvalue));
  else if (gimple_test_f == is_gimple_val
           || gimple_test_f == is_gimple_call_addr
           || gimple_test_f == is_gimple_condexpr
           || gimple_test_f == is_gimple_mem_rhs
           || gimple_test_f == is_gimple_mem_rhs_or_call
           || gimple_test_f == is_gimple_reg_rhs
           || gimple_test_f == is_gimple_reg_rhs_or_call
           || gimple_test_f == is_gimple_asm_val
	   || gimple_test_f == is_gimple_mem_ref_addr)
    gcc_assert (fallback & fb_rvalue);
  else if (gimple_test_f == is_gimple_min_lval
	   || gimple_test_f == is_gimple_lvalue)
    gcc_assert (fallback & fb_lvalue);
  else if (gimple_test_f == is_gimple_addressable)
    gcc_assert (fallback & fb_either);
  else if (gimple_test_f == is_gimple_stmt)
    gcc_assert (fallback == fb_none);
  else
    {
      /* We should have recognized the GIMPLE_TEST_F predicate to
	 know what kind of fallback to use in case a temporary is
	 needed to hold the value or address of *EXPR_P.  */
      gcc_unreachable ();
    }

  /* We used to check the predicate here and return immediately if it
     succeeds.  This is wrong; the design is for gimplification to be
     idempotent, and for the predicates to only test for valid forms, not
     whether they are fully simplified.  */
  if (pre_p == NULL)
    pre_p = &internal_pre;

  if (post_p == NULL)
    post_p = &internal_post;

  /* Remember the last statements added to PRE_P and POST_P.  Every
     new statement added by the gimplification helpers needs to be
     annotated with location information.  To centralize the
     responsibility, we remember the last statement that had been
     added to both queues before gimplifying *EXPR_P.  If
     gimplification produces new statements in PRE_P and POST_P, those
     statements will be annotated with the same location information
     as *EXPR_P.  */
  pre_last_gsi = gsi_last (*pre_p);
  post_last_gsi = gsi_last (*post_p);

  saved_location = input_location;
  if (save_expr != error_mark_node
      && EXPR_HAS_LOCATION (*expr_p))
    input_location = EXPR_LOCATION (*expr_p);

  /* Loop over the specific gimplifiers until the toplevel node
     remains the same.  */
  do
    {
      /* Strip away as many useless type conversions as possible
	 at the toplevel.  */
      STRIP_USELESS_TYPE_CONVERSION (*expr_p);

      /* Remember the expr.  */
      save_expr = *expr_p;

      /* Die, die, die, my darling.  */
      if (save_expr == error_mark_node
	  || (TREE_TYPE (save_expr)
	      && TREE_TYPE (save_expr) == error_mark_node))
	{
	  ret = GS_ERROR;
	  break;
	}

      /* Do any language-specific gimplification.  */
      ret = ((enum gimplify_status)
	     lang_hooks.gimplify_expr (expr_p, pre_p, post_p));
      if (ret == GS_OK)
	{
	  if (*expr_p == NULL_TREE)
	    break;
	  if (*expr_p != save_expr)
	    continue;
	}
      else if (ret != GS_UNHANDLED)
	break;

      /* Make sure that all the cases set 'ret' appropriately.  */
      ret = GS_UNHANDLED;
      switch (TREE_CODE (*expr_p))
	{
	  /* First deal with the special cases.  */

	case POSTINCREMENT_EXPR:
	case POSTDECREMENT_EXPR:
	case PREINCREMENT_EXPR:
	case PREDECREMENT_EXPR:
	  ret = gimplify_self_mod_expr (expr_p, pre_p, post_p,
					fallback != fb_none,
					TREE_TYPE (*expr_p));
	  break;

	case VIEW_CONVERT_EXPR:
	  if (is_gimple_reg_type (TREE_TYPE (*expr_p))
	      && is_gimple_reg_type (TREE_TYPE (TREE_OPERAND (*expr_p, 0))))
	    {
	      ret = gimplify_expr (&TREE_OPERAND (*expr_p, 0), pre_p,
				   post_p, is_gimple_val, fb_rvalue);
	      recalculate_side_effects (*expr_p);
	      break;
	    }
	  /* Fallthru.  */

	case ARRAY_REF:
	case ARRAY_RANGE_REF:
	case REALPART_EXPR:
	case IMAGPART_EXPR:
	case COMPONENT_REF:
	  ret = gimplify_compound_lval (expr_p, pre_p, post_p,
					fallback ? fallback : fb_rvalue);
	  break;

	case COND_EXPR:
	  ret = gimplify_cond_expr (expr_p, pre_p, fallback);

	  /* C99 code may assign to an array in a structure value of a
	     conditional expression, and this has undefined behavior
	     only on execution, so create a temporary if an lvalue is
	     required.  */
	  if (fallback == fb_lvalue)
	    {
	      *expr_p = get_initialized_tmp_var (*expr_p, pre_p, post_p);
	      mark_addressable (*expr_p);
	      ret = GS_OK;
	    }
	  break;

	case CALL_EXPR:
	  ret = gimplify_call_expr (expr_p, pre_p, fallback != fb_none);

	  /* C99 code may assign to an array in a structure returned
	     from a function, and this has undefined behavior only on
	     execution, so create a temporary if an lvalue is
	     required.  */
	  if (fallback == fb_lvalue)
	    {
	      *expr_p = get_initialized_tmp_var (*expr_p, pre_p, post_p);
	      mark_addressable (*expr_p);
	      ret = GS_OK;
	    }
	  break;

	case TREE_LIST:
	  gcc_unreachable ();

	case COMPOUND_EXPR:
	  ret = gimplify_compound_expr (expr_p, pre_p, fallback != fb_none);
	  break;

	case COMPOUND_LITERAL_EXPR:
	  ret = gimplify_compound_literal_expr (expr_p, pre_p,
						gimple_test_f, fallback);
	  break;

	case MODIFY_EXPR:
	case INIT_EXPR:
	  ret = gimplify_modify_expr (expr_p, pre_p, post_p,
				      fallback != fb_none);
	  break;

	case TRUTH_ANDIF_EXPR:
	case TRUTH_ORIF_EXPR:
	  {
	    /* Preserve the original type of the expression and the
	       source location of the outer expression.  */
	    tree org_type = TREE_TYPE (*expr_p);
	    *expr_p = gimple_boolify (*expr_p);
	    *expr_p = build3_loc (input_location, COND_EXPR,
				  org_type, *expr_p,
				  fold_convert_loc
				    (input_location,
				     org_type, boolean_true_node),
				  fold_convert_loc
				    (input_location,
				     org_type, boolean_false_node));
	    ret = GS_OK;
	    break;
	  }

	case TRUTH_NOT_EXPR:
	  {
	    tree type = TREE_TYPE (*expr_p);
	    /* The parsers are careful to generate TRUTH_NOT_EXPR
	       only with operands that are always zero or one.
	       We do not fold here but handle the only interesting case
	       manually, as fold may re-introduce the TRUTH_NOT_EXPR.  */
	    *expr_p = gimple_boolify (*expr_p);
	    if (TYPE_PRECISION (TREE_TYPE (*expr_p)) == 1)
	      *expr_p = build1_loc (input_location, BIT_NOT_EXPR,
				    TREE_TYPE (*expr_p),
				    TREE_OPERAND (*expr_p, 0));
	    else
	      *expr_p = build2_loc (input_location, BIT_XOR_EXPR,
				    TREE_TYPE (*expr_p),
				    TREE_OPERAND (*expr_p, 0),
				    build_int_cst (TREE_TYPE (*expr_p), 1));
	    if (!useless_type_conversion_p (type, TREE_TYPE (*expr_p)))
	      *expr_p = fold_convert_loc (input_location, type, *expr_p);
	    ret = GS_OK;
	    break;
	  }

	case ADDR_EXPR:
	  ret = gimplify_addr_expr (expr_p, pre_p, post_p);
	  break;

	case ANNOTATE_EXPR:
	  {
	    tree cond = TREE_OPERAND (*expr_p, 0);
	    tree kind = TREE_OPERAND (*expr_p, 1);
	    tree type = TREE_TYPE (cond);
	    if (!INTEGRAL_TYPE_P (type))
	      {
		*expr_p = cond;
		ret = GS_OK;
		break;
	      }
	    tree tmp = create_tmp_var (type, NULL);
	    gimplify_arg (&cond, pre_p, EXPR_LOCATION (*expr_p));
	    gimple call
	      = gimple_build_call_internal (IFN_ANNOTATE, 2, cond, kind);
	    gimple_call_set_lhs (call, tmp);
	    gimplify_seq_add_stmt (pre_p, call);
	    *expr_p = tmp;
	    ret = GS_ALL_DONE;
	    break;
	  }

	case VA_ARG_EXPR:
	  ret = gimplify_va_arg_expr (expr_p, pre_p, post_p);
	  break;

	CASE_CONVERT:
	  if (IS_EMPTY_STMT (*expr_p))
	    {
	      ret = GS_ALL_DONE;
	      break;
	    }

	  if (VOID_TYPE_P (TREE_TYPE (*expr_p))
	      || fallback == fb_none)
	    {
	      /* Just strip a conversion to void (or in void context) and
		 try again.  */
	      *expr_p = TREE_OPERAND (*expr_p, 0);
	      ret = GS_OK;
	      break;
	    }

	  ret = gimplify_conversion (expr_p);
	  if (ret == GS_ERROR)
	    break;
	  if (*expr_p != save_expr)
	    break;
	  /* FALLTHRU */

	case FIX_TRUNC_EXPR:
	  /* unary_expr: ... | '(' cast ')' val | ...  */
	  ret = gimplify_expr (&TREE_OPERAND (*expr_p, 0), pre_p, post_p,
			       is_gimple_val, fb_rvalue);
	  recalculate_side_effects (*expr_p);
	  break;

	case INDIRECT_REF:
	  {
	    bool volatilep = TREE_THIS_VOLATILE (*expr_p);
	    bool notrap = TREE_THIS_NOTRAP (*expr_p);
	    tree saved_ptr_type = TREE_TYPE (TREE_OPERAND (*expr_p, 0));

	    *expr_p = fold_indirect_ref_loc (input_location, *expr_p);
	    if (*expr_p != save_expr)
	      {
		ret = GS_OK;
		break;
	      }

	    ret = gimplify_expr (&TREE_OPERAND (*expr_p, 0), pre_p, post_p,
				 is_gimple_reg, fb_rvalue);
	    if (ret == GS_ERROR)
	      break;

	    recalculate_side_effects (*expr_p);
	    *expr_p = fold_build2_loc (input_location, MEM_REF,
				       TREE_TYPE (*expr_p),
				       TREE_OPERAND (*expr_p, 0),
				       build_int_cst (saved_ptr_type, 0));
	    TREE_THIS_VOLATILE (*expr_p) = volatilep;
	    TREE_THIS_NOTRAP (*expr_p) = notrap;
	    ret = GS_OK;
	    break;
	  }

	/* We arrive here through the various re-gimplifcation paths.  */
	case MEM_REF:
	  /* First try re-folding the whole thing.  */
	  tmp = fold_binary (MEM_REF, TREE_TYPE (*expr_p),
			     TREE_OPERAND (*expr_p, 0),
			     TREE_OPERAND (*expr_p, 1));
	  if (tmp)
	    {
	      *expr_p = tmp;
	      recalculate_side_effects (*expr_p);
	      ret = GS_OK;
	      break;
	    }
	  /* Avoid re-gimplifying the address operand if it is already
	     in suitable form.  Re-gimplifying would mark the address
	     operand addressable.  Always gimplify when not in SSA form
	     as we still may have to gimplify decls with value-exprs.  */
	  if (!gimplify_ctxp || !gimplify_ctxp->into_ssa
	      || !is_gimple_mem_ref_addr (TREE_OPERAND (*expr_p, 0)))
	    {
	      ret = gimplify_expr (&TREE_OPERAND (*expr_p, 0), pre_p, post_p,
				   is_gimple_mem_ref_addr, fb_rvalue);
	      if (ret == GS_ERROR)
		break;
	    }
	  recalculate_side_effects (*expr_p);
	  ret = GS_ALL_DONE;
	  break;

	/* Constants need not be gimplified.  */
	case INTEGER_CST:
	case REAL_CST:
	case FIXED_CST:
	case STRING_CST:
	case COMPLEX_CST:
	case VECTOR_CST:
	  /* Drop the overflow flag on constants, we do not want
	     that in the GIMPLE IL.  */
	  if (TREE_OVERFLOW_P (*expr_p))
	    *expr_p = drop_tree_overflow (*expr_p);
	  ret = GS_ALL_DONE;
	  break;

	case CONST_DECL:
	  /* If we require an lvalue, such as for ADDR_EXPR, retain the
	     CONST_DECL node.  Otherwise the decl is replaceable by its
	     value.  */
	  /* ??? Should be == fb_lvalue, but ADDR_EXPR passes fb_either.  */
	  if (fallback & fb_lvalue)
	    ret = GS_ALL_DONE;
	  else
	    {
	      *expr_p = DECL_INITIAL (*expr_p);
	      ret = GS_OK;
	    }
	  break;

	case DECL_EXPR:
	  ret = gimplify_decl_expr (expr_p, pre_p);
	  break;

	case BIND_EXPR:
	  ret = gimplify_bind_expr (expr_p, pre_p);
	  break;

	case LOOP_EXPR:
	  ret = gimplify_loop_expr (expr_p, pre_p);
	  break;

	case SWITCH_EXPR:
	  ret = gimplify_switch_expr (expr_p, pre_p);
	  break;

	case EXIT_EXPR:
	  ret = gimplify_exit_expr (expr_p);
	  break;

	case GOTO_EXPR:
	  /* If the target is not LABEL, then it is a computed jump
	     and the target needs to be gimplified.  */
	  if (TREE_CODE (GOTO_DESTINATION (*expr_p)) != LABEL_DECL)
	    {
	      ret = gimplify_expr (&GOTO_DESTINATION (*expr_p), pre_p,
				   NULL, is_gimple_val, fb_rvalue);
	      if (ret == GS_ERROR)
		break;
	    }
	  gimplify_seq_add_stmt (pre_p,
			  gimple_build_goto (GOTO_DESTINATION (*expr_p)));
	  ret = GS_ALL_DONE;
	  break;

	case PREDICT_EXPR:
	  gimplify_seq_add_stmt (pre_p,
			gimple_build_predict (PREDICT_EXPR_PREDICTOR (*expr_p),
					      PREDICT_EXPR_OUTCOME (*expr_p)));
	  ret = GS_ALL_DONE;
	  break;

	case LABEL_EXPR:
	  ret = GS_ALL_DONE;
	  gcc_assert (decl_function_context (LABEL_EXPR_LABEL (*expr_p))
		      == current_function_decl);
	  gimplify_seq_add_stmt (pre_p,
			  gimple_build_label (LABEL_EXPR_LABEL (*expr_p)));
	  break;

	case CASE_LABEL_EXPR:
	  ret = gimplify_case_label_expr (expr_p, pre_p);
	  break;

	case RETURN_EXPR:
	  ret = gimplify_return_expr (*expr_p, pre_p);
	  break;

	case CONSTRUCTOR:
	  /* Don't reduce this in place; let gimplify_init_constructor work its
	     magic.  Buf if we're just elaborating this for side effects, just
	     gimplify any element that has side-effects.  */
	  if (fallback == fb_none)
	    {
	      unsigned HOST_WIDE_INT ix;
	      tree val;
	      tree temp = NULL_TREE;
	      FOR_EACH_CONSTRUCTOR_VALUE (CONSTRUCTOR_ELTS (*expr_p), ix, val)
		if (TREE_SIDE_EFFECTS (val))
		  append_to_statement_list (val, &temp);

	      *expr_p = temp;
	      ret = temp ? GS_OK : GS_ALL_DONE;
	    }
	  /* C99 code may assign to an array in a constructed
	     structure or union, and this has undefined behavior only
	     on execution, so create a temporary if an lvalue is
	     required.  */
	  else if (fallback == fb_lvalue)
	    {
	      *expr_p = get_initialized_tmp_var (*expr_p, pre_p, post_p);
	      mark_addressable (*expr_p);
	      ret = GS_OK;
	    }
	  else
	    ret = GS_ALL_DONE;
	  break;

	  /* The following are special cases that are not handled by the
	     original GIMPLE grammar.  */

	  /* SAVE_EXPR nodes are converted into a GIMPLE identifier and
	     eliminated.  */
	case SAVE_EXPR:
	  ret = gimplify_save_expr (expr_p, pre_p, post_p);
	  break;

	case BIT_FIELD_REF:
	  ret = gimplify_expr (&TREE_OPERAND (*expr_p, 0), pre_p,
			       post_p, is_gimple_lvalue, fb_either);
	  recalculate_side_effects (*expr_p);
	  break;

	case TARGET_MEM_REF:
	  {
	    enum gimplify_status r0 = GS_ALL_DONE, r1 = GS_ALL_DONE;

	    if (TMR_BASE (*expr_p))
	      r0 = gimplify_expr (&TMR_BASE (*expr_p), pre_p,
				  post_p, is_gimple_mem_ref_addr, fb_either);
	    if (TMR_INDEX (*expr_p))
	      r1 = gimplify_expr (&TMR_INDEX (*expr_p), pre_p,
				  post_p, is_gimple_val, fb_rvalue);
	    if (TMR_INDEX2 (*expr_p))
	      r1 = gimplify_expr (&TMR_INDEX2 (*expr_p), pre_p,
				  post_p, is_gimple_val, fb_rvalue);
	    /* TMR_STEP and TMR_OFFSET are always integer constants.  */
	    ret = MIN (r0, r1);
	  }
	  break;

	case NON_LVALUE_EXPR:
	  /* This should have been stripped above.  */
	  gcc_unreachable ();

	case ASM_EXPR:
	  ret = gimplify_asm_expr (expr_p, pre_p, post_p);
	  break;

	case TRY_FINALLY_EXPR:
	case TRY_CATCH_EXPR:
	  {
	    gimple_seq eval, cleanup;
	    gimple try_;

	    /* Calls to destructors are generated automatically in FINALLY/CATCH
	       block. They should have location as UNKNOWN_LOCATION. However,
	       gimplify_call_expr will reset these call stmts to input_location
	       if it finds stmt's location is unknown. To prevent resetting for
	       destructors, we set the input_location to unknown.
	       Note that this only affects the destructor calls in FINALLY/CATCH
	       block, and will automatically reset to its original value by the
	       end of gimplify_expr.  */
	    input_location = UNKNOWN_LOCATION;
	    eval = cleanup = NULL;
	    gimplify_and_add (TREE_OPERAND (*expr_p, 0), &eval);
	    gimplify_and_add (TREE_OPERAND (*expr_p, 1), &cleanup);
	    /* Don't create bogus GIMPLE_TRY with empty cleanup.  */
	    if (gimple_seq_empty_p (cleanup))
	      {
		gimple_seq_add_seq (pre_p, eval);
		ret = GS_ALL_DONE;
		break;
	      }
	    try_ = gimple_build_try (eval, cleanup,
				     TREE_CODE (*expr_p) == TRY_FINALLY_EXPR
				     ? GIMPLE_TRY_FINALLY
				     : GIMPLE_TRY_CATCH);
	    if (LOCATION_LOCUS (saved_location) != UNKNOWN_LOCATION)
	      gimple_set_location (try_, saved_location);
	    else
	      gimple_set_location (try_, EXPR_LOCATION (save_expr));
	    if (TREE_CODE (*expr_p) == TRY_CATCH_EXPR)
	      gimple_try_set_catch_is_cleanup (try_,
					       TRY_CATCH_IS_CLEANUP (*expr_p));
	    gimplify_seq_add_stmt (pre_p, try_);
	    ret = GS_ALL_DONE;
	    break;
	  }

	case CLEANUP_POINT_EXPR:
	  ret = gimplify_cleanup_point_expr (expr_p, pre_p);
	  break;

	case TARGET_EXPR:
	  ret = gimplify_target_expr (expr_p, pre_p, post_p);
	  break;

	case CATCH_EXPR:
	  {
	    gimple c;
	    gimple_seq handler = NULL;
	    gimplify_and_add (CATCH_BODY (*expr_p), &handler);
	    c = gimple_build_catch (CATCH_TYPES (*expr_p), handler);
	    gimplify_seq_add_stmt (pre_p, c);
	    ret = GS_ALL_DONE;
	    break;
	  }

	case EH_FILTER_EXPR:
	  {
	    gimple ehf;
	    gimple_seq failure = NULL;

	    gimplify_and_add (EH_FILTER_FAILURE (*expr_p), &failure);
	    ehf = gimple_build_eh_filter (EH_FILTER_TYPES (*expr_p), failure);
	    gimple_set_no_warning (ehf, TREE_NO_WARNING (*expr_p));
	    gimplify_seq_add_stmt (pre_p, ehf);
	    ret = GS_ALL_DONE;
	    break;
	  }

	case OBJ_TYPE_REF:
	  {
	    enum gimplify_status r0, r1;
	    r0 = gimplify_expr (&OBJ_TYPE_REF_OBJECT (*expr_p), pre_p,
				post_p, is_gimple_val, fb_rvalue);
	    r1 = gimplify_expr (&OBJ_TYPE_REF_EXPR (*expr_p), pre_p,
				post_p, is_gimple_val, fb_rvalue);
	    TREE_SIDE_EFFECTS (*expr_p) = 0;
	    ret = MIN (r0, r1);
	  }
	  break;

	case LABEL_DECL:
	  /* We get here when taking the address of a label.  We mark
	     the label as "forced"; meaning it can never be removed and
	     it is a potential target for any computed goto.  */
	  FORCED_LABEL (*expr_p) = 1;
	  ret = GS_ALL_DONE;
	  break;

	case STATEMENT_LIST:
	  ret = gimplify_statement_list (expr_p, pre_p);
	  break;

	case WITH_SIZE_EXPR:
	  {
	    gimplify_expr (&TREE_OPERAND (*expr_p, 0), pre_p,
			   post_p == &internal_post ? NULL : post_p,
			   gimple_test_f, fallback);
	    gimplify_expr (&TREE_OPERAND (*expr_p, 1), pre_p, post_p,
			   is_gimple_val, fb_rvalue);
	    ret = GS_ALL_DONE;
	  }
	  break;

	case VAR_DECL:
	case PARM_DECL:
	  ret = gimplify_var_or_parm_decl (expr_p);
	  break;

	case RESULT_DECL:
	  /* When within an OpenMP context, notice uses of variables.  */
	  if (gimplify_omp_ctxp)
	    omp_notice_variable (gimplify_omp_ctxp, *expr_p, true);
	  ret = GS_ALL_DONE;
	  break;

	case SSA_NAME:
	  /* Allow callbacks into the gimplifier during optimization.  */
	  ret = GS_ALL_DONE;
	  break;

	case OMP_PARALLEL:
	  gimplify_omp_parallel (expr_p, pre_p);
	  ret = GS_ALL_DONE;
	  break;

	case OMP_TASK:
	  gimplify_omp_task (expr_p, pre_p);
	  ret = GS_ALL_DONE;
	  break;

	case OMP_FOR:
	case OMP_SIMD:
	case CILK_SIMD:
	case OMP_DISTRIBUTE:
	  ret = gimplify_omp_for (expr_p, pre_p);
	  break;

	case OMP_SECTIONS:
	case OMP_SINGLE:
	case OMP_TARGET:
	case OMP_TARGET_DATA:
	case OMP_TEAMS:
	  gimplify_omp_workshare (expr_p, pre_p);
	  ret = GS_ALL_DONE;
	  break;

	case OMP_TARGET_UPDATE:
	  gimplify_omp_target_update (expr_p, pre_p);
	  ret = GS_ALL_DONE;
	  break;

	case OMP_SECTION:
	case OMP_MASTER:
	case OMP_TASKGROUP:
	case OMP_ORDERED:
	case OMP_CRITICAL:
	  {
	    gimple_seq body = NULL;
	    gimple g;

	    gimplify_and_add (OMP_BODY (*expr_p), &body);
	    switch (TREE_CODE (*expr_p))
	      {
	      case OMP_SECTION:
	        g = gimple_build_omp_section (body);
	        break;
	      case OMP_MASTER:
	        g = gimple_build_omp_master (body);
		break;
	      case OMP_TASKGROUP:
		{
		  gimple_seq cleanup = NULL;
		  tree fn
		    = builtin_decl_explicit (BUILT_IN_GOMP_TASKGROUP_END);
		  g = gimple_build_call (fn, 0);
		  gimple_seq_add_stmt (&cleanup, g);
		  g = gimple_build_try (body, cleanup, GIMPLE_TRY_FINALLY);
		  body = NULL;
		  gimple_seq_add_stmt (&body, g);
		  g = gimple_build_omp_taskgroup (body);
		}
		break;
	      case OMP_ORDERED:
		g = gimple_build_omp_ordered (body);
		break;
	      case OMP_CRITICAL:
		g = gimple_build_omp_critical (body,
		    			       OMP_CRITICAL_NAME (*expr_p));
		break;
	      default:
		gcc_unreachable ();
	      }
	    gimplify_seq_add_stmt (pre_p, g);
	    ret = GS_ALL_DONE;
	    break;
	  }

	case OMP_ATOMIC:
	case OMP_ATOMIC_READ:
	case OMP_ATOMIC_CAPTURE_OLD:
	case OMP_ATOMIC_CAPTURE_NEW:
	  ret = gimplify_omp_atomic (expr_p, pre_p);
	  break;

	case TRANSACTION_EXPR:
	  ret = gimplify_transaction (expr_p, pre_p);
	  break;

	case TRUTH_AND_EXPR:
	case TRUTH_OR_EXPR:
	case TRUTH_XOR_EXPR:
	  {
	    tree orig_type = TREE_TYPE (*expr_p);
	    tree new_type, xop0, xop1;
	    *expr_p = gimple_boolify (*expr_p);
	    new_type = TREE_TYPE (*expr_p);
	    if (!useless_type_conversion_p (orig_type, new_type))
	      {
		*expr_p = fold_convert_loc (input_location, orig_type, *expr_p);
		ret = GS_OK;
		break;
	      }

	  /* Boolified binary truth expressions are semantically equivalent
	     to bitwise binary expressions.  Canonicalize them to the
	     bitwise variant.  */
	    switch (TREE_CODE (*expr_p))
	      {
	      case TRUTH_AND_EXPR:
		TREE_SET_CODE (*expr_p, BIT_AND_EXPR);
		break;
	      case TRUTH_OR_EXPR:
		TREE_SET_CODE (*expr_p, BIT_IOR_EXPR);
		break;
	      case TRUTH_XOR_EXPR:
		TREE_SET_CODE (*expr_p, BIT_XOR_EXPR);
		break;
	      default:
		break;
	      }
	    /* Now make sure that operands have compatible type to
	       expression's new_type.  */
	    xop0 = TREE_OPERAND (*expr_p, 0);
	    xop1 = TREE_OPERAND (*expr_p, 1);
	    if (!useless_type_conversion_p (new_type, TREE_TYPE (xop0)))
	      TREE_OPERAND (*expr_p, 0) = fold_convert_loc (input_location,
							    new_type,
	      						    xop0);
	    if (!useless_type_conversion_p (new_type, TREE_TYPE (xop1)))
	      TREE_OPERAND (*expr_p, 1) = fold_convert_loc (input_location,
							    new_type,
	      						    xop1);
	    /* Continue classified as tcc_binary.  */
	    goto expr_2;
	  }

	case FMA_EXPR:
	case VEC_COND_EXPR:
	case VEC_PERM_EXPR:
	  /* Classified as tcc_expression.  */
	  goto expr_3;

	case POINTER_PLUS_EXPR:
	  {
	    enum gimplify_status r0, r1;
	    r0 = gimplify_expr (&TREE_OPERAND (*expr_p, 0), pre_p,
				post_p, is_gimple_val, fb_rvalue);
	    r1 = gimplify_expr (&TREE_OPERAND (*expr_p, 1), pre_p,
				post_p, is_gimple_val, fb_rvalue);
	    recalculate_side_effects (*expr_p);
	    ret = MIN (r0, r1);
	    /* Convert &X + CST to invariant &MEM[&X, CST].  Do this
	       after gimplifying operands - this is similar to how
	       it would be folding all gimplified stmts on creation
	       to have them canonicalized, which is what we eventually
	       should do anyway.  */
	    if (TREE_CODE (TREE_OPERAND (*expr_p, 1)) == INTEGER_CST
		&& is_gimple_min_invariant (TREE_OPERAND (*expr_p, 0)))
	      {
		*expr_p = build_fold_addr_expr_with_type_loc
		   (input_location,
		    fold_build2 (MEM_REF, TREE_TYPE (TREE_TYPE (*expr_p)),
				 TREE_OPERAND (*expr_p, 0),
				 fold_convert (ptr_type_node,
					       TREE_OPERAND (*expr_p, 1))),
		    TREE_TYPE (*expr_p));
		ret = MIN (ret, GS_OK);
	      }
	    break;
	  }

	case CILK_SYNC_STMT:
	  {
	    if (!fn_contains_cilk_spawn_p (cfun))
	      {
		error_at (EXPR_LOCATION (*expr_p),
			  "expected %<_Cilk_spawn%> before %<_Cilk_sync%>");
		ret = GS_ERROR;
	      }
	    else
	      {
		gimplify_cilk_sync (expr_p, pre_p);
		ret = GS_ALL_DONE;
	      }
	    break;
	  }
	
	default:
	  switch (TREE_CODE_CLASS (TREE_CODE (*expr_p)))
	    {
	    case tcc_comparison:
	      /* Handle comparison of objects of non scalar mode aggregates
	     	 with a call to memcmp.  It would be nice to only have to do
	     	 this for variable-sized objects, but then we'd have to allow
	     	 the same nest of reference nodes we allow for MODIFY_EXPR and
	     	 that's too complex.

		 Compare scalar mode aggregates as scalar mode values.  Using
		 memcmp for them would be very inefficient at best, and is
		 plain wrong if bitfields are involved.  */
		{
		  tree type = TREE_TYPE (TREE_OPERAND (*expr_p, 1));

		  /* Vector comparisons need no boolification.  */
		  if (TREE_CODE (type) == VECTOR_TYPE)
		    goto expr_2;
		  else if (!AGGREGATE_TYPE_P (type))
		    {
		      tree org_type = TREE_TYPE (*expr_p);
		      *expr_p = gimple_boolify (*expr_p);
		      if (!useless_type_conversion_p (org_type,
						      TREE_TYPE (*expr_p)))
			{
			  *expr_p = fold_convert_loc (input_location,
						      org_type, *expr_p);
			  ret = GS_OK;
			}
		      else
			goto expr_2;
		    }
		  else if (TYPE_MODE (type) != BLKmode)
		    ret = gimplify_scalar_mode_aggregate_compare (expr_p);
		  else
		    ret = gimplify_variable_sized_compare (expr_p);

		  break;
		}

	    /* If *EXPR_P does not need to be special-cased, handle it
	       according to its class.  */
	    case tcc_unary:
	      ret = gimplify_expr (&TREE_OPERAND (*expr_p, 0), pre_p,
				   post_p, is_gimple_val, fb_rvalue);
	      break;

	    case tcc_binary:
	    expr_2:
	      {
		enum gimplify_status r0, r1;

		r0 = gimplify_expr (&TREE_OPERAND (*expr_p, 0), pre_p,
		                    post_p, is_gimple_val, fb_rvalue);
		r1 = gimplify_expr (&TREE_OPERAND (*expr_p, 1), pre_p,
				    post_p, is_gimple_val, fb_rvalue);

		ret = MIN (r0, r1);
		break;
	      }

	    expr_3:
	      {
		enum gimplify_status r0, r1, r2;

		r0 = gimplify_expr (&TREE_OPERAND (*expr_p, 0), pre_p,
		                    post_p, is_gimple_val, fb_rvalue);
		r1 = gimplify_expr (&TREE_OPERAND (*expr_p, 1), pre_p,
				    post_p, is_gimple_val, fb_rvalue);
		r2 = gimplify_expr (&TREE_OPERAND (*expr_p, 2), pre_p,
				    post_p, is_gimple_val, fb_rvalue);

		ret = MIN (MIN (r0, r1), r2);
		break;
	      }

	    case tcc_declaration:
	    case tcc_constant:
	      ret = GS_ALL_DONE;
	      goto dont_recalculate;

	    default:
	      gcc_unreachable ();
	    }

	  recalculate_side_effects (*expr_p);

	dont_recalculate:
	  break;
	}

      gcc_assert (*expr_p || ret != GS_OK);
    }
  while (ret == GS_OK);

  /* If we encountered an error_mark somewhere nested inside, either
     stub out the statement or propagate the error back out.  */
  if (ret == GS_ERROR)
    {
      if (is_statement)
	*expr_p = NULL;
      goto out;
    }

  /* This was only valid as a return value from the langhook, which
     we handled.  Make sure it doesn't escape from any other context.  */
  gcc_assert (ret != GS_UNHANDLED);

  if (fallback == fb_none && *expr_p && !is_gimple_stmt (*expr_p))
    {
      /* We aren't looking for a value, and we don't have a valid
	 statement.  If it doesn't have side-effects, throw it away.  */
      if (!TREE_SIDE_EFFECTS (*expr_p))
	*expr_p = NULL;
      else if (!TREE_THIS_VOLATILE (*expr_p))
	{
	  /* This is probably a _REF that contains something nested that
	     has side effects.  Recurse through the operands to find it.  */
	  enum tree_code code = TREE_CODE (*expr_p);

	  switch (code)
	    {
	    case COMPONENT_REF:
	    case REALPART_EXPR:
	    case IMAGPART_EXPR:
	    case VIEW_CONVERT_EXPR:
	      gimplify_expr (&TREE_OPERAND (*expr_p, 0), pre_p, post_p,
			     gimple_test_f, fallback);
	      break;

	    case ARRAY_REF:
	    case ARRAY_RANGE_REF:
	      gimplify_expr (&TREE_OPERAND (*expr_p, 0), pre_p, post_p,
			     gimple_test_f, fallback);
	      gimplify_expr (&TREE_OPERAND (*expr_p, 1), pre_p, post_p,
			     gimple_test_f, fallback);
	      break;

	    default:
	       /* Anything else with side-effects must be converted to
		  a valid statement before we get here.  */
	      gcc_unreachable ();
	    }

	  *expr_p = NULL;
	}
      else if (COMPLETE_TYPE_P (TREE_TYPE (*expr_p))
	       && TYPE_MODE (TREE_TYPE (*expr_p)) != BLKmode)
	{
	  /* Historically, the compiler has treated a bare reference
	     to a non-BLKmode volatile lvalue as forcing a load.  */
	  tree type = TYPE_MAIN_VARIANT (TREE_TYPE (*expr_p));

	  /* Normally, we do not want to create a temporary for a
	     TREE_ADDRESSABLE type because such a type should not be
	     copied by bitwise-assignment.  However, we make an
	     exception here, as all we are doing here is ensuring that
	     we read the bytes that make up the type.  We use
	     create_tmp_var_raw because create_tmp_var will abort when
	     given a TREE_ADDRESSABLE type.  */
	  tree tmp = create_tmp_var_raw (type, "vol");
	  gimple_add_tmp_var (tmp);
	  gimplify_assign (tmp, *expr_p, pre_p);
	  *expr_p = NULL;
	}
      else
	/* We can't do anything useful with a volatile reference to
	   an incomplete type, so just throw it away.  Likewise for
	   a BLKmode type, since any implicit inner load should
	   already have been turned into an explicit one by the
	   gimplification process.  */
	*expr_p = NULL;
    }

  /* If we are gimplifying at the statement level, we're done.  Tack
     everything together and return.  */
  if (fallback == fb_none || is_statement)
    {
      /* Since *EXPR_P has been converted into a GIMPLE tuple, clear
         it out for GC to reclaim it.  */
      *expr_p = NULL_TREE;

      if (!gimple_seq_empty_p (internal_pre)
	  || !gimple_seq_empty_p (internal_post))
	{
	  gimplify_seq_add_seq (&internal_pre, internal_post);
	  gimplify_seq_add_seq (pre_p, internal_pre);
	}

      /* The result of gimplifying *EXPR_P is going to be the last few
	 statements in *PRE_P and *POST_P.  Add location information
	 to all the statements that were added by the gimplification
	 helpers.  */
      if (!gimple_seq_empty_p (*pre_p))
	annotate_all_with_location_after (*pre_p, pre_last_gsi, input_location);

      if (!gimple_seq_empty_p (*post_p))
	annotate_all_with_location_after (*post_p, post_last_gsi,
					  input_location);

      goto out;
    }

#ifdef ENABLE_GIMPLE_CHECKING
  if (*expr_p)
    {
      enum tree_code code = TREE_CODE (*expr_p);
      /* These expressions should already be in gimple IR form.  */
      gcc_assert (code != MODIFY_EXPR
		  && code != ASM_EXPR
		  && code != BIND_EXPR
		  && code != CATCH_EXPR
		  && (code != COND_EXPR || gimplify_ctxp->allow_rhs_cond_expr)
		  && code != EH_FILTER_EXPR
		  && code != GOTO_EXPR
		  && code != LABEL_EXPR
		  && code != LOOP_EXPR
		  && code != SWITCH_EXPR
		  && code != TRY_FINALLY_EXPR
		  && code != OMP_CRITICAL
		  && code != OMP_FOR
		  && code != OMP_MASTER
		  && code != OMP_TASKGROUP
		  && code != OMP_ORDERED
		  && code != OMP_PARALLEL
		  && code != OMP_SECTIONS
		  && code != OMP_SECTION
		  && code != OMP_SINGLE);
    }
#endif

  /* Otherwise we're gimplifying a subexpression, so the resulting
     value is interesting.  If it's a valid operand that matches
     GIMPLE_TEST_F, we're done. Unless we are handling some
     post-effects internally; if that's the case, we need to copy into
     a temporary before adding the post-effects to POST_P.  */
  if (gimple_seq_empty_p (internal_post) && (*gimple_test_f) (*expr_p))
    goto out;

  /* Otherwise, we need to create a new temporary for the gimplified
     expression.  */

  /* We can't return an lvalue if we have an internal postqueue.  The
     object the lvalue refers to would (probably) be modified by the
     postqueue; we need to copy the value out first, which means an
     rvalue.  */
  if ((fallback & fb_lvalue)
      && gimple_seq_empty_p (internal_post)
      && is_gimple_addressable (*expr_p))
    {
      /* An lvalue will do.  Take the address of the expression, store it
	 in a temporary, and replace the expression with an INDIRECT_REF of
	 that temporary.  */
      tmp = build_fold_addr_expr_loc (input_location, *expr_p);
      gimplify_expr (&tmp, pre_p, post_p, is_gimple_reg, fb_rvalue);
      *expr_p = build_simple_mem_ref (tmp);
    }
  else if ((fallback & fb_rvalue) && is_gimple_reg_rhs_or_call (*expr_p))
    {
      /* An rvalue will do.  Assign the gimplified expression into a
	 new temporary TMP and replace the original expression with
	 TMP.  First, make sure that the expression has a type so that
	 it can be assigned into a temporary.  */
      gcc_assert (!VOID_TYPE_P (TREE_TYPE (*expr_p)));
      *expr_p = get_formal_tmp_var (*expr_p, pre_p);
    }
  else
    {
#ifdef ENABLE_GIMPLE_CHECKING
      if (!(fallback & fb_mayfail))
	{
	  fprintf (stderr, "gimplification failed:\n");
	  print_generic_expr (stderr, *expr_p, 0);
	  debug_tree (*expr_p);
	  internal_error ("gimplification failed");
	}
#endif
      gcc_assert (fallback & fb_mayfail);

      /* If this is an asm statement, and the user asked for the
	 impossible, don't die.  Fail and let gimplify_asm_expr
	 issue an error.  */
      ret = GS_ERROR;
      goto out;
    }

  /* Make sure the temporary matches our predicate.  */
  gcc_assert ((*gimple_test_f) (*expr_p));

  if (!gimple_seq_empty_p (internal_post))
    {
      annotate_all_with_location (internal_post, input_location);
      gimplify_seq_add_seq (pre_p, internal_post);
    }

 out:
  input_location = saved_location;
  return ret;
}

/* Look through TYPE for variable-sized objects and gimplify each such
   size that we find.  Add to LIST_P any statements generated.  */

void
gimplify_type_sizes (tree type, gimple_seq *list_p)
{
  tree field, t;

  if (type == NULL || type == error_mark_node)
    return;

  /* We first do the main variant, then copy into any other variants.  */
  type = TYPE_MAIN_VARIANT (type);

  /* Avoid infinite recursion.  */
  if (TYPE_SIZES_GIMPLIFIED (type))
    return;

  TYPE_SIZES_GIMPLIFIED (type) = 1;

  switch (TREE_CODE (type))
    {
    case INTEGER_TYPE:
    case ENUMERAL_TYPE:
    case BOOLEAN_TYPE:
    case REAL_TYPE:
    case FIXED_POINT_TYPE:
      gimplify_one_sizepos (&TYPE_MIN_VALUE (type), list_p);
      gimplify_one_sizepos (&TYPE_MAX_VALUE (type), list_p);

      for (t = TYPE_NEXT_VARIANT (type); t; t = TYPE_NEXT_VARIANT (t))
	{
	  TYPE_MIN_VALUE (t) = TYPE_MIN_VALUE (type);
	  TYPE_MAX_VALUE (t) = TYPE_MAX_VALUE (type);
	}
      break;

    case ARRAY_TYPE:
      /* These types may not have declarations, so handle them here.  */
      gimplify_type_sizes (TREE_TYPE (type), list_p);
      gimplify_type_sizes (TYPE_DOMAIN (type), list_p);
      /* Ensure VLA bounds aren't removed, for -O0 they should be variables
	 with assigned stack slots, for -O1+ -g they should be tracked
	 by VTA.  */
      if (!(TYPE_NAME (type)
	    && TREE_CODE (TYPE_NAME (type)) == TYPE_DECL
	    && DECL_IGNORED_P (TYPE_NAME (type)))
	  && TYPE_DOMAIN (type)
	  && INTEGRAL_TYPE_P (TYPE_DOMAIN (type)))
	{
	  t = TYPE_MIN_VALUE (TYPE_DOMAIN (type));
	  if (t && TREE_CODE (t) == VAR_DECL && DECL_ARTIFICIAL (t))
	    DECL_IGNORED_P (t) = 0;
	  t = TYPE_MAX_VALUE (TYPE_DOMAIN (type));
	  if (t && TREE_CODE (t) == VAR_DECL && DECL_ARTIFICIAL (t))
	    DECL_IGNORED_P (t) = 0;
	}
      break;

    case RECORD_TYPE:
    case UNION_TYPE:
    case QUAL_UNION_TYPE:
      for (field = TYPE_FIELDS (type); field; field = DECL_CHAIN (field))
	if (TREE_CODE (field) == FIELD_DECL)
	  {
	    gimplify_one_sizepos (&DECL_FIELD_OFFSET (field), list_p);
	    gimplify_one_sizepos (&DECL_SIZE (field), list_p);
	    gimplify_one_sizepos (&DECL_SIZE_UNIT (field), list_p);
	    gimplify_type_sizes (TREE_TYPE (field), list_p);
	  }
      break;

    case POINTER_TYPE:
    case REFERENCE_TYPE:
	/* We used to recurse on the pointed-to type here, which turned out to
	   be incorrect because its definition might refer to variables not
	   yet initialized at this point if a forward declaration is involved.

	   It was actually useful for anonymous pointed-to types to ensure
	   that the sizes evaluation dominates every possible later use of the
	   values.  Restricting to such types here would be safe since there
	   is no possible forward declaration around, but would introduce an
	   undesirable middle-end semantic to anonymity.  We then defer to
	   front-ends the responsibility of ensuring that the sizes are
	   evaluated both early and late enough, e.g. by attaching artificial
	   type declarations to the tree.  */
      break;

    default:
      break;
    }

  gimplify_one_sizepos (&TYPE_SIZE (type), list_p);
  gimplify_one_sizepos (&TYPE_SIZE_UNIT (type), list_p);

  for (t = TYPE_NEXT_VARIANT (type); t; t = TYPE_NEXT_VARIANT (t))
    {
      TYPE_SIZE (t) = TYPE_SIZE (type);
      TYPE_SIZE_UNIT (t) = TYPE_SIZE_UNIT (type);
      TYPE_SIZES_GIMPLIFIED (t) = 1;
    }
}

/* A subroutine of gimplify_type_sizes to make sure that *EXPR_P,
   a size or position, has had all of its SAVE_EXPRs evaluated.
   We add any required statements to *STMT_P.  */

void
gimplify_one_sizepos (tree *expr_p, gimple_seq *stmt_p)
{
  tree expr = *expr_p;

  /* We don't do anything if the value isn't there, is constant, or contains
     A PLACEHOLDER_EXPR.  We also don't want to do anything if it's already
     a VAR_DECL.  If it's a VAR_DECL from another function, the gimplifier
     will want to replace it with a new variable, but that will cause problems
     if this type is from outside the function.  It's OK to have that here.  */
  if (is_gimple_sizepos (expr))
    return;

  *expr_p = unshare_expr (expr);

  gimplify_expr (expr_p, stmt_p, NULL, is_gimple_val, fb_rvalue);
}

/* Gimplify the body of statements of FNDECL and return a GIMPLE_BIND node
   containing the sequence of corresponding GIMPLE statements.  If DO_PARMS
   is true, also gimplify the parameters.  */

gimple
gimplify_body (tree fndecl, bool do_parms)
{
  location_t saved_location = input_location;
  gimple_seq parm_stmts, seq;
  gimple outer_bind;
  struct cgraph_node *cgn;

  timevar_push (TV_TREE_GIMPLIFY);

  /* Initialize for optimize_insn_for_s{ize,peed}_p possibly called during
     gimplification.  */
  default_rtl_profile ();

  gcc_assert (gimplify_ctxp == NULL);
  push_gimplify_context ();

  if (flag_openmp)
    {
      gcc_assert (gimplify_omp_ctxp == NULL);
      if (lookup_attribute ("omp declare target", DECL_ATTRIBUTES (fndecl)))
	gimplify_omp_ctxp = new_omp_context (ORT_TARGET);
    }

  /* Unshare most shared trees in the body and in that of any nested functions.
     It would seem we don't have to do this for nested functions because
     they are supposed to be output and then the outer function gimplified
     first, but the g++ front end doesn't always do it that way.  */
  unshare_body (fndecl);
  unvisit_body (fndecl);

  cgn = cgraph_get_node (fndecl);
  if (cgn && cgn->origin)
    nonlocal_vlas = pointer_set_create ();

  /* Make sure input_location isn't set to something weird.  */
  input_location = DECL_SOURCE_LOCATION (fndecl);

  /* Resolve callee-copies.  This has to be done before processing
     the body so that DECL_VALUE_EXPR gets processed correctly.  */
  parm_stmts = do_parms ? gimplify_parameters () : NULL;

  /* Gimplify the function's body.  */
  seq = NULL;
  gimplify_stmt (&DECL_SAVED_TREE (fndecl), &seq);
  outer_bind = gimple_seq_first_stmt (seq);
  if (!outer_bind)
    {
      outer_bind = gimple_build_nop ();
      gimplify_seq_add_stmt (&seq, outer_bind);
    }

  /* The body must contain exactly one statement, a GIMPLE_BIND.  If this is
     not the case, wrap everything in a GIMPLE_BIND to make it so.  */
  if (gimple_code (outer_bind) == GIMPLE_BIND
      && gimple_seq_first (seq) == gimple_seq_last (seq))
    ;
  else
    outer_bind = gimple_build_bind (NULL_TREE, seq, NULL);

  DECL_SAVED_TREE (fndecl) = NULL_TREE;

  /* If we had callee-copies statements, insert them at the beginning
     of the function and clear DECL_VALUE_EXPR_P on the parameters.  */
  if (!gimple_seq_empty_p (parm_stmts))
    {
      tree parm;

      gimplify_seq_add_seq (&parm_stmts, gimple_bind_body (outer_bind));
      gimple_bind_set_body (outer_bind, parm_stmts);

      for (parm = DECL_ARGUMENTS (current_function_decl);
	   parm; parm = DECL_CHAIN (parm))
	if (DECL_HAS_VALUE_EXPR_P (parm))
	  {
	    DECL_HAS_VALUE_EXPR_P (parm) = 0;
	    DECL_IGNORED_P (parm) = 0;
	  }
    }

  if (nonlocal_vlas)
    {
      if (nonlocal_vla_vars)
	{
	  /* tree-nested.c may later on call declare_vars (..., true);
	     which relies on BLOCK_VARS chain to be the tail of the
	     gimple_bind_vars chain.  Ensure we don't violate that
	     assumption.  */
	  if (gimple_bind_block (outer_bind)
	      == DECL_INITIAL (current_function_decl))
	    declare_vars (nonlocal_vla_vars, outer_bind, true);
	  else
	    BLOCK_VARS (DECL_INITIAL (current_function_decl))
	      = chainon (BLOCK_VARS (DECL_INITIAL (current_function_decl)),
			 nonlocal_vla_vars);
	  nonlocal_vla_vars = NULL_TREE;
	}
      pointer_set_destroy (nonlocal_vlas);
      nonlocal_vlas = NULL;
    }

  if ((flag_openmp || flag_openmp_simd) && gimplify_omp_ctxp)
    {
      delete_omp_context (gimplify_omp_ctxp);
      gimplify_omp_ctxp = NULL;
    }

  pop_gimplify_context (outer_bind);
  gcc_assert (gimplify_ctxp == NULL);

#ifdef ENABLE_CHECKING
  if (!seen_error ())
    verify_gimple_in_seq (gimple_bind_body (outer_bind));
#endif

  timevar_pop (TV_TREE_GIMPLIFY);
  input_location = saved_location;

  return outer_bind;
}

typedef char *char_p; /* For DEF_VEC_P.  */

/* Return whether we should exclude FNDECL from instrumentation.  */

static bool
flag_instrument_functions_exclude_p (tree fndecl)
{
  vec<char_p> *v;

  v = (vec<char_p> *) flag_instrument_functions_exclude_functions;
  if (v && v->length () > 0)
    {
      const char *name;
      int i;
      char *s;

      name = lang_hooks.decl_printable_name (fndecl, 0);
      FOR_EACH_VEC_ELT (*v, i, s)
	if (strstr (name, s) != NULL)
	  return true;
    }

  v = (vec<char_p> *) flag_instrument_functions_exclude_files;
  if (v && v->length () > 0)
    {
      const char *name;
      int i;
      char *s;

      name = DECL_SOURCE_FILE (fndecl);
      FOR_EACH_VEC_ELT (*v, i, s)
	if (strstr (name, s) != NULL)
	  return true;
    }

  return false;
}

/* Entry point to the gimplification pass.  FNDECL is the FUNCTION_DECL
   node for the function we want to gimplify.

   Return the sequence of GIMPLE statements corresponding to the body
   of FNDECL.  */

void
gimplify_function_tree (tree fndecl)
{
  tree parm, ret;
  gimple_seq seq;
  gimple bind;

  gcc_assert (!gimple_body (fndecl));

  if (DECL_STRUCT_FUNCTION (fndecl))
    push_cfun (DECL_STRUCT_FUNCTION (fndecl));
  else
    push_struct_function (fndecl);

  for (parm = DECL_ARGUMENTS (fndecl); parm ; parm = DECL_CHAIN (parm))
    {
      /* Preliminarily mark non-addressed complex variables as eligible
         for promotion to gimple registers.  We'll transform their uses
         as we find them.  */
      if ((TREE_CODE (TREE_TYPE (parm)) == COMPLEX_TYPE
	   || TREE_CODE (TREE_TYPE (parm)) == VECTOR_TYPE)
          && !TREE_THIS_VOLATILE (parm)
          && !needs_to_live_in_memory (parm))
        DECL_GIMPLE_REG_P (parm) = 1;
    }

  ret = DECL_RESULT (fndecl);
  if ((TREE_CODE (TREE_TYPE (ret)) == COMPLEX_TYPE
       || TREE_CODE (TREE_TYPE (ret)) == VECTOR_TYPE)
      && !needs_to_live_in_memory (ret))
    DECL_GIMPLE_REG_P (ret) = 1;

  bind = gimplify_body (fndecl, true);

  /* The tree body of the function is no longer needed, replace it
     with the new GIMPLE body.  */
  seq = NULL;
  gimple_seq_add_stmt (&seq, bind);
  gimple_set_body (fndecl, seq);

  /* If we're instrumenting function entry/exit, then prepend the call to
     the entry hook and wrap the whole function in a TRY_FINALLY_EXPR to
     catch the exit hook.  */
  /* ??? Add some way to ignore exceptions for this TFE.  */
  if (flag_instrument_function_entry_exit
      && !DECL_NO_INSTRUMENT_FUNCTION_ENTRY_EXIT (fndecl)
      && !flag_instrument_functions_exclude_p (fndecl))
    {
      tree x;
      gimple new_bind;
      gimple tf;
      gimple_seq cleanup = NULL, body = NULL;
      tree tmp_var;
      gimple call;

      x = builtin_decl_implicit (BUILT_IN_RETURN_ADDRESS);
      call = gimple_build_call (x, 1, integer_zero_node);
      tmp_var = create_tmp_var (ptr_type_node, "return_addr");
      gimple_call_set_lhs (call, tmp_var);
      gimplify_seq_add_stmt (&cleanup, call);
      x = builtin_decl_implicit (BUILT_IN_PROFILE_FUNC_EXIT);
      call = gimple_build_call (x, 2,
				build_fold_addr_expr (current_function_decl),
				tmp_var);
      gimplify_seq_add_stmt (&cleanup, call);
      tf = gimple_build_try (seq, cleanup, GIMPLE_TRY_FINALLY);

      x = builtin_decl_implicit (BUILT_IN_RETURN_ADDRESS);
      call = gimple_build_call (x, 1, integer_zero_node);
      tmp_var = create_tmp_var (ptr_type_node, "return_addr");
      gimple_call_set_lhs (call, tmp_var);
      gimplify_seq_add_stmt (&body, call);
      x = builtin_decl_implicit (BUILT_IN_PROFILE_FUNC_ENTER);
      call = gimple_build_call (x, 2,
				build_fold_addr_expr (current_function_decl),
				tmp_var);
      gimplify_seq_add_stmt (&body, call);
      gimplify_seq_add_stmt (&body, tf);
      new_bind = gimple_build_bind (NULL, body, gimple_bind_block (bind));
      /* Clear the block for BIND, since it is no longer directly inside
         the function, but within a try block.  */
      gimple_bind_set_block (bind, NULL);

      /* Replace the current function body with the body
         wrapped in the try/finally TF.  */
      seq = NULL;
      gimple_seq_add_stmt (&seq, new_bind);
      gimple_set_body (fndecl, seq);
    }

  DECL_SAVED_TREE (fndecl) = NULL_TREE;
  cfun->curr_properties = PROP_gimple_any;

  pop_cfun ();
}

/* Return a dummy expression of type TYPE in order to keep going after an
   error.  */

static tree
dummy_object (tree type)
{
  tree t = build_int_cst (build_pointer_type (type), 0);
  return build2 (MEM_REF, type, t, t);
}

/* Gimplify __builtin_va_arg, aka VA_ARG_EXPR, which is not really a
   builtin function, but a very special sort of operator.  */

enum gimplify_status
gimplify_va_arg_expr (tree *expr_p, gimple_seq *pre_p, gimple_seq *post_p)
{
  tree promoted_type, have_va_type;
  tree valist = TREE_OPERAND (*expr_p, 0);
  tree type = TREE_TYPE (*expr_p);
  tree t;
  location_t loc = EXPR_LOCATION (*expr_p);

  /* Verify that valist is of the proper type.  */
  have_va_type = TREE_TYPE (valist);
  if (have_va_type == error_mark_node)
    return GS_ERROR;
  have_va_type = targetm.canonical_va_list_type (have_va_type);

  if (have_va_type == NULL_TREE)
    {
      error_at (loc, "first argument to %<va_arg%> not of type %<va_list%>");
      return GS_ERROR;
    }

  /* Generate a diagnostic for requesting data of a type that cannot
     be passed through `...' due to type promotion at the call site.  */
  if ((promoted_type = lang_hooks.types.type_promotes_to (type))
	   != type)
    {
      static bool gave_help;
      bool warned;

      /* Unfortunately, this is merely undefined, rather than a constraint
	 violation, so we cannot make this an error.  If this call is never
	 executed, the program is still strictly conforming.  */
      warned = warning_at (loc, 0,
	  		   "%qT is promoted to %qT when passed through %<...%>",
			   type, promoted_type);
      if (!gave_help && warned)
	{
	  gave_help = true;
	  inform (loc, "(so you should pass %qT not %qT to %<va_arg%>)",
		  promoted_type, type);
	}

      /* We can, however, treat "undefined" any way we please.
	 Call abort to encourage the user to fix the program.  */
      if (warned)
	inform (loc, "if this code is reached, the program will abort");
      /* Before the abort, allow the evaluation of the va_list
	 expression to exit or longjmp.  */
      gimplify_and_add (valist, pre_p);
      t = build_call_expr_loc (loc,
			       builtin_decl_implicit (BUILT_IN_TRAP), 0);
      gimplify_and_add (t, pre_p);

      /* This is dead code, but go ahead and finish so that the
	 mode of the result comes out right.  */
      *expr_p = dummy_object (type);
      return GS_ALL_DONE;
    }
  else
    {
      /* Make it easier for the backends by protecting the valist argument
	 from multiple evaluations.  */
      if (TREE_CODE (have_va_type) == ARRAY_TYPE)
	{
	  /* For this case, the backends will be expecting a pointer to
	     TREE_TYPE (abi), but it's possible we've
	     actually been given an array (an actual TARGET_FN_ABI_VA_LIST).
	     So fix it.  */
	  if (TREE_CODE (TREE_TYPE (valist)) == ARRAY_TYPE)
	    {
	      tree p1 = build_pointer_type (TREE_TYPE (have_va_type));
	      valist = fold_convert_loc (loc, p1,
					 build_fold_addr_expr_loc (loc, valist));
	    }

	  gimplify_expr (&valist, pre_p, post_p, is_gimple_val, fb_rvalue);
	}
      else
	gimplify_expr (&valist, pre_p, post_p, is_gimple_min_lval, fb_lvalue);

      if (!targetm.gimplify_va_arg_expr)
	/* FIXME: Once most targets are converted we should merely
	   assert this is non-null.  */
	return GS_ALL_DONE;

      *expr_p = targetm.gimplify_va_arg_expr (valist, type, pre_p, post_p);
      return GS_OK;
    }
}

/* Build a new GIMPLE_ASSIGN tuple and append it to the end of *SEQ_P.

   DST/SRC are the destination and source respectively.  You can pass
   ungimplified trees in DST or SRC, in which case they will be
   converted to a gimple operand if necessary.

   This function returns the newly created GIMPLE_ASSIGN tuple.  */

gimple
gimplify_assign (tree dst, tree src, gimple_seq *seq_p)
{
  tree t = build2 (MODIFY_EXPR, TREE_TYPE (dst), dst, src);
  gimplify_and_add (t, seq_p);
  ggc_free (t);
  return gimple_seq_last_stmt (*seq_p);
}

inline hashval_t
gimplify_hasher::hash (const value_type *p)
{
  tree t = p->val;
  return iterative_hash_expr (t, 0);
}

inline bool
gimplify_hasher::equal (const value_type *p1, const compare_type *p2)
{
  tree t1 = p1->val;
  tree t2 = p2->val;
  enum tree_code code = TREE_CODE (t1);

  if (TREE_CODE (t2) != code
      || TREE_TYPE (t1) != TREE_TYPE (t2))
    return false;

  if (!operand_equal_p (t1, t2, 0))
    return false;

#ifdef ENABLE_CHECKING
  /* Only allow them to compare equal if they also hash equal; otherwise
     results are nondeterminate, and we fail bootstrap comparison.  */
  gcc_assert (hash (p1) == hash (p2));
#endif

  return true;
}<|MERGE_RESOLUTION|>--- conflicted
+++ resolved
@@ -6363,15 +6363,11 @@
 		      if (n == NULL
 			  || (n->value & GOVD_DATA_SHARE_CLASS) == 0)
 			{
-<<<<<<< HEAD
-			  int flags = GOVD_FIRSTPRIVATE | GOVD_LASTPRIVATE;
-=======
 			  int flags = GOVD_FIRSTPRIVATE;
 			  /* #pragma omp distribute does not allow
 			     lastprivate clause.  */
 			  if (!ctx->outer_context->distribute)
 			    flags |= GOVD_LASTPRIVATE;
->>>>>>> 331c6259
 			  if (n == NULL)
 			    omp_add_variable (ctx->outer_context, decl,
 					      flags | GOVD_SEEN);
