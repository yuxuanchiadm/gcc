--- conflicted
+++ resolved
@@ -532,7 +532,6 @@
   return returned_attrs;
 }
 
-<<<<<<< HEAD
 /* Return true if IDENTIFIER is the name of a lock attribute that takes
    arguments, as listed in the if-statement below.  */
 
@@ -643,7 +642,8 @@
            || is_attribute_p ("lock_returned", identifier))
     warning (OPT_Wattributes, "Additional %qs attribute ignored",
              IDENTIFIER_POINTER (identifier));
-=======
+}
+
 /* Subroutine of set_method_tm_attributes.  Apply TM attribute ATTR
    to the method FNDECL.  */
 
@@ -651,5 +651,4 @@
 apply_tm_attr (tree fndecl, tree attr)
 {
   decl_attributes (&TREE_TYPE (fndecl), tree_cons (attr, NULL, NULL), 0);
->>>>>>> 51440c2f
 }