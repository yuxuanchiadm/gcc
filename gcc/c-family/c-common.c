/* Subroutines shared by all languages that are variants of C.
   Copyright (C) 1992-2015 Free Software Foundation, Inc.

This file is part of GCC.

GCC is free software; you can redistribute it and/or modify it under
the terms of the GNU General Public License as published by the Free
Software Foundation; either version 3, or (at your option) any later
version.

GCC is distributed in the hope that it will be useful, but WITHOUT ANY
WARRANTY; without even the implied warranty of MERCHANTABILITY or
FITNESS FOR A PARTICULAR PURPOSE.  See the GNU General Public License
for more details.

You should have received a copy of the GNU General Public License
along with GCC; see the file COPYING3.  If not see
<http://www.gnu.org/licenses/>.  */

#define GCC_C_COMMON_C

#include "config.h"
#include "system.h"
#include "coretypes.h"
#include "input.h"
#include "c-common.h"
#include "tm.h"
#include "intl.h"
#include "tree.h"
#include "fold-const.h"
#include "stor-layout.h"
#include "calls.h"
#include "stringpool.h"
#include "attribs.h"
#include "varasm.h"
#include "trans-mem.h"
#include "flags.h"
#include "c-pragma.h"
#include "c-objc.h"
#include "tm_p.h"
#include "obstack.h"
#include "cpplib.h"
#include "target.h"
#include "common/common-target.h"
#include "langhooks.h"
#include "tree-inline.h"
#include "toplev.h"
#include "diagnostic.h"
#include "tree-iterator.h"
#include "hashtab.h"
#include "opts.h"
#include "hash-map.h"
#include "is-a.h"
#include "plugin-api.h"
#include "vec.h"
#include "hash-set.h"
#include "machmode.h"
#include "hard-reg-set.h"
#include "input.h"
#include "function.h"
#include "ipa-ref.h"
#include "cgraph.h"
#include "target-def.h"
#include "gimplify.h"
#include "wide-int-print.h"
#include "gimple-expr.h"

cpp_reader *parse_in;		/* Declared in c-pragma.h.  */

/* Mode used to build pointers (VOIDmode means ptr_mode).  */

machine_mode c_default_pointer_mode = VOIDmode;

/* The following symbols are subsumed in the c_global_trees array, and
   listed here individually for documentation purposes.

   INTEGER_TYPE and REAL_TYPE nodes for the standard data types.

	tree short_integer_type_node;
	tree long_integer_type_node;
	tree long_long_integer_type_node;

	tree short_unsigned_type_node;
	tree long_unsigned_type_node;
	tree long_long_unsigned_type_node;

	tree truthvalue_type_node;
	tree truthvalue_false_node;
	tree truthvalue_true_node;

	tree ptrdiff_type_node;

	tree unsigned_char_type_node;
	tree signed_char_type_node;
	tree wchar_type_node;

	tree char16_type_node;
	tree char32_type_node;

	tree float_type_node;
	tree double_type_node;
	tree long_double_type_node;

	tree complex_integer_type_node;
	tree complex_float_type_node;
	tree complex_double_type_node;
	tree complex_long_double_type_node;

	tree dfloat32_type_node;
	tree dfloat64_type_node;
	tree_dfloat128_type_node;

	tree intQI_type_node;
	tree intHI_type_node;
	tree intSI_type_node;
	tree intDI_type_node;
	tree intTI_type_node;

	tree unsigned_intQI_type_node;
	tree unsigned_intHI_type_node;
	tree unsigned_intSI_type_node;
	tree unsigned_intDI_type_node;
	tree unsigned_intTI_type_node;

	tree widest_integer_literal_type_node;
	tree widest_unsigned_literal_type_node;

   Nodes for types `void *' and `const void *'.

	tree ptr_type_node, const_ptr_type_node;

   Nodes for types `char *' and `const char *'.

	tree string_type_node, const_string_type_node;

   Type `char[SOMENUMBER]'.
   Used when an array of char is needed and the size is irrelevant.

	tree char_array_type_node;

   Type `wchar_t[SOMENUMBER]' or something like it.
   Used when a wide string literal is created.

	tree wchar_array_type_node;

   Type `char16_t[SOMENUMBER]' or something like it.
   Used when a UTF-16 string literal is created.

	tree char16_array_type_node;

   Type `char32_t[SOMENUMBER]' or something like it.
   Used when a UTF-32 string literal is created.

	tree char32_array_type_node;

   Type `int ()' -- used for implicit declaration of functions.

	tree default_function_type;

   A VOID_TYPE node, packaged in a TREE_LIST.

	tree void_list_node;

  The lazily created VAR_DECLs for __FUNCTION__, __PRETTY_FUNCTION__,
  and __func__. (C doesn't generate __FUNCTION__ and__PRETTY_FUNCTION__
  VAR_DECLS, but C++ does.)

	tree function_name_decl_node;
	tree pretty_function_name_decl_node;
	tree c99_function_name_decl_node;

  Stack of nested function name VAR_DECLs.

	tree saved_function_name_decls;

*/

tree c_global_trees[CTI_MAX];

/* Switches common to the C front ends.  */

/* Nonzero means don't output line number information.  */

char flag_no_line_commands;

/* Nonzero causes -E output not to be done, but directives such as
   #define that have side effects are still obeyed.  */

char flag_no_output;

/* Nonzero means dump macros in some fashion.  */

char flag_dump_macros;

/* Nonzero means pass #include lines through to the output.  */

char flag_dump_includes;

/* Nonzero means process PCH files while preprocessing.  */

bool flag_pch_preprocess;

/* The file name to which we should write a precompiled header, or
   NULL if no header will be written in this compile.  */

const char *pch_file;

/* Nonzero if an ISO standard was selected.  It rejects macros in the
   user's namespace.  */
int flag_iso;

/* C/ObjC language option variables.  */


/* Nonzero means allow type mismatches in conditional expressions;
   just make their values `void'.  */

int flag_cond_mismatch;

/* Nonzero means enable C89 Amendment 1 features.  */

int flag_isoc94;

/* Nonzero means use the ISO C99 (or C11) dialect of C.  */

int flag_isoc99;

/* Nonzero means use the ISO C11 dialect of C.  */

int flag_isoc11;

/* Nonzero means that we have builtin functions, and main is an int.  */

int flag_hosted = 1;


/* ObjC language option variables.  */


/* Tells the compiler that this is a special run.  Do not perform any
   compiling, instead we are to test some platform dependent features
   and output a C header file with appropriate definitions.  */

int print_struct_values;

/* Tells the compiler what is the constant string class for ObjC.  */

const char *constant_string_class_name;


/* C++ language option variables.  */


/* Nonzero means generate separate instantiation control files and
   juggle them at link time.  */

int flag_use_repository;

/* The C++ dialect being used. C++98 is the default.  */

enum cxx_dialect cxx_dialect = cxx98;

/* Maximum template instantiation depth.  This limit exists to limit the
   time it takes to notice excessively recursive template instantiations.

   The default is lower than the 1024 recommended by the C++0x standard
   because G++ runs out of stack before 1024 with highly recursive template
   argument deduction substitution (g++.dg/cpp0x/enum11.C).  */

int max_tinst_depth = 900;

/* The elements of `ridpointers' are identifier nodes for the reserved
   type names and storage classes.  It is indexed by a RID_... value.  */
tree *ridpointers;

tree (*make_fname_decl) (location_t, tree, int);

/* Nonzero means don't warn about problems that occur when the code is
   executed.  */
int c_inhibit_evaluation_warnings;

/* Whether we are building a boolean conversion inside
   convert_for_assignment, or some other late binary operation.  If
   build_binary_op is called for C (from code shared by C and C++) in
   this case, then the operands have already been folded and the
   result will not be folded again, so C_MAYBE_CONST_EXPR should not
   be generated.  */
bool in_late_binary_op;

/* Whether lexing has been completed, so subsequent preprocessor
   errors should use the compiler's input_location.  */
bool done_lexing = false;

/* Information about how a function name is generated.  */
struct fname_var_t
{
  tree *const decl;	/* pointer to the VAR_DECL.  */
  const unsigned rid;	/* RID number for the identifier.  */
  const int pretty;	/* How pretty is it? */
};

/* The three ways of getting then name of the current function.  */

const struct fname_var_t fname_vars[] =
{
  /* C99 compliant __func__, must be first.  */
  {&c99_function_name_decl_node, RID_C99_FUNCTION_NAME, 0},
  /* GCC __FUNCTION__ compliant.  */
  {&function_name_decl_node, RID_FUNCTION_NAME, 0},
  /* GCC __PRETTY_FUNCTION__ compliant.  */
  {&pretty_function_name_decl_node, RID_PRETTY_FUNCTION_NAME, 1},
  {NULL, 0, 0},
};

/* Global visibility options.  */
struct visibility_flags visibility_options;

static tree c_fully_fold_internal (tree expr, bool, bool *, bool *);
static tree check_case_value (location_t, tree);
static bool check_case_bounds (location_t, tree, tree, tree *, tree *);

static tree handle_packed_attribute (tree *, tree, tree, int, bool *);
static tree handle_nocommon_attribute (tree *, tree, tree, int, bool *);
static tree handle_common_attribute (tree *, tree, tree, int, bool *);
static tree handle_noreturn_attribute (tree *, tree, tree, int, bool *);
static tree handle_hot_attribute (tree *, tree, tree, int, bool *);
static tree handle_cold_attribute (tree *, tree, tree, int, bool *);
static tree handle_no_sanitize_address_attribute (tree *, tree, tree,
						  int, bool *);
static tree handle_no_address_safety_analysis_attribute (tree *, tree, tree,
							 int, bool *);
static tree handle_no_sanitize_undefined_attribute (tree *, tree, tree, int,
						    bool *);
static tree handle_stack_protect_attribute (tree *, tree, tree, int, bool *);
static tree handle_noinline_attribute (tree *, tree, tree, int, bool *);
static tree handle_noclone_attribute (tree *, tree, tree, int, bool *);
<<<<<<< HEAD
static tree handle_hsa_attribute (tree *, tree, tree, int, bool *);
=======
static tree handle_noicf_attribute (tree *, tree, tree, int, bool *);
>>>>>>> 905be4e6
static tree handle_leaf_attribute (tree *, tree, tree, int, bool *);
static tree handle_always_inline_attribute (tree *, tree, tree, int,
					    bool *);
static tree handle_gnu_inline_attribute (tree *, tree, tree, int, bool *);
static tree handle_artificial_attribute (tree *, tree, tree, int, bool *);
static tree handle_flatten_attribute (tree *, tree, tree, int, bool *);
static tree handle_error_attribute (tree *, tree, tree, int, bool *);
static tree handle_used_attribute (tree *, tree, tree, int, bool *);
static tree handle_unused_attribute (tree *, tree, tree, int, bool *);
static tree handle_externally_visible_attribute (tree *, tree, tree, int,
						 bool *);
static tree handle_no_reorder_attribute (tree *, tree, tree, int,
						 bool *);
static tree handle_const_attribute (tree *, tree, tree, int, bool *);
static tree handle_transparent_union_attribute (tree *, tree, tree,
						int, bool *);
static tree handle_constructor_attribute (tree *, tree, tree, int, bool *);
static tree handle_destructor_attribute (tree *, tree, tree, int, bool *);
static tree handle_mode_attribute (tree *, tree, tree, int, bool *);
static tree handle_section_attribute (tree *, tree, tree, int, bool *);
static tree handle_aligned_attribute (tree *, tree, tree, int, bool *);
static tree handle_weak_attribute (tree *, tree, tree, int, bool *) ;
static tree handle_alias_ifunc_attribute (bool, tree *, tree, tree, bool *);
static tree handle_ifunc_attribute (tree *, tree, tree, int, bool *);
static tree handle_alias_attribute (tree *, tree, tree, int, bool *);
static tree handle_weakref_attribute (tree *, tree, tree, int, bool *) ;
static tree handle_visibility_attribute (tree *, tree, tree, int,
					 bool *);
static tree handle_tls_model_attribute (tree *, tree, tree, int,
					bool *);
static tree handle_no_instrument_function_attribute (tree *, tree,
						     tree, int, bool *);
static tree handle_malloc_attribute (tree *, tree, tree, int, bool *);
static tree handle_returns_twice_attribute (tree *, tree, tree, int, bool *);
static tree handle_no_limit_stack_attribute (tree *, tree, tree, int,
					     bool *);
static tree handle_pure_attribute (tree *, tree, tree, int, bool *);
static tree handle_tm_attribute (tree *, tree, tree, int, bool *);
static tree handle_tm_wrap_attribute (tree *, tree, tree, int, bool *);
static tree handle_novops_attribute (tree *, tree, tree, int, bool *);
static tree handle_deprecated_attribute (tree *, tree, tree, int,
					 bool *);
static tree handle_vector_size_attribute (tree *, tree, tree, int,
					  bool *);
static tree handle_nonnull_attribute (tree *, tree, tree, int, bool *);
static tree handle_nothrow_attribute (tree *, tree, tree, int, bool *);
static tree handle_cleanup_attribute (tree *, tree, tree, int, bool *);
static tree handle_warn_unused_result_attribute (tree *, tree, tree, int,
						 bool *);
static tree handle_sentinel_attribute (tree *, tree, tree, int, bool *);
static tree handle_type_generic_attribute (tree *, tree, tree, int, bool *);
static tree handle_alloc_size_attribute (tree *, tree, tree, int, bool *);
static tree handle_alloc_align_attribute (tree *, tree, tree, int, bool *);
static tree handle_assume_aligned_attribute (tree *, tree, tree, int, bool *);
static tree handle_target_attribute (tree *, tree, tree, int, bool *);
static tree handle_optimize_attribute (tree *, tree, tree, int, bool *);
static tree ignore_attribute (tree *, tree, tree, int, bool *);
static tree handle_no_split_stack_attribute (tree *, tree, tree, int, bool *);
static tree handle_fnspec_attribute (tree *, tree, tree, int, bool *);
static tree handle_warn_unused_attribute (tree *, tree, tree, int, bool *);
static tree handle_returns_nonnull_attribute (tree *, tree, tree, int, bool *);
static tree handle_omp_declare_simd_attribute (tree *, tree, tree, int,
					       bool *);
static tree handle_omp_declare_target_attribute (tree *, tree, tree, int,
						 bool *);
static tree handle_designated_init_attribute (tree *, tree, tree, int, bool *);
static tree handle_bnd_variable_size_attribute (tree *, tree, tree, int, bool *);
static tree handle_bnd_legacy (tree *, tree, tree, int, bool *);
static tree handle_bnd_instrument (tree *, tree, tree, int, bool *);

static void check_function_nonnull (tree, int, tree *);
static void check_nonnull_arg (void *, tree, unsigned HOST_WIDE_INT);
static bool nonnull_check_p (tree, unsigned HOST_WIDE_INT);
static bool get_nonnull_operand (tree, unsigned HOST_WIDE_INT *);
static int resort_field_decl_cmp (const void *, const void *);

/* Reserved words.  The third field is a mask: keywords are disabled
   if they match the mask.

   Masks for languages:
   C --std=c89: D_C99 | D_CXXONLY | D_OBJC | D_CXX_OBJC
   C --std=c99: D_CXXONLY | D_OBJC
   ObjC is like C except that D_OBJC and D_CXX_OBJC are not set
   C++ --std=c98: D_CONLY | D_CXXOX | D_OBJC
   C++ --std=c0x: D_CONLY | D_OBJC
   ObjC++ is like C++ except that D_OBJC is not set

   If -fno-asm is used, D_ASM is added to the mask.  If
   -fno-gnu-keywords is used, D_EXT is added.  If -fno-asm and C in
   C89 mode, D_EXT89 is added for both -fno-asm and -fno-gnu-keywords.
   In C with -Wc++-compat, we warn if D_CXXWARN is set.

   Note the complication of the D_CXX_OBJC keywords.  These are
   reserved words such as 'class'.  In C++, 'class' is a reserved
   word.  In Objective-C++ it is too.  In Objective-C, it is a
   reserved word too, but only if it follows an '@' sign.
*/
const struct c_common_resword c_common_reswords[] =
{
  { "_Alignas",		RID_ALIGNAS,   D_CONLY },
  { "_Alignof",		RID_ALIGNOF,   D_CONLY },
  { "_Atomic",		RID_ATOMIC,    D_CONLY },
  { "_Bool",		RID_BOOL,      D_CONLY },
  { "_Complex",		RID_COMPLEX,	0 },
  { "_Cilk_spawn",      RID_CILK_SPAWN, 0 },
  { "_Cilk_sync",       RID_CILK_SYNC,  0 },
  { "_Cilk_for",        RID_CILK_FOR,   0 },
  { "_Imaginary",	RID_IMAGINARY, D_CONLY },
  { "_Decimal32",       RID_DFLOAT32,  D_CONLY | D_EXT },
  { "_Decimal64",       RID_DFLOAT64,  D_CONLY | D_EXT },
  { "_Decimal128",      RID_DFLOAT128, D_CONLY | D_EXT },
  { "_Fract",           RID_FRACT,     D_CONLY | D_EXT },
  { "_Accum",           RID_ACCUM,     D_CONLY | D_EXT },
  { "_Sat",             RID_SAT,       D_CONLY | D_EXT },
  { "_Static_assert",   RID_STATIC_ASSERT, D_CONLY },
  { "_Noreturn",        RID_NORETURN,  D_CONLY },
  { "_Generic",         RID_GENERIC,   D_CONLY },
  { "_Thread_local",    RID_THREAD,    D_CONLY },
  { "__FUNCTION__",	RID_FUNCTION_NAME, 0 },
  { "__PRETTY_FUNCTION__", RID_PRETTY_FUNCTION_NAME, 0 },
  { "__alignof",	RID_ALIGNOF,	0 },
  { "__alignof__",	RID_ALIGNOF,	0 },
  { "__asm",		RID_ASM,	0 },
  { "__asm__",		RID_ASM,	0 },
  { "__attribute",	RID_ATTRIBUTE,	0 },
  { "__attribute__",	RID_ATTRIBUTE,	0 },
  { "__auto_type",	RID_AUTO_TYPE,	D_CONLY },
  { "__bases",          RID_BASES, D_CXXONLY },
  { "__builtin_call_with_static_chain",
    RID_BUILTIN_CALL_WITH_STATIC_CHAIN, D_CONLY },
  { "__builtin_choose_expr", RID_CHOOSE_EXPR, D_CONLY },
  { "__builtin_complex", RID_BUILTIN_COMPLEX, D_CONLY },
  { "__builtin_shuffle", RID_BUILTIN_SHUFFLE, 0 },
  { "__builtin_offsetof", RID_OFFSETOF, 0 },
  { "__builtin_types_compatible_p", RID_TYPES_COMPATIBLE_P, D_CONLY },
  { "__builtin_va_arg",	RID_VA_ARG,	0 },
  { "__complex",	RID_COMPLEX,	0 },
  { "__complex__",	RID_COMPLEX,	0 },
  { "__const",		RID_CONST,	0 },
  { "__const__",	RID_CONST,	0 },
  { "__decltype",       RID_DECLTYPE,   D_CXXONLY },
  { "__direct_bases",   RID_DIRECT_BASES, D_CXXONLY },
  { "__extension__",	RID_EXTENSION,	0 },
  { "__func__",		RID_C99_FUNCTION_NAME, 0 },
  { "__has_nothrow_assign", RID_HAS_NOTHROW_ASSIGN, D_CXXONLY },
  { "__has_nothrow_constructor", RID_HAS_NOTHROW_CONSTRUCTOR, D_CXXONLY },
  { "__has_nothrow_copy", RID_HAS_NOTHROW_COPY, D_CXXONLY },
  { "__has_trivial_assign", RID_HAS_TRIVIAL_ASSIGN, D_CXXONLY },
  { "__has_trivial_constructor", RID_HAS_TRIVIAL_CONSTRUCTOR, D_CXXONLY },
  { "__has_trivial_copy", RID_HAS_TRIVIAL_COPY, D_CXXONLY },
  { "__has_trivial_destructor", RID_HAS_TRIVIAL_DESTRUCTOR, D_CXXONLY },
  { "__has_virtual_destructor", RID_HAS_VIRTUAL_DESTRUCTOR, D_CXXONLY },
  { "__imag",		RID_IMAGPART,	0 },
  { "__imag__",		RID_IMAGPART,	0 },
  { "__inline",		RID_INLINE,	0 },
  { "__inline__",	RID_INLINE,	0 },
  { "__is_abstract",	RID_IS_ABSTRACT, D_CXXONLY },
  { "__is_base_of",	RID_IS_BASE_OF, D_CXXONLY },
  { "__is_class",	RID_IS_CLASS,	D_CXXONLY },
  { "__is_empty",	RID_IS_EMPTY,	D_CXXONLY },
  { "__is_enum",	RID_IS_ENUM,	D_CXXONLY },
  { "__is_final",	RID_IS_FINAL,	D_CXXONLY },
  { "__is_literal_type", RID_IS_LITERAL_TYPE, D_CXXONLY },
  { "__is_pod",		RID_IS_POD,	D_CXXONLY },
  { "__is_polymorphic",	RID_IS_POLYMORPHIC, D_CXXONLY },
  { "__is_standard_layout", RID_IS_STD_LAYOUT, D_CXXONLY },
  { "__is_trivial",     RID_IS_TRIVIAL, D_CXXONLY },
  { "__is_trivially_assignable", RID_IS_TRIVIALLY_ASSIGNABLE, D_CXXONLY },
  { "__is_trivially_constructible", RID_IS_TRIVIALLY_CONSTRUCTIBLE, D_CXXONLY },
  { "__is_trivially_copyable", RID_IS_TRIVIALLY_COPYABLE, D_CXXONLY },
  { "__is_union",	RID_IS_UNION,	D_CXXONLY },
  { "__label__",	RID_LABEL,	0 },
  { "__null",		RID_NULL,	0 },
  { "__real",		RID_REALPART,	0 },
  { "__real__",		RID_REALPART,	0 },
  { "__restrict",	RID_RESTRICT,	0 },
  { "__restrict__",	RID_RESTRICT,	0 },
  { "__signed",		RID_SIGNED,	0 },
  { "__signed__",	RID_SIGNED,	0 },
  { "__thread",		RID_THREAD,	0 },
  { "__transaction_atomic", RID_TRANSACTION_ATOMIC, 0 },
  { "__transaction_relaxed", RID_TRANSACTION_RELAXED, 0 },
  { "__transaction_cancel", RID_TRANSACTION_CANCEL, 0 },
  { "__typeof",		RID_TYPEOF,	0 },
  { "__typeof__",	RID_TYPEOF,	0 },
  { "__underlying_type", RID_UNDERLYING_TYPE, D_CXXONLY },
  { "__volatile",	RID_VOLATILE,	0 },
  { "__volatile__",	RID_VOLATILE,	0 },
  { "alignas",		RID_ALIGNAS,	D_CXXONLY | D_CXX0X | D_CXXWARN },
  { "alignof",		RID_ALIGNOF,	D_CXXONLY | D_CXX0X | D_CXXWARN },
  { "asm",		RID_ASM,	D_ASM },
  { "auto",		RID_AUTO,	0 },
  { "bool",		RID_BOOL,	D_CXXONLY | D_CXXWARN },
  { "break",		RID_BREAK,	0 },
  { "case",		RID_CASE,	0 },
  { "catch",		RID_CATCH,	D_CXX_OBJC | D_CXXWARN },
  { "char",		RID_CHAR,	0 },
  { "char16_t",		RID_CHAR16,	D_CXXONLY | D_CXX0X | D_CXXWARN },
  { "char32_t",		RID_CHAR32,	D_CXXONLY | D_CXX0X | D_CXXWARN },
  { "class",		RID_CLASS,	D_CXX_OBJC | D_CXXWARN },
  { "const",		RID_CONST,	0 },
  { "constexpr",	RID_CONSTEXPR,	D_CXXONLY | D_CXX0X | D_CXXWARN },
  { "const_cast",	RID_CONSTCAST,	D_CXXONLY | D_CXXWARN },
  { "continue",		RID_CONTINUE,	0 },
  { "decltype",         RID_DECLTYPE,   D_CXXONLY | D_CXX0X | D_CXXWARN },
  { "default",		RID_DEFAULT,	0 },
  { "delete",		RID_DELETE,	D_CXXONLY | D_CXXWARN },
  { "do",		RID_DO,		0 },
  { "double",		RID_DOUBLE,	0 },
  { "dynamic_cast",	RID_DYNCAST,	D_CXXONLY | D_CXXWARN },
  { "else",		RID_ELSE,	0 },
  { "enum",		RID_ENUM,	0 },
  { "explicit",		RID_EXPLICIT,	D_CXXONLY | D_CXXWARN },
  { "export",		RID_EXPORT,	D_CXXONLY | D_CXXWARN },
  { "extern",		RID_EXTERN,	0 },
  { "false",		RID_FALSE,	D_CXXONLY | D_CXXWARN },
  { "float",		RID_FLOAT,	0 },
  { "for",		RID_FOR,	0 },
  { "friend",		RID_FRIEND,	D_CXXONLY | D_CXXWARN },
  { "goto",		RID_GOTO,	0 },
  { "if",		RID_IF,		0 },
  { "inline",		RID_INLINE,	D_EXT89 },
  { "int",		RID_INT,	0 },
  { "long",		RID_LONG,	0 },
  { "mutable",		RID_MUTABLE,	D_CXXONLY | D_CXXWARN },
  { "namespace",	RID_NAMESPACE,	D_CXXONLY | D_CXXWARN },
  { "new",		RID_NEW,	D_CXXONLY | D_CXXWARN },
  { "noexcept",		RID_NOEXCEPT,	D_CXXONLY | D_CXX0X | D_CXXWARN },
  { "nullptr",		RID_NULLPTR,	D_CXXONLY | D_CXX0X | D_CXXWARN },
  { "operator",		RID_OPERATOR,	D_CXXONLY | D_CXXWARN },
  { "private",		RID_PRIVATE,	D_CXX_OBJC | D_CXXWARN },
  { "protected",	RID_PROTECTED,	D_CXX_OBJC | D_CXXWARN },
  { "public",		RID_PUBLIC,	D_CXX_OBJC | D_CXXWARN },
  { "register",		RID_REGISTER,	0 },
  { "reinterpret_cast",	RID_REINTCAST,	D_CXXONLY | D_CXXWARN },
  { "restrict",		RID_RESTRICT,	D_CONLY | D_C99 },
  { "return",		RID_RETURN,	0 },
  { "short",		RID_SHORT,	0 },
  { "signed",		RID_SIGNED,	0 },
  { "sizeof",		RID_SIZEOF,	0 },
  { "static",		RID_STATIC,	0 },
  { "static_assert",    RID_STATIC_ASSERT, D_CXXONLY | D_CXX0X | D_CXXWARN },
  { "static_cast",	RID_STATCAST,	D_CXXONLY | D_CXXWARN },
  { "struct",		RID_STRUCT,	0 },
  { "switch",		RID_SWITCH,	0 },
  { "template",		RID_TEMPLATE,	D_CXXONLY | D_CXXWARN },
  { "this",		RID_THIS,	D_CXXONLY | D_CXXWARN },
  { "thread_local",	RID_THREAD,	D_CXXONLY | D_CXX0X | D_CXXWARN },
  { "throw",		RID_THROW,	D_CXX_OBJC | D_CXXWARN },
  { "true",		RID_TRUE,	D_CXXONLY | D_CXXWARN },
  { "try",		RID_TRY,	D_CXX_OBJC | D_CXXWARN },
  { "typedef",		RID_TYPEDEF,	0 },
  { "typename",		RID_TYPENAME,	D_CXXONLY | D_CXXWARN },
  { "typeid",		RID_TYPEID,	D_CXXONLY | D_CXXWARN },
  { "typeof",		RID_TYPEOF,	D_ASM | D_EXT },
  { "union",		RID_UNION,	0 },
  { "unsigned",		RID_UNSIGNED,	0 },
  { "using",		RID_USING,	D_CXXONLY | D_CXXWARN },
  { "virtual",		RID_VIRTUAL,	D_CXXONLY | D_CXXWARN },
  { "void",		RID_VOID,	0 },
  { "volatile",		RID_VOLATILE,	0 },
  { "wchar_t",		RID_WCHAR,	D_CXXONLY },
  { "while",		RID_WHILE,	0 },
  /* These Objective-C keywords are recognized only immediately after
     an '@'.  */
  { "compatibility_alias", RID_AT_ALIAS,	D_OBJC },
  { "defs",		RID_AT_DEFS,		D_OBJC },
  { "encode",		RID_AT_ENCODE,		D_OBJC },
  { "end",		RID_AT_END,		D_OBJC },
  { "implementation",	RID_AT_IMPLEMENTATION,	D_OBJC },
  { "interface",	RID_AT_INTERFACE,	D_OBJC },
  { "protocol",		RID_AT_PROTOCOL,	D_OBJC },
  { "selector",		RID_AT_SELECTOR,	D_OBJC },
  { "finally",		RID_AT_FINALLY,		D_OBJC },
  { "synchronized",	RID_AT_SYNCHRONIZED,	D_OBJC },
  { "optional",		RID_AT_OPTIONAL,	D_OBJC },
  { "required",		RID_AT_REQUIRED,	D_OBJC },
  { "property",		RID_AT_PROPERTY,	D_OBJC },
  { "package",		RID_AT_PACKAGE,		D_OBJC },
  { "synthesize",	RID_AT_SYNTHESIZE,	D_OBJC },
  { "dynamic",		RID_AT_DYNAMIC,		D_OBJC },
  /* These are recognized only in protocol-qualifier context
     (see above) */
  { "bycopy",		RID_BYCOPY,		D_OBJC },
  { "byref",		RID_BYREF,		D_OBJC },
  { "in",		RID_IN,			D_OBJC },
  { "inout",		RID_INOUT,		D_OBJC },
  { "oneway",		RID_ONEWAY,		D_OBJC },
  { "out",		RID_OUT,		D_OBJC },
  /* These are recognized inside a property attribute list */
  { "assign",	        RID_ASSIGN,		D_OBJC }, 
  { "copy",	        RID_COPY,		D_OBJC }, 
  { "getter",		RID_GETTER,		D_OBJC }, 
  { "nonatomic",	RID_NONATOMIC,		D_OBJC }, 
  { "readonly",		RID_READONLY,		D_OBJC }, 
  { "readwrite",	RID_READWRITE,		D_OBJC }, 
  { "retain",	        RID_RETAIN,		D_OBJC }, 
  { "setter",		RID_SETTER,		D_OBJC }, 
};

const unsigned int num_c_common_reswords =
  sizeof c_common_reswords / sizeof (struct c_common_resword);

/* Table of machine-independent attributes common to all C-like languages.

   All attributes referencing arguments should be additionally processed
   in chkp_copy_function_type_adding_bounds for correct instrumentation
   by Pointer Bounds Checker.
   Current list of processed common attributes: nonnull.  */
const struct attribute_spec c_common_attribute_table[] =
{
  /* { name, min_len, max_len, decl_req, type_req, fn_type_req, handler,
       affects_type_identity } */
  { "packed",                 0, 0, false, false, false,
			      handle_packed_attribute , false},
  { "nocommon",               0, 0, true,  false, false,
			      handle_nocommon_attribute, false},
  { "common",                 0, 0, true,  false, false,
			      handle_common_attribute, false },
  /* FIXME: logically, noreturn attributes should be listed as
     "false, true, true" and apply to function types.  But implementing this
     would require all the places in the compiler that use TREE_THIS_VOLATILE
     on a decl to identify non-returning functions to be located and fixed
     to check the function type instead.  */
  { "noreturn",               0, 0, true,  false, false,
			      handle_noreturn_attribute, false },
  { "volatile",               0, 0, true,  false, false,
			      handle_noreturn_attribute, false },
  { "stack_protect",          0, 0, true,  false, false,
			      handle_stack_protect_attribute, false },
  { "noinline",               0, 0, true,  false, false,
			      handle_noinline_attribute, false },
  { "noclone",                0, 0, true,  false, false,
			      handle_noclone_attribute, false },
<<<<<<< HEAD
  { "hsa",                    0, 0, true,  false, false,
			      handle_hsa_attribute, false },
  { "hsakernel",              0, 0, true,  false, false,
			      handle_hsa_attribute, false },
  { "hsafunc",                0, 0, true,  false, false,
			      handle_hsa_attribute, false },
=======
  { "no_icf",                 0, 0, true,  false, false,
			      handle_noicf_attribute, false },
>>>>>>> 905be4e6
  { "leaf",                   0, 0, true,  false, false,
			      handle_leaf_attribute, false },
  { "always_inline",          0, 0, true,  false, false,
			      handle_always_inline_attribute, false },
  { "gnu_inline",             0, 0, true,  false, false,
			      handle_gnu_inline_attribute, false },
  { "artificial",             0, 0, true,  false, false,
			      handle_artificial_attribute, false },
  { "flatten",                0, 0, true,  false, false,
			      handle_flatten_attribute, false },
  { "used",                   0, 0, true,  false, false,
			      handle_used_attribute, false },
  { "unused",                 0, 0, false, false, false,
			      handle_unused_attribute, false },
  { "externally_visible",     0, 0, true,  false, false,
			      handle_externally_visible_attribute, false },
  { "no_reorder",	      0, 0, true, false, false,
                              handle_no_reorder_attribute, false },
  /* The same comments as for noreturn attributes apply to const ones.  */
  { "const",                  0, 0, true,  false, false,
			      handle_const_attribute, false },
  { "transparent_union",      0, 0, false, false, false,
			      handle_transparent_union_attribute, false },
  { "constructor",            0, 1, true,  false, false,
			      handle_constructor_attribute, false },
  { "destructor",             0, 1, true,  false, false,
			      handle_destructor_attribute, false },
  { "mode",                   1, 1, false,  true, false,
			      handle_mode_attribute, false },
  { "section",                1, 1, true,  false, false,
			      handle_section_attribute, false },
  { "aligned",                0, 1, false, false, false,
			      handle_aligned_attribute, false },
  { "weak",                   0, 0, true,  false, false,
			      handle_weak_attribute, false },
  { "ifunc",                  1, 1, true,  false, false,
			      handle_ifunc_attribute, false },
  { "alias",                  1, 1, true,  false, false,
			      handle_alias_attribute, false },
  { "weakref",                0, 1, true,  false, false,
			      handle_weakref_attribute, false },
  { "no_instrument_function", 0, 0, true,  false, false,
			      handle_no_instrument_function_attribute,
			      false },
  { "malloc",                 0, 0, true,  false, false,
			      handle_malloc_attribute, false },
  { "returns_twice",          0, 0, true,  false, false,
			      handle_returns_twice_attribute, false },
  { "no_stack_limit",         0, 0, true,  false, false,
			      handle_no_limit_stack_attribute, false },
  { "pure",                   0, 0, true,  false, false,
			      handle_pure_attribute, false },
  { "transaction_callable",   0, 0, false, true,  false,
			      handle_tm_attribute, false },
  { "transaction_unsafe",     0, 0, false, true,  false,
			      handle_tm_attribute, false },
  { "transaction_safe",       0, 0, false, true,  false,
			      handle_tm_attribute, false },
  { "transaction_may_cancel_outer", 0, 0, false, true, false,
			      handle_tm_attribute, false },
  /* ??? These two attributes didn't make the transition from the
     Intel language document to the multi-vendor language document.  */
  { "transaction_pure",       0, 0, false, true,  false,
			      handle_tm_attribute, false },
  { "transaction_wrap",       1, 1, true,  false,  false,
			     handle_tm_wrap_attribute, false },
  /* For internal use (marking of builtins) only.  The name contains space
     to prevent its usage in source code.  */
  { "no vops",                0, 0, true,  false, false,
			      handle_novops_attribute, false },
  { "deprecated",             0, 1, false, false, false,
			      handle_deprecated_attribute, false },
  { "vector_size",	      1, 1, false, true, false,
			      handle_vector_size_attribute, false },
  { "visibility",	      1, 1, false, false, false,
			      handle_visibility_attribute, false },
  { "tls_model",	      1, 1, true,  false, false,
			      handle_tls_model_attribute, false },
  { "nonnull",                0, -1, false, true, true,
			      handle_nonnull_attribute, false },
  { "nothrow",                0, 0, true,  false, false,
			      handle_nothrow_attribute, false },
  { "may_alias",	      0, 0, false, true, false, NULL, false },
  { "cleanup",		      1, 1, true, false, false,
			      handle_cleanup_attribute, false },
  { "warn_unused_result",     0, 0, false, true, true,
			      handle_warn_unused_result_attribute, false },
  { "sentinel",               0, 1, false, true, true,
			      handle_sentinel_attribute, false },
  /* For internal use (marking of builtins) only.  The name contains space
     to prevent its usage in source code.  */
  { "type generic",           0, 0, false, true, true,
			      handle_type_generic_attribute, false },
  { "alloc_size",	      1, 2, false, true, true,
			      handle_alloc_size_attribute, false },
  { "cold",                   0, 0, true,  false, false,
			      handle_cold_attribute, false },
  { "hot",                    0, 0, true,  false, false,
			      handle_hot_attribute, false },
  { "no_address_safety_analysis",
			      0, 0, true, false, false,
			      handle_no_address_safety_analysis_attribute,
			      false },
  { "no_sanitize_address",    0, 0, true, false, false,
			      handle_no_sanitize_address_attribute,
			      false },
  { "no_sanitize_thread",     0, 0, true, false, false,
			      handle_no_sanitize_address_attribute,
			      false },
  { "no_sanitize_undefined",  0, 0, true, false, false,
			      handle_no_sanitize_undefined_attribute,
			      false },
  { "warning",		      1, 1, true,  false, false,
			      handle_error_attribute, false },
  { "error",		      1, 1, true,  false, false,
			      handle_error_attribute, false },
  { "target",                 1, -1, true, false, false,
			      handle_target_attribute, false },
  { "optimize",               1, -1, true, false, false,
			      handle_optimize_attribute, false },
  /* For internal use only.  The leading '*' both prevents its usage in
     source code and signals that it may be overridden by machine tables.  */
  { "*tm regparm",            0, 0, false, true, true,
			      ignore_attribute, false },
  { "no_split_stack",	      0, 0, true,  false, false,
			      handle_no_split_stack_attribute, false },
  /* For internal use (marking of builtins and runtime functions) only.
     The name contains space to prevent its usage in source code.  */
  { "fn spec",	 	      1, 1, false, true, true,
			      handle_fnspec_attribute, false },
  { "warn_unused",            0, 0, false, false, false,
			      handle_warn_unused_attribute, false },
  { "returns_nonnull",        0, 0, false, true, true,
			      handle_returns_nonnull_attribute, false },
  { "omp declare simd",       0, -1, true,  false, false,
			      handle_omp_declare_simd_attribute, false },
  { "cilk simd function",     0, -1, true,  false, false,
			      handle_omp_declare_simd_attribute, false },
  { "omp declare target",     0, 0, true, false, false,
			      handle_omp_declare_target_attribute, false },
  { "alloc_align",	      1, 1, false, true, true,
			      handle_alloc_align_attribute, false },
  { "assume_aligned",	      1, 2, false, true, true,
			      handle_assume_aligned_attribute, false },
  { "designated_init",        0, 0, false, true, false,
			      handle_designated_init_attribute, false },
  { "bnd_variable_size",      0, 0, true,  false, false,
			      handle_bnd_variable_size_attribute, false },
  { "bnd_legacy",             0, 0, true, false, false,
			      handle_bnd_legacy, false },
  { "bnd_instrument",         0, 0, true, false, false,
			      handle_bnd_instrument, false },
  { NULL,                     0, 0, false, false, false, NULL, false }
};

/* Give the specifications for the format attributes, used by C and all
   descendants.

   All attributes referencing arguments should be additionally processed
   in chkp_copy_function_type_adding_bounds for correct instrumentation
   by Pointer Bounds Checker.
   Current list of processed format attributes: format, format_arg.  */
const struct attribute_spec c_common_format_attribute_table[] =
{
  /* { name, min_len, max_len, decl_req, type_req, fn_type_req, handler,
       affects_type_identity } */
  { "format",                 3, 3, false, true,  true,
			      handle_format_attribute, false },
  { "format_arg",             1, 1, false, true,  true,
			      handle_format_arg_attribute, false },
  { NULL,                     0, 0, false, false, false, NULL, false }
};

/* Return identifier for address space AS.  */

const char *
c_addr_space_name (addr_space_t as)
{
  int rid = RID_FIRST_ADDR_SPACE + as;
  gcc_assert (ridpointers [rid]);
  return IDENTIFIER_POINTER (ridpointers [rid]);
}

/* Push current bindings for the function name VAR_DECLS.  */

void
start_fname_decls (void)
{
  unsigned ix;
  tree saved = NULL_TREE;

  for (ix = 0; fname_vars[ix].decl; ix++)
    {
      tree decl = *fname_vars[ix].decl;

      if (decl)
	{
	  saved = tree_cons (decl, build_int_cst (integer_type_node, ix),
			     saved);
	  *fname_vars[ix].decl = NULL_TREE;
	}
    }
  if (saved || saved_function_name_decls)
    /* Normally they'll have been NULL, so only push if we've got a
       stack, or they are non-NULL.  */
    saved_function_name_decls = tree_cons (saved, NULL_TREE,
					   saved_function_name_decls);
}

/* Finish up the current bindings, adding them into the current function's
   statement tree.  This must be done _before_ finish_stmt_tree is called.
   If there is no current function, we must be at file scope and no statements
   are involved. Pop the previous bindings.  */

void
finish_fname_decls (void)
{
  unsigned ix;
  tree stmts = NULL_TREE;
  tree stack = saved_function_name_decls;

  for (; stack && TREE_VALUE (stack); stack = TREE_CHAIN (stack))
    append_to_statement_list (TREE_VALUE (stack), &stmts);

  if (stmts)
    {
      tree *bodyp = &DECL_SAVED_TREE (current_function_decl);

      if (TREE_CODE (*bodyp) == BIND_EXPR)
	bodyp = &BIND_EXPR_BODY (*bodyp);

      append_to_statement_list_force (*bodyp, &stmts);
      *bodyp = stmts;
    }

  for (ix = 0; fname_vars[ix].decl; ix++)
    *fname_vars[ix].decl = NULL_TREE;

  if (stack)
    {
      /* We had saved values, restore them.  */
      tree saved;

      for (saved = TREE_PURPOSE (stack); saved; saved = TREE_CHAIN (saved))
	{
	  tree decl = TREE_PURPOSE (saved);
	  unsigned ix = TREE_INT_CST_LOW (TREE_VALUE (saved));

	  *fname_vars[ix].decl = decl;
	}
      stack = TREE_CHAIN (stack);
    }
  saved_function_name_decls = stack;
}

/* Return the text name of the current function, suitably prettified
   by PRETTY_P.  Return string must be freed by caller.  */

const char *
fname_as_string (int pretty_p)
{
  const char *name = "top level";
  char *namep;
  int vrb = 2, len;
  cpp_string cstr = { 0, 0 }, strname;

  if (!pretty_p)
    {
      name = "";
      vrb = 0;
    }

  if (current_function_decl)
    name = lang_hooks.decl_printable_name (current_function_decl, vrb);

  len = strlen (name) + 3; /* Two for '"'s.  One for NULL.  */

  namep = XNEWVEC (char, len);
  snprintf (namep, len, "\"%s\"", name);
  strname.text = (unsigned char *) namep;
  strname.len = len - 1;

  if (cpp_interpret_string (parse_in, &strname, 1, &cstr, CPP_STRING))
    {
      XDELETEVEC (namep);
      return (const char *) cstr.text;
    }

  return namep;
}

/* Return the VAR_DECL for a const char array naming the current
   function. If the VAR_DECL has not yet been created, create it
   now. RID indicates how it should be formatted and IDENTIFIER_NODE
   ID is its name (unfortunately C and C++ hold the RID values of
   keywords in different places, so we can't derive RID from ID in
   this language independent code. LOC is the location of the
   function.  */

tree
fname_decl (location_t loc, unsigned int rid, tree id)
{
  unsigned ix;
  tree decl = NULL_TREE;

  for (ix = 0; fname_vars[ix].decl; ix++)
    if (fname_vars[ix].rid == rid)
      break;

  decl = *fname_vars[ix].decl;
  if (!decl)
    {
      /* If a tree is built here, it would normally have the lineno of
	 the current statement.  Later this tree will be moved to the
	 beginning of the function and this line number will be wrong.
	 To avoid this problem set the lineno to 0 here; that prevents
	 it from appearing in the RTL.  */
      tree stmts;
      location_t saved_location = input_location;
      input_location = UNKNOWN_LOCATION;

      stmts = push_stmt_list ();
      decl = (*make_fname_decl) (loc, id, fname_vars[ix].pretty);
      stmts = pop_stmt_list (stmts);
      if (!IS_EMPTY_STMT (stmts))
	saved_function_name_decls
	  = tree_cons (decl, stmts, saved_function_name_decls);
      *fname_vars[ix].decl = decl;
      input_location = saved_location;
    }
  if (!ix && !current_function_decl)
    pedwarn (loc, 0, "%qD is not defined outside of function scope", decl);

  return decl;
}

/* Given a STRING_CST, give it a suitable array-of-chars data type.  */

tree
fix_string_type (tree value)
{
  int length = TREE_STRING_LENGTH (value);
  int nchars;
  tree e_type, i_type, a_type;

  /* Compute the number of elements, for the array type.  */
  if (TREE_TYPE (value) == char_array_type_node || !TREE_TYPE (value))
    {
      nchars = length;
      e_type = char_type_node;
    }
  else if (TREE_TYPE (value) == char16_array_type_node)
    {
      nchars = length / (TYPE_PRECISION (char16_type_node) / BITS_PER_UNIT);
      e_type = char16_type_node;
    }
  else if (TREE_TYPE (value) == char32_array_type_node)
    {
      nchars = length / (TYPE_PRECISION (char32_type_node) / BITS_PER_UNIT);
      e_type = char32_type_node;
    }
  else
    {
      nchars = length / (TYPE_PRECISION (wchar_type_node) / BITS_PER_UNIT);
      e_type = wchar_type_node;
    }

  /* C89 2.2.4.1, C99 5.2.4.1 (Translation limits).  The analogous
     limit in C++98 Annex B is very large (65536) and is not normative,
     so we do not diagnose it (warn_overlength_strings is forced off
     in c_common_post_options).  */
  if (warn_overlength_strings)
    {
      const int nchars_max = flag_isoc99 ? 4095 : 509;
      const int relevant_std = flag_isoc99 ? 99 : 90;
      if (nchars - 1 > nchars_max)
	/* Translators: The %d after 'ISO C' will be 90 or 99.  Do not
	   separate the %d from the 'C'.  'ISO' should not be
	   translated, but it may be moved after 'C%d' in languages
	   where modifiers follow nouns.  */
	pedwarn (input_location, OPT_Woverlength_strings,
		 "string length %qd is greater than the length %qd "
		 "ISO C%d compilers are required to support",
		 nchars - 1, nchars_max, relevant_std);
    }

  /* Create the array type for the string constant.  The ISO C++
     standard says that a string literal has type `const char[N]' or
     `const wchar_t[N]'.  We use the same logic when invoked as a C
     front-end with -Wwrite-strings.
     ??? We should change the type of an expression depending on the
     state of a warning flag.  We should just be warning -- see how
     this is handled in the C++ front-end for the deprecated implicit
     conversion from string literals to `char*' or `wchar_t*'.

     The C++ front end relies on TYPE_MAIN_VARIANT of a cv-qualified
     array type being the unqualified version of that type.
     Therefore, if we are constructing an array of const char, we must
     construct the matching unqualified array type first.  The C front
     end does not require this, but it does no harm, so we do it
     unconditionally.  */
  i_type = build_index_type (size_int (nchars - 1));
  a_type = build_array_type (e_type, i_type);
  if (c_dialect_cxx() || warn_write_strings)
    a_type = c_build_qualified_type (a_type, TYPE_QUAL_CONST);

  TREE_TYPE (value) = a_type;
  TREE_CONSTANT (value) = 1;
  TREE_READONLY (value) = 1;
  TREE_STATIC (value) = 1;
  return value;
}

/* If DISABLE is true, stop issuing warnings.  This is used when
   parsing code that we know will not be executed.  This function may
   be called multiple times, and works as a stack.  */

static void
c_disable_warnings (bool disable)
{
  if (disable)
    {
      ++c_inhibit_evaluation_warnings;
      fold_defer_overflow_warnings ();
    }
}

/* If ENABLE is true, reenable issuing warnings.  */

static void
c_enable_warnings (bool enable)
{
  if (enable)
    {
      --c_inhibit_evaluation_warnings;
      fold_undefer_and_ignore_overflow_warnings ();
    }
}

/* Fully fold EXPR, an expression that was not folded (beyond integer
   constant expressions and null pointer constants) when being built
   up.  If IN_INIT, this is in a static initializer and certain
   changes are made to the folding done.  Clear *MAYBE_CONST if
   MAYBE_CONST is not NULL and EXPR is definitely not a constant
   expression because it contains an evaluated operator (in C99) or an
   operator outside of sizeof returning an integer constant (in C90)
   not permitted in constant expressions, or because it contains an
   evaluated arithmetic overflow.  (*MAYBE_CONST should typically be
   set to true by callers before calling this function.)  Return the
   folded expression.  Function arguments have already been folded
   before calling this function, as have the contents of SAVE_EXPR,
   TARGET_EXPR, BIND_EXPR, VA_ARG_EXPR, OBJ_TYPE_REF and
   C_MAYBE_CONST_EXPR.  */

tree
c_fully_fold (tree expr, bool in_init, bool *maybe_const)
{
  tree ret;
  tree eptype = NULL_TREE;
  bool dummy = true;
  bool maybe_const_itself = true;
  location_t loc = EXPR_LOCATION (expr);

  /* This function is not relevant to C++ because C++ folds while
     parsing, and may need changes to be correct for C++ when C++
     stops folding while parsing.  */
  if (c_dialect_cxx ())
    gcc_unreachable ();

  if (!maybe_const)
    maybe_const = &dummy;
  if (TREE_CODE (expr) == EXCESS_PRECISION_EXPR)
    {
      eptype = TREE_TYPE (expr);
      expr = TREE_OPERAND (expr, 0);
    }
  ret = c_fully_fold_internal (expr, in_init, maybe_const,
			       &maybe_const_itself);
  if (eptype)
    ret = fold_convert_loc (loc, eptype, ret);
  *maybe_const &= maybe_const_itself;
  return ret;
}

/* Internal helper for c_fully_fold.  EXPR and IN_INIT are as for
   c_fully_fold.  *MAYBE_CONST_OPERANDS is cleared because of operands
   not permitted, while *MAYBE_CONST_ITSELF is cleared because of
   arithmetic overflow (for C90, *MAYBE_CONST_OPERANDS is carried from
   both evaluated and unevaluated subexpressions while
   *MAYBE_CONST_ITSELF is carried from only evaluated
   subexpressions).  */

static tree
c_fully_fold_internal (tree expr, bool in_init, bool *maybe_const_operands,
		       bool *maybe_const_itself)
{
  tree ret = expr;
  enum tree_code code = TREE_CODE (expr);
  enum tree_code_class kind = TREE_CODE_CLASS (code);
  location_t loc = EXPR_LOCATION (expr);
  tree op0, op1, op2, op3;
  tree orig_op0, orig_op1, orig_op2;
  bool op0_const = true, op1_const = true, op2_const = true;
  bool op0_const_self = true, op1_const_self = true, op2_const_self = true;
  bool nowarning = TREE_NO_WARNING (expr);
  bool unused_p;

  /* This function is not relevant to C++ because C++ folds while
     parsing, and may need changes to be correct for C++ when C++
     stops folding while parsing.  */
  if (c_dialect_cxx ())
    gcc_unreachable ();

  /* Constants, declarations, statements, errors, SAVE_EXPRs and
     anything else not counted as an expression cannot usefully be
     folded further at this point.  */
  if (!IS_EXPR_CODE_CLASS (kind)
      || kind == tcc_statement
      || code == SAVE_EXPR)
    return expr;

  /* Operands of variable-length expressions (function calls) have
     already been folded, as have __builtin_* function calls, and such
     expressions cannot occur in constant expressions.  */
  if (kind == tcc_vl_exp)
    {
      *maybe_const_operands = false;
      ret = fold (expr);
      goto out;
    }

  if (code == C_MAYBE_CONST_EXPR)
    {
      tree pre = C_MAYBE_CONST_EXPR_PRE (expr);
      tree inner = C_MAYBE_CONST_EXPR_EXPR (expr);
      if (C_MAYBE_CONST_EXPR_NON_CONST (expr))
	*maybe_const_operands = false;
      if (C_MAYBE_CONST_EXPR_INT_OPERANDS (expr))
	*maybe_const_itself = false;
      if (pre && !in_init)
	ret = build2 (COMPOUND_EXPR, TREE_TYPE (expr), pre, inner);
      else
	ret = inner;
      goto out;
    }

  /* Assignment, increment, decrement, function call and comma
     operators, and statement expressions, cannot occur in constant
     expressions if evaluated / outside of sizeof.  (Function calls
     were handled above, though VA_ARG_EXPR is treated like a function
     call here, and statement expressions are handled through
     C_MAYBE_CONST_EXPR to avoid folding inside them.)  */
  switch (code)
    {
    case MODIFY_EXPR:
    case PREDECREMENT_EXPR:
    case PREINCREMENT_EXPR:
    case POSTDECREMENT_EXPR:
    case POSTINCREMENT_EXPR:
    case COMPOUND_EXPR:
      *maybe_const_operands = false;
      break;

    case VA_ARG_EXPR:
    case TARGET_EXPR:
    case BIND_EXPR:
    case OBJ_TYPE_REF:
      *maybe_const_operands = false;
      ret = fold (expr);
      goto out;

    default:
      break;
    }

  /* Fold individual tree codes as appropriate.  */
  switch (code)
    {
    case COMPOUND_LITERAL_EXPR:
      /* Any non-constancy will have been marked in a containing
	 C_MAYBE_CONST_EXPR; there is no more folding to do here.  */
      goto out;

    case COMPONENT_REF:
      orig_op0 = op0 = TREE_OPERAND (expr, 0);
      op1 = TREE_OPERAND (expr, 1);
      op2 = TREE_OPERAND (expr, 2);
      op0 = c_fully_fold_internal (op0, in_init, maybe_const_operands,
				   maybe_const_itself);
      STRIP_TYPE_NOPS (op0);
      if (op0 != orig_op0)
	ret = build3 (COMPONENT_REF, TREE_TYPE (expr), op0, op1, op2);
      if (ret != expr)
	{
	  TREE_READONLY (ret) = TREE_READONLY (expr);
	  TREE_THIS_VOLATILE (ret) = TREE_THIS_VOLATILE (expr);
	}
      goto out;

    case ARRAY_REF:
      orig_op0 = op0 = TREE_OPERAND (expr, 0);
      orig_op1 = op1 = TREE_OPERAND (expr, 1);
      op2 = TREE_OPERAND (expr, 2);
      op3 = TREE_OPERAND (expr, 3);
      op0 = c_fully_fold_internal (op0, in_init, maybe_const_operands,
				   maybe_const_itself);
      STRIP_TYPE_NOPS (op0);
      op1 = c_fully_fold_internal (op1, in_init, maybe_const_operands,
				   maybe_const_itself);
      STRIP_TYPE_NOPS (op1);
      op1 = decl_constant_value_for_optimization (op1);
      if (op0 != orig_op0 || op1 != orig_op1)
	ret = build4 (ARRAY_REF, TREE_TYPE (expr), op0, op1, op2, op3);
      if (ret != expr)
	{
	  TREE_READONLY (ret) = TREE_READONLY (expr);
	  TREE_SIDE_EFFECTS (ret) = TREE_SIDE_EFFECTS (expr);
	  TREE_THIS_VOLATILE (ret) = TREE_THIS_VOLATILE (expr);
	}
      ret = fold (ret);
      goto out;

    case COMPOUND_EXPR:
    case MODIFY_EXPR:
    case PREDECREMENT_EXPR:
    case PREINCREMENT_EXPR:
    case POSTDECREMENT_EXPR:
    case POSTINCREMENT_EXPR:
    case PLUS_EXPR:
    case MINUS_EXPR:
    case MULT_EXPR:
    case POINTER_PLUS_EXPR:
    case TRUNC_DIV_EXPR:
    case CEIL_DIV_EXPR:
    case FLOOR_DIV_EXPR:
    case TRUNC_MOD_EXPR:
    case RDIV_EXPR:
    case EXACT_DIV_EXPR:
    case LSHIFT_EXPR:
    case RSHIFT_EXPR:
    case BIT_IOR_EXPR:
    case BIT_XOR_EXPR:
    case BIT_AND_EXPR:
    case LT_EXPR:
    case LE_EXPR:
    case GT_EXPR:
    case GE_EXPR:
    case EQ_EXPR:
    case NE_EXPR:
    case COMPLEX_EXPR:
    case TRUTH_AND_EXPR:
    case TRUTH_OR_EXPR:
    case TRUTH_XOR_EXPR:
    case UNORDERED_EXPR:
    case ORDERED_EXPR:
    case UNLT_EXPR:
    case UNLE_EXPR:
    case UNGT_EXPR:
    case UNGE_EXPR:
    case UNEQ_EXPR:
      /* Binary operations evaluating both arguments (increment and
	 decrement are binary internally in GCC).  */
      orig_op0 = op0 = TREE_OPERAND (expr, 0);
      orig_op1 = op1 = TREE_OPERAND (expr, 1);
      op0 = c_fully_fold_internal (op0, in_init, maybe_const_operands,
				   maybe_const_itself);
      STRIP_TYPE_NOPS (op0);
      if (code != MODIFY_EXPR
	  && code != PREDECREMENT_EXPR
	  && code != PREINCREMENT_EXPR
	  && code != POSTDECREMENT_EXPR
	  && code != POSTINCREMENT_EXPR)
	op0 = decl_constant_value_for_optimization (op0);
      /* The RHS of a MODIFY_EXPR was fully folded when building that
	 expression for the sake of conversion warnings.  */
      if (code != MODIFY_EXPR)
	op1 = c_fully_fold_internal (op1, in_init, maybe_const_operands,
				     maybe_const_itself);
      STRIP_TYPE_NOPS (op1);
      op1 = decl_constant_value_for_optimization (op1);
      if (op0 != orig_op0 || op1 != orig_op1 || in_init)
	ret = in_init
	  ? fold_build2_initializer_loc (loc, code, TREE_TYPE (expr), op0, op1)
	  : fold_build2_loc (loc, code, TREE_TYPE (expr), op0, op1);
      else
	ret = fold (expr);
      if (TREE_OVERFLOW_P (ret)
	  && !TREE_OVERFLOW_P (op0)
	  && !TREE_OVERFLOW_P (op1))
	overflow_warning (EXPR_LOCATION (expr), ret);
      if ((code == LSHIFT_EXPR || code == RSHIFT_EXPR)
	  && TREE_CODE (orig_op1) != INTEGER_CST
	  && TREE_CODE (op1) == INTEGER_CST
	  && (TREE_CODE (TREE_TYPE (orig_op0)) == INTEGER_TYPE
	      || TREE_CODE (TREE_TYPE (orig_op0)) == FIXED_POINT_TYPE)
	  && TREE_CODE (TREE_TYPE (orig_op1)) == INTEGER_TYPE
	  && c_inhibit_evaluation_warnings == 0)
	{
	  if (tree_int_cst_sgn (op1) < 0)
	    warning_at (loc, 0, (code == LSHIFT_EXPR
				 ? G_("left shift count is negative")
				 : G_("right shift count is negative")));
	  else if (compare_tree_int (op1,
				     TYPE_PRECISION (TREE_TYPE (orig_op0)))
		   >= 0)
	    warning_at (loc, 0, (code == LSHIFT_EXPR
				 ? G_("left shift count >= width of type")
				 : G_("right shift count >= width of type")));
	}
      if ((code == TRUNC_DIV_EXPR
	   || code == CEIL_DIV_EXPR
	   || code == FLOOR_DIV_EXPR
	   || code == EXACT_DIV_EXPR
	   || code == TRUNC_MOD_EXPR)
	  && TREE_CODE (orig_op1) != INTEGER_CST
	  && TREE_CODE (op1) == INTEGER_CST
	  && (TREE_CODE (TREE_TYPE (orig_op0)) == INTEGER_TYPE
	      || TREE_CODE (TREE_TYPE (orig_op0)) == FIXED_POINT_TYPE)
	  && TREE_CODE (TREE_TYPE (orig_op1)) == INTEGER_TYPE)
	warn_for_div_by_zero (loc, op1);
      goto out;

    case INDIRECT_REF:
    case FIX_TRUNC_EXPR:
    case FLOAT_EXPR:
    CASE_CONVERT:
    case ADDR_SPACE_CONVERT_EXPR:
    case VIEW_CONVERT_EXPR:
    case NON_LVALUE_EXPR:
    case NEGATE_EXPR:
    case BIT_NOT_EXPR:
    case TRUTH_NOT_EXPR:
    case ADDR_EXPR:
    case CONJ_EXPR:
    case REALPART_EXPR:
    case IMAGPART_EXPR:
      /* Unary operations.  */
      orig_op0 = op0 = TREE_OPERAND (expr, 0);
      op0 = c_fully_fold_internal (op0, in_init, maybe_const_operands,
				   maybe_const_itself);
      STRIP_TYPE_NOPS (op0);
      if (code != ADDR_EXPR && code != REALPART_EXPR && code != IMAGPART_EXPR)
	op0 = decl_constant_value_for_optimization (op0);
      /* ??? Cope with user tricks that amount to offsetof.  The middle-end is
	 not prepared to deal with them if they occur in initializers.  */
      if (op0 != orig_op0
	  && code == ADDR_EXPR
	  && (op1 = get_base_address (op0)) != NULL_TREE
	  && TREE_CODE (op1) == INDIRECT_REF
	  && TREE_CONSTANT (TREE_OPERAND (op1, 0)))
	ret = fold_convert_loc (loc, TREE_TYPE (expr), fold_offsetof_1 (op0));
      else if (op0 != orig_op0 || in_init)
	ret = in_init
	  ? fold_build1_initializer_loc (loc, code, TREE_TYPE (expr), op0)
	  : fold_build1_loc (loc, code, TREE_TYPE (expr), op0);
      else
	ret = fold (expr);
      if (code == INDIRECT_REF
	  && ret != expr
	  && TREE_CODE (ret) == INDIRECT_REF)
	{
	  TREE_READONLY (ret) = TREE_READONLY (expr);
	  TREE_SIDE_EFFECTS (ret) = TREE_SIDE_EFFECTS (expr);
	  TREE_THIS_VOLATILE (ret) = TREE_THIS_VOLATILE (expr);
	}
      switch (code)
	{
	case FIX_TRUNC_EXPR:
	case FLOAT_EXPR:
	CASE_CONVERT:
	  /* Don't warn about explicit conversions.  We will already
	     have warned about suspect implicit conversions.  */
	  break;

	default:
	  if (TREE_OVERFLOW_P (ret) && !TREE_OVERFLOW_P (op0))
	    overflow_warning (EXPR_LOCATION (expr), ret);
	  break;
	}
      goto out;

    case TRUTH_ANDIF_EXPR:
    case TRUTH_ORIF_EXPR:
      /* Binary operations not necessarily evaluating both
	 arguments.  */
      orig_op0 = op0 = TREE_OPERAND (expr, 0);
      orig_op1 = op1 = TREE_OPERAND (expr, 1);
      op0 = c_fully_fold_internal (op0, in_init, &op0_const, &op0_const_self);
      STRIP_TYPE_NOPS (op0);

      unused_p = (op0 == (code == TRUTH_ANDIF_EXPR
			  ? truthvalue_false_node
			  : truthvalue_true_node));
      c_disable_warnings (unused_p);
      op1 = c_fully_fold_internal (op1, in_init, &op1_const, &op1_const_self);
      STRIP_TYPE_NOPS (op1);
      c_enable_warnings (unused_p);

      if (op0 != orig_op0 || op1 != orig_op1 || in_init)
	ret = in_init
	  ? fold_build2_initializer_loc (loc, code, TREE_TYPE (expr), op0, op1)
	  : fold_build2_loc (loc, code, TREE_TYPE (expr), op0, op1);
      else
	ret = fold (expr);
      *maybe_const_operands &= op0_const;
      *maybe_const_itself &= op0_const_self;
      if (!(flag_isoc99
	    && op0_const
	    && op0_const_self
	    && (code == TRUTH_ANDIF_EXPR
		? op0 == truthvalue_false_node
		: op0 == truthvalue_true_node)))
	*maybe_const_operands &= op1_const;
      if (!(op0_const
	    && op0_const_self
	    && (code == TRUTH_ANDIF_EXPR
		? op0 == truthvalue_false_node
		: op0 == truthvalue_true_node)))
	*maybe_const_itself &= op1_const_self;
      goto out;

    case COND_EXPR:
      orig_op0 = op0 = TREE_OPERAND (expr, 0);
      orig_op1 = op1 = TREE_OPERAND (expr, 1);
      orig_op2 = op2 = TREE_OPERAND (expr, 2);
      op0 = c_fully_fold_internal (op0, in_init, &op0_const, &op0_const_self);

      STRIP_TYPE_NOPS (op0);
      c_disable_warnings (op0 == truthvalue_false_node);
      op1 = c_fully_fold_internal (op1, in_init, &op1_const, &op1_const_self);
      STRIP_TYPE_NOPS (op1);
      c_enable_warnings (op0 == truthvalue_false_node);

      c_disable_warnings (op0 == truthvalue_true_node);
      op2 = c_fully_fold_internal (op2, in_init, &op2_const, &op2_const_self);
      STRIP_TYPE_NOPS (op2);
      c_enable_warnings (op0 == truthvalue_true_node);

      if (op0 != orig_op0 || op1 != orig_op1 || op2 != orig_op2)
	ret = fold_build3_loc (loc, code, TREE_TYPE (expr), op0, op1, op2);
      else
	ret = fold (expr);
      *maybe_const_operands &= op0_const;
      *maybe_const_itself &= op0_const_self;
      if (!(flag_isoc99
	    && op0_const
	    && op0_const_self
	    && op0 == truthvalue_false_node))
	*maybe_const_operands &= op1_const;
      if (!(op0_const
	    && op0_const_self
	    && op0 == truthvalue_false_node))
	*maybe_const_itself &= op1_const_self;
      if (!(flag_isoc99
	    && op0_const
	    && op0_const_self
	    && op0 == truthvalue_true_node))
	*maybe_const_operands &= op2_const;
      if (!(op0_const
	    && op0_const_self
	    && op0 == truthvalue_true_node))
	*maybe_const_itself &= op2_const_self;
      goto out;

    case EXCESS_PRECISION_EXPR:
      /* Each case where an operand with excess precision may be
	 encountered must remove the EXCESS_PRECISION_EXPR around
	 inner operands and possibly put one around the whole
	 expression or possibly convert to the semantic type (which
	 c_fully_fold does); we cannot tell at this stage which is
	 appropriate in any particular case.  */
      gcc_unreachable ();

    default:
      /* Various codes may appear through folding built-in functions
	 and their arguments.  */
      goto out;
    }

 out:
  /* Some folding may introduce NON_LVALUE_EXPRs; all lvalue checks
     have been done by this point, so remove them again.  */
  nowarning |= TREE_NO_WARNING (ret);
  STRIP_TYPE_NOPS (ret);
  if (nowarning && !TREE_NO_WARNING (ret))
    {
      if (!CAN_HAVE_LOCATION_P (ret))
	ret = build1 (NOP_EXPR, TREE_TYPE (ret), ret);
      TREE_NO_WARNING (ret) = 1;
    }
  if (ret != expr)
    protected_set_expr_location (ret, loc);
  return ret;
}

/* If not optimizing, EXP is not a VAR_DECL, or EXP has array type,
   return EXP.  Otherwise, return either EXP or its known constant
   value (if it has one), but return EXP if EXP has mode BLKmode.  ???
   Is the BLKmode test appropriate?  */

tree
decl_constant_value_for_optimization (tree exp)
{
  tree ret;

  /* This function is only used by C, for c_fully_fold and other
     optimization, and may not be correct for C++.  */
  if (c_dialect_cxx ())
    gcc_unreachable ();

  if (!optimize
      || TREE_CODE (exp) != VAR_DECL
      || TREE_CODE (TREE_TYPE (exp)) == ARRAY_TYPE
      || DECL_MODE (exp) == BLKmode)
    return exp;

  ret = decl_constant_value (exp);
  /* Avoid unwanted tree sharing between the initializer and current
     function's body where the tree can be modified e.g. by the
     gimplifier.  */
  if (ret != exp && TREE_STATIC (exp))
    ret = unshare_expr (ret);
  return ret;
}

/* Print a warning if a constant expression had overflow in folding.
   Invoke this function on every expression that the language
   requires to be a constant expression.
   Note the ANSI C standard says it is erroneous for a
   constant expression to overflow.  */

void
constant_expression_warning (tree value)
{
  if (warn_overflow && pedantic
      && (TREE_CODE (value) == INTEGER_CST || TREE_CODE (value) == REAL_CST
	  || TREE_CODE (value) == FIXED_CST
	  || TREE_CODE (value) == VECTOR_CST
	  || TREE_CODE (value) == COMPLEX_CST)
      && TREE_OVERFLOW (value))
    pedwarn (input_location, OPT_Woverflow, "overflow in constant expression");
}

/* The same as above but print an unconditional error.  */
void
constant_expression_error (tree value)
{
  if ((TREE_CODE (value) == INTEGER_CST || TREE_CODE (value) == REAL_CST
       || TREE_CODE (value) == FIXED_CST
       || TREE_CODE (value) == VECTOR_CST
       || TREE_CODE (value) == COMPLEX_CST)
      && TREE_OVERFLOW (value))
    error ("overflow in constant expression");
}

/* Print a warning if an expression had overflow in folding and its
   operands hadn't.

   Invoke this function on every expression that
   (1) appears in the source code, and
   (2) is a constant expression that overflowed, and
   (3) is not already checked by convert_and_check;
   however, do not invoke this function on operands of explicit casts
   or when the expression is the result of an operator and any operand
   already overflowed.  */

void
overflow_warning (location_t loc, tree value)
{
  if (c_inhibit_evaluation_warnings != 0)
    return;

  switch (TREE_CODE (value))
    {
    case INTEGER_CST:
      warning_at (loc, OPT_Woverflow, "integer overflow in expression");
      break;

    case REAL_CST:
      warning_at (loc, OPT_Woverflow,
		  "floating point overflow in expression");
      break;

    case FIXED_CST:
      warning_at (loc, OPT_Woverflow, "fixed-point overflow in expression");
      break;

    case VECTOR_CST:
      warning_at (loc, OPT_Woverflow, "vector overflow in expression");
      break;

    case COMPLEX_CST:
      if (TREE_CODE (TREE_REALPART (value)) == INTEGER_CST)
	warning_at (loc, OPT_Woverflow,
		    "complex integer overflow in expression");
      else if (TREE_CODE (TREE_REALPART (value)) == REAL_CST)
	warning_at (loc, OPT_Woverflow,
		    "complex floating point overflow in expression");
      break;

    default:
      break;
    }
}

/* Warn about uses of logical || / && operator in a context where it
   is likely that the bitwise equivalent was intended by the
   programmer.  We have seen an expression in which CODE is a binary
   operator used to combine expressions OP_LEFT and OP_RIGHT, which before folding
   had CODE_LEFT and CODE_RIGHT, into an expression of type TYPE.  */
void
warn_logical_operator (location_t location, enum tree_code code, tree type,
		       enum tree_code code_left, tree op_left,
		       enum tree_code ARG_UNUSED (code_right), tree op_right)
{
  int or_op = (code == TRUTH_ORIF_EXPR || code == TRUTH_OR_EXPR);
  int in0_p, in1_p, in_p;
  tree low0, low1, low, high0, high1, high, lhs, rhs, tem;
  bool strict_overflow_p = false;

  if (code != TRUTH_ANDIF_EXPR
      && code != TRUTH_AND_EXPR
      && code != TRUTH_ORIF_EXPR
      && code != TRUTH_OR_EXPR)
    return;

  /* Warn if &&/|| are being used in a context where it is
     likely that the bitwise equivalent was intended by the
     programmer. That is, an expression such as op && MASK
     where op should not be any boolean expression, nor a
     constant, and mask seems to be a non-boolean integer constant.  */
  if (!truth_value_p (code_left)
      && INTEGRAL_TYPE_P (TREE_TYPE (op_left))
      && !CONSTANT_CLASS_P (op_left)
      && !TREE_NO_WARNING (op_left)
      && TREE_CODE (op_right) == INTEGER_CST
      && !integer_zerop (op_right)
      && !integer_onep (op_right))
    {
      if (or_op)
	warning_at (location, OPT_Wlogical_op, "logical %<or%>"
		    " applied to non-boolean constant");
      else
	warning_at (location, OPT_Wlogical_op, "logical %<and%>"
		    " applied to non-boolean constant");
      TREE_NO_WARNING (op_left) = true;
      return;
    }

  /* We do not warn for constants because they are typical of macro
     expansions that test for features.  */
  if (CONSTANT_CLASS_P (op_left) || CONSTANT_CLASS_P (op_right))
    return;

  /* This warning only makes sense with logical operands.  */
  if (!(truth_value_p (TREE_CODE (op_left))
	|| INTEGRAL_TYPE_P (TREE_TYPE (op_left)))
      || !(truth_value_p (TREE_CODE (op_right))
	   || INTEGRAL_TYPE_P (TREE_TYPE (op_right))))
    return;

  /* The range computations only work with scalars.  */
  if (VECTOR_TYPE_P (TREE_TYPE (op_left))
      || VECTOR_TYPE_P (TREE_TYPE (op_right)))
    return;

  /* We first test whether either side separately is trivially true
     (with OR) or trivially false (with AND).  If so, do not warn.
     This is a common idiom for testing ranges of data types in
     portable code.  */
  lhs = make_range (op_left, &in0_p, &low0, &high0, &strict_overflow_p);
  if (!lhs)
    return;
  if (TREE_CODE (lhs) == C_MAYBE_CONST_EXPR)
    lhs = C_MAYBE_CONST_EXPR_EXPR (lhs);

  /* If this is an OR operation, invert both sides; now, the result
     should be always false to get a warning.  */
  if (or_op)
    in0_p = !in0_p;

  tem = build_range_check (UNKNOWN_LOCATION, type, lhs, in0_p, low0, high0);
  if (tem && integer_zerop (tem))
    return;

  rhs = make_range (op_right, &in1_p, &low1, &high1, &strict_overflow_p);
  if (!rhs)
    return;
  if (TREE_CODE (rhs) == C_MAYBE_CONST_EXPR)
    rhs = C_MAYBE_CONST_EXPR_EXPR (rhs);

  /* If this is an OR operation, invert both sides; now, the result
     should be always false to get a warning.  */
  if (or_op)
    in1_p = !in1_p;

  tem = build_range_check (UNKNOWN_LOCATION, type, rhs, in1_p, low1, high1);
  if (tem && integer_zerop (tem))
    return;

  /* If both expressions have the same operand, if we can merge the
     ranges, and if the range test is always false, then warn.  */
  if (operand_equal_p (lhs, rhs, 0)
      && merge_ranges (&in_p, &low, &high, in0_p, low0, high0,
		       in1_p, low1, high1)
      && 0 != (tem = build_range_check (UNKNOWN_LOCATION,
					type, lhs, in_p, low, high))
      && integer_zerop (tem))
    {
      if (or_op)
        warning_at (location, OPT_Wlogical_op,
                    "logical %<or%> "
                    "of collectively exhaustive tests is always true");
      else
        warning_at (location, OPT_Wlogical_op,
                    "logical %<and%> "
                    "of mutually exclusive tests is always false");
    }
}

/* Warn about logical not used on the left hand side operand of a comparison.
   This function assumes that the LHS is inside of TRUTH_NOT_EXPR.
   Do not warn if RHS is of a boolean type.  */

void
warn_logical_not_parentheses (location_t location, enum tree_code code,
			      tree rhs)
{
  if (TREE_CODE_CLASS (code) != tcc_comparison
      || TREE_TYPE (rhs) == NULL_TREE
      || TREE_CODE (TREE_TYPE (rhs)) == BOOLEAN_TYPE)
    return;

  /* Don't warn for !x == 0 or !y != 0, those are equivalent to
     !(x == 0) or !(y != 0).  */
  if ((code == EQ_EXPR || code == NE_EXPR)
      && integer_zerop (rhs))
    return;

  warning_at (location, OPT_Wlogical_not_parentheses,
	      "logical not is only applied to the left hand side of "
	      "comparison");
}

/* Warn if EXP contains any computations whose results are not used.
   Return true if a warning is printed; false otherwise.  LOCUS is the
   (potential) location of the expression.  */

bool
warn_if_unused_value (const_tree exp, location_t locus)
{
 restart:
  if (TREE_USED (exp) || TREE_NO_WARNING (exp))
    return false;

  /* Don't warn about void constructs.  This includes casting to void,
     void function calls, and statement expressions with a final cast
     to void.  */
  if (VOID_TYPE_P (TREE_TYPE (exp)))
    return false;

  if (EXPR_HAS_LOCATION (exp))
    locus = EXPR_LOCATION (exp);

  switch (TREE_CODE (exp))
    {
    case PREINCREMENT_EXPR:
    case POSTINCREMENT_EXPR:
    case PREDECREMENT_EXPR:
    case POSTDECREMENT_EXPR:
    case MODIFY_EXPR:
    case INIT_EXPR:
    case TARGET_EXPR:
    case CALL_EXPR:
    case TRY_CATCH_EXPR:
    case WITH_CLEANUP_EXPR:
    case EXIT_EXPR:
    case VA_ARG_EXPR:
      return false;

    case BIND_EXPR:
      /* For a binding, warn if no side effect within it.  */
      exp = BIND_EXPR_BODY (exp);
      goto restart;

    case SAVE_EXPR:
    case NON_LVALUE_EXPR:
    case NOP_EXPR:
      exp = TREE_OPERAND (exp, 0);
      goto restart;

    case TRUTH_ORIF_EXPR:
    case TRUTH_ANDIF_EXPR:
      /* In && or ||, warn if 2nd operand has no side effect.  */
      exp = TREE_OPERAND (exp, 1);
      goto restart;

    case COMPOUND_EXPR:
      if (warn_if_unused_value (TREE_OPERAND (exp, 0), locus))
	return true;
      /* Let people do `(foo (), 0)' without a warning.  */
      if (TREE_CONSTANT (TREE_OPERAND (exp, 1)))
	return false;
      exp = TREE_OPERAND (exp, 1);
      goto restart;

    case COND_EXPR:
      /* If this is an expression with side effects, don't warn; this
	 case commonly appears in macro expansions.  */
      if (TREE_SIDE_EFFECTS (exp))
	return false;
      goto warn;

    case INDIRECT_REF:
      /* Don't warn about automatic dereferencing of references, since
	 the user cannot control it.  */
      if (TREE_CODE (TREE_TYPE (TREE_OPERAND (exp, 0))) == REFERENCE_TYPE)
	{
	  exp = TREE_OPERAND (exp, 0);
	  goto restart;
	}
      /* Fall through.  */

    default:
      /* Referencing a volatile value is a side effect, so don't warn.  */
      if ((DECL_P (exp) || REFERENCE_CLASS_P (exp))
	  && TREE_THIS_VOLATILE (exp))
	return false;

      /* If this is an expression which has no operands, there is no value
	 to be unused.  There are no such language-independent codes,
	 but front ends may define such.  */
      if (EXPRESSION_CLASS_P (exp) && TREE_OPERAND_LENGTH (exp) == 0)
	return false;

    warn:
      return warning_at (locus, OPT_Wunused_value, "value computed is not used");
    }
}


/* Print a warning about casts that might indicate violation
   of strict aliasing rules if -Wstrict-aliasing is used and
   strict aliasing mode is in effect. OTYPE is the original
   TREE_TYPE of EXPR, and TYPE the type we're casting to. */

bool
strict_aliasing_warning (tree otype, tree type, tree expr)
{
  /* Strip pointer conversion chains and get to the correct original type.  */
  STRIP_NOPS (expr);
  otype = TREE_TYPE (expr);

  if (!(flag_strict_aliasing
	&& POINTER_TYPE_P (type)
	&& POINTER_TYPE_P (otype)
	&& !VOID_TYPE_P (TREE_TYPE (type)))
      /* If the type we are casting to is a ref-all pointer
         dereferencing it is always valid.  */
      || TYPE_REF_CAN_ALIAS_ALL (type))
    return false;

  if ((warn_strict_aliasing > 1) && TREE_CODE (expr) == ADDR_EXPR
      && (DECL_P (TREE_OPERAND (expr, 0))
          || handled_component_p (TREE_OPERAND (expr, 0))))
    {
      /* Casting the address of an object to non void pointer. Warn
         if the cast breaks type based aliasing.  */
      if (!COMPLETE_TYPE_P (TREE_TYPE (type)) && warn_strict_aliasing == 2)
	{
	  warning (OPT_Wstrict_aliasing, "type-punning to incomplete type "
		   "might break strict-aliasing rules");
	  return true;
	}
      else
        {
          /* warn_strict_aliasing >= 3.   This includes the default (3).
             Only warn if the cast is dereferenced immediately.  */
          alias_set_type set1 =
	    get_alias_set (TREE_TYPE (TREE_OPERAND (expr, 0)));
          alias_set_type set2 = get_alias_set (TREE_TYPE (type));

          if (set1 != set2 && set2 != 0
	      && (set1 == 0 || !alias_sets_conflict_p (set1, set2)))
	    {
	      warning (OPT_Wstrict_aliasing, "dereferencing type-punned "
		       "pointer will break strict-aliasing rules");
	      return true;
	    }
          else if (warn_strict_aliasing == 2
		   && !alias_sets_must_conflict_p (set1, set2))
	    {
	      warning (OPT_Wstrict_aliasing, "dereferencing type-punned "
		       "pointer might break strict-aliasing rules");
	      return true;
	    }
        }
    }
  else
    if ((warn_strict_aliasing == 1) && !VOID_TYPE_P (TREE_TYPE (otype)))
      {
        /* At this level, warn for any conversions, even if an address is
           not taken in the same statement.  This will likely produce many
           false positives, but could be useful to pinpoint problems that
           are not revealed at higher levels.  */
        alias_set_type set1 = get_alias_set (TREE_TYPE (otype));
        alias_set_type set2 = get_alias_set (TREE_TYPE (type));
        if (!COMPLETE_TYPE_P (type)
            || !alias_sets_must_conflict_p (set1, set2))
	  {
            warning (OPT_Wstrict_aliasing, "dereferencing type-punned "
                     "pointer might break strict-aliasing rules");
            return true;
          }
      }

  return false;
}

/* Warn about memset (&a, 0, sizeof (&a)); and similar mistakes with
   sizeof as last operand of certain builtins.  */

void
sizeof_pointer_memaccess_warning (location_t *sizeof_arg_loc, tree callee,
				  vec<tree, va_gc> *params, tree *sizeof_arg,
				  bool (*comp_types) (tree, tree))
{
  tree type, dest = NULL_TREE, src = NULL_TREE, tem;
  bool strop = false, cmp = false;
  unsigned int idx = ~0;
  location_t loc;

  if (TREE_CODE (callee) != FUNCTION_DECL
      || DECL_BUILT_IN_CLASS (callee) != BUILT_IN_NORMAL
      || vec_safe_length (params) <= 1)
    return;

  switch (DECL_FUNCTION_CODE (callee))
    {
    case BUILT_IN_STRNCMP:
    case BUILT_IN_STRNCASECMP:
      cmp = true;
      /* FALLTHRU */
    case BUILT_IN_STRNCPY:
    case BUILT_IN_STRNCPY_CHK:
    case BUILT_IN_STRNCAT:
    case BUILT_IN_STRNCAT_CHK:
    case BUILT_IN_STPNCPY:
    case BUILT_IN_STPNCPY_CHK:
      strop = true;
      /* FALLTHRU */
    case BUILT_IN_MEMCPY:
    case BUILT_IN_MEMCPY_CHK:
    case BUILT_IN_MEMMOVE:
    case BUILT_IN_MEMMOVE_CHK:
      if (params->length () < 3)
	return;
      src = (*params)[1];
      dest = (*params)[0];
      idx = 2;
      break;
    case BUILT_IN_BCOPY:
      if (params->length () < 3)
	return;
      src = (*params)[0];
      dest = (*params)[1];
      idx = 2;
      break;
    case BUILT_IN_MEMCMP:
    case BUILT_IN_BCMP:
      if (params->length () < 3)
	return;
      src = (*params)[1];
      dest = (*params)[0];
      idx = 2;
      cmp = true;
      break;
    case BUILT_IN_MEMSET:
    case BUILT_IN_MEMSET_CHK:
      if (params->length () < 3)
	return;
      dest = (*params)[0];
      idx = 2;
      break;
    case BUILT_IN_BZERO:
      dest = (*params)[0];
      idx = 1;
      break;
    case BUILT_IN_STRNDUP:
      src = (*params)[0];
      strop = true;
      idx = 1;
      break;
    case BUILT_IN_MEMCHR:
      if (params->length () < 3)
	return;
      src = (*params)[0];
      idx = 2;
      break;
    case BUILT_IN_SNPRINTF:
    case BUILT_IN_SNPRINTF_CHK:
    case BUILT_IN_VSNPRINTF:
    case BUILT_IN_VSNPRINTF_CHK:
      dest = (*params)[0];
      idx = 1;
      strop = true;
      break;
    default:
      break;
    }

  if (idx >= 3)
    return;

  if (sizeof_arg[idx] == NULL || sizeof_arg[idx] == error_mark_node)
    return;

  type = TYPE_P (sizeof_arg[idx])
	 ? sizeof_arg[idx] : TREE_TYPE (sizeof_arg[idx]);
  if (!POINTER_TYPE_P (type))
    return;

  if (dest
      && (tem = tree_strip_nop_conversions (dest))
      && POINTER_TYPE_P (TREE_TYPE (tem))
      && comp_types (TREE_TYPE (TREE_TYPE (tem)), type))
    return;

  if (src
      && (tem = tree_strip_nop_conversions (src))
      && POINTER_TYPE_P (TREE_TYPE (tem))
      && comp_types (TREE_TYPE (TREE_TYPE (tem)), type))
    return;

  loc = sizeof_arg_loc[idx];

  if (dest && !cmp)
    {
      if (!TYPE_P (sizeof_arg[idx])
	  && operand_equal_p (dest, sizeof_arg[idx], 0)
	  && comp_types (TREE_TYPE (dest), type))
	{
	  if (TREE_CODE (sizeof_arg[idx]) == ADDR_EXPR && !strop)
	    warning_at (loc, OPT_Wsizeof_pointer_memaccess,
			"argument to %<sizeof%> in %qD call is the same "
			"expression as the destination; did you mean to "
			"remove the addressof?", callee);
	  else if ((TYPE_PRECISION (TREE_TYPE (type))
		    == TYPE_PRECISION (char_type_node))
		   || strop)
	    warning_at (loc, OPT_Wsizeof_pointer_memaccess,
			"argument to %<sizeof%> in %qD call is the same "
			"expression as the destination; did you mean to "
			"provide an explicit length?", callee);
	  else
	    warning_at (loc, OPT_Wsizeof_pointer_memaccess,
			"argument to %<sizeof%> in %qD call is the same "
			"expression as the destination; did you mean to "
			"dereference it?", callee);
	  return;
	}

      if (POINTER_TYPE_P (TREE_TYPE (dest))
	  && !strop
	  && comp_types (TREE_TYPE (dest), type)
	  && !VOID_TYPE_P (TREE_TYPE (type)))
	{
	  warning_at (loc, OPT_Wsizeof_pointer_memaccess,
		      "argument to %<sizeof%> in %qD call is the same "
		      "pointer type %qT as the destination; expected %qT "
		      "or an explicit length", callee, TREE_TYPE (dest),
		      TREE_TYPE (TREE_TYPE (dest)));
	  return;
	}
    }

  if (src && !cmp)
    {
      if (!TYPE_P (sizeof_arg[idx])
	  && operand_equal_p (src, sizeof_arg[idx], 0)
	  && comp_types (TREE_TYPE (src), type))
	{
	  if (TREE_CODE (sizeof_arg[idx]) == ADDR_EXPR && !strop)
	    warning_at (loc, OPT_Wsizeof_pointer_memaccess,
			"argument to %<sizeof%> in %qD call is the same "
			"expression as the source; did you mean to "
			"remove the addressof?", callee);
	  else if ((TYPE_PRECISION (TREE_TYPE (type))
		    == TYPE_PRECISION (char_type_node))
		   || strop)
	    warning_at (loc, OPT_Wsizeof_pointer_memaccess,
			"argument to %<sizeof%> in %qD call is the same "
			"expression as the source; did you mean to "
			"provide an explicit length?", callee);
	  else
	    warning_at (loc, OPT_Wsizeof_pointer_memaccess,
			"argument to %<sizeof%> in %qD call is the same "
			"expression as the source; did you mean to "
			"dereference it?", callee);
	  return;
	}

      if (POINTER_TYPE_P (TREE_TYPE (src))
	  && !strop
	  && comp_types (TREE_TYPE (src), type)
	  && !VOID_TYPE_P (TREE_TYPE (type)))
	{
	  warning_at (loc, OPT_Wsizeof_pointer_memaccess,
		      "argument to %<sizeof%> in %qD call is the same "
		      "pointer type %qT as the source; expected %qT "
		      "or an explicit length", callee, TREE_TYPE (src),
		      TREE_TYPE (TREE_TYPE (src)));
	  return;
	}
    }

  if (dest)
    {
      if (!TYPE_P (sizeof_arg[idx])
	  && operand_equal_p (dest, sizeof_arg[idx], 0)
	  && comp_types (TREE_TYPE (dest), type))
	{
	  if (TREE_CODE (sizeof_arg[idx]) == ADDR_EXPR && !strop)
	    warning_at (loc, OPT_Wsizeof_pointer_memaccess,
			"argument to %<sizeof%> in %qD call is the same "
			"expression as the first source; did you mean to "
			"remove the addressof?", callee);
	  else if ((TYPE_PRECISION (TREE_TYPE (type))
		    == TYPE_PRECISION (char_type_node))
		   || strop)
	    warning_at (loc, OPT_Wsizeof_pointer_memaccess,
			"argument to %<sizeof%> in %qD call is the same "
			"expression as the first source; did you mean to "
			"provide an explicit length?", callee);
	  else
	    warning_at (loc, OPT_Wsizeof_pointer_memaccess,
			"argument to %<sizeof%> in %qD call is the same "
			"expression as the first source; did you mean to "
			"dereference it?", callee);
	  return;
	}

      if (POINTER_TYPE_P (TREE_TYPE (dest))
	  && !strop
	  && comp_types (TREE_TYPE (dest), type)
	  && !VOID_TYPE_P (TREE_TYPE (type)))
	{
	  warning_at (loc, OPT_Wsizeof_pointer_memaccess,
		      "argument to %<sizeof%> in %qD call is the same "
		      "pointer type %qT as the first source; expected %qT "
		      "or an explicit length", callee, TREE_TYPE (dest),
		      TREE_TYPE (TREE_TYPE (dest)));
	  return;
	}
    }

  if (src)
    {
      if (!TYPE_P (sizeof_arg[idx])
	  && operand_equal_p (src, sizeof_arg[idx], 0)
	  && comp_types (TREE_TYPE (src), type))
	{
	  if (TREE_CODE (sizeof_arg[idx]) == ADDR_EXPR && !strop)
	    warning_at (loc, OPT_Wsizeof_pointer_memaccess,
			"argument to %<sizeof%> in %qD call is the same "
			"expression as the second source; did you mean to "
			"remove the addressof?", callee);
	  else if ((TYPE_PRECISION (TREE_TYPE (type))
		    == TYPE_PRECISION (char_type_node))
		   || strop)
	    warning_at (loc, OPT_Wsizeof_pointer_memaccess,
			"argument to %<sizeof%> in %qD call is the same "
			"expression as the second source; did you mean to "
			"provide an explicit length?", callee);
	  else
	    warning_at (loc, OPT_Wsizeof_pointer_memaccess,
			"argument to %<sizeof%> in %qD call is the same "
			"expression as the second source; did you mean to "
			"dereference it?", callee);
	  return;
	}

      if (POINTER_TYPE_P (TREE_TYPE (src))
	  && !strop
	  && comp_types (TREE_TYPE (src), type)
	  && !VOID_TYPE_P (TREE_TYPE (type)))
	{
	  warning_at (loc, OPT_Wsizeof_pointer_memaccess,
		      "argument to %<sizeof%> in %qD call is the same "
		      "pointer type %qT as the second source; expected %qT "
		      "or an explicit length", callee, TREE_TYPE (src),
		      TREE_TYPE (TREE_TYPE (src)));
	  return;
	}
    }

}

/* Warn for unlikely, improbable, or stupid DECL declarations
   of `main'.  */

void
check_main_parameter_types (tree decl)
{
  function_args_iterator iter;
  tree type;
  int argct = 0;

  FOREACH_FUNCTION_ARGS (TREE_TYPE (decl), type, iter)
    {
      /* XXX void_type_node belies the abstraction.  */
      if (type == void_type_node || type == error_mark_node )
	break;

      tree t = type;
      if (TYPE_ATOMIC (t))
	  pedwarn (input_location, OPT_Wmain,
		   "%<_Atomic%>-qualified parameter type %qT of %q+D",
		   type, decl);
      while (POINTER_TYPE_P (t))
	{
	  t = TREE_TYPE (t);
	  if (TYPE_ATOMIC (t))
	    pedwarn (input_location, OPT_Wmain,
		     "%<_Atomic%>-qualified parameter type %qT of %q+D",
		     type, decl);
	}

      ++argct;
      switch (argct)
	{
	case 1:
	  if (TYPE_MAIN_VARIANT (type) != integer_type_node)
	    pedwarn (input_location, OPT_Wmain,
		     "first argument of %q+D should be %<int%>", decl);
	  break;

	case 2:
	  if (TREE_CODE (type) != POINTER_TYPE
	      || TREE_CODE (TREE_TYPE (type)) != POINTER_TYPE
	      || (TYPE_MAIN_VARIANT (TREE_TYPE (TREE_TYPE (type)))
		  != char_type_node))
	    pedwarn (input_location, OPT_Wmain,
		     "second argument of %q+D should be %<char **%>", decl);
	  break;

	case 3:
	  if (TREE_CODE (type) != POINTER_TYPE
	      || TREE_CODE (TREE_TYPE (type)) != POINTER_TYPE
	      || (TYPE_MAIN_VARIANT (TREE_TYPE (TREE_TYPE (type)))
		  != char_type_node))
	    pedwarn (input_location, OPT_Wmain,
		     "third argument of %q+D should probably be "
		     "%<char **%>", decl);
	  break;
	}
    }

  /* It is intentional that this message does not mention the third
    argument because it's only mentioned in an appendix of the
    standard.  */
  if (argct > 0 && (argct < 2 || argct > 3))
    pedwarn (input_location, OPT_Wmain,
	     "%q+D takes only zero or two arguments", decl);

  if (stdarg_p (TREE_TYPE (decl)))
    pedwarn (input_location, OPT_Wmain,
	     "%q+D declared as variadic function", decl);
}

/* vector_targets_convertible_p is used for vector pointer types.  The
   callers perform various checks that the qualifiers are satisfactory,
   while OTOH vector_targets_convertible_p ignores the number of elements
   in the vectors.  That's fine with vector pointers as we can consider,
   say, a vector of 8 elements as two consecutive vectors of 4 elements,
   and that does not require and conversion of the pointer values.
   In contrast, vector_types_convertible_p and
   vector_types_compatible_elements_p are used for vector value types.  */
/* True if pointers to distinct types T1 and T2 can be converted to
   each other without an explicit cast.  Only returns true for opaque
   vector types.  */
bool
vector_targets_convertible_p (const_tree t1, const_tree t2)
{
  if (TREE_CODE (t1) == VECTOR_TYPE && TREE_CODE (t2) == VECTOR_TYPE
      && (TYPE_VECTOR_OPAQUE (t1) || TYPE_VECTOR_OPAQUE (t2))
      && tree_int_cst_equal (TYPE_SIZE (t1), TYPE_SIZE (t2)))
    return true;

  return false;
}

/* vector_types_convertible_p is used for vector value types.
   It could in principle call vector_targets_convertible_p as a subroutine,
   but then the check for vector type would be duplicated with its callers,
   and also the purpose of vector_targets_convertible_p would become
   muddled.
   Where vector_types_convertible_p returns true, a conversion might still be
   needed to make the types match.
   In contrast, vector_targets_convertible_p is used for vector pointer
   values, and vector_types_compatible_elements_p is used specifically
   in the context for binary operators, as a check if use is possible without
   conversion.  */
/* True if vector types T1 and T2 can be converted to each other
   without an explicit cast.  If EMIT_LAX_NOTE is true, and T1 and T2
   can only be converted with -flax-vector-conversions yet that is not
   in effect, emit a note telling the user about that option if such
   a note has not previously been emitted.  */
bool
vector_types_convertible_p (const_tree t1, const_tree t2, bool emit_lax_note)
{
  static bool emitted_lax_note = false;
  bool convertible_lax;

  if ((TYPE_VECTOR_OPAQUE (t1) || TYPE_VECTOR_OPAQUE (t2))
      && tree_int_cst_equal (TYPE_SIZE (t1), TYPE_SIZE (t2)))
    return true;

  convertible_lax =
    (tree_int_cst_equal (TYPE_SIZE (t1), TYPE_SIZE (t2))
     && (TREE_CODE (TREE_TYPE (t1)) != REAL_TYPE ||
	 TYPE_VECTOR_SUBPARTS (t1) == TYPE_VECTOR_SUBPARTS (t2))
     && (INTEGRAL_TYPE_P (TREE_TYPE (t1))
	 == INTEGRAL_TYPE_P (TREE_TYPE (t2))));

  if (!convertible_lax || flag_lax_vector_conversions)
    return convertible_lax;

  if (TYPE_VECTOR_SUBPARTS (t1) == TYPE_VECTOR_SUBPARTS (t2)
      && lang_hooks.types_compatible_p (TREE_TYPE (t1), TREE_TYPE (t2)))
    return true;

  if (emit_lax_note && !emitted_lax_note)
    {
      emitted_lax_note = true;
      inform (input_location, "use -flax-vector-conversions to permit "
              "conversions between vectors with differing "
              "element types or numbers of subparts");
    }

  return false;
}

/* Build a VEC_PERM_EXPR if V0, V1 and MASK are not error_mark_nodes
   and have vector types, V0 has the same type as V1, and the number of
   elements of V0, V1, MASK is the same.

   In case V1 is a NULL_TREE it is assumed that __builtin_shuffle was
   called with two arguments.  In this case implementation passes the
   first argument twice in order to share the same tree code.  This fact
   could enable the mask-values being twice the vector length.  This is
   an implementation accident and this semantics is not guaranteed to
   the user.  */
tree
c_build_vec_perm_expr (location_t loc, tree v0, tree v1, tree mask,
		       bool complain)
{
  tree ret;
  bool wrap = true;
  bool maybe_const = false;
  bool two_arguments = false;

  if (v1 == NULL_TREE)
    {
      two_arguments = true;
      v1 = v0;
    }

  if (v0 == error_mark_node || v1 == error_mark_node
      || mask == error_mark_node)
    return error_mark_node;

  if (TREE_CODE (TREE_TYPE (mask)) != VECTOR_TYPE
      || TREE_CODE (TREE_TYPE (TREE_TYPE (mask))) != INTEGER_TYPE)
    {
      if (complain)
	error_at (loc, "__builtin_shuffle last argument must "
		       "be an integer vector");
      return error_mark_node;
    }

  if (TREE_CODE (TREE_TYPE (v0)) != VECTOR_TYPE
      || TREE_CODE (TREE_TYPE (v1)) != VECTOR_TYPE)
    {
      if (complain)
	error_at (loc, "__builtin_shuffle arguments must be vectors");
      return error_mark_node;
    }

  if (TYPE_MAIN_VARIANT (TREE_TYPE (v0)) != TYPE_MAIN_VARIANT (TREE_TYPE (v1)))
    {
      if (complain)
	error_at (loc, "__builtin_shuffle argument vectors must be of "
		       "the same type");
      return error_mark_node;
    }

  if (TYPE_VECTOR_SUBPARTS (TREE_TYPE (v0))
      != TYPE_VECTOR_SUBPARTS (TREE_TYPE (mask))
      && TYPE_VECTOR_SUBPARTS (TREE_TYPE (v1))
	 != TYPE_VECTOR_SUBPARTS (TREE_TYPE (mask)))
    {
      if (complain)
	error_at (loc, "__builtin_shuffle number of elements of the "
		       "argument vector(s) and the mask vector should "
		       "be the same");
      return error_mark_node;
    }

  if (GET_MODE_BITSIZE (TYPE_MODE (TREE_TYPE (TREE_TYPE (v0))))
      != GET_MODE_BITSIZE (TYPE_MODE (TREE_TYPE (TREE_TYPE (mask)))))
    {
      if (complain)
	error_at (loc, "__builtin_shuffle argument vector(s) inner type "
		       "must have the same size as inner type of the mask");
      return error_mark_node;
    }

  if (!c_dialect_cxx ())
    {
      /* Avoid C_MAYBE_CONST_EXPRs inside VEC_PERM_EXPR.  */
      v0 = c_fully_fold (v0, false, &maybe_const);
      wrap &= maybe_const;

      if (two_arguments)
        v1 = v0 = save_expr (v0);
      else
        {
          v1 = c_fully_fold (v1, false, &maybe_const);
          wrap &= maybe_const;
        }

      mask = c_fully_fold (mask, false, &maybe_const);
      wrap &= maybe_const;
    }
  else if (two_arguments)
    v1 = v0 = save_expr (v0);

  ret = build3_loc (loc, VEC_PERM_EXPR, TREE_TYPE (v0), v0, v1, mask);

  if (!c_dialect_cxx () && !wrap)
    ret = c_wrap_maybe_const (ret, true);

  return ret;
}

/* Like tree.c:get_narrower, but retain conversion from C++0x scoped enum
   to integral type.  */

static tree
c_common_get_narrower (tree op, int *unsignedp_ptr)
{
  op = get_narrower (op, unsignedp_ptr);

  if (TREE_CODE (TREE_TYPE (op)) == ENUMERAL_TYPE
      && ENUM_IS_SCOPED (TREE_TYPE (op)))
    {
      /* C++0x scoped enumerations don't implicitly convert to integral
	 type; if we stripped an explicit conversion to a larger type we
	 need to replace it so common_type will still work.  */
      tree type = c_common_type_for_size (TYPE_PRECISION (TREE_TYPE (op)),
					  TYPE_UNSIGNED (TREE_TYPE (op)));
      op = fold_convert (type, op);
    }
  return op;
}

/* This is a helper function of build_binary_op.

   For certain operations if both args were extended from the same
   smaller type, do the arithmetic in that type and then extend.

   BITWISE indicates a bitwise operation.
   For them, this optimization is safe only if
   both args are zero-extended or both are sign-extended.
   Otherwise, we might change the result.
   Eg, (short)-1 | (unsigned short)-1 is (int)-1
   but calculated in (unsigned short) it would be (unsigned short)-1.
*/
tree
shorten_binary_op (tree result_type, tree op0, tree op1, bool bitwise)
{
  int unsigned0, unsigned1;
  tree arg0, arg1;
  int uns;
  tree type;

  /* Cast OP0 and OP1 to RESULT_TYPE.  Doing so prevents
     excessive narrowing when we call get_narrower below.  For
     example, suppose that OP0 is of unsigned int extended
     from signed char and that RESULT_TYPE is long long int.
     If we explicitly cast OP0 to RESULT_TYPE, OP0 would look
     like

     (long long int) (unsigned int) signed_char

     which get_narrower would narrow down to

     (unsigned int) signed char

     If we do not cast OP0 first, get_narrower would return
     signed_char, which is inconsistent with the case of the
     explicit cast.  */
  op0 = convert (result_type, op0);
  op1 = convert (result_type, op1);

  arg0 = c_common_get_narrower (op0, &unsigned0);
  arg1 = c_common_get_narrower (op1, &unsigned1);

  /* UNS is 1 if the operation to be done is an unsigned one.  */
  uns = TYPE_UNSIGNED (result_type);

  /* Handle the case that OP0 (or OP1) does not *contain* a conversion
     but it *requires* conversion to FINAL_TYPE.  */

  if ((TYPE_PRECISION (TREE_TYPE (op0))
       == TYPE_PRECISION (TREE_TYPE (arg0)))
      && TREE_TYPE (op0) != result_type)
    unsigned0 = TYPE_UNSIGNED (TREE_TYPE (op0));
  if ((TYPE_PRECISION (TREE_TYPE (op1))
       == TYPE_PRECISION (TREE_TYPE (arg1)))
      && TREE_TYPE (op1) != result_type)
    unsigned1 = TYPE_UNSIGNED (TREE_TYPE (op1));

  /* Now UNSIGNED0 is 1 if ARG0 zero-extends to FINAL_TYPE.  */

  /* For bitwise operations, signedness of nominal type
     does not matter.  Consider only how operands were extended.  */
  if (bitwise)
    uns = unsigned0;

  /* Note that in all three cases below we refrain from optimizing
     an unsigned operation on sign-extended args.
     That would not be valid.  */

  /* Both args variable: if both extended in same way
     from same width, do it in that width.
     Do it unsigned if args were zero-extended.  */
  if ((TYPE_PRECISION (TREE_TYPE (arg0))
       < TYPE_PRECISION (result_type))
      && (TYPE_PRECISION (TREE_TYPE (arg1))
	  == TYPE_PRECISION (TREE_TYPE (arg0)))
      && unsigned0 == unsigned1
      && (unsigned0 || !uns))
    return c_common_signed_or_unsigned_type
      (unsigned0, common_type (TREE_TYPE (arg0), TREE_TYPE (arg1)));

  else if (TREE_CODE (arg0) == INTEGER_CST
	   && (unsigned1 || !uns)
	   && (TYPE_PRECISION (TREE_TYPE (arg1))
	       < TYPE_PRECISION (result_type))
	   && (type
	       = c_common_signed_or_unsigned_type (unsigned1,
						   TREE_TYPE (arg1)))
	   && !POINTER_TYPE_P (type)
	   && int_fits_type_p (arg0, type))
    return type;

  else if (TREE_CODE (arg1) == INTEGER_CST
	   && (unsigned0 || !uns)
	   && (TYPE_PRECISION (TREE_TYPE (arg0))
	       < TYPE_PRECISION (result_type))
	   && (type
	       = c_common_signed_or_unsigned_type (unsigned0,
						   TREE_TYPE (arg0)))
	   && !POINTER_TYPE_P (type)
	   && int_fits_type_p (arg1, type))
    return type;

  return result_type;
}

/* Checks if expression EXPR of real/integer type cannot be converted
   to the real/integer type TYPE. Function returns non-zero when:
	* EXPR is a constant which cannot be exactly converted to TYPE.
	* EXPR is not a constant and size of EXPR's type > than size of TYPE,
	  for EXPR type and TYPE being both integers or both real.
	* EXPR is not a constant of real type and TYPE is an integer.
	* EXPR is not a constant of integer type which cannot be
	  exactly converted to real type.
   Function allows conversions between types of different signedness and
   can return SAFE_CONVERSION (zero) in that case.  Function can produce
   signedness warnings if PRODUCE_WARNS is true.  */

enum conversion_safety
unsafe_conversion_p (location_t loc, tree type, tree expr, bool produce_warns)
{
  enum conversion_safety give_warning = SAFE_CONVERSION; /* is 0 or false */
  tree expr_type = TREE_TYPE (expr);
  loc = expansion_point_location_if_in_system_header (loc);

  if (TREE_CODE (expr) == REAL_CST || TREE_CODE (expr) == INTEGER_CST)
    {
      /* Warn for real constant that is not an exact integer converted
	 to integer type.  */
      if (TREE_CODE (expr_type) == REAL_TYPE
	  && TREE_CODE (type) == INTEGER_TYPE)
	{
	  if (!real_isinteger (TREE_REAL_CST_PTR (expr), TYPE_MODE (expr_type)))
	    give_warning = UNSAFE_REAL;
	}
      /* Warn for an integer constant that does not fit into integer type.  */
      else if (TREE_CODE (expr_type) == INTEGER_TYPE
	       && TREE_CODE (type) == INTEGER_TYPE
	       && !int_fits_type_p (expr, type))
	{
	  if (TYPE_UNSIGNED (type) && !TYPE_UNSIGNED (expr_type)
	      && tree_int_cst_sgn (expr) < 0)
	    {
	      if (produce_warns)
		warning_at (loc, OPT_Wsign_conversion, "negative integer"
			    " implicitly converted to unsigned type");
	    }
	  else if (!TYPE_UNSIGNED (type) && TYPE_UNSIGNED (expr_type))
	    {
	      if (produce_warns)
		warning_at (loc, OPT_Wsign_conversion, "conversion of unsigned"
			    " constant value to negative integer");
	    }
	  else
	    give_warning = UNSAFE_OTHER;
	}
      else if (TREE_CODE (type) == REAL_TYPE)
	{
	  /* Warn for an integer constant that does not fit into real type.  */
	  if (TREE_CODE (expr_type) == INTEGER_TYPE)
	    {
	      REAL_VALUE_TYPE a = real_value_from_int_cst (0, expr);
	      if (!exact_real_truncate (TYPE_MODE (type), &a))
		give_warning = UNSAFE_REAL;
	    }
	  /* Warn for a real constant that does not fit into a smaller
	     real type.  */
	  else if (TREE_CODE (expr_type) == REAL_TYPE
		   && TYPE_PRECISION (type) < TYPE_PRECISION (expr_type))
	    {
	      REAL_VALUE_TYPE a = TREE_REAL_CST (expr);
	      if (!exact_real_truncate (TYPE_MODE (type), &a))
		give_warning = UNSAFE_REAL;
	    }
	}
    }
  else
    {
      /* Warn for real types converted to integer types.  */
      if (TREE_CODE (expr_type) == REAL_TYPE
	  && TREE_CODE (type) == INTEGER_TYPE)
	give_warning = UNSAFE_REAL;

      else if (TREE_CODE (expr_type) == INTEGER_TYPE
	       && TREE_CODE (type) == INTEGER_TYPE)
	{
	  /* Don't warn about unsigned char y = 0xff, x = (int) y;  */
	  expr = get_unwidened (expr, 0);
	  expr_type = TREE_TYPE (expr);

	  /* Don't warn for short y; short x = ((int)y & 0xff);  */
	  if (TREE_CODE (expr) == BIT_AND_EXPR
	      || TREE_CODE (expr) == BIT_IOR_EXPR
	      || TREE_CODE (expr) == BIT_XOR_EXPR)
	    {
	      /* If both args were extended from a shortest type,
		 use that type if that is safe.  */
	      expr_type = shorten_binary_op (expr_type,
					     TREE_OPERAND (expr, 0),
					     TREE_OPERAND (expr, 1),
					     /* bitwise */1);

	      if (TREE_CODE (expr) == BIT_AND_EXPR)
		{
		  tree op0 = TREE_OPERAND (expr, 0);
		  tree op1 = TREE_OPERAND (expr, 1);
		  bool unsigned0 = TYPE_UNSIGNED (TREE_TYPE (op0));
		  bool unsigned1 = TYPE_UNSIGNED (TREE_TYPE (op1));

		  /* If one of the operands is a non-negative constant
		     that fits in the target type, then the type of the
		     other operand does not matter. */
		  if ((TREE_CODE (op0) == INTEGER_CST
		       && int_fits_type_p (op0, c_common_signed_type (type))
		       && int_fits_type_p (op0, c_common_unsigned_type (type)))
		      || (TREE_CODE (op1) == INTEGER_CST
			  && int_fits_type_p (op1, c_common_signed_type (type))
			  && int_fits_type_p (op1,
					      c_common_unsigned_type (type))))
		    return SAFE_CONVERSION;
		  /* If constant is unsigned and fits in the target
		     type, then the result will also fit.  */
		  else if ((TREE_CODE (op0) == INTEGER_CST
			    && unsigned0
			    && int_fits_type_p (op0, type))
			   || (TREE_CODE (op1) == INTEGER_CST
			       && unsigned1
			       && int_fits_type_p (op1, type)))
		    return SAFE_CONVERSION;
		}
	    }
	  /* Warn for integer types converted to smaller integer types.  */
	  if (TYPE_PRECISION (type) < TYPE_PRECISION (expr_type))
	    give_warning = UNSAFE_OTHER;

	  /* When they are the same width but different signedness,
	     then the value may change.  */
	  else if (((TYPE_PRECISION (type) == TYPE_PRECISION (expr_type)
		    && TYPE_UNSIGNED (expr_type) != TYPE_UNSIGNED (type))
		   /* Even when converted to a bigger type, if the type is
		      unsigned but expr is signed, then negative values
		      will be changed.  */
		    || (TYPE_UNSIGNED (type) && !TYPE_UNSIGNED (expr_type)))
		   && produce_warns)
	    warning_at (loc, OPT_Wsign_conversion, "conversion to %qT from %qT "
			"may change the sign of the result",
			type, expr_type);
	}

      /* Warn for integer types converted to real types if and only if
	 all the range of values of the integer type cannot be
	 represented by the real type.  */
      else if (TREE_CODE (expr_type) == INTEGER_TYPE
	       && TREE_CODE (type) == REAL_TYPE)
	{
	  tree type_low_bound, type_high_bound;
	  REAL_VALUE_TYPE real_low_bound, real_high_bound;

	  /* Don't warn about char y = 0xff; float x = (int) y;  */
	  expr = get_unwidened (expr, 0);
	  expr_type = TREE_TYPE (expr);

	  type_low_bound = TYPE_MIN_VALUE (expr_type);
	  type_high_bound = TYPE_MAX_VALUE (expr_type);
	  real_low_bound = real_value_from_int_cst (0, type_low_bound);
	  real_high_bound = real_value_from_int_cst (0, type_high_bound);

	  if (!exact_real_truncate (TYPE_MODE (type), &real_low_bound)
	      || !exact_real_truncate (TYPE_MODE (type), &real_high_bound))
	    give_warning = UNSAFE_OTHER;
	}

      /* Warn for real types converted to smaller real types.  */
      else if (TREE_CODE (expr_type) == REAL_TYPE
	       && TREE_CODE (type) == REAL_TYPE
	       && TYPE_PRECISION (type) < TYPE_PRECISION (expr_type))
	give_warning = UNSAFE_REAL;
    }

  return give_warning;
}

/* Warns if the conversion of EXPR to TYPE may alter a value.
   This is a helper function for warnings_for_convert_and_check.  */

static void
conversion_warning (location_t loc, tree type, tree expr)
{
  tree expr_type = TREE_TYPE (expr);
  enum conversion_safety conversion_kind;

  if (!warn_conversion && !warn_sign_conversion && !warn_float_conversion)
    return;

  /* This may happen, because for LHS op= RHS we preevaluate
     RHS and create C_MAYBE_CONST_EXPR <SAVE_EXPR <RHS>>, which
     means we could no longer see the code of the EXPR.  */
  if (TREE_CODE (expr) == C_MAYBE_CONST_EXPR)
    expr = C_MAYBE_CONST_EXPR_EXPR (expr);
  if (TREE_CODE (expr) == SAVE_EXPR)
    expr = TREE_OPERAND (expr, 0);

  switch (TREE_CODE (expr))
    {
    case EQ_EXPR:
    case NE_EXPR:
    case LE_EXPR:
    case GE_EXPR:
    case LT_EXPR:
    case GT_EXPR:
    case TRUTH_ANDIF_EXPR:
    case TRUTH_ORIF_EXPR:
    case TRUTH_AND_EXPR:
    case TRUTH_OR_EXPR:
    case TRUTH_XOR_EXPR:
    case TRUTH_NOT_EXPR:
      /* Conversion from boolean to a signed:1 bit-field (which only
	 can hold the values 0 and -1) doesn't lose information - but
	 it does change the value.  */
      if (TYPE_PRECISION (type) == 1 && !TYPE_UNSIGNED (type))
	warning_at (loc, OPT_Wconversion,
		    "conversion to %qT from boolean expression", type);
      return;

    case REAL_CST:
    case INTEGER_CST:
      conversion_kind = unsafe_conversion_p (loc, type, expr, true);
      if (conversion_kind == UNSAFE_REAL)
	warning_at (loc, OPT_Wfloat_conversion,
		    "conversion to %qT alters %qT constant value",
		    type, expr_type);
      else if (conversion_kind)
	warning_at (loc, OPT_Wconversion,
		    "conversion to %qT alters %qT constant value",
		    type, expr_type);
      return;

    case COND_EXPR:
      {
        /* In case of COND_EXPR, we do not care about the type of
           COND_EXPR, only about the conversion of each operand.  */
        tree op1 = TREE_OPERAND (expr, 1);
        tree op2 = TREE_OPERAND (expr, 2);
        
        conversion_warning (loc, type, op1);
        conversion_warning (loc, type, op2);
        return;
      }

    default: /* 'expr' is not a constant.  */
      conversion_kind = unsafe_conversion_p (loc, type, expr, true);
      if (conversion_kind == UNSAFE_REAL)
	warning_at (loc, OPT_Wfloat_conversion,
		    "conversion to %qT from %qT may alter its value",
		    type, expr_type);
      else if (conversion_kind)
	warning_at (loc, OPT_Wconversion,
		    "conversion to %qT from %qT may alter its value",
		    type, expr_type);
    }
}

/* Produce warnings after a conversion. RESULT is the result of
   converting EXPR to TYPE.  This is a helper function for
   convert_and_check and cp_convert_and_check.  */

void
warnings_for_convert_and_check (location_t loc, tree type, tree expr,
				tree result)
{
  loc = expansion_point_location_if_in_system_header (loc);

  if (TREE_CODE (expr) == INTEGER_CST
      && (TREE_CODE (type) == INTEGER_TYPE
          || TREE_CODE (type) == ENUMERAL_TYPE)
      && !int_fits_type_p (expr, type))
    {
      /* Do not diagnose overflow in a constant expression merely
         because a conversion overflowed.  */
      if (TREE_OVERFLOW (result))
        TREE_OVERFLOW (result) = TREE_OVERFLOW (expr);

      if (TYPE_UNSIGNED (type))
        {
          /* This detects cases like converting -129 or 256 to
             unsigned char.  */
          if (!int_fits_type_p (expr, c_common_signed_type (type)))
            warning_at (loc, OPT_Woverflow,
			"large integer implicitly truncated to unsigned type");
          else
            conversion_warning (loc, type, expr);
        }
      else if (!int_fits_type_p (expr, c_common_unsigned_type (type)))
	warning_at (loc, OPT_Woverflow,
		 "overflow in implicit constant conversion");
      /* No warning for converting 0x80000000 to int.  */
      else if (pedantic
	       && (TREE_CODE (TREE_TYPE (expr)) != INTEGER_TYPE
		   || TYPE_PRECISION (TREE_TYPE (expr))
		   != TYPE_PRECISION (type)))
	warning_at (loc, OPT_Woverflow,
		    "overflow in implicit constant conversion");

      else
	conversion_warning (loc, type, expr);
    }
  else if ((TREE_CODE (result) == INTEGER_CST
	    || TREE_CODE (result) == FIXED_CST) && TREE_OVERFLOW (result))
    warning_at (loc, OPT_Woverflow,
		"overflow in implicit constant conversion");
  else
    conversion_warning (loc, type, expr);
}


/* Convert EXPR to TYPE, warning about conversion problems with constants.
   Invoke this function on every expression that is converted implicitly,
   i.e. because of language rules and not because of an explicit cast.  */

tree
convert_and_check (location_t loc, tree type, tree expr)
{
  tree result;
  tree expr_for_warning;

  /* Convert from a value with possible excess precision rather than
     via the semantic type, but do not warn about values not fitting
     exactly in the semantic type.  */
  if (TREE_CODE (expr) == EXCESS_PRECISION_EXPR)
    {
      tree orig_type = TREE_TYPE (expr);
      expr = TREE_OPERAND (expr, 0);
      expr_for_warning = convert (orig_type, expr);
      if (orig_type == type)
	return expr_for_warning;
    }
  else
    expr_for_warning = expr;

  if (TREE_TYPE (expr) == type)
    return expr;

  result = convert (type, expr);

  if (c_inhibit_evaluation_warnings == 0
      && !TREE_OVERFLOW_P (expr)
      && result != error_mark_node)
    warnings_for_convert_and_check (loc, type, expr_for_warning, result);

  return result;
}

/* A node in a list that describes references to variables (EXPR), which are
   either read accesses if WRITER is zero, or write accesses, in which case
   WRITER is the parent of EXPR.  */
struct tlist
{
  struct tlist *next;
  tree expr, writer;
};

/* Used to implement a cache the results of a call to verify_tree.  We only
   use this for SAVE_EXPRs.  */
struct tlist_cache
{
  struct tlist_cache *next;
  struct tlist *cache_before_sp;
  struct tlist *cache_after_sp;
  tree expr;
};

/* Obstack to use when allocating tlist structures, and corresponding
   firstobj.  */
static struct obstack tlist_obstack;
static char *tlist_firstobj = 0;

/* Keep track of the identifiers we've warned about, so we can avoid duplicate
   warnings.  */
static struct tlist *warned_ids;
/* SAVE_EXPRs need special treatment.  We process them only once and then
   cache the results.  */
static struct tlist_cache *save_expr_cache;

static void add_tlist (struct tlist **, struct tlist *, tree, int);
static void merge_tlist (struct tlist **, struct tlist *, int);
static void verify_tree (tree, struct tlist **, struct tlist **, tree);
static int warning_candidate_p (tree);
static bool candidate_equal_p (const_tree, const_tree);
static void warn_for_collisions (struct tlist *);
static void warn_for_collisions_1 (tree, tree, struct tlist *, int);
static struct tlist *new_tlist (struct tlist *, tree, tree);

/* Create a new struct tlist and fill in its fields.  */
static struct tlist *
new_tlist (struct tlist *next, tree t, tree writer)
{
  struct tlist *l;
  l = XOBNEW (&tlist_obstack, struct tlist);
  l->next = next;
  l->expr = t;
  l->writer = writer;
  return l;
}

/* Add duplicates of the nodes found in ADD to the list *TO.  If EXCLUDE_WRITER
   is nonnull, we ignore any node we find which has a writer equal to it.  */

static void
add_tlist (struct tlist **to, struct tlist *add, tree exclude_writer, int copy)
{
  while (add)
    {
      struct tlist *next = add->next;
      if (!copy)
	add->next = *to;
      if (!exclude_writer || !candidate_equal_p (add->writer, exclude_writer))
	*to = copy ? new_tlist (*to, add->expr, add->writer) : add;
      add = next;
    }
}

/* Merge the nodes of ADD into TO.  This merging process is done so that for
   each variable that already exists in TO, no new node is added; however if
   there is a write access recorded in ADD, and an occurrence on TO is only
   a read access, then the occurrence in TO will be modified to record the
   write.  */

static void
merge_tlist (struct tlist **to, struct tlist *add, int copy)
{
  struct tlist **end = to;

  while (*end)
    end = &(*end)->next;

  while (add)
    {
      int found = 0;
      struct tlist *tmp2;
      struct tlist *next = add->next;

      for (tmp2 = *to; tmp2; tmp2 = tmp2->next)
	if (candidate_equal_p (tmp2->expr, add->expr))
	  {
	    found = 1;
	    if (!tmp2->writer)
	      tmp2->writer = add->writer;
	  }
      if (!found)
	{
	  *end = copy ? new_tlist (NULL, add->expr, add->writer) : add;
	  end = &(*end)->next;
	  *end = 0;
	}
      add = next;
    }
}

/* WRITTEN is a variable, WRITER is its parent.  Warn if any of the variable
   references in list LIST conflict with it, excluding reads if ONLY writers
   is nonzero.  */

static void
warn_for_collisions_1 (tree written, tree writer, struct tlist *list,
		       int only_writes)
{
  struct tlist *tmp;

  /* Avoid duplicate warnings.  */
  for (tmp = warned_ids; tmp; tmp = tmp->next)
    if (candidate_equal_p (tmp->expr, written))
      return;

  while (list)
    {
      if (candidate_equal_p (list->expr, written)
	  && !candidate_equal_p (list->writer, writer)
	  && (!only_writes || list->writer))
	{
	  warned_ids = new_tlist (warned_ids, written, NULL_TREE);
	  warning_at (EXPR_LOC_OR_LOC (writer, input_location),
		      OPT_Wsequence_point, "operation on %qE may be undefined",
		      list->expr);
	}
      list = list->next;
    }
}

/* Given a list LIST of references to variables, find whether any of these
   can cause conflicts due to missing sequence points.  */

static void
warn_for_collisions (struct tlist *list)
{
  struct tlist *tmp;

  for (tmp = list; tmp; tmp = tmp->next)
    {
      if (tmp->writer)
	warn_for_collisions_1 (tmp->expr, tmp->writer, list, 0);
    }
}

/* Return nonzero if X is a tree that can be verified by the sequence point
   warnings.  */
static int
warning_candidate_p (tree x)
{
  if (DECL_P (x) && DECL_ARTIFICIAL (x))
    return 0;

  if (TREE_CODE (x) == BLOCK)
    return 0;

  /* VOID_TYPE_P (TREE_TYPE (x)) is workaround for cp/tree.c
     (lvalue_p) crash on TRY/CATCH. */
  if (TREE_TYPE (x) == NULL_TREE || VOID_TYPE_P (TREE_TYPE (x)))
    return 0;

  if (!lvalue_p (x))
    return 0;

  /* No point to track non-const calls, they will never satisfy
     operand_equal_p.  */
  if (TREE_CODE (x) == CALL_EXPR && (call_expr_flags (x) & ECF_CONST) == 0)
    return 0;

  if (TREE_CODE (x) == STRING_CST)
    return 0;

  return 1;
}

/* Return nonzero if X and Y appear to be the same candidate (or NULL) */
static bool
candidate_equal_p (const_tree x, const_tree y)
{
  return (x == y) || (x && y && operand_equal_p (x, y, 0));
}

/* Walk the tree X, and record accesses to variables.  If X is written by the
   parent tree, WRITER is the parent.
   We store accesses in one of the two lists: PBEFORE_SP, and PNO_SP.  If this
   expression or its only operand forces a sequence point, then everything up
   to the sequence point is stored in PBEFORE_SP.  Everything else gets stored
   in PNO_SP.
   Once we return, we will have emitted warnings if any subexpression before
   such a sequence point could be undefined.  On a higher level, however, the
   sequence point may not be relevant, and we'll merge the two lists.

   Example: (b++, a) + b;
   The call that processes the COMPOUND_EXPR will store the increment of B
   in PBEFORE_SP, and the use of A in PNO_SP.  The higher-level call that
   processes the PLUS_EXPR will need to merge the two lists so that
   eventually, all accesses end up on the same list (and we'll warn about the
   unordered subexpressions b++ and b.

   A note on merging.  If we modify the former example so that our expression
   becomes
     (b++, b) + a
   care must be taken not simply to add all three expressions into the final
   PNO_SP list.  The function merge_tlist takes care of that by merging the
   before-SP list of the COMPOUND_EXPR into its after-SP list in a special
   way, so that no more than one access to B is recorded.  */

static void
verify_tree (tree x, struct tlist **pbefore_sp, struct tlist **pno_sp,
	     tree writer)
{
  struct tlist *tmp_before, *tmp_nosp, *tmp_list2, *tmp_list3;
  enum tree_code code;
  enum tree_code_class cl;

  /* X may be NULL if it is the operand of an empty statement expression
     ({ }).  */
  if (x == NULL)
    return;

 restart:
  code = TREE_CODE (x);
  cl = TREE_CODE_CLASS (code);

  if (warning_candidate_p (x))
    *pno_sp = new_tlist (*pno_sp, x, writer);

  switch (code)
    {
    case CONSTRUCTOR:
    case SIZEOF_EXPR:
      return;

    case COMPOUND_EXPR:
    case TRUTH_ANDIF_EXPR:
    case TRUTH_ORIF_EXPR:
      tmp_before = tmp_nosp = tmp_list3 = 0;
      verify_tree (TREE_OPERAND (x, 0), &tmp_before, &tmp_nosp, NULL_TREE);
      warn_for_collisions (tmp_nosp);
      merge_tlist (pbefore_sp, tmp_before, 0);
      merge_tlist (pbefore_sp, tmp_nosp, 0);
      verify_tree (TREE_OPERAND (x, 1), &tmp_list3, pno_sp, NULL_TREE);
      merge_tlist (pbefore_sp, tmp_list3, 0);
      return;

    case COND_EXPR:
      tmp_before = tmp_list2 = 0;
      verify_tree (TREE_OPERAND (x, 0), &tmp_before, &tmp_list2, NULL_TREE);
      warn_for_collisions (tmp_list2);
      merge_tlist (pbefore_sp, tmp_before, 0);
      merge_tlist (pbefore_sp, tmp_list2, 0);

      tmp_list3 = tmp_nosp = 0;
      verify_tree (TREE_OPERAND (x, 1), &tmp_list3, &tmp_nosp, NULL_TREE);
      warn_for_collisions (tmp_nosp);
      merge_tlist (pbefore_sp, tmp_list3, 0);

      tmp_list3 = tmp_list2 = 0;
      verify_tree (TREE_OPERAND (x, 2), &tmp_list3, &tmp_list2, NULL_TREE);
      warn_for_collisions (tmp_list2);
      merge_tlist (pbefore_sp, tmp_list3, 0);
      /* Rather than add both tmp_nosp and tmp_list2, we have to merge the
	 two first, to avoid warning for (a ? b++ : b++).  */
      merge_tlist (&tmp_nosp, tmp_list2, 0);
      add_tlist (pno_sp, tmp_nosp, NULL_TREE, 0);
      return;

    case PREDECREMENT_EXPR:
    case PREINCREMENT_EXPR:
    case POSTDECREMENT_EXPR:
    case POSTINCREMENT_EXPR:
      verify_tree (TREE_OPERAND (x, 0), pno_sp, pno_sp, x);
      return;

    case MODIFY_EXPR:
      tmp_before = tmp_nosp = tmp_list3 = 0;
      verify_tree (TREE_OPERAND (x, 1), &tmp_before, &tmp_nosp, NULL_TREE);
      verify_tree (TREE_OPERAND (x, 0), &tmp_list3, &tmp_list3, x);
      /* Expressions inside the LHS are not ordered wrt. the sequence points
	 in the RHS.  Example:
	   *a = (a++, 2)
	 Despite the fact that the modification of "a" is in the before_sp
	 list (tmp_before), it conflicts with the use of "a" in the LHS.
	 We can handle this by adding the contents of tmp_list3
	 to those of tmp_before, and redoing the collision warnings for that
	 list.  */
      add_tlist (&tmp_before, tmp_list3, x, 1);
      warn_for_collisions (tmp_before);
      /* Exclude the LHS itself here; we first have to merge it into the
	 tmp_nosp list.  This is done to avoid warning for "a = a"; if we
	 didn't exclude the LHS, we'd get it twice, once as a read and once
	 as a write.  */
      add_tlist (pno_sp, tmp_list3, x, 0);
      warn_for_collisions_1 (TREE_OPERAND (x, 0), x, tmp_nosp, 1);

      merge_tlist (pbefore_sp, tmp_before, 0);
      if (warning_candidate_p (TREE_OPERAND (x, 0)))
	merge_tlist (&tmp_nosp, new_tlist (NULL, TREE_OPERAND (x, 0), x), 0);
      add_tlist (pno_sp, tmp_nosp, NULL_TREE, 1);
      return;

    case CALL_EXPR:
      /* We need to warn about conflicts among arguments and conflicts between
	 args and the function address.  Side effects of the function address,
	 however, are not ordered by the sequence point of the call.  */
      {
	call_expr_arg_iterator iter;
	tree arg;
	tmp_before = tmp_nosp = 0;
	verify_tree (CALL_EXPR_FN (x), &tmp_before, &tmp_nosp, NULL_TREE);
	FOR_EACH_CALL_EXPR_ARG (arg, iter, x)
	  {
	    tmp_list2 = tmp_list3 = 0;
	    verify_tree (arg, &tmp_list2, &tmp_list3, NULL_TREE);
	    merge_tlist (&tmp_list3, tmp_list2, 0);
	    add_tlist (&tmp_before, tmp_list3, NULL_TREE, 0);
	  }
	add_tlist (&tmp_before, tmp_nosp, NULL_TREE, 0);
	warn_for_collisions (tmp_before);
	add_tlist (pbefore_sp, tmp_before, NULL_TREE, 0);
	return;
      }

    case TREE_LIST:
      /* Scan all the list, e.g. indices of multi dimensional array.  */
      while (x)
	{
	  tmp_before = tmp_nosp = 0;
	  verify_tree (TREE_VALUE (x), &tmp_before, &tmp_nosp, NULL_TREE);
	  merge_tlist (&tmp_nosp, tmp_before, 0);
	  add_tlist (pno_sp, tmp_nosp, NULL_TREE, 0);
	  x = TREE_CHAIN (x);
	}
      return;

    case SAVE_EXPR:
      {
	struct tlist_cache *t;
	for (t = save_expr_cache; t; t = t->next)
	  if (candidate_equal_p (t->expr, x))
	    break;

	if (!t)
	  {
	    t = XOBNEW (&tlist_obstack, struct tlist_cache);
	    t->next = save_expr_cache;
	    t->expr = x;
	    save_expr_cache = t;

	    tmp_before = tmp_nosp = 0;
	    verify_tree (TREE_OPERAND (x, 0), &tmp_before, &tmp_nosp, NULL_TREE);
	    warn_for_collisions (tmp_nosp);

	    tmp_list3 = 0;
	    merge_tlist (&tmp_list3, tmp_nosp, 0);
	    t->cache_before_sp = tmp_before;
	    t->cache_after_sp = tmp_list3;
	  }
	merge_tlist (pbefore_sp, t->cache_before_sp, 1);
	add_tlist (pno_sp, t->cache_after_sp, NULL_TREE, 1);
	return;
      }

    case ADDR_EXPR:
      x = TREE_OPERAND (x, 0);
      if (DECL_P (x))
	return;
      writer = 0;
      goto restart;

    default:
      /* For other expressions, simply recurse on their operands.
	 Manual tail recursion for unary expressions.
	 Other non-expressions need not be processed.  */
      if (cl == tcc_unary)
	{
	  x = TREE_OPERAND (x, 0);
	  writer = 0;
	  goto restart;
	}
      else if (IS_EXPR_CODE_CLASS (cl))
	{
	  int lp;
	  int max = TREE_OPERAND_LENGTH (x);
	  for (lp = 0; lp < max; lp++)
	    {
	      tmp_before = tmp_nosp = 0;
	      verify_tree (TREE_OPERAND (x, lp), &tmp_before, &tmp_nosp, 0);
	      merge_tlist (&tmp_nosp, tmp_before, 0);
	      add_tlist (pno_sp, tmp_nosp, NULL_TREE, 0);
	    }
	}
      return;
    }
}

/* Try to warn for undefined behavior in EXPR due to missing sequence
   points.  */

DEBUG_FUNCTION void
verify_sequence_points (tree expr)
{
  struct tlist *before_sp = 0, *after_sp = 0;

  warned_ids = 0;
  save_expr_cache = 0;
  if (tlist_firstobj == 0)
    {
      gcc_obstack_init (&tlist_obstack);
      tlist_firstobj = (char *) obstack_alloc (&tlist_obstack, 0);
    }

  verify_tree (expr, &before_sp, &after_sp, 0);
  warn_for_collisions (after_sp);
  obstack_free (&tlist_obstack, tlist_firstobj);
}

/* Validate the expression after `case' and apply default promotions.  */

static tree
check_case_value (location_t loc, tree value)
{
  if (value == NULL_TREE)
    return value;

  if (TREE_CODE (value) == INTEGER_CST)
    /* Promote char or short to int.  */
    value = perform_integral_promotions (value);
  else if (value != error_mark_node)
    {
      error_at (loc, "case label does not reduce to an integer constant");
      value = error_mark_node;
    }

  constant_expression_warning (value);

  return value;
}

/* See if the case values LOW and HIGH are in the range of the original
   type (i.e. before the default conversion to int) of the switch testing
   expression.
   TYPE is the promoted type of the testing expression, and ORIG_TYPE is
   the type before promoting it.  CASE_LOW_P is a pointer to the lower
   bound of the case label, and CASE_HIGH_P is the upper bound or NULL
   if the case is not a case range.
   The caller has to make sure that we are not called with NULL for
   CASE_LOW_P (i.e. the default case).
   Returns true if the case label is in range of ORIG_TYPE (saturated or
   untouched) or false if the label is out of range.  */

static bool
check_case_bounds (location_t loc, tree type, tree orig_type,
		   tree *case_low_p, tree *case_high_p)
{
  tree min_value, max_value;
  tree case_low = *case_low_p;
  tree case_high = case_high_p ? *case_high_p : case_low;

  /* If there was a problem with the original type, do nothing.  */
  if (orig_type == error_mark_node)
    return true;

  min_value = TYPE_MIN_VALUE (orig_type);
  max_value = TYPE_MAX_VALUE (orig_type);

  /* Case label is less than minimum for type.  */
  if (tree_int_cst_compare (case_low, min_value) < 0
      && tree_int_cst_compare (case_high, min_value) < 0)
    {
      warning_at (loc, 0, "case label value is less than minimum value "
		  "for type");
      return false;
    }

  /* Case value is greater than maximum for type.  */
  if (tree_int_cst_compare (case_low, max_value) > 0
      && tree_int_cst_compare (case_high, max_value) > 0)
    {
      warning_at (loc, 0, "case label value exceeds maximum value for type");
      return false;
    }

  /* Saturate lower case label value to minimum.  */
  if (tree_int_cst_compare (case_high, min_value) >= 0
      && tree_int_cst_compare (case_low, min_value) < 0)
    {
      warning_at (loc, 0, "lower value in case label range"
		  " less than minimum value for type");
      case_low = min_value;
    }

  /* Saturate upper case label value to maximum.  */
  if (tree_int_cst_compare (case_low, max_value) <= 0
      && tree_int_cst_compare (case_high, max_value) > 0)
    {
      warning_at (loc, 0, "upper value in case label range"
		  " exceeds maximum value for type");
      case_high = max_value;
    }

  if (*case_low_p != case_low)
    *case_low_p = convert (type, case_low);
  if (case_high_p && *case_high_p != case_high)
    *case_high_p = convert (type, case_high);

  return true;
}

/* Return an integer type with BITS bits of precision,
   that is unsigned if UNSIGNEDP is nonzero, otherwise signed.  */

tree
c_common_type_for_size (unsigned int bits, int unsignedp)
{
  int i;

  if (bits == TYPE_PRECISION (integer_type_node))
    return unsignedp ? unsigned_type_node : integer_type_node;

  if (bits == TYPE_PRECISION (signed_char_type_node))
    return unsignedp ? unsigned_char_type_node : signed_char_type_node;

  if (bits == TYPE_PRECISION (short_integer_type_node))
    return unsignedp ? short_unsigned_type_node : short_integer_type_node;

  if (bits == TYPE_PRECISION (long_integer_type_node))
    return unsignedp ? long_unsigned_type_node : long_integer_type_node;

  if (bits == TYPE_PRECISION (long_long_integer_type_node))
    return (unsignedp ? long_long_unsigned_type_node
	    : long_long_integer_type_node);

  for (i = 0; i < NUM_INT_N_ENTS; i ++)
    if (int_n_enabled_p[i]
	&& bits == int_n_data[i].bitsize)
      return (unsignedp ? int_n_trees[i].unsigned_type
	      : int_n_trees[i].signed_type);

  if (bits == TYPE_PRECISION (widest_integer_literal_type_node))
    return (unsignedp ? widest_unsigned_literal_type_node
	    : widest_integer_literal_type_node);

  if (bits <= TYPE_PRECISION (intQI_type_node))
    return unsignedp ? unsigned_intQI_type_node : intQI_type_node;

  if (bits <= TYPE_PRECISION (intHI_type_node))
    return unsignedp ? unsigned_intHI_type_node : intHI_type_node;

  if (bits <= TYPE_PRECISION (intSI_type_node))
    return unsignedp ? unsigned_intSI_type_node : intSI_type_node;

  if (bits <= TYPE_PRECISION (intDI_type_node))
    return unsignedp ? unsigned_intDI_type_node : intDI_type_node;

  return 0;
}

/* Return a fixed-point type that has at least IBIT ibits and FBIT fbits
   that is unsigned if UNSIGNEDP is nonzero, otherwise signed;
   and saturating if SATP is nonzero, otherwise not saturating.  */

tree
c_common_fixed_point_type_for_size (unsigned int ibit, unsigned int fbit,
				    int unsignedp, int satp)
{
  machine_mode mode;
  if (ibit == 0)
    mode = unsignedp ? UQQmode : QQmode;
  else
    mode = unsignedp ? UHAmode : HAmode;

  for (; mode != VOIDmode; mode = GET_MODE_WIDER_MODE (mode))
    if (GET_MODE_IBIT (mode) >= ibit && GET_MODE_FBIT (mode) >= fbit)
      break;

  if (mode == VOIDmode || !targetm.scalar_mode_supported_p (mode))
    {
      sorry ("GCC cannot support operators with integer types and "
	     "fixed-point types that have too many integral and "
	     "fractional bits together");
      return 0;
    }

  return c_common_type_for_mode (mode, satp);
}

/* Used for communication between c_common_type_for_mode and
   c_register_builtin_type.  */
tree registered_builtin_types;

/* Return a data type that has machine mode MODE.
   If the mode is an integer,
   then UNSIGNEDP selects between signed and unsigned types.
   If the mode is a fixed-point mode,
   then UNSIGNEDP selects between saturating and nonsaturating types.  */

tree
c_common_type_for_mode (machine_mode mode, int unsignedp)
{
  tree t;
  int i;

  if (mode == TYPE_MODE (integer_type_node))
    return unsignedp ? unsigned_type_node : integer_type_node;

  if (mode == TYPE_MODE (signed_char_type_node))
    return unsignedp ? unsigned_char_type_node : signed_char_type_node;

  if (mode == TYPE_MODE (short_integer_type_node))
    return unsignedp ? short_unsigned_type_node : short_integer_type_node;

  if (mode == TYPE_MODE (long_integer_type_node))
    return unsignedp ? long_unsigned_type_node : long_integer_type_node;

  if (mode == TYPE_MODE (long_long_integer_type_node))
    return unsignedp ? long_long_unsigned_type_node : long_long_integer_type_node;

  for (i = 0; i < NUM_INT_N_ENTS; i ++)
    if (int_n_enabled_p[i]
	&& mode == int_n_data[i].m)
      return (unsignedp ? int_n_trees[i].unsigned_type
	      : int_n_trees[i].signed_type);

  if (mode == TYPE_MODE (widest_integer_literal_type_node))
    return unsignedp ? widest_unsigned_literal_type_node
		     : widest_integer_literal_type_node;

  if (mode == QImode)
    return unsignedp ? unsigned_intQI_type_node : intQI_type_node;

  if (mode == HImode)
    return unsignedp ? unsigned_intHI_type_node : intHI_type_node;

  if (mode == SImode)
    return unsignedp ? unsigned_intSI_type_node : intSI_type_node;

  if (mode == DImode)
    return unsignedp ? unsigned_intDI_type_node : intDI_type_node;

#if HOST_BITS_PER_WIDE_INT >= 64
  if (mode == TYPE_MODE (intTI_type_node))
    return unsignedp ? unsigned_intTI_type_node : intTI_type_node;
#endif

  if (mode == TYPE_MODE (float_type_node))
    return float_type_node;

  if (mode == TYPE_MODE (double_type_node))
    return double_type_node;

  if (mode == TYPE_MODE (long_double_type_node))
    return long_double_type_node;

  if (mode == TYPE_MODE (void_type_node))
    return void_type_node;

  if (mode == TYPE_MODE (build_pointer_type (char_type_node)))
    return (unsignedp
	    ? make_unsigned_type (GET_MODE_PRECISION (mode))
	    : make_signed_type (GET_MODE_PRECISION (mode)));

  if (mode == TYPE_MODE (build_pointer_type (integer_type_node)))
    return (unsignedp
	    ? make_unsigned_type (GET_MODE_PRECISION (mode))
	    : make_signed_type (GET_MODE_PRECISION (mode)));

  if (COMPLEX_MODE_P (mode))
    {
      machine_mode inner_mode;
      tree inner_type;

      if (mode == TYPE_MODE (complex_float_type_node))
	return complex_float_type_node;
      if (mode == TYPE_MODE (complex_double_type_node))
	return complex_double_type_node;
      if (mode == TYPE_MODE (complex_long_double_type_node))
	return complex_long_double_type_node;

      if (mode == TYPE_MODE (complex_integer_type_node) && !unsignedp)
	return complex_integer_type_node;

      inner_mode = GET_MODE_INNER (mode);
      inner_type = c_common_type_for_mode (inner_mode, unsignedp);
      if (inner_type != NULL_TREE)
	return build_complex_type (inner_type);
    }
  else if (VECTOR_MODE_P (mode))
    {
      machine_mode inner_mode = GET_MODE_INNER (mode);
      tree inner_type = c_common_type_for_mode (inner_mode, unsignedp);
      if (inner_type != NULL_TREE)
	return build_vector_type_for_mode (inner_type, mode);
    }

  if (mode == TYPE_MODE (dfloat32_type_node))
    return dfloat32_type_node;
  if (mode == TYPE_MODE (dfloat64_type_node))
    return dfloat64_type_node;
  if (mode == TYPE_MODE (dfloat128_type_node))
    return dfloat128_type_node;

  if (ALL_SCALAR_FIXED_POINT_MODE_P (mode))
    {
      if (mode == TYPE_MODE (short_fract_type_node))
	return unsignedp ? sat_short_fract_type_node : short_fract_type_node;
      if (mode == TYPE_MODE (fract_type_node))
	return unsignedp ? sat_fract_type_node : fract_type_node;
      if (mode == TYPE_MODE (long_fract_type_node))
	return unsignedp ? sat_long_fract_type_node : long_fract_type_node;
      if (mode == TYPE_MODE (long_long_fract_type_node))
	return unsignedp ? sat_long_long_fract_type_node
			 : long_long_fract_type_node;

      if (mode == TYPE_MODE (unsigned_short_fract_type_node))
	return unsignedp ? sat_unsigned_short_fract_type_node
			 : unsigned_short_fract_type_node;
      if (mode == TYPE_MODE (unsigned_fract_type_node))
	return unsignedp ? sat_unsigned_fract_type_node
			 : unsigned_fract_type_node;
      if (mode == TYPE_MODE (unsigned_long_fract_type_node))
	return unsignedp ? sat_unsigned_long_fract_type_node
			 : unsigned_long_fract_type_node;
      if (mode == TYPE_MODE (unsigned_long_long_fract_type_node))
	return unsignedp ? sat_unsigned_long_long_fract_type_node
			 : unsigned_long_long_fract_type_node;

      if (mode == TYPE_MODE (short_accum_type_node))
	return unsignedp ? sat_short_accum_type_node : short_accum_type_node;
      if (mode == TYPE_MODE (accum_type_node))
	return unsignedp ? sat_accum_type_node : accum_type_node;
      if (mode == TYPE_MODE (long_accum_type_node))
	return unsignedp ? sat_long_accum_type_node : long_accum_type_node;
      if (mode == TYPE_MODE (long_long_accum_type_node))
	return unsignedp ? sat_long_long_accum_type_node
			 : long_long_accum_type_node;

      if (mode == TYPE_MODE (unsigned_short_accum_type_node))
	return unsignedp ? sat_unsigned_short_accum_type_node
			 : unsigned_short_accum_type_node;
      if (mode == TYPE_MODE (unsigned_accum_type_node))
	return unsignedp ? sat_unsigned_accum_type_node
			 : unsigned_accum_type_node;
      if (mode == TYPE_MODE (unsigned_long_accum_type_node))
	return unsignedp ? sat_unsigned_long_accum_type_node
			 : unsigned_long_accum_type_node;
      if (mode == TYPE_MODE (unsigned_long_long_accum_type_node))
	return unsignedp ? sat_unsigned_long_long_accum_type_node
			 : unsigned_long_long_accum_type_node;

      if (mode == QQmode)
	return unsignedp ? sat_qq_type_node : qq_type_node;
      if (mode == HQmode)
	return unsignedp ? sat_hq_type_node : hq_type_node;
      if (mode == SQmode)
	return unsignedp ? sat_sq_type_node : sq_type_node;
      if (mode == DQmode)
	return unsignedp ? sat_dq_type_node : dq_type_node;
      if (mode == TQmode)
	return unsignedp ? sat_tq_type_node : tq_type_node;

      if (mode == UQQmode)
	return unsignedp ? sat_uqq_type_node : uqq_type_node;
      if (mode == UHQmode)
	return unsignedp ? sat_uhq_type_node : uhq_type_node;
      if (mode == USQmode)
	return unsignedp ? sat_usq_type_node : usq_type_node;
      if (mode == UDQmode)
	return unsignedp ? sat_udq_type_node : udq_type_node;
      if (mode == UTQmode)
	return unsignedp ? sat_utq_type_node : utq_type_node;

      if (mode == HAmode)
	return unsignedp ? sat_ha_type_node : ha_type_node;
      if (mode == SAmode)
	return unsignedp ? sat_sa_type_node : sa_type_node;
      if (mode == DAmode)
	return unsignedp ? sat_da_type_node : da_type_node;
      if (mode == TAmode)
	return unsignedp ? sat_ta_type_node : ta_type_node;

      if (mode == UHAmode)
	return unsignedp ? sat_uha_type_node : uha_type_node;
      if (mode == USAmode)
	return unsignedp ? sat_usa_type_node : usa_type_node;
      if (mode == UDAmode)
	return unsignedp ? sat_uda_type_node : uda_type_node;
      if (mode == UTAmode)
	return unsignedp ? sat_uta_type_node : uta_type_node;
    }

  for (t = registered_builtin_types; t; t = TREE_CHAIN (t))
    if (TYPE_MODE (TREE_VALUE (t)) == mode
	&& !!unsignedp == !!TYPE_UNSIGNED (TREE_VALUE (t)))
      return TREE_VALUE (t);

  return 0;
}

tree
c_common_unsigned_type (tree type)
{
  return c_common_signed_or_unsigned_type (1, type);
}

/* Return a signed type the same as TYPE in other respects.  */

tree
c_common_signed_type (tree type)
{
  return c_common_signed_or_unsigned_type (0, type);
}

/* Return a type the same as TYPE except unsigned or
   signed according to UNSIGNEDP.  */

tree
c_common_signed_or_unsigned_type (int unsignedp, tree type)
{
  tree type1;
  int i;

  /* This block of code emulates the behavior of the old
     c_common_unsigned_type. In particular, it returns
     long_unsigned_type_node if passed a long, even when a int would
     have the same size. This is necessary for warnings to work
     correctly in archs where sizeof(int) == sizeof(long) */

  type1 = TYPE_MAIN_VARIANT (type);
  if (type1 == signed_char_type_node || type1 == char_type_node || type1 == unsigned_char_type_node)
    return unsignedp ? unsigned_char_type_node : signed_char_type_node;
  if (type1 == integer_type_node || type1 == unsigned_type_node)
    return unsignedp ? unsigned_type_node : integer_type_node;
  if (type1 == short_integer_type_node || type1 == short_unsigned_type_node)
    return unsignedp ? short_unsigned_type_node : short_integer_type_node;
  if (type1 == long_integer_type_node || type1 == long_unsigned_type_node)
    return unsignedp ? long_unsigned_type_node : long_integer_type_node;
  if (type1 == long_long_integer_type_node || type1 == long_long_unsigned_type_node)
    return unsignedp ? long_long_unsigned_type_node : long_long_integer_type_node;

  for (i = 0; i < NUM_INT_N_ENTS; i ++)
    if (int_n_enabled_p[i]
	&& (type1 == int_n_trees[i].unsigned_type
	    || type1 == int_n_trees[i].signed_type))
      return (unsignedp ? int_n_trees[i].unsigned_type
	      : int_n_trees[i].signed_type);

  if (type1 == widest_integer_literal_type_node || type1 == widest_unsigned_literal_type_node)
    return unsignedp ? widest_unsigned_literal_type_node : widest_integer_literal_type_node;
#if HOST_BITS_PER_WIDE_INT >= 64
  if (type1 == intTI_type_node || type1 == unsigned_intTI_type_node)
    return unsignedp ? unsigned_intTI_type_node : intTI_type_node;
#endif
  if (type1 == intDI_type_node || type1 == unsigned_intDI_type_node)
    return unsignedp ? unsigned_intDI_type_node : intDI_type_node;
  if (type1 == intSI_type_node || type1 == unsigned_intSI_type_node)
    return unsignedp ? unsigned_intSI_type_node : intSI_type_node;
  if (type1 == intHI_type_node || type1 == unsigned_intHI_type_node)
    return unsignedp ? unsigned_intHI_type_node : intHI_type_node;
  if (type1 == intQI_type_node || type1 == unsigned_intQI_type_node)
    return unsignedp ? unsigned_intQI_type_node : intQI_type_node;

#define C_COMMON_FIXED_TYPES(NAME)	    \
  if (type1 == short_ ## NAME ## _type_node \
      || type1 == unsigned_short_ ## NAME ## _type_node) \
    return unsignedp ? unsigned_short_ ## NAME ## _type_node \
		     : short_ ## NAME ## _type_node; \
  if (type1 == NAME ## _type_node \
      || type1 == unsigned_ ## NAME ## _type_node) \
    return unsignedp ? unsigned_ ## NAME ## _type_node \
		     : NAME ## _type_node; \
  if (type1 == long_ ## NAME ## _type_node \
      || type1 == unsigned_long_ ## NAME ## _type_node) \
    return unsignedp ? unsigned_long_ ## NAME ## _type_node \
		     : long_ ## NAME ## _type_node; \
  if (type1 == long_long_ ## NAME ## _type_node \
      || type1 == unsigned_long_long_ ## NAME ## _type_node) \
    return unsignedp ? unsigned_long_long_ ## NAME ## _type_node \
		     : long_long_ ## NAME ## _type_node;

#define C_COMMON_FIXED_MODE_TYPES(NAME) \
  if (type1 == NAME ## _type_node \
      || type1 == u ## NAME ## _type_node) \
    return unsignedp ? u ## NAME ## _type_node \
		     : NAME ## _type_node;

#define C_COMMON_FIXED_TYPES_SAT(NAME) \
  if (type1 == sat_ ## short_ ## NAME ## _type_node \
      || type1 == sat_ ## unsigned_short_ ## NAME ## _type_node) \
    return unsignedp ? sat_ ## unsigned_short_ ## NAME ## _type_node \
		     : sat_ ## short_ ## NAME ## _type_node; \
  if (type1 == sat_ ## NAME ## _type_node \
      || type1 == sat_ ## unsigned_ ## NAME ## _type_node) \
    return unsignedp ? sat_ ## unsigned_ ## NAME ## _type_node \
		     : sat_ ## NAME ## _type_node; \
  if (type1 == sat_ ## long_ ## NAME ## _type_node \
      || type1 == sat_ ## unsigned_long_ ## NAME ## _type_node) \
    return unsignedp ? sat_ ## unsigned_long_ ## NAME ## _type_node \
		     : sat_ ## long_ ## NAME ## _type_node; \
  if (type1 == sat_ ## long_long_ ## NAME ## _type_node \
      || type1 == sat_ ## unsigned_long_long_ ## NAME ## _type_node) \
    return unsignedp ? sat_ ## unsigned_long_long_ ## NAME ## _type_node \
		     : sat_ ## long_long_ ## NAME ## _type_node;

#define C_COMMON_FIXED_MODE_TYPES_SAT(NAME)	\
  if (type1 == sat_ ## NAME ## _type_node \
      || type1 == sat_ ## u ## NAME ## _type_node) \
    return unsignedp ? sat_ ## u ## NAME ## _type_node \
		     : sat_ ## NAME ## _type_node;

  C_COMMON_FIXED_TYPES (fract);
  C_COMMON_FIXED_TYPES_SAT (fract);
  C_COMMON_FIXED_TYPES (accum);
  C_COMMON_FIXED_TYPES_SAT (accum);

  C_COMMON_FIXED_MODE_TYPES (qq);
  C_COMMON_FIXED_MODE_TYPES (hq);
  C_COMMON_FIXED_MODE_TYPES (sq);
  C_COMMON_FIXED_MODE_TYPES (dq);
  C_COMMON_FIXED_MODE_TYPES (tq);
  C_COMMON_FIXED_MODE_TYPES_SAT (qq);
  C_COMMON_FIXED_MODE_TYPES_SAT (hq);
  C_COMMON_FIXED_MODE_TYPES_SAT (sq);
  C_COMMON_FIXED_MODE_TYPES_SAT (dq);
  C_COMMON_FIXED_MODE_TYPES_SAT (tq);
  C_COMMON_FIXED_MODE_TYPES (ha);
  C_COMMON_FIXED_MODE_TYPES (sa);
  C_COMMON_FIXED_MODE_TYPES (da);
  C_COMMON_FIXED_MODE_TYPES (ta);
  C_COMMON_FIXED_MODE_TYPES_SAT (ha);
  C_COMMON_FIXED_MODE_TYPES_SAT (sa);
  C_COMMON_FIXED_MODE_TYPES_SAT (da);
  C_COMMON_FIXED_MODE_TYPES_SAT (ta);

  /* For ENUMERAL_TYPEs in C++, must check the mode of the types, not
     the precision; they have precision set to match their range, but
     may use a wider mode to match an ABI.  If we change modes, we may
     wind up with bad conversions.  For INTEGER_TYPEs in C, must check
     the precision as well, so as to yield correct results for
     bit-field types.  C++ does not have these separate bit-field
     types, and producing a signed or unsigned variant of an
     ENUMERAL_TYPE may cause other problems as well.  */

  if (!INTEGRAL_TYPE_P (type)
      || TYPE_UNSIGNED (type) == unsignedp)
    return type;

#define TYPE_OK(node)							    \
  (TYPE_MODE (type) == TYPE_MODE (node)					    \
   && TYPE_PRECISION (type) == TYPE_PRECISION (node))
  if (TYPE_OK (signed_char_type_node))
    return unsignedp ? unsigned_char_type_node : signed_char_type_node;
  if (TYPE_OK (integer_type_node))
    return unsignedp ? unsigned_type_node : integer_type_node;
  if (TYPE_OK (short_integer_type_node))
    return unsignedp ? short_unsigned_type_node : short_integer_type_node;
  if (TYPE_OK (long_integer_type_node))
    return unsignedp ? long_unsigned_type_node : long_integer_type_node;
  if (TYPE_OK (long_long_integer_type_node))
    return (unsignedp ? long_long_unsigned_type_node
	    : long_long_integer_type_node);

  for (i = 0; i < NUM_INT_N_ENTS; i ++)
    if (int_n_enabled_p[i]
	&& TYPE_MODE (type) == int_n_data[i].m
	&& TYPE_PRECISION (type) == int_n_data[i].bitsize)
      return (unsignedp ? int_n_trees[i].unsigned_type
	      : int_n_trees[i].signed_type);

  if (TYPE_OK (widest_integer_literal_type_node))
    return (unsignedp ? widest_unsigned_literal_type_node
	    : widest_integer_literal_type_node);

#if HOST_BITS_PER_WIDE_INT >= 64
  if (TYPE_OK (intTI_type_node))
    return unsignedp ? unsigned_intTI_type_node : intTI_type_node;
#endif
  if (TYPE_OK (intDI_type_node))
    return unsignedp ? unsigned_intDI_type_node : intDI_type_node;
  if (TYPE_OK (intSI_type_node))
    return unsignedp ? unsigned_intSI_type_node : intSI_type_node;
  if (TYPE_OK (intHI_type_node))
    return unsignedp ? unsigned_intHI_type_node : intHI_type_node;
  if (TYPE_OK (intQI_type_node))
    return unsignedp ? unsigned_intQI_type_node : intQI_type_node;
#undef TYPE_OK

  return build_nonstandard_integer_type (TYPE_PRECISION (type), unsignedp);
}

/* Build a bit-field integer type for the given WIDTH and UNSIGNEDP.  */

tree
c_build_bitfield_integer_type (unsigned HOST_WIDE_INT width, int unsignedp)
{
  int i;

  /* Extended integer types of the same width as a standard type have
     lesser rank, so those of the same width as int promote to int or
     unsigned int and are valid for printf formats expecting int or
     unsigned int.  To avoid such special cases, avoid creating
     extended integer types for bit-fields if a standard integer type
     is available.  */
  if (width == TYPE_PRECISION (integer_type_node))
    return unsignedp ? unsigned_type_node : integer_type_node;
  if (width == TYPE_PRECISION (signed_char_type_node))
    return unsignedp ? unsigned_char_type_node : signed_char_type_node;
  if (width == TYPE_PRECISION (short_integer_type_node))
    return unsignedp ? short_unsigned_type_node : short_integer_type_node;
  if (width == TYPE_PRECISION (long_integer_type_node))
    return unsignedp ? long_unsigned_type_node : long_integer_type_node;
  if (width == TYPE_PRECISION (long_long_integer_type_node))
    return (unsignedp ? long_long_unsigned_type_node
	    : long_long_integer_type_node);
  for (i = 0; i < NUM_INT_N_ENTS; i ++)
    if (int_n_enabled_p[i]
	&& width == int_n_data[i].bitsize)
      return (unsignedp ? int_n_trees[i].unsigned_type
	      : int_n_trees[i].signed_type);
  return build_nonstandard_integer_type (width, unsignedp);
}

/* The C version of the register_builtin_type langhook.  */

void
c_register_builtin_type (tree type, const char* name)
{
  tree decl;

  decl = build_decl (UNKNOWN_LOCATION,
		     TYPE_DECL, get_identifier (name), type);
  DECL_ARTIFICIAL (decl) = 1;
  if (!TYPE_NAME (type))
    TYPE_NAME (type) = decl;
  pushdecl (decl);

  registered_builtin_types = tree_cons (0, type, registered_builtin_types);
}

/* Print an error message for invalid operands to arith operation
   CODE with TYPE0 for operand 0, and TYPE1 for operand 1.
   LOCATION is the location of the message.  */

void
binary_op_error (location_t location, enum tree_code code,
		 tree type0, tree type1)
{
  const char *opname;

  switch (code)
    {
    case PLUS_EXPR:
      opname = "+"; break;
    case MINUS_EXPR:
      opname = "-"; break;
    case MULT_EXPR:
      opname = "*"; break;
    case MAX_EXPR:
      opname = "max"; break;
    case MIN_EXPR:
      opname = "min"; break;
    case EQ_EXPR:
      opname = "=="; break;
    case NE_EXPR:
      opname = "!="; break;
    case LE_EXPR:
      opname = "<="; break;
    case GE_EXPR:
      opname = ">="; break;
    case LT_EXPR:
      opname = "<"; break;
    case GT_EXPR:
      opname = ">"; break;
    case LSHIFT_EXPR:
      opname = "<<"; break;
    case RSHIFT_EXPR:
      opname = ">>"; break;
    case TRUNC_MOD_EXPR:
    case FLOOR_MOD_EXPR:
      opname = "%"; break;
    case TRUNC_DIV_EXPR:
    case FLOOR_DIV_EXPR:
      opname = "/"; break;
    case BIT_AND_EXPR:
      opname = "&"; break;
    case BIT_IOR_EXPR:
      opname = "|"; break;
    case TRUTH_ANDIF_EXPR:
      opname = "&&"; break;
    case TRUTH_ORIF_EXPR:
      opname = "||"; break;
    case BIT_XOR_EXPR:
      opname = "^"; break;
    default:
      gcc_unreachable ();
    }
  error_at (location,
	    "invalid operands to binary %s (have %qT and %qT)", opname,
	    type0, type1);
}

/* Given an expression as a tree, return its original type.  Do this
   by stripping any conversion that preserves the sign and precision.  */
static tree
expr_original_type (tree expr)
{
  STRIP_SIGN_NOPS (expr);
  return TREE_TYPE (expr);
}

/* Subroutine of build_binary_op, used for comparison operations.
   See if the operands have both been converted from subword integer types
   and, if so, perhaps change them both back to their original type.
   This function is also responsible for converting the two operands
   to the proper common type for comparison.

   The arguments of this function are all pointers to local variables
   of build_binary_op: OP0_PTR is &OP0, OP1_PTR is &OP1,
   RESTYPE_PTR is &RESULT_TYPE and RESCODE_PTR is &RESULTCODE.

   LOC is the location of the comparison.

   If this function returns nonzero, it means that the comparison has
   a constant value.  What this function returns is an expression for
   that value.  */

tree
shorten_compare (location_t loc, tree *op0_ptr, tree *op1_ptr,
		 tree *restype_ptr, enum tree_code *rescode_ptr)
{
  tree type;
  tree op0 = *op0_ptr;
  tree op1 = *op1_ptr;
  int unsignedp0, unsignedp1;
  int real1, real2;
  tree primop0, primop1;
  enum tree_code code = *rescode_ptr;

  /* Throw away any conversions to wider types
     already present in the operands.  */

  primop0 = c_common_get_narrower (op0, &unsignedp0);
  primop1 = c_common_get_narrower (op1, &unsignedp1);

  /* If primopN is first sign-extended from primopN's precision to opN's
     precision, then zero-extended from opN's precision to
     *restype_ptr precision, shortenings might be invalid.  */
  if (TYPE_PRECISION (TREE_TYPE (primop0)) < TYPE_PRECISION (TREE_TYPE (op0))
      && TYPE_PRECISION (TREE_TYPE (op0)) < TYPE_PRECISION (*restype_ptr)
      && !unsignedp0
      && TYPE_UNSIGNED (TREE_TYPE (op0)))
    primop0 = op0;
  if (TYPE_PRECISION (TREE_TYPE (primop1)) < TYPE_PRECISION (TREE_TYPE (op1))
      && TYPE_PRECISION (TREE_TYPE (op1)) < TYPE_PRECISION (*restype_ptr)
      && !unsignedp1
      && TYPE_UNSIGNED (TREE_TYPE (op1)))
    primop1 = op1;

  /* Handle the case that OP0 does not *contain* a conversion
     but it *requires* conversion to FINAL_TYPE.  */

  if (op0 == primop0 && TREE_TYPE (op0) != *restype_ptr)
    unsignedp0 = TYPE_UNSIGNED (TREE_TYPE (op0));
  if (op1 == primop1 && TREE_TYPE (op1) != *restype_ptr)
    unsignedp1 = TYPE_UNSIGNED (TREE_TYPE (op1));

  /* If one of the operands must be floated, we cannot optimize.  */
  real1 = TREE_CODE (TREE_TYPE (primop0)) == REAL_TYPE;
  real2 = TREE_CODE (TREE_TYPE (primop1)) == REAL_TYPE;

  /* If first arg is constant, swap the args (changing operation
     so value is preserved), for canonicalization.  Don't do this if
     the second arg is 0.  */

  if (TREE_CONSTANT (primop0)
      && !integer_zerop (primop1) && !real_zerop (primop1)
      && !fixed_zerop (primop1))
    {
      tree tem = primop0;
      int temi = unsignedp0;
      primop0 = primop1;
      primop1 = tem;
      tem = op0;
      op0 = op1;
      op1 = tem;
      *op0_ptr = op0;
      *op1_ptr = op1;
      unsignedp0 = unsignedp1;
      unsignedp1 = temi;
      temi = real1;
      real1 = real2;
      real2 = temi;

      switch (code)
	{
	case LT_EXPR:
	  code = GT_EXPR;
	  break;
	case GT_EXPR:
	  code = LT_EXPR;
	  break;
	case LE_EXPR:
	  code = GE_EXPR;
	  break;
	case GE_EXPR:
	  code = LE_EXPR;
	  break;
	default:
	  break;
	}
      *rescode_ptr = code;
    }

  /* If comparing an integer against a constant more bits wide,
     maybe we can deduce a value of 1 or 0 independent of the data.
     Or else truncate the constant now
     rather than extend the variable at run time.

     This is only interesting if the constant is the wider arg.
     Also, it is not safe if the constant is unsigned and the
     variable arg is signed, since in this case the variable
     would be sign-extended and then regarded as unsigned.
     Our technique fails in this case because the lowest/highest
     possible unsigned results don't follow naturally from the
     lowest/highest possible values of the variable operand.
     For just EQ_EXPR and NE_EXPR there is another technique that
     could be used: see if the constant can be faithfully represented
     in the other operand's type, by truncating it and reextending it
     and see if that preserves the constant's value.  */

  if (!real1 && !real2
      && TREE_CODE (TREE_TYPE (primop0)) != FIXED_POINT_TYPE
      && TREE_CODE (primop1) == INTEGER_CST
      && TYPE_PRECISION (TREE_TYPE (primop0)) < TYPE_PRECISION (*restype_ptr))
    {
      int min_gt, max_gt, min_lt, max_lt;
      tree maxval, minval;
      /* 1 if comparison is nominally unsigned.  */
      int unsignedp = TYPE_UNSIGNED (*restype_ptr);
      tree val;

      type = c_common_signed_or_unsigned_type (unsignedp0,
					       TREE_TYPE (primop0));

      maxval = TYPE_MAX_VALUE (type);
      minval = TYPE_MIN_VALUE (type);

      if (unsignedp && !unsignedp0)
	*restype_ptr = c_common_signed_type (*restype_ptr);

      if (TREE_TYPE (primop1) != *restype_ptr)
	{
	  /* Convert primop1 to target type, but do not introduce
	     additional overflow.  We know primop1 is an int_cst.  */
	  primop1 = force_fit_type (*restype_ptr,
				    wide_int::from
				      (primop1,
				       TYPE_PRECISION (*restype_ptr),
				       TYPE_SIGN (TREE_TYPE (primop1))),
				    0, TREE_OVERFLOW (primop1));
	}
      if (type != *restype_ptr)
	{
	  minval = convert (*restype_ptr, minval);
	  maxval = convert (*restype_ptr, maxval);
	}

      min_gt = tree_int_cst_lt (primop1, minval);
      max_gt = tree_int_cst_lt (primop1, maxval);
      min_lt = tree_int_cst_lt (minval, primop1);
      max_lt = tree_int_cst_lt (maxval, primop1);

      val = 0;
      /* This used to be a switch, but Genix compiler can't handle that.  */
      if (code == NE_EXPR)
	{
	  if (max_lt || min_gt)
	    val = truthvalue_true_node;
	}
      else if (code == EQ_EXPR)
	{
	  if (max_lt || min_gt)
	    val = truthvalue_false_node;
	}
      else if (code == LT_EXPR)
	{
	  if (max_lt)
	    val = truthvalue_true_node;
	  if (!min_lt)
	    val = truthvalue_false_node;
	}
      else if (code == GT_EXPR)
	{
	  if (min_gt)
	    val = truthvalue_true_node;
	  if (!max_gt)
	    val = truthvalue_false_node;
	}
      else if (code == LE_EXPR)
	{
	  if (!max_gt)
	    val = truthvalue_true_node;
	  if (min_gt)
	    val = truthvalue_false_node;
	}
      else if (code == GE_EXPR)
	{
	  if (!min_lt)
	    val = truthvalue_true_node;
	  if (max_lt)
	    val = truthvalue_false_node;
	}

      /* If primop0 was sign-extended and unsigned comparison specd,
	 we did a signed comparison above using the signed type bounds.
	 But the comparison we output must be unsigned.

	 Also, for inequalities, VAL is no good; but if the signed
	 comparison had *any* fixed result, it follows that the
	 unsigned comparison just tests the sign in reverse
	 (positive values are LE, negative ones GE).
	 So we can generate an unsigned comparison
	 against an extreme value of the signed type.  */

      if (unsignedp && !unsignedp0)
	{
	  if (val != 0)
	    switch (code)
	      {
	      case LT_EXPR:
	      case GE_EXPR:
		primop1 = TYPE_MIN_VALUE (type);
		val = 0;
		break;

	      case LE_EXPR:
	      case GT_EXPR:
		primop1 = TYPE_MAX_VALUE (type);
		val = 0;
		break;

	      default:
		break;
	      }
	  type = c_common_unsigned_type (type);
	}

      if (TREE_CODE (primop0) != INTEGER_CST)
	{
	  if (val == truthvalue_false_node)
	    warning_at (loc, OPT_Wtype_limits,
			"comparison is always false due to limited range of data type");
	  if (val == truthvalue_true_node)
	    warning_at (loc, OPT_Wtype_limits,
			"comparison is always true due to limited range of data type");
	}

      if (val != 0)
	{
	  /* Don't forget to evaluate PRIMOP0 if it has side effects.  */
	  if (TREE_SIDE_EFFECTS (primop0))
	    return build2 (COMPOUND_EXPR, TREE_TYPE (val), primop0, val);
	  return val;
	}

      /* Value is not predetermined, but do the comparison
	 in the type of the operand that is not constant.
	 TYPE is already properly set.  */
    }

  /* If either arg is decimal float and the other is float, find the
     proper common type to use for comparison.  */
  else if (real1 && real2
	   && DECIMAL_FLOAT_MODE_P (TYPE_MODE (TREE_TYPE (primop0)))
	   && DECIMAL_FLOAT_MODE_P (TYPE_MODE (TREE_TYPE (primop1))))
    type = common_type (TREE_TYPE (primop0), TREE_TYPE (primop1));

  /* If either arg is decimal float and the other is float, fail.  */
  else if (real1 && real2
	   && (DECIMAL_FLOAT_MODE_P (TYPE_MODE (TREE_TYPE (primop0)))
	       || DECIMAL_FLOAT_MODE_P (TYPE_MODE (TREE_TYPE (primop1)))))
    return 0;

  else if (real1 && real2
	   && (TYPE_PRECISION (TREE_TYPE (primop0))
	       == TYPE_PRECISION (TREE_TYPE (primop1))))
    type = TREE_TYPE (primop0);

  /* If args' natural types are both narrower than nominal type
     and both extend in the same manner, compare them
     in the type of the wider arg.
     Otherwise must actually extend both to the nominal
     common type lest different ways of extending
     alter the result.
     (eg, (short)-1 == (unsigned short)-1  should be 0.)  */

  else if (unsignedp0 == unsignedp1 && real1 == real2
	   && TYPE_PRECISION (TREE_TYPE (primop0)) < TYPE_PRECISION (*restype_ptr)
	   && TYPE_PRECISION (TREE_TYPE (primop1)) < TYPE_PRECISION (*restype_ptr))
    {
      type = common_type (TREE_TYPE (primop0), TREE_TYPE (primop1));
      type = c_common_signed_or_unsigned_type (unsignedp0
					       || TYPE_UNSIGNED (*restype_ptr),
					       type);
      /* Make sure shorter operand is extended the right way
	 to match the longer operand.  */
      primop0
	= convert (c_common_signed_or_unsigned_type (unsignedp0,
						     TREE_TYPE (primop0)),
		   primop0);
      primop1
	= convert (c_common_signed_or_unsigned_type (unsignedp1,
						     TREE_TYPE (primop1)),
		   primop1);
    }
  else
    {
      /* Here we must do the comparison on the nominal type
	 using the args exactly as we received them.  */
      type = *restype_ptr;
      primop0 = op0;
      primop1 = op1;

      if (!real1 && !real2 && integer_zerop (primop1)
	  && TYPE_UNSIGNED (*restype_ptr))
	{
	  tree value = 0;
	  /* All unsigned values are >= 0, so we warn.  However,
	     if OP0 is a constant that is >= 0, the signedness of
	     the comparison isn't an issue, so suppress the
	     warning.  */
	  bool warn = 
	    warn_type_limits && !in_system_header_at (loc)
	    && !(TREE_CODE (primop0) == INTEGER_CST
		 && !TREE_OVERFLOW (convert (c_common_signed_type (type),
					     primop0)))
	    /* Do not warn for enumeration types.  */
	    && (TREE_CODE (expr_original_type (primop0)) != ENUMERAL_TYPE);
	  
	  switch (code)
	    {
	    case GE_EXPR:
	      if (warn)
		warning_at (loc, OPT_Wtype_limits,
			    "comparison of unsigned expression >= 0 is always true");
	      value = truthvalue_true_node;
	      break;

	    case LT_EXPR:
	      if (warn)
		warning_at (loc, OPT_Wtype_limits,
			    "comparison of unsigned expression < 0 is always false");
	      value = truthvalue_false_node;
	      break;

	    default:
	      break;
	    }

	  if (value != 0)
	    {
	      /* Don't forget to evaluate PRIMOP0 if it has side effects.  */
	      if (TREE_SIDE_EFFECTS (primop0))
		return build2 (COMPOUND_EXPR, TREE_TYPE (value),
			       primop0, value);
	      return value;
	    }
	}
    }

  *op0_ptr = convert (type, primop0);
  *op1_ptr = convert (type, primop1);

  *restype_ptr = truthvalue_type_node;

  return 0;
}

/* Return a tree for the sum or difference (RESULTCODE says which)
   of pointer PTROP and integer INTOP.  */

tree
pointer_int_sum (location_t loc, enum tree_code resultcode,
		 tree ptrop, tree intop, bool complain)
{
  tree size_exp, ret;

  /* The result is a pointer of the same type that is being added.  */
  tree result_type = TREE_TYPE (ptrop);

  if (TREE_CODE (TREE_TYPE (result_type)) == VOID_TYPE)
    {
      if (complain && warn_pointer_arith)
	pedwarn (loc, OPT_Wpointer_arith,
		 "pointer of type %<void *%> used in arithmetic");
      else if (!complain)
	return error_mark_node;
      size_exp = integer_one_node;
    }
  else if (TREE_CODE (TREE_TYPE (result_type)) == FUNCTION_TYPE)
    {
      if (complain && warn_pointer_arith)
	pedwarn (loc, OPT_Wpointer_arith,
		 "pointer to a function used in arithmetic");
      else if (!complain)
	return error_mark_node;
      size_exp = integer_one_node;
    }
  else
    size_exp = size_in_bytes (TREE_TYPE (result_type));

  /* We are manipulating pointer values, so we don't need to warn
     about relying on undefined signed overflow.  We disable the
     warning here because we use integer types so fold won't know that
     they are really pointers.  */
  fold_defer_overflow_warnings ();

  /* If what we are about to multiply by the size of the elements
     contains a constant term, apply distributive law
     and multiply that constant term separately.
     This helps produce common subexpressions.  */
  if ((TREE_CODE (intop) == PLUS_EXPR || TREE_CODE (intop) == MINUS_EXPR)
      && !TREE_CONSTANT (intop)
      && TREE_CONSTANT (TREE_OPERAND (intop, 1))
      && TREE_CONSTANT (size_exp)
      /* If the constant comes from pointer subtraction,
	 skip this optimization--it would cause an error.  */
      && TREE_CODE (TREE_TYPE (TREE_OPERAND (intop, 0))) == INTEGER_TYPE
      /* If the constant is unsigned, and smaller than the pointer size,
	 then we must skip this optimization.  This is because it could cause
	 an overflow error if the constant is negative but INTOP is not.  */
      && (!TYPE_UNSIGNED (TREE_TYPE (intop))
	  || (TYPE_PRECISION (TREE_TYPE (intop))
	      == TYPE_PRECISION (TREE_TYPE (ptrop)))))
    {
      enum tree_code subcode = resultcode;
      tree int_type = TREE_TYPE (intop);
      if (TREE_CODE (intop) == MINUS_EXPR)
	subcode = (subcode == PLUS_EXPR ? MINUS_EXPR : PLUS_EXPR);
      /* Convert both subexpression types to the type of intop,
	 because weird cases involving pointer arithmetic
	 can result in a sum or difference with different type args.  */
      ptrop = build_binary_op (EXPR_LOCATION (TREE_OPERAND (intop, 1)),
			       subcode, ptrop,
			       convert (int_type, TREE_OPERAND (intop, 1)), 1);
      intop = convert (int_type, TREE_OPERAND (intop, 0));
    }

  /* Convert the integer argument to a type the same size as sizetype
     so the multiply won't overflow spuriously.  */
  if (TYPE_PRECISION (TREE_TYPE (intop)) != TYPE_PRECISION (sizetype)
      || TYPE_UNSIGNED (TREE_TYPE (intop)) != TYPE_UNSIGNED (sizetype))
    intop = convert (c_common_type_for_size (TYPE_PRECISION (sizetype),
					     TYPE_UNSIGNED (sizetype)), intop);

  /* Replace the integer argument with a suitable product by the object size.
     Do this multiplication as signed, then convert to the appropriate type
     for the pointer operation and disregard an overflow that occurred only
     because of the sign-extension change in the latter conversion.  */
  {
    tree t = build_binary_op (loc,
			      MULT_EXPR, intop,
			      convert (TREE_TYPE (intop), size_exp), 1);
    intop = convert (sizetype, t);
    if (TREE_OVERFLOW_P (intop) && !TREE_OVERFLOW (t))
      intop = wide_int_to_tree (TREE_TYPE (intop), intop);
  }

  /* Create the sum or difference.  */
  if (resultcode == MINUS_EXPR)
    intop = fold_build1_loc (loc, NEGATE_EXPR, sizetype, intop);

  ret = fold_build_pointer_plus_loc (loc, ptrop, intop);

  fold_undefer_and_ignore_overflow_warnings ();

  return ret;
}

/* Wrap a C_MAYBE_CONST_EXPR around an expression that is fully folded
   and if NON_CONST is known not to be permitted in an evaluated part
   of a constant expression.  */

tree
c_wrap_maybe_const (tree expr, bool non_const)
{
  bool nowarning = TREE_NO_WARNING (expr);
  location_t loc = EXPR_LOCATION (expr);

  /* This should never be called for C++.  */
  if (c_dialect_cxx ())
    gcc_unreachable ();

  /* The result of folding may have a NOP_EXPR to set TREE_NO_WARNING.  */
  STRIP_TYPE_NOPS (expr);
  expr = build2 (C_MAYBE_CONST_EXPR, TREE_TYPE (expr), NULL, expr);
  C_MAYBE_CONST_EXPR_NON_CONST (expr) = non_const;
  if (nowarning)
    TREE_NO_WARNING (expr) = 1;
  protected_set_expr_location (expr, loc);

  return expr;
}

/* Wrap a SAVE_EXPR around EXPR, if appropriate.  Like save_expr, but
   for C folds the inside expression and wraps a C_MAYBE_CONST_EXPR
   around the SAVE_EXPR if needed so that c_fully_fold does not need
   to look inside SAVE_EXPRs.  */

tree
c_save_expr (tree expr)
{
  bool maybe_const = true;
  if (c_dialect_cxx ())
    return save_expr (expr);
  expr = c_fully_fold (expr, false, &maybe_const);
  expr = save_expr (expr);
  if (!maybe_const)
    expr = c_wrap_maybe_const (expr, true);
  return expr;
}

/* Return whether EXPR is a declaration whose address can never be
   NULL.  */

bool
decl_with_nonnull_addr_p (const_tree expr)
{
  return (DECL_P (expr)
	  && (TREE_CODE (expr) == PARM_DECL
	      || TREE_CODE (expr) == LABEL_DECL
	      || !DECL_WEAK (expr)));
}

/* Prepare expr to be an argument of a TRUTH_NOT_EXPR,
   or for an `if' or `while' statement or ?..: exp.  It should already
   have been validated to be of suitable type; otherwise, a bad
   diagnostic may result.

   The EXPR is located at LOCATION.

   This preparation consists of taking the ordinary
   representation of an expression expr and producing a valid tree
   boolean expression describing whether expr is nonzero.  We could
   simply always do build_binary_op (NE_EXPR, expr, truthvalue_false_node, 1),
   but we optimize comparisons, &&, ||, and !.

   The resulting type should always be `truthvalue_type_node'.  */

tree
c_common_truthvalue_conversion (location_t location, tree expr)
{
  switch (TREE_CODE (expr))
    {
    case EQ_EXPR:   case NE_EXPR:   case UNEQ_EXPR: case LTGT_EXPR:
    case LE_EXPR:   case GE_EXPR:   case LT_EXPR:   case GT_EXPR:
    case UNLE_EXPR: case UNGE_EXPR: case UNLT_EXPR: case UNGT_EXPR:
    case ORDERED_EXPR: case UNORDERED_EXPR:
      if (TREE_TYPE (expr) == truthvalue_type_node)
	return expr;
      expr = build2 (TREE_CODE (expr), truthvalue_type_node,
		     TREE_OPERAND (expr, 0), TREE_OPERAND (expr, 1));
      goto ret;

    case TRUTH_ANDIF_EXPR:
    case TRUTH_ORIF_EXPR:
    case TRUTH_AND_EXPR:
    case TRUTH_OR_EXPR:
    case TRUTH_XOR_EXPR:
      if (TREE_TYPE (expr) == truthvalue_type_node)
	return expr;
      expr = build2 (TREE_CODE (expr), truthvalue_type_node,
		     c_common_truthvalue_conversion (location,
						     TREE_OPERAND (expr, 0)),
		     c_common_truthvalue_conversion (location,
						     TREE_OPERAND (expr, 1)));
      goto ret;

    case TRUTH_NOT_EXPR:
      if (TREE_TYPE (expr) == truthvalue_type_node)
	return expr;
      expr = build1 (TREE_CODE (expr), truthvalue_type_node,
		     c_common_truthvalue_conversion (location,
						     TREE_OPERAND (expr, 0)));
      goto ret;

    case ERROR_MARK:
      return expr;

    case INTEGER_CST:
      return integer_zerop (expr) ? truthvalue_false_node
				  : truthvalue_true_node;

    case REAL_CST:
      return real_compare (NE_EXPR, &TREE_REAL_CST (expr), &dconst0)
	     ? truthvalue_true_node
	     : truthvalue_false_node;

    case FIXED_CST:
      return fixed_compare (NE_EXPR, &TREE_FIXED_CST (expr),
			    &FCONST0 (TYPE_MODE (TREE_TYPE (expr))))
	     ? truthvalue_true_node
	     : truthvalue_false_node;

    case FUNCTION_DECL:
      expr = build_unary_op (location, ADDR_EXPR, expr, 0);
      /* Fall through.  */

    case ADDR_EXPR:
      {
 	tree inner = TREE_OPERAND (expr, 0);
	if (decl_with_nonnull_addr_p (inner))
	  {
	    /* Common Ada/Pascal programmer's mistake.  */
	    warning_at (location,
			OPT_Waddress,
			"the address of %qD will always evaluate as %<true%>",
			inner);
	    return truthvalue_true_node;
	  }
	break;
      }

    case COMPLEX_EXPR:
      expr = build_binary_op (EXPR_LOCATION (expr),
			      (TREE_SIDE_EFFECTS (TREE_OPERAND (expr, 1))
			       ? TRUTH_OR_EXPR : TRUTH_ORIF_EXPR),
		c_common_truthvalue_conversion (location,
						TREE_OPERAND (expr, 0)),
		c_common_truthvalue_conversion (location,
						TREE_OPERAND (expr, 1)),
			      0);
      goto ret;

    case NEGATE_EXPR:
    case ABS_EXPR:
    case FLOAT_EXPR:
    case EXCESS_PRECISION_EXPR:
      /* These don't change whether an object is nonzero or zero.  */
      return c_common_truthvalue_conversion (location, TREE_OPERAND (expr, 0));

    case LROTATE_EXPR:
    case RROTATE_EXPR:
      /* These don't change whether an object is zero or nonzero, but
	 we can't ignore them if their second arg has side-effects.  */
      if (TREE_SIDE_EFFECTS (TREE_OPERAND (expr, 1)))
	{
	  expr = build2 (COMPOUND_EXPR, truthvalue_type_node,
			 TREE_OPERAND (expr, 1),
			 c_common_truthvalue_conversion
			 (location, TREE_OPERAND (expr, 0)));
	  goto ret;
	}
      else
	return c_common_truthvalue_conversion (location,
					       TREE_OPERAND (expr, 0));

    case COND_EXPR:
      /* Distribute the conversion into the arms of a COND_EXPR.  */
      if (c_dialect_cxx ())
	{
	  tree op1 = TREE_OPERAND (expr, 1);
	  tree op2 = TREE_OPERAND (expr, 2);
	  /* In C++ one of the arms might have void type if it is throw.  */
	  if (!VOID_TYPE_P (TREE_TYPE (op1)))
	    op1 = c_common_truthvalue_conversion (location, op1);
	  if (!VOID_TYPE_P (TREE_TYPE (op2)))
	    op2 = c_common_truthvalue_conversion (location, op2);
	  expr = fold_build3_loc (location, COND_EXPR, truthvalue_type_node,
				  TREE_OPERAND (expr, 0), op1, op2);
	  goto ret;
	}
      else
	{
	  /* Folding will happen later for C.  */
	  expr = build3 (COND_EXPR, truthvalue_type_node,
			 TREE_OPERAND (expr, 0),
			 c_common_truthvalue_conversion (location,
							 TREE_OPERAND (expr, 1)),
			 c_common_truthvalue_conversion (location,
							 TREE_OPERAND (expr, 2)));
	  goto ret;
	}

    CASE_CONVERT:
      {
	tree totype = TREE_TYPE (expr);
	tree fromtype = TREE_TYPE (TREE_OPERAND (expr, 0));

	/* Don't cancel the effect of a CONVERT_EXPR from a REFERENCE_TYPE,
	   since that affects how `default_conversion' will behave.  */
	if (TREE_CODE (totype) == REFERENCE_TYPE
	    || TREE_CODE (fromtype) == REFERENCE_TYPE)
	  break;
	/* Don't strip a conversion from C++0x scoped enum, since they
	   don't implicitly convert to other types.  */
	if (TREE_CODE (fromtype) == ENUMERAL_TYPE
	    && ENUM_IS_SCOPED (fromtype))
	  break;
	/* If this isn't narrowing the argument, we can ignore it.  */
	if (TYPE_PRECISION (totype) >= TYPE_PRECISION (fromtype))
	  return c_common_truthvalue_conversion (location,
						 TREE_OPERAND (expr, 0));
      }
      break;

    case MODIFY_EXPR:
      if (!TREE_NO_WARNING (expr)
	  && warn_parentheses)
	{
	  warning (OPT_Wparentheses,
		   "suggest parentheses around assignment used as truth value");
	  TREE_NO_WARNING (expr) = 1;
	}
      break;

    default:
      break;
    }

  if (TREE_CODE (TREE_TYPE (expr)) == COMPLEX_TYPE)
    {
      tree t = (in_late_binary_op ? save_expr (expr) : c_save_expr (expr));
      expr = (build_binary_op
	      (EXPR_LOCATION (expr),
	       (TREE_SIDE_EFFECTS (expr)
		? TRUTH_OR_EXPR : TRUTH_ORIF_EXPR),
	c_common_truthvalue_conversion
	       (location,
		build_unary_op (location, REALPART_EXPR, t, 0)),
	c_common_truthvalue_conversion
	       (location,
		build_unary_op (location, IMAGPART_EXPR, t, 0)),
	       0));
      goto ret;
    }

  if (TREE_CODE (TREE_TYPE (expr)) == FIXED_POINT_TYPE)
    {
      tree fixed_zero_node = build_fixed (TREE_TYPE (expr),
					  FCONST0 (TYPE_MODE
						   (TREE_TYPE (expr))));
      return build_binary_op (location, NE_EXPR, expr, fixed_zero_node, 1);
    }
  else
    return build_binary_op (location, NE_EXPR, expr, integer_zero_node, 1);

 ret:
  protected_set_expr_location (expr, location);
  return expr;
}

static void def_builtin_1  (enum built_in_function fncode,
			    const char *name,
			    enum built_in_class fnclass,
			    tree fntype, tree libtype,
			    bool both_p, bool fallback_p, bool nonansi_p,
			    tree fnattrs, bool implicit_p);


/* Apply the TYPE_QUALS to the new DECL.  */

void
c_apply_type_quals_to_decl (int type_quals, tree decl)
{
  tree type = TREE_TYPE (decl);

  if (type == error_mark_node)
    return;

  if ((type_quals & TYPE_QUAL_CONST)
      || (type && TREE_CODE (type) == REFERENCE_TYPE))
    /* We used to check TYPE_NEEDS_CONSTRUCTING here, but now a constexpr
       constructor can produce constant init, so rely on cp_finish_decl to
       clear TREE_READONLY if the variable has non-constant init.  */
    TREE_READONLY (decl) = 1;
  if (type_quals & TYPE_QUAL_VOLATILE)
    {
      TREE_SIDE_EFFECTS (decl) = 1;
      TREE_THIS_VOLATILE (decl) = 1;
    }
  if (type_quals & TYPE_QUAL_RESTRICT)
    {
      while (type && TREE_CODE (type) == ARRAY_TYPE)
	/* Allow 'restrict' on arrays of pointers.
	   FIXME currently we just ignore it.  */
	type = TREE_TYPE (type);
      if (!type
	  || !POINTER_TYPE_P (type)
	  || !C_TYPE_OBJECT_OR_INCOMPLETE_P (TREE_TYPE (type)))
	error ("invalid use of %<restrict%>");
    }
}

struct c_type_hasher : ggc_hasher<tree>
{
  static hashval_t hash (tree);
  static bool equal (tree, tree);
};

/* Hash function for the problem of multiple type definitions in
   different files.  This must hash all types that will compare
   equal via comptypes to the same value.  In practice it hashes
   on some of the simple stuff and leaves the details to comptypes.  */

hashval_t
c_type_hasher::hash (tree t)
{
  int n_elements;
  int shift, size;
  tree t2;
  switch (TREE_CODE (t))
    {
    /* For pointers, hash on pointee type plus some swizzling.  */
    case POINTER_TYPE:
      return hash (TREE_TYPE (t)) ^ 0x3003003;
    /* Hash on number of elements and total size.  */
    case ENUMERAL_TYPE:
      shift = 3;
      t2 = TYPE_VALUES (t);
      break;
    case RECORD_TYPE:
      shift = 0;
      t2 = TYPE_FIELDS (t);
      break;
    case QUAL_UNION_TYPE:
      shift = 1;
      t2 = TYPE_FIELDS (t);
      break;
    case UNION_TYPE:
      shift = 2;
      t2 = TYPE_FIELDS (t);
      break;
    default:
      gcc_unreachable ();
    }
  /* FIXME: We want to use a DECL_CHAIN iteration method here, but
     TYPE_VALUES of ENUMERAL_TYPEs is stored as a TREE_LIST.  */
  n_elements = list_length (t2);
  /* We might have a VLA here.  */
  if (TREE_CODE (TYPE_SIZE (t)) != INTEGER_CST)
    size = 0;
  else
    size = TREE_INT_CST_LOW (TYPE_SIZE (t));
  return ((size << 24) | (n_elements << shift));
}

bool
c_type_hasher::equal (tree t1, tree t2)
{
  return lang_hooks.types_compatible_p (t1, t2);
}

static GTY(()) hash_table<c_type_hasher> *type_hash_table;

/* Return the typed-based alias set for T, which may be an expression
   or a type.  Return -1 if we don't do anything special.  */

alias_set_type
c_common_get_alias_set (tree t)
{
  tree u;

  /* For VLAs, use the alias set of the element type rather than the
     default of alias set 0 for types compared structurally.  */
  if (TYPE_P (t) && TYPE_STRUCTURAL_EQUALITY_P (t))
    {
      if (TREE_CODE (t) == ARRAY_TYPE)
	return get_alias_set (TREE_TYPE (t));
      return -1;
    }

  /* Permit type-punning when accessing a union, provided the access
     is directly through the union.  For example, this code does not
     permit taking the address of a union member and then storing
     through it.  Even the type-punning allowed here is a GCC
     extension, albeit a common and useful one; the C standard says
     that such accesses have implementation-defined behavior.  */
  for (u = t;
       TREE_CODE (u) == COMPONENT_REF || TREE_CODE (u) == ARRAY_REF;
       u = TREE_OPERAND (u, 0))
    if (TREE_CODE (u) == COMPONENT_REF
	&& TREE_CODE (TREE_TYPE (TREE_OPERAND (u, 0))) == UNION_TYPE)
      return 0;

  /* That's all the expressions we handle specially.  */
  if (!TYPE_P (t))
    return -1;

  /* The C standard guarantees that any object may be accessed via an
     lvalue that has character type.  */
  if (t == char_type_node
      || t == signed_char_type_node
      || t == unsigned_char_type_node)
    return 0;

  /* The C standard specifically allows aliasing between signed and
     unsigned variants of the same type.  We treat the signed
     variant as canonical.  */
  if (TREE_CODE (t) == INTEGER_TYPE && TYPE_UNSIGNED (t))
    {
      tree t1 = c_common_signed_type (t);

      /* t1 == t can happen for boolean nodes which are always unsigned.  */
      if (t1 != t)
	return get_alias_set (t1);
    }

  /* Handle the case of multiple type nodes referring to "the same" type,
     which occurs with IMA.  These share an alias set.  FIXME:  Currently only
     C90 is handled.  (In C99 type compatibility is not transitive, which
     complicates things mightily. The alias set splay trees can theoretically
     represent this, but insertion is tricky when you consider all the
     different orders things might arrive in.) */

  if (c_language != clk_c || flag_isoc99)
    return -1;

  /* Save time if there's only one input file.  */
  if (num_in_fnames == 1)
    return -1;

  /* Pointers need special handling if they point to any type that
     needs special handling (below).  */
  if (TREE_CODE (t) == POINTER_TYPE)
    {
      tree t2;
      /* Find bottom type under any nested POINTERs.  */
      for (t2 = TREE_TYPE (t);
	   TREE_CODE (t2) == POINTER_TYPE;
	   t2 = TREE_TYPE (t2))
	;
      if (TREE_CODE (t2) != RECORD_TYPE
	  && TREE_CODE (t2) != ENUMERAL_TYPE
	  && TREE_CODE (t2) != QUAL_UNION_TYPE
	  && TREE_CODE (t2) != UNION_TYPE)
	return -1;
      if (TYPE_SIZE (t2) == 0)
	return -1;
    }
  /* These are the only cases that need special handling.  */
  if (TREE_CODE (t) != RECORD_TYPE
      && TREE_CODE (t) != ENUMERAL_TYPE
      && TREE_CODE (t) != QUAL_UNION_TYPE
      && TREE_CODE (t) != UNION_TYPE
      && TREE_CODE (t) != POINTER_TYPE)
    return -1;
  /* Undefined? */
  if (TYPE_SIZE (t) == 0)
    return -1;

  /* Look up t in hash table.  Only one of the compatible types within each
     alias set is recorded in the table.  */
  if (!type_hash_table)
    type_hash_table = hash_table<c_type_hasher>::create_ggc (1021);
  tree *slot = type_hash_table->find_slot (t, INSERT);
  if (*slot != NULL)
    {
      TYPE_ALIAS_SET (t) = TYPE_ALIAS_SET ((tree)*slot);
      return TYPE_ALIAS_SET ((tree)*slot);
    }
  else
    /* Our caller will assign and record (in t) a new alias set; all we need
       to do is remember t in the hash table.  */
    *slot = t;

  return -1;
}

/* Compute the value of 'sizeof (TYPE)' or '__alignof__ (TYPE)', where
   the IS_SIZEOF parameter indicates which operator is being applied.
   The COMPLAIN flag controls whether we should diagnose possibly
   ill-formed constructs or not.  LOC is the location of the SIZEOF or
   TYPEOF operator.  If MIN_ALIGNOF, the least alignment required for
   a type in any context should be returned, rather than the normal
   alignment for that type.  */

tree
c_sizeof_or_alignof_type (location_t loc,
			  tree type, bool is_sizeof, bool min_alignof,
			  int complain)
{
  const char *op_name;
  tree value = NULL;
  enum tree_code type_code = TREE_CODE (type);

  op_name = is_sizeof ? "sizeof" : "__alignof__";

  if (type_code == FUNCTION_TYPE)
    {
      if (is_sizeof)
	{
	  if (complain && warn_pointer_arith)
	    pedwarn (loc, OPT_Wpointer_arith,
		     "invalid application of %<sizeof%> to a function type");
          else if (!complain)
            return error_mark_node;
	  value = size_one_node;
	}
      else
	{
	  if (complain)
	    {
	      if (c_dialect_cxx ())
		pedwarn (loc, OPT_Wpedantic, "ISO C++ does not permit "
			 "%<alignof%> applied to a function type");
	      else
		pedwarn (loc, OPT_Wpedantic, "ISO C does not permit "
			 "%<_Alignof%> applied to a function type");
	    }
	  value = size_int (FUNCTION_BOUNDARY / BITS_PER_UNIT);
	}
    }
  else if (type_code == VOID_TYPE || type_code == ERROR_MARK)
    {
      if (type_code == VOID_TYPE
	  && complain && warn_pointer_arith)
	pedwarn (loc, OPT_Wpointer_arith,
		 "invalid application of %qs to a void type", op_name);
      else if (!complain)
        return error_mark_node;
      value = size_one_node;
    }
  else if (!COMPLETE_TYPE_P (type)
	   && (!c_dialect_cxx () || is_sizeof || type_code != ARRAY_TYPE))
    {
      if (complain)
	error_at (loc, "invalid application of %qs to incomplete type %qT",
		  op_name, type);
      return error_mark_node;
    }
  else if (c_dialect_cxx () && type_code == ARRAY_TYPE
	   && !COMPLETE_TYPE_P (TREE_TYPE (type)))
    {
      if (complain)
	error_at (loc, "invalid application of %qs to array type %qT of "
		  "incomplete element type", op_name, type);
      return error_mark_node;
    }
  else
    {
      if (is_sizeof)
	/* Convert in case a char is more than one unit.  */
	value = size_binop_loc (loc, CEIL_DIV_EXPR, TYPE_SIZE_UNIT (type),
				size_int (TYPE_PRECISION (char_type_node)
					  / BITS_PER_UNIT));
      else if (min_alignof)
	value = size_int (min_align_of_type (type));
      else
	value = size_int (TYPE_ALIGN_UNIT (type));
    }

  /* VALUE will have the middle-end integer type sizetype.
     However, we should really return a value of type `size_t',
     which is just a typedef for an ordinary integer type.  */
  value = fold_convert_loc (loc, size_type_node, value);

  return value;
}

/* Implement the __alignof keyword: Return the minimum required
   alignment of EXPR, measured in bytes.  For VAR_DECLs,
   FUNCTION_DECLs and FIELD_DECLs return DECL_ALIGN (which can be set
   from an "aligned" __attribute__ specification).  LOC is the
   location of the ALIGNOF operator.  */

tree
c_alignof_expr (location_t loc, tree expr)
{
  tree t;

  if (VAR_OR_FUNCTION_DECL_P (expr))
    t = size_int (DECL_ALIGN_UNIT (expr));

  else if (TREE_CODE (expr) == COMPONENT_REF
	   && DECL_C_BIT_FIELD (TREE_OPERAND (expr, 1)))
    {
      error_at (loc, "%<__alignof%> applied to a bit-field");
      t = size_one_node;
    }
  else if (TREE_CODE (expr) == COMPONENT_REF
	   && TREE_CODE (TREE_OPERAND (expr, 1)) == FIELD_DECL)
    t = size_int (DECL_ALIGN_UNIT (TREE_OPERAND (expr, 1)));

  else if (TREE_CODE (expr) == INDIRECT_REF)
    {
      tree t = TREE_OPERAND (expr, 0);
      tree best = t;
      int bestalign = TYPE_ALIGN (TREE_TYPE (TREE_TYPE (t)));

      while (CONVERT_EXPR_P (t)
	     && TREE_CODE (TREE_TYPE (TREE_OPERAND (t, 0))) == POINTER_TYPE)
	{
	  int thisalign;

	  t = TREE_OPERAND (t, 0);
	  thisalign = TYPE_ALIGN (TREE_TYPE (TREE_TYPE (t)));
	  if (thisalign > bestalign)
	    best = t, bestalign = thisalign;
	}
      return c_alignof (loc, TREE_TYPE (TREE_TYPE (best)));
    }
  else
    return c_alignof (loc, TREE_TYPE (expr));

  return fold_convert_loc (loc, size_type_node, t);
}

/* Handle C and C++ default attributes.  */

enum built_in_attribute
{
#define DEF_ATTR_NULL_TREE(ENUM) ENUM,
#define DEF_ATTR_INT(ENUM, VALUE) ENUM,
#define DEF_ATTR_STRING(ENUM, VALUE) ENUM,
#define DEF_ATTR_IDENT(ENUM, STRING) ENUM,
#define DEF_ATTR_TREE_LIST(ENUM, PURPOSE, VALUE, CHAIN) ENUM,
#include "builtin-attrs.def"
#undef DEF_ATTR_NULL_TREE
#undef DEF_ATTR_INT
#undef DEF_ATTR_STRING
#undef DEF_ATTR_IDENT
#undef DEF_ATTR_TREE_LIST
  ATTR_LAST
};

static GTY(()) tree built_in_attributes[(int) ATTR_LAST];

static void c_init_attributes (void);

enum c_builtin_type
{
#define DEF_PRIMITIVE_TYPE(NAME, VALUE) NAME,
#define DEF_FUNCTION_TYPE_0(NAME, RETURN) NAME,
#define DEF_FUNCTION_TYPE_1(NAME, RETURN, ARG1) NAME,
#define DEF_FUNCTION_TYPE_2(NAME, RETURN, ARG1, ARG2) NAME,
#define DEF_FUNCTION_TYPE_3(NAME, RETURN, ARG1, ARG2, ARG3) NAME,
#define DEF_FUNCTION_TYPE_4(NAME, RETURN, ARG1, ARG2, ARG3, ARG4) NAME,
#define DEF_FUNCTION_TYPE_5(NAME, RETURN, ARG1, ARG2, ARG3, ARG4, ARG5) NAME,
#define DEF_FUNCTION_TYPE_6(NAME, RETURN, ARG1, ARG2, ARG3, ARG4, ARG5, \
			    ARG6) NAME,
#define DEF_FUNCTION_TYPE_7(NAME, RETURN, ARG1, ARG2, ARG3, ARG4, ARG5, \
			    ARG6, ARG7) NAME,
#define DEF_FUNCTION_TYPE_8(NAME, RETURN, ARG1, ARG2, ARG3, ARG4, ARG5, \
			    ARG6, ARG7, ARG8) NAME,
#define DEF_FUNCTION_TYPE_VAR_0(NAME, RETURN) NAME,
#define DEF_FUNCTION_TYPE_VAR_1(NAME, RETURN, ARG1) NAME,
#define DEF_FUNCTION_TYPE_VAR_2(NAME, RETURN, ARG1, ARG2) NAME,
#define DEF_FUNCTION_TYPE_VAR_3(NAME, RETURN, ARG1, ARG2, ARG3) NAME,
#define DEF_FUNCTION_TYPE_VAR_4(NAME, RETURN, ARG1, ARG2, ARG3, ARG4) NAME,
#define DEF_FUNCTION_TYPE_VAR_5(NAME, RETURN, ARG1, ARG2, ARG3, ARG4, ARG5) \
				NAME,
#define DEF_FUNCTION_TYPE_VAR_7(NAME, RETURN, ARG1, ARG2, ARG3, ARG4, ARG5, \
				ARG6, ARG7) NAME,
#define DEF_FUNCTION_TYPE_VAR_11(NAME, RETURN, ARG1, ARG2, ARG3, ARG4, ARG5, \
				 ARG6, ARG7, ARG8, ARG9, ARG10, ARG11) NAME,
#define DEF_POINTER_TYPE(NAME, TYPE) NAME,
#include "builtin-types.def"
#undef DEF_PRIMITIVE_TYPE
#undef DEF_FUNCTION_TYPE_0
#undef DEF_FUNCTION_TYPE_1
#undef DEF_FUNCTION_TYPE_2
#undef DEF_FUNCTION_TYPE_3
#undef DEF_FUNCTION_TYPE_4
#undef DEF_FUNCTION_TYPE_5
#undef DEF_FUNCTION_TYPE_6
#undef DEF_FUNCTION_TYPE_7
#undef DEF_FUNCTION_TYPE_8
#undef DEF_FUNCTION_TYPE_VAR_0
#undef DEF_FUNCTION_TYPE_VAR_1
#undef DEF_FUNCTION_TYPE_VAR_2
#undef DEF_FUNCTION_TYPE_VAR_3
#undef DEF_FUNCTION_TYPE_VAR_4
#undef DEF_FUNCTION_TYPE_VAR_5
#undef DEF_FUNCTION_TYPE_VAR_7
#undef DEF_FUNCTION_TYPE_VAR_11
#undef DEF_POINTER_TYPE
  BT_LAST
};

typedef enum c_builtin_type builtin_type;

/* A temporary array for c_common_nodes_and_builtins.  Used in
   communication with def_fn_type.  */
static tree builtin_types[(int) BT_LAST + 1];

/* A helper function for c_common_nodes_and_builtins.  Build function type
   for DEF with return type RET and N arguments.  If VAR is true, then the
   function should be variadic after those N arguments.

   Takes special care not to ICE if any of the types involved are
   error_mark_node, which indicates that said type is not in fact available
   (see builtin_type_for_size).  In which case the function type as a whole
   should be error_mark_node.  */

static void
def_fn_type (builtin_type def, builtin_type ret, bool var, int n, ...)
{
  tree t;
  tree *args = XALLOCAVEC (tree, n);
  va_list list;
  int i;

  va_start (list, n);
  for (i = 0; i < n; ++i)
    {
      builtin_type a = (builtin_type) va_arg (list, int);
      t = builtin_types[a];
      if (t == error_mark_node)
	goto egress;
      args[i] = t;
    }

  t = builtin_types[ret];
  if (t == error_mark_node)
    goto egress;
  if (var)
    t = build_varargs_function_type_array (t, n, args);
  else
    t = build_function_type_array (t, n, args);

 egress:
  builtin_types[def] = t;
  va_end (list);
}

/* Build builtin functions common to both C and C++ language
   frontends.  */

static void
c_define_builtins (tree va_list_ref_type_node, tree va_list_arg_type_node)
{
#define DEF_PRIMITIVE_TYPE(ENUM, VALUE) \
  builtin_types[ENUM] = VALUE;
#define DEF_FUNCTION_TYPE_0(ENUM, RETURN) \
  def_fn_type (ENUM, RETURN, 0, 0);
#define DEF_FUNCTION_TYPE_1(ENUM, RETURN, ARG1) \
  def_fn_type (ENUM, RETURN, 0, 1, ARG1);
#define DEF_FUNCTION_TYPE_2(ENUM, RETURN, ARG1, ARG2) \
  def_fn_type (ENUM, RETURN, 0, 2, ARG1, ARG2);
#define DEF_FUNCTION_TYPE_3(ENUM, RETURN, ARG1, ARG2, ARG3) \
  def_fn_type (ENUM, RETURN, 0, 3, ARG1, ARG2, ARG3);
#define DEF_FUNCTION_TYPE_4(ENUM, RETURN, ARG1, ARG2, ARG3, ARG4) \
  def_fn_type (ENUM, RETURN, 0, 4, ARG1, ARG2, ARG3, ARG4);
#define DEF_FUNCTION_TYPE_5(ENUM, RETURN, ARG1, ARG2, ARG3, ARG4, ARG5)	\
  def_fn_type (ENUM, RETURN, 0, 5, ARG1, ARG2, ARG3, ARG4, ARG5);
#define DEF_FUNCTION_TYPE_6(ENUM, RETURN, ARG1, ARG2, ARG3, ARG4, ARG5, \
			    ARG6)					\
  def_fn_type (ENUM, RETURN, 0, 6, ARG1, ARG2, ARG3, ARG4, ARG5, ARG6);
#define DEF_FUNCTION_TYPE_7(ENUM, RETURN, ARG1, ARG2, ARG3, ARG4, ARG5, \
			    ARG6, ARG7)					\
  def_fn_type (ENUM, RETURN, 0, 7, ARG1, ARG2, ARG3, ARG4, ARG5, ARG6, ARG7);
#define DEF_FUNCTION_TYPE_8(ENUM, RETURN, ARG1, ARG2, ARG3, ARG4, ARG5, \
			    ARG6, ARG7, ARG8)				\
  def_fn_type (ENUM, RETURN, 0, 8, ARG1, ARG2, ARG3, ARG4, ARG5, ARG6,	\
	       ARG7, ARG8);
#define DEF_FUNCTION_TYPE_VAR_0(ENUM, RETURN) \
  def_fn_type (ENUM, RETURN, 1, 0);
#define DEF_FUNCTION_TYPE_VAR_1(ENUM, RETURN, ARG1) \
  def_fn_type (ENUM, RETURN, 1, 1, ARG1);
#define DEF_FUNCTION_TYPE_VAR_2(ENUM, RETURN, ARG1, ARG2) \
  def_fn_type (ENUM, RETURN, 1, 2, ARG1, ARG2);
#define DEF_FUNCTION_TYPE_VAR_3(ENUM, RETURN, ARG1, ARG2, ARG3) \
  def_fn_type (ENUM, RETURN, 1, 3, ARG1, ARG2, ARG3);
#define DEF_FUNCTION_TYPE_VAR_4(ENUM, RETURN, ARG1, ARG2, ARG3, ARG4) \
  def_fn_type (ENUM, RETURN, 1, 4, ARG1, ARG2, ARG3, ARG4);
#define DEF_FUNCTION_TYPE_VAR_5(ENUM, RETURN, ARG1, ARG2, ARG3, ARG4, ARG5) \
  def_fn_type (ENUM, RETURN, 1, 5, ARG1, ARG2, ARG3, ARG4, ARG5);
#define DEF_FUNCTION_TYPE_VAR_7(ENUM, RETURN, ARG1, ARG2, ARG3, ARG4, ARG5, \
				ARG6, ARG7)				\
  def_fn_type (ENUM, RETURN, 1, 7, ARG1, ARG2, ARG3, ARG4, ARG5, ARG6, ARG7);
#define DEF_FUNCTION_TYPE_VAR_11(ENUM, RETURN, ARG1, ARG2, ARG3, ARG4, ARG5, \
				 ARG6, ARG7, ARG8, ARG9, ARG10, ARG11) \
  def_fn_type (ENUM, RETURN, 1, 11, ARG1, ARG2, ARG3, ARG4, ARG5, ARG6,      \
	       ARG7, ARG8, ARG9, ARG10, ARG11);
#define DEF_POINTER_TYPE(ENUM, TYPE) \
  builtin_types[(int) ENUM] = build_pointer_type (builtin_types[(int) TYPE]);

#include "builtin-types.def"

#undef DEF_PRIMITIVE_TYPE
#undef DEF_FUNCTION_TYPE_0
#undef DEF_FUNCTION_TYPE_1
#undef DEF_FUNCTION_TYPE_2
#undef DEF_FUNCTION_TYPE_3
#undef DEF_FUNCTION_TYPE_4
#undef DEF_FUNCTION_TYPE_5
#undef DEF_FUNCTION_TYPE_6
#undef DEF_FUNCTION_TYPE_7
#undef DEF_FUNCTION_TYPE_8
#undef DEF_FUNCTION_TYPE_VAR_0
#undef DEF_FUNCTION_TYPE_VAR_1
#undef DEF_FUNCTION_TYPE_VAR_2
#undef DEF_FUNCTION_TYPE_VAR_3
#undef DEF_FUNCTION_TYPE_VAR_4
#undef DEF_FUNCTION_TYPE_VAR_5
#undef DEF_FUNCTION_TYPE_VAR_7
#undef DEF_FUNCTION_TYPE_VAR_11
#undef DEF_POINTER_TYPE
  builtin_types[(int) BT_LAST] = NULL_TREE;

  c_init_attributes ();

#define DEF_BUILTIN(ENUM, NAME, CLASS, TYPE, LIBTYPE, BOTH_P, FALLBACK_P, \
		    NONANSI_P, ATTRS, IMPLICIT, COND)			\
  if (NAME && COND)							\
    def_builtin_1 (ENUM, NAME, CLASS,                                   \
		   builtin_types[(int) TYPE],                           \
		   builtin_types[(int) LIBTYPE],                        \
		   BOTH_P, FALLBACK_P, NONANSI_P,                       \
		   built_in_attributes[(int) ATTRS], IMPLICIT);
#include "builtins.def"
#undef DEF_BUILTIN

  targetm.init_builtins ();

  build_common_builtin_nodes ();

  if (flag_cilkplus)
    cilk_init_builtins ();
}

/* Like get_identifier, but avoid warnings about null arguments when
   the argument may be NULL for targets where GCC lacks stdint.h type
   information.  */

static inline tree
c_get_ident (const char *id)
{
  return get_identifier (id);
}

/* Build tree nodes and builtin functions common to both C and C++ language
   frontends.  */

void
c_common_nodes_and_builtins (void)
{
  int char16_type_size;
  int char32_type_size;
  int wchar_type_size;
  tree array_domain_type;
  tree va_list_ref_type_node;
  tree va_list_arg_type_node;
  int i;

  build_common_tree_nodes (flag_signed_char, flag_short_double);

  /* Define `int' and `char' first so that dbx will output them first.  */
  record_builtin_type (RID_INT, NULL, integer_type_node);
  record_builtin_type (RID_CHAR, "char", char_type_node);

  /* `signed' is the same as `int'.  FIXME: the declarations of "signed",
     "unsigned long", "long long unsigned" and "unsigned short" were in C++
     but not C.  Are the conditionals here needed?  */
  if (c_dialect_cxx ())
    record_builtin_type (RID_SIGNED, NULL, integer_type_node);
  record_builtin_type (RID_LONG, "long int", long_integer_type_node);
  record_builtin_type (RID_UNSIGNED, "unsigned int", unsigned_type_node);
  record_builtin_type (RID_MAX, "long unsigned int",
		       long_unsigned_type_node);

  for (i = 0; i < NUM_INT_N_ENTS; i ++)
    {
      char name[25];

      sprintf (name, "__int%d", int_n_data[i].bitsize);
      record_builtin_type ((enum rid)(RID_FIRST_INT_N + i), name,
			   int_n_trees[i].signed_type);
      sprintf (name, "__int%d unsigned", int_n_data[i].bitsize);
      record_builtin_type (RID_MAX, name, int_n_trees[i].unsigned_type);
    }

  if (c_dialect_cxx ())
    record_builtin_type (RID_MAX, "unsigned long", long_unsigned_type_node);
  record_builtin_type (RID_MAX, "long long int",
		       long_long_integer_type_node);
  record_builtin_type (RID_MAX, "long long unsigned int",
		       long_long_unsigned_type_node);
  if (c_dialect_cxx ())
    record_builtin_type (RID_MAX, "long long unsigned",
			 long_long_unsigned_type_node);
  record_builtin_type (RID_SHORT, "short int", short_integer_type_node);
  record_builtin_type (RID_MAX, "short unsigned int",
		       short_unsigned_type_node);
  if (c_dialect_cxx ())
    record_builtin_type (RID_MAX, "unsigned short",
			 short_unsigned_type_node);

  /* Define both `signed char' and `unsigned char'.  */
  record_builtin_type (RID_MAX, "signed char", signed_char_type_node);
  record_builtin_type (RID_MAX, "unsigned char", unsigned_char_type_node);

  /* These are types that c_common_type_for_size and
     c_common_type_for_mode use.  */
  lang_hooks.decls.pushdecl (build_decl (UNKNOWN_LOCATION,
					 TYPE_DECL, NULL_TREE,
					 intQI_type_node));
  lang_hooks.decls.pushdecl (build_decl (UNKNOWN_LOCATION,
					 TYPE_DECL, NULL_TREE,
					 intHI_type_node));
  lang_hooks.decls.pushdecl (build_decl (UNKNOWN_LOCATION,
					 TYPE_DECL, NULL_TREE,
					 intSI_type_node));
  lang_hooks.decls.pushdecl (build_decl (UNKNOWN_LOCATION,
					 TYPE_DECL, NULL_TREE,
					 intDI_type_node));
#if HOST_BITS_PER_WIDE_INT >= 64
  /* Note that this is different than the __int128 type that's part of
     the generic __intN support.  */
  if (targetm.scalar_mode_supported_p (TImode))
    lang_hooks.decls.pushdecl (build_decl (UNKNOWN_LOCATION,
					   TYPE_DECL,
					   get_identifier ("__int128_t"),
					   intTI_type_node));
#endif
  lang_hooks.decls.pushdecl (build_decl (UNKNOWN_LOCATION,
					 TYPE_DECL, NULL_TREE,
					 unsigned_intQI_type_node));
  lang_hooks.decls.pushdecl (build_decl (UNKNOWN_LOCATION,
					 TYPE_DECL, NULL_TREE,
					 unsigned_intHI_type_node));
  lang_hooks.decls.pushdecl (build_decl (UNKNOWN_LOCATION,
					 TYPE_DECL, NULL_TREE,
					 unsigned_intSI_type_node));
  lang_hooks.decls.pushdecl (build_decl (UNKNOWN_LOCATION,
					 TYPE_DECL, NULL_TREE,
					 unsigned_intDI_type_node));
#if HOST_BITS_PER_WIDE_INT >= 64
  if (targetm.scalar_mode_supported_p (TImode))
    lang_hooks.decls.pushdecl (build_decl (UNKNOWN_LOCATION,
					   TYPE_DECL,
					   get_identifier ("__uint128_t"),
					   unsigned_intTI_type_node));
#endif

  /* Create the widest literal types.  */
  widest_integer_literal_type_node
    = make_signed_type (HOST_BITS_PER_WIDE_INT * 2);
  lang_hooks.decls.pushdecl (build_decl (UNKNOWN_LOCATION,
					 TYPE_DECL, NULL_TREE,
					 widest_integer_literal_type_node));

  widest_unsigned_literal_type_node
    = make_unsigned_type (HOST_BITS_PER_WIDE_INT * 2);
  lang_hooks.decls.pushdecl (build_decl (UNKNOWN_LOCATION,
					 TYPE_DECL, NULL_TREE,
					 widest_unsigned_literal_type_node));

  signed_size_type_node = c_common_signed_type (size_type_node);

  pid_type_node =
    TREE_TYPE (identifier_global_value (get_identifier (PID_TYPE)));

  record_builtin_type (RID_FLOAT, NULL, float_type_node);
  record_builtin_type (RID_DOUBLE, NULL, double_type_node);
  record_builtin_type (RID_MAX, "long double", long_double_type_node);

  /* Only supported decimal floating point extension if the target
     actually supports underlying modes. */
  if (targetm.scalar_mode_supported_p (SDmode)
      && targetm.scalar_mode_supported_p (DDmode)
      && targetm.scalar_mode_supported_p (TDmode))
    {
      record_builtin_type (RID_DFLOAT32, NULL, dfloat32_type_node);
      record_builtin_type (RID_DFLOAT64, NULL, dfloat64_type_node);
      record_builtin_type (RID_DFLOAT128, NULL, dfloat128_type_node);
    }

  if (targetm.fixed_point_supported_p ())
    {
      record_builtin_type (RID_MAX, "short _Fract", short_fract_type_node);
      record_builtin_type (RID_FRACT, NULL, fract_type_node);
      record_builtin_type (RID_MAX, "long _Fract", long_fract_type_node);
      record_builtin_type (RID_MAX, "long long _Fract",
			   long_long_fract_type_node);
      record_builtin_type (RID_MAX, "unsigned short _Fract",
			   unsigned_short_fract_type_node);
      record_builtin_type (RID_MAX, "unsigned _Fract",
			   unsigned_fract_type_node);
      record_builtin_type (RID_MAX, "unsigned long _Fract",
			   unsigned_long_fract_type_node);
      record_builtin_type (RID_MAX, "unsigned long long _Fract",
			   unsigned_long_long_fract_type_node);
      record_builtin_type (RID_MAX, "_Sat short _Fract",
			   sat_short_fract_type_node);
      record_builtin_type (RID_MAX, "_Sat _Fract", sat_fract_type_node);
      record_builtin_type (RID_MAX, "_Sat long _Fract",
			   sat_long_fract_type_node);
      record_builtin_type (RID_MAX, "_Sat long long _Fract",
			   sat_long_long_fract_type_node);
      record_builtin_type (RID_MAX, "_Sat unsigned short _Fract",
			   sat_unsigned_short_fract_type_node);
      record_builtin_type (RID_MAX, "_Sat unsigned _Fract",
			   sat_unsigned_fract_type_node);
      record_builtin_type (RID_MAX, "_Sat unsigned long _Fract",
			   sat_unsigned_long_fract_type_node);
      record_builtin_type (RID_MAX, "_Sat unsigned long long _Fract",
			   sat_unsigned_long_long_fract_type_node);
      record_builtin_type (RID_MAX, "short _Accum", short_accum_type_node);
      record_builtin_type (RID_ACCUM, NULL, accum_type_node);
      record_builtin_type (RID_MAX, "long _Accum", long_accum_type_node);
      record_builtin_type (RID_MAX, "long long _Accum",
			   long_long_accum_type_node);
      record_builtin_type (RID_MAX, "unsigned short _Accum",
			   unsigned_short_accum_type_node);
      record_builtin_type (RID_MAX, "unsigned _Accum",
			   unsigned_accum_type_node);
      record_builtin_type (RID_MAX, "unsigned long _Accum",
			   unsigned_long_accum_type_node);
      record_builtin_type (RID_MAX, "unsigned long long _Accum",
			   unsigned_long_long_accum_type_node);
      record_builtin_type (RID_MAX, "_Sat short _Accum",
			   sat_short_accum_type_node);
      record_builtin_type (RID_MAX, "_Sat _Accum", sat_accum_type_node);
      record_builtin_type (RID_MAX, "_Sat long _Accum",
			   sat_long_accum_type_node);
      record_builtin_type (RID_MAX, "_Sat long long _Accum",
			  sat_long_long_accum_type_node);
      record_builtin_type (RID_MAX, "_Sat unsigned short _Accum",
			   sat_unsigned_short_accum_type_node);
      record_builtin_type (RID_MAX, "_Sat unsigned _Accum",
			   sat_unsigned_accum_type_node);
      record_builtin_type (RID_MAX, "_Sat unsigned long _Accum",
			   sat_unsigned_long_accum_type_node);
      record_builtin_type (RID_MAX, "_Sat unsigned long long _Accum",
			   sat_unsigned_long_long_accum_type_node);

    }

  lang_hooks.decls.pushdecl (build_decl (UNKNOWN_LOCATION,
					 TYPE_DECL,
					 get_identifier ("complex int"),
					 complex_integer_type_node));
  lang_hooks.decls.pushdecl (build_decl (UNKNOWN_LOCATION,
					 TYPE_DECL,
					 get_identifier ("complex float"),
					 complex_float_type_node));
  lang_hooks.decls.pushdecl (build_decl (UNKNOWN_LOCATION,
					 TYPE_DECL,
					 get_identifier ("complex double"),
					 complex_double_type_node));
  lang_hooks.decls.pushdecl
    (build_decl (UNKNOWN_LOCATION,
		 TYPE_DECL, get_identifier ("complex long double"),
		 complex_long_double_type_node));

  if (c_dialect_cxx ())
    /* For C++, make fileptr_type_node a distinct void * type until
       FILE type is defined.  */
    fileptr_type_node = build_variant_type_copy (ptr_type_node);

  record_builtin_type (RID_VOID, NULL, void_type_node);

  /* Set the TYPE_NAME for any variants that were built before
     record_builtin_type gave names to the built-in types. */
  {
    tree void_name = TYPE_NAME (void_type_node);
    TYPE_NAME (void_type_node) = NULL_TREE;
    TYPE_NAME (build_qualified_type (void_type_node, TYPE_QUAL_CONST))
      = void_name;
    TYPE_NAME (void_type_node) = void_name;
  }

  void_list_node = build_void_list_node ();

  /* Make a type to be the domain of a few array types
     whose domains don't really matter.
     200 is small enough that it always fits in size_t
     and large enough that it can hold most function names for the
     initializations of __FUNCTION__ and __PRETTY_FUNCTION__.  */
  array_domain_type = build_index_type (size_int (200));

  /* Make a type for arrays of characters.
     With luck nothing will ever really depend on the length of this
     array type.  */
  char_array_type_node
    = build_array_type (char_type_node, array_domain_type);

  string_type_node = build_pointer_type (char_type_node);
  const_string_type_node
    = build_pointer_type (build_qualified_type
			  (char_type_node, TYPE_QUAL_CONST));

  /* This is special for C++ so functions can be overloaded.  */
  wchar_type_node = get_identifier (MODIFIED_WCHAR_TYPE);
  wchar_type_node = TREE_TYPE (identifier_global_value (wchar_type_node));
  wchar_type_size = TYPE_PRECISION (wchar_type_node);
  underlying_wchar_type_node = wchar_type_node;
  if (c_dialect_cxx ())
    {
      if (TYPE_UNSIGNED (wchar_type_node))
	wchar_type_node = make_unsigned_type (wchar_type_size);
      else
	wchar_type_node = make_signed_type (wchar_type_size);
      record_builtin_type (RID_WCHAR, "wchar_t", wchar_type_node);
    }

  /* This is for wide string constants.  */
  wchar_array_type_node
    = build_array_type (wchar_type_node, array_domain_type);

  /* Define 'char16_t'.  */
  char16_type_node = get_identifier (CHAR16_TYPE);
  char16_type_node = TREE_TYPE (identifier_global_value (char16_type_node));
  char16_type_size = TYPE_PRECISION (char16_type_node);
  if (c_dialect_cxx ())
    {
      char16_type_node = make_unsigned_type (char16_type_size);

      if (cxx_dialect >= cxx11)
	record_builtin_type (RID_CHAR16, "char16_t", char16_type_node);
    }

  /* This is for UTF-16 string constants.  */
  char16_array_type_node
    = build_array_type (char16_type_node, array_domain_type);

  /* Define 'char32_t'.  */
  char32_type_node = get_identifier (CHAR32_TYPE);
  char32_type_node = TREE_TYPE (identifier_global_value (char32_type_node));
  char32_type_size = TYPE_PRECISION (char32_type_node);
  if (c_dialect_cxx ())
    {
      char32_type_node = make_unsigned_type (char32_type_size);

      if (cxx_dialect >= cxx11)
	record_builtin_type (RID_CHAR32, "char32_t", char32_type_node);
    }

  /* This is for UTF-32 string constants.  */
  char32_array_type_node
    = build_array_type (char32_type_node, array_domain_type);

  wint_type_node =
    TREE_TYPE (identifier_global_value (get_identifier (WINT_TYPE)));

  intmax_type_node =
    TREE_TYPE (identifier_global_value (get_identifier (INTMAX_TYPE)));
  uintmax_type_node =
    TREE_TYPE (identifier_global_value (get_identifier (UINTMAX_TYPE)));

  if (SIG_ATOMIC_TYPE)
    sig_atomic_type_node =
      TREE_TYPE (identifier_global_value (c_get_ident (SIG_ATOMIC_TYPE)));
  if (INT8_TYPE)
    int8_type_node =
      TREE_TYPE (identifier_global_value (c_get_ident (INT8_TYPE)));
  if (INT16_TYPE)
    int16_type_node =
      TREE_TYPE (identifier_global_value (c_get_ident (INT16_TYPE)));
  if (INT32_TYPE)
    int32_type_node =
      TREE_TYPE (identifier_global_value (c_get_ident (INT32_TYPE)));
  if (INT64_TYPE)
    int64_type_node =
      TREE_TYPE (identifier_global_value (c_get_ident (INT64_TYPE)));
  if (UINT8_TYPE)
    uint8_type_node =
      TREE_TYPE (identifier_global_value (c_get_ident (UINT8_TYPE)));
  if (UINT16_TYPE)
    c_uint16_type_node = uint16_type_node =
      TREE_TYPE (identifier_global_value (c_get_ident (UINT16_TYPE)));
  if (UINT32_TYPE)
    c_uint32_type_node = uint32_type_node =
      TREE_TYPE (identifier_global_value (c_get_ident (UINT32_TYPE)));
  if (UINT64_TYPE)
    c_uint64_type_node = uint64_type_node =
      TREE_TYPE (identifier_global_value (c_get_ident (UINT64_TYPE)));
  if (INT_LEAST8_TYPE)
    int_least8_type_node =
      TREE_TYPE (identifier_global_value (c_get_ident (INT_LEAST8_TYPE)));
  if (INT_LEAST16_TYPE)
    int_least16_type_node =
      TREE_TYPE (identifier_global_value (c_get_ident (INT_LEAST16_TYPE)));
  if (INT_LEAST32_TYPE)
    int_least32_type_node =
      TREE_TYPE (identifier_global_value (c_get_ident (INT_LEAST32_TYPE)));
  if (INT_LEAST64_TYPE)
    int_least64_type_node =
      TREE_TYPE (identifier_global_value (c_get_ident (INT_LEAST64_TYPE)));
  if (UINT_LEAST8_TYPE)
    uint_least8_type_node =
      TREE_TYPE (identifier_global_value (c_get_ident (UINT_LEAST8_TYPE)));
  if (UINT_LEAST16_TYPE)
    uint_least16_type_node =
      TREE_TYPE (identifier_global_value (c_get_ident (UINT_LEAST16_TYPE)));
  if (UINT_LEAST32_TYPE)
    uint_least32_type_node =
      TREE_TYPE (identifier_global_value (c_get_ident (UINT_LEAST32_TYPE)));
  if (UINT_LEAST64_TYPE)
    uint_least64_type_node =
      TREE_TYPE (identifier_global_value (c_get_ident (UINT_LEAST64_TYPE)));
  if (INT_FAST8_TYPE)
    int_fast8_type_node =
      TREE_TYPE (identifier_global_value (c_get_ident (INT_FAST8_TYPE)));
  if (INT_FAST16_TYPE)
    int_fast16_type_node =
      TREE_TYPE (identifier_global_value (c_get_ident (INT_FAST16_TYPE)));
  if (INT_FAST32_TYPE)
    int_fast32_type_node =
      TREE_TYPE (identifier_global_value (c_get_ident (INT_FAST32_TYPE)));
  if (INT_FAST64_TYPE)
    int_fast64_type_node =
      TREE_TYPE (identifier_global_value (c_get_ident (INT_FAST64_TYPE)));
  if (UINT_FAST8_TYPE)
    uint_fast8_type_node =
      TREE_TYPE (identifier_global_value (c_get_ident (UINT_FAST8_TYPE)));
  if (UINT_FAST16_TYPE)
    uint_fast16_type_node =
      TREE_TYPE (identifier_global_value (c_get_ident (UINT_FAST16_TYPE)));
  if (UINT_FAST32_TYPE)
    uint_fast32_type_node =
      TREE_TYPE (identifier_global_value (c_get_ident (UINT_FAST32_TYPE)));
  if (UINT_FAST64_TYPE)
    uint_fast64_type_node =
      TREE_TYPE (identifier_global_value (c_get_ident (UINT_FAST64_TYPE)));
  if (INTPTR_TYPE)
    intptr_type_node =
      TREE_TYPE (identifier_global_value (c_get_ident (INTPTR_TYPE)));
  if (UINTPTR_TYPE)
    uintptr_type_node =
      TREE_TYPE (identifier_global_value (c_get_ident (UINTPTR_TYPE)));

  default_function_type
    = build_varargs_function_type_list (integer_type_node, NULL_TREE);
  ptrdiff_type_node
    = TREE_TYPE (identifier_global_value (get_identifier (PTRDIFF_TYPE)));
  unsigned_ptrdiff_type_node = c_common_unsigned_type (ptrdiff_type_node);

  lang_hooks.decls.pushdecl
    (build_decl (UNKNOWN_LOCATION,
		 TYPE_DECL, get_identifier ("__builtin_va_list"),
		 va_list_type_node));
  if (targetm.enum_va_list_p)
    {
      int l;
      const char *pname;
      tree ptype;

      for (l = 0; targetm.enum_va_list_p (l, &pname, &ptype); ++l)
	{
	  lang_hooks.decls.pushdecl
	    (build_decl (UNKNOWN_LOCATION,
		         TYPE_DECL, get_identifier (pname),
	  	         ptype));

	}
    }

  if (TREE_CODE (va_list_type_node) == ARRAY_TYPE)
    {
      va_list_arg_type_node = va_list_ref_type_node =
	build_pointer_type (TREE_TYPE (va_list_type_node));
    }
  else
    {
      va_list_arg_type_node = va_list_type_node;
      va_list_ref_type_node = build_reference_type (va_list_type_node);
    }

  if (!flag_preprocess_only)
    c_define_builtins (va_list_ref_type_node, va_list_arg_type_node);

  main_identifier_node = get_identifier ("main");

  /* Create the built-in __null node.  It is important that this is
     not shared.  */
  null_node = make_int_cst (1, 1);
  TREE_TYPE (null_node) = c_common_type_for_size (POINTER_SIZE, 0);

  /* Since builtin_types isn't gc'ed, don't export these nodes.  */
  memset (builtin_types, 0, sizeof (builtin_types));
}

/* The number of named compound-literals generated thus far.  */
static GTY(()) int compound_literal_number;

/* Set DECL_NAME for DECL, a VAR_DECL for a compound-literal.  */

void
set_compound_literal_name (tree decl)
{
  char *name;
  ASM_FORMAT_PRIVATE_NAME (name, "__compound_literal",
			   compound_literal_number);
  compound_literal_number++;
  DECL_NAME (decl) = get_identifier (name);
}

tree
build_va_arg (location_t loc, tree expr, tree type)
{
  expr = build1 (VA_ARG_EXPR, type, expr);
  SET_EXPR_LOCATION (expr, loc);
  return expr;
}


/* Linked list of disabled built-in functions.  */

typedef struct disabled_builtin
{
  const char *name;
  struct disabled_builtin *next;
} disabled_builtin;
static disabled_builtin *disabled_builtins = NULL;

static bool builtin_function_disabled_p (const char *);

/* Disable a built-in function specified by -fno-builtin-NAME.  If NAME
   begins with "__builtin_", give an error.  */

void
disable_builtin_function (const char *name)
{
  if (strncmp (name, "__builtin_", strlen ("__builtin_")) == 0)
    error ("cannot disable built-in function %qs", name);
  else
    {
      disabled_builtin *new_disabled_builtin = XNEW (disabled_builtin);
      new_disabled_builtin->name = name;
      new_disabled_builtin->next = disabled_builtins;
      disabled_builtins = new_disabled_builtin;
    }
}


/* Return true if the built-in function NAME has been disabled, false
   otherwise.  */

static bool
builtin_function_disabled_p (const char *name)
{
  disabled_builtin *p;
  for (p = disabled_builtins; p != NULL; p = p->next)
    {
      if (strcmp (name, p->name) == 0)
	return true;
    }
  return false;
}


/* Worker for DEF_BUILTIN.
   Possibly define a builtin function with one or two names.
   Does not declare a non-__builtin_ function if flag_no_builtin, or if
   nonansi_p and flag_no_nonansi_builtin.  */

static void
def_builtin_1 (enum built_in_function fncode,
	       const char *name,
	       enum built_in_class fnclass,
	       tree fntype, tree libtype,
	       bool both_p, bool fallback_p, bool nonansi_p,
	       tree fnattrs, bool implicit_p)
{
  tree decl;
  const char *libname;

  if (fntype == error_mark_node)
    return;

  gcc_assert ((!both_p && !fallback_p)
	      || !strncmp (name, "__builtin_",
			   strlen ("__builtin_")));

  libname = name + strlen ("__builtin_");
  decl = add_builtin_function (name, fntype, fncode, fnclass,
			       (fallback_p ? libname : NULL),
			       fnattrs);

  set_builtin_decl (fncode, decl, implicit_p);

  if (both_p
      && !flag_no_builtin && !builtin_function_disabled_p (libname)
      && !(nonansi_p && flag_no_nonansi_builtin))
    add_builtin_function (libname, libtype, fncode, fnclass,
			  NULL, fnattrs);
}

/* Nonzero if the type T promotes to int.  This is (nearly) the
   integral promotions defined in ISO C99 6.3.1.1/2.  */

bool
c_promoting_integer_type_p (const_tree t)
{
  switch (TREE_CODE (t))
    {
    case INTEGER_TYPE:
      return (TYPE_MAIN_VARIANT (t) == char_type_node
	      || TYPE_MAIN_VARIANT (t) == signed_char_type_node
	      || TYPE_MAIN_VARIANT (t) == unsigned_char_type_node
	      || TYPE_MAIN_VARIANT (t) == short_integer_type_node
	      || TYPE_MAIN_VARIANT (t) == short_unsigned_type_node
	      || TYPE_PRECISION (t) < TYPE_PRECISION (integer_type_node));

    case ENUMERAL_TYPE:
      /* ??? Technically all enumerations not larger than an int
	 promote to an int.  But this is used along code paths
	 that only want to notice a size change.  */
      return TYPE_PRECISION (t) < TYPE_PRECISION (integer_type_node);

    case BOOLEAN_TYPE:
      return 1;

    default:
      return 0;
    }
}

/* Return 1 if PARMS specifies a fixed number of parameters
   and none of their types is affected by default promotions.  */

int
self_promoting_args_p (const_tree parms)
{
  const_tree t;
  for (t = parms; t; t = TREE_CHAIN (t))
    {
      tree type = TREE_VALUE (t);

      if (type == error_mark_node)
	continue;

      if (TREE_CHAIN (t) == 0 && type != void_type_node)
	return 0;

      if (type == 0)
	return 0;

      if (TYPE_MAIN_VARIANT (type) == float_type_node)
	return 0;

      if (c_promoting_integer_type_p (type))
	return 0;
    }
  return 1;
}

/* Recursively remove any '*' or '&' operator from TYPE.  */
tree
strip_pointer_operator (tree t)
{
  while (POINTER_TYPE_P (t))
    t = TREE_TYPE (t);
  return t;
}

/* Recursively remove pointer or array type from TYPE. */
tree
strip_pointer_or_array_types (tree t)
{
  while (TREE_CODE (t) == ARRAY_TYPE || POINTER_TYPE_P (t))
    t = TREE_TYPE (t);
  return t;
}

/* Used to compare case labels.  K1 and K2 are actually tree nodes
   representing case labels, or NULL_TREE for a `default' label.
   Returns -1 if K1 is ordered before K2, -1 if K1 is ordered after
   K2, and 0 if K1 and K2 are equal.  */

int
case_compare (splay_tree_key k1, splay_tree_key k2)
{
  /* Consider a NULL key (such as arises with a `default' label) to be
     smaller than anything else.  */
  if (!k1)
    return k2 ? -1 : 0;
  else if (!k2)
    return k1 ? 1 : 0;

  return tree_int_cst_compare ((tree) k1, (tree) k2);
}

/* Process a case label, located at LOC, for the range LOW_VALUE
   ... HIGH_VALUE.  If LOW_VALUE and HIGH_VALUE are both NULL_TREE
   then this case label is actually a `default' label.  If only
   HIGH_VALUE is NULL_TREE, then case label was declared using the
   usual C/C++ syntax, rather than the GNU case range extension.
   CASES is a tree containing all the case ranges processed so far;
   COND is the condition for the switch-statement itself.  Returns the
   CASE_LABEL_EXPR created, or ERROR_MARK_NODE if no CASE_LABEL_EXPR
   is created.  */

tree
c_add_case_label (location_t loc, splay_tree cases, tree cond, tree orig_type,
		  tree low_value, tree high_value)
{
  tree type;
  tree label;
  tree case_label;
  splay_tree_node node;

  /* Create the LABEL_DECL itself.  */
  label = create_artificial_label (loc);

  /* If there was an error processing the switch condition, bail now
     before we get more confused.  */
  if (!cond || cond == error_mark_node)
    goto error_out;

  if ((low_value && TREE_TYPE (low_value)
       && POINTER_TYPE_P (TREE_TYPE (low_value)))
      || (high_value && TREE_TYPE (high_value)
	  && POINTER_TYPE_P (TREE_TYPE (high_value))))
    {
      error_at (loc, "pointers are not permitted as case values");
      goto error_out;
    }

  /* Case ranges are a GNU extension.  */
  if (high_value)
    pedwarn (loc, OPT_Wpedantic,
	     "range expressions in switch statements are non-standard");

  type = TREE_TYPE (cond);
  if (low_value)
    {
      low_value = check_case_value (loc, low_value);
      low_value = convert_and_check (loc, type, low_value);
      if (low_value == error_mark_node)
	goto error_out;
    }
  if (high_value)
    {
      high_value = check_case_value (loc, high_value);
      high_value = convert_and_check (loc, type, high_value);
      if (high_value == error_mark_node)
	goto error_out;
    }

  if (low_value && high_value)
    {
      /* If the LOW_VALUE and HIGH_VALUE are the same, then this isn't
	 really a case range, even though it was written that way.
	 Remove the HIGH_VALUE to simplify later processing.  */
      if (tree_int_cst_equal (low_value, high_value))
	high_value = NULL_TREE;
      else if (!tree_int_cst_lt (low_value, high_value))
	warning_at (loc, 0, "empty range specified");
    }

  /* See if the case is in range of the type of the original testing
     expression.  If both low_value and high_value are out of range,
     don't insert the case label and return NULL_TREE.  */
  if (low_value
      && !check_case_bounds (loc, type, orig_type,
			     &low_value, high_value ? &high_value : NULL))
    return NULL_TREE;

  /* Look up the LOW_VALUE in the table of case labels we already
     have.  */
  node = splay_tree_lookup (cases, (splay_tree_key) low_value);
  /* If there was not an exact match, check for overlapping ranges.
     There's no need to do this if there's no LOW_VALUE or HIGH_VALUE;
     that's a `default' label and the only overlap is an exact match.  */
  if (!node && (low_value || high_value))
    {
      splay_tree_node low_bound;
      splay_tree_node high_bound;

      /* Even though there wasn't an exact match, there might be an
	 overlap between this case range and another case range.
	 Since we've (inductively) not allowed any overlapping case
	 ranges, we simply need to find the greatest low case label
	 that is smaller that LOW_VALUE, and the smallest low case
	 label that is greater than LOW_VALUE.  If there is an overlap
	 it will occur in one of these two ranges.  */
      low_bound = splay_tree_predecessor (cases,
					  (splay_tree_key) low_value);
      high_bound = splay_tree_successor (cases,
					 (splay_tree_key) low_value);

      /* Check to see if the LOW_BOUND overlaps.  It is smaller than
	 the LOW_VALUE, so there is no need to check unless the
	 LOW_BOUND is in fact itself a case range.  */
      if (low_bound
	  && CASE_HIGH ((tree) low_bound->value)
	  && tree_int_cst_compare (CASE_HIGH ((tree) low_bound->value),
				    low_value) >= 0)
	node = low_bound;
      /* Check to see if the HIGH_BOUND overlaps.  The low end of that
	 range is bigger than the low end of the current range, so we
	 are only interested if the current range is a real range, and
	 not an ordinary case label.  */
      else if (high_bound
	       && high_value
	       && (tree_int_cst_compare ((tree) high_bound->key,
					 high_value)
		   <= 0))
	node = high_bound;
    }
  /* If there was an overlap, issue an error.  */
  if (node)
    {
      tree duplicate = CASE_LABEL ((tree) node->value);

      if (high_value)
	{
	  error_at (loc, "duplicate (or overlapping) case value");
	  error_at (DECL_SOURCE_LOCATION (duplicate),
		    "this is the first entry overlapping that value");
	}
      else if (low_value)
	{
	  error_at (loc, "duplicate case value") ;
	  error_at (DECL_SOURCE_LOCATION (duplicate), "previously used here");
	}
      else
	{
	  error_at (loc, "multiple default labels in one switch");
	  error_at (DECL_SOURCE_LOCATION (duplicate),
		    "this is the first default label");
	}
      goto error_out;
    }

  /* Add a CASE_LABEL to the statement-tree.  */
  case_label = add_stmt (build_case_label (low_value, high_value, label));
  /* Register this case label in the splay tree.  */
  splay_tree_insert (cases,
		     (splay_tree_key) low_value,
		     (splay_tree_value) case_label);

  return case_label;

 error_out:
  /* Add a label so that the back-end doesn't think that the beginning of
     the switch is unreachable.  Note that we do not add a case label, as
     that just leads to duplicates and thence to failure later on.  */
  if (!cases->root)
    {
      tree t = create_artificial_label (loc);
      add_stmt (build_stmt (loc, LABEL_EXPR, t));
    }
  return error_mark_node;
}

/* Subroutines of c_do_switch_warnings, called via splay_tree_foreach.
   Used to verify that case values match up with enumerator values.  */

static void
match_case_to_enum_1 (tree key, tree type, tree label)
{
  char buf[WIDE_INT_PRINT_BUFFER_SIZE];

  if (tree_fits_uhwi_p (key))
    print_dec (key, buf, UNSIGNED);
  else if (tree_fits_shwi_p (key))
    print_dec (key, buf, SIGNED);
  else
    print_hex (key, buf);

  if (TYPE_NAME (type) == 0)
    warning_at (DECL_SOURCE_LOCATION (CASE_LABEL (label)),
		warn_switch ? OPT_Wswitch : OPT_Wswitch_enum,
		"case value %qs not in enumerated type",
		buf);
  else
    warning_at (DECL_SOURCE_LOCATION (CASE_LABEL (label)),
		warn_switch ? OPT_Wswitch : OPT_Wswitch_enum,
		"case value %qs not in enumerated type %qT",
		buf, type);
}

/* Subroutine of c_do_switch_warnings, called via splay_tree_foreach.
   Used to verify that case values match up with enumerator values.  */

static int
match_case_to_enum (splay_tree_node node, void *data)
{
  tree label = (tree) node->value;
  tree type = (tree) data;

  /* Skip default case.  */
  if (!CASE_LOW (label))
    return 0;

  /* If CASE_LOW_SEEN is not set, that means CASE_LOW did not appear
     when we did our enum->case scan.  Reset our scratch bit after.  */
  if (!CASE_LOW_SEEN (label))
    match_case_to_enum_1 (CASE_LOW (label), type, label);
  else
    CASE_LOW_SEEN (label) = 0;

  /* If CASE_HIGH is non-null, we have a range.  If CASE_HIGH_SEEN is
     not set, that means that CASE_HIGH did not appear when we did our
     enum->case scan.  Reset our scratch bit after.  */
  if (CASE_HIGH (label))
    {
      if (!CASE_HIGH_SEEN (label))
	match_case_to_enum_1 (CASE_HIGH (label), type, label);
      else
	CASE_HIGH_SEEN (label) = 0;
    }

  return 0;
}

/* Handle -Wswitch*.  Called from the front end after parsing the
   switch construct.  */
/* ??? Should probably be somewhere generic, since other languages
   besides C and C++ would want this.  At the moment, however, C/C++
   are the only tree-ssa languages that support enumerations at all,
   so the point is moot.  */

void
c_do_switch_warnings (splay_tree cases, location_t switch_location,
		      tree type, tree cond)
{
  splay_tree_node default_node;
  splay_tree_node node;
  tree chain;

  if (!warn_switch && !warn_switch_enum && !warn_switch_default)
    return;

  default_node = splay_tree_lookup (cases, (splay_tree_key) NULL);
  if (!default_node)
    warning_at (switch_location, OPT_Wswitch_default,
		"switch missing default case");

  /* From here on, we only care about about enumerated types.  */
  if (!type || TREE_CODE (type) != ENUMERAL_TYPE)
    return;

  /* From here on, we only care about -Wswitch and -Wswitch-enum.  */
  if (!warn_switch_enum && !warn_switch)
    return;

  /* Check the cases.  Warn about case values which are not members of
     the enumerated type.  For -Wswitch-enum, or for -Wswitch when
     there is no default case, check that exactly all enumeration
     literals are covered by the cases.  */

  /* Clearing COND if it is not an integer constant simplifies
     the tests inside the loop below.  */
  if (TREE_CODE (cond) != INTEGER_CST)
    cond = NULL_TREE;

  /* The time complexity here is O(N*lg(N)) worst case, but for the
      common case of monotonically increasing enumerators, it is
      O(N), since the nature of the splay tree will keep the next
      element adjacent to the root at all times.  */

  for (chain = TYPE_VALUES (type); chain; chain = TREE_CHAIN (chain))
    {
      tree value = TREE_VALUE (chain);
      if (TREE_CODE (value) == CONST_DECL)
        value = DECL_INITIAL (value);
      node = splay_tree_lookup (cases, (splay_tree_key) value);
      if (node)
	{
	  /* Mark the CASE_LOW part of the case entry as seen.  */
	  tree label = (tree) node->value;
	  CASE_LOW_SEEN (label) = 1;
	  continue;
	}

      /* Even though there wasn't an exact match, there might be a
	 case range which includes the enumerator's value.  */
      node = splay_tree_predecessor (cases, (splay_tree_key) value);
      if (node && CASE_HIGH ((tree) node->value))
	{
	  tree label = (tree) node->value;
	  int cmp = tree_int_cst_compare (CASE_HIGH (label), value);
	  if (cmp >= 0)
	    {
	      /* If we match the upper bound exactly, mark the CASE_HIGH
		 part of the case entry as seen.  */
	      if (cmp == 0)
		CASE_HIGH_SEEN (label) = 1;
	      continue;
	    }
	}

      /* We've now determined that this enumerated literal isn't
	 handled by the case labels of the switch statement.  */

      /* If the switch expression is a constant, we only really care
	 about whether that constant is handled by the switch.  */
      if (cond && tree_int_cst_compare (cond, value))
	continue;

      /* If there is a default_node, the only relevant option is
	 Wswitch-enum.  Otherwise, if both are enabled then we prefer
	 to warn using -Wswitch because -Wswitch is enabled by -Wall
	 while -Wswitch-enum is explicit.  */
      warning_at (switch_location,
		  (default_node || !warn_switch
		   ? OPT_Wswitch_enum
		   : OPT_Wswitch),
		  "enumeration value %qE not handled in switch",
		  TREE_PURPOSE (chain));
    }

  /* Warn if there are case expressions that don't correspond to
     enumerators.  This can occur since C and C++ don't enforce
     type-checking of assignments to enumeration variables.

     The time complexity here is now always O(N) worst case, since
     we should have marked both the lower bound and upper bound of
     every disjoint case label, with CASE_LOW_SEEN and CASE_HIGH_SEEN
     above.  This scan also resets those fields.  */

  splay_tree_foreach (cases, match_case_to_enum, type);
}

/* Finish an expression taking the address of LABEL (an
   IDENTIFIER_NODE).  Returns an expression for the address.

   LOC is the location for the expression returned.  */

tree
finish_label_address_expr (tree label, location_t loc)
{
  tree result;

  pedwarn (input_location, OPT_Wpedantic, "taking the address of a label is non-standard");

  if (label == error_mark_node)
    return error_mark_node;

  label = lookup_label (label);
  if (label == NULL_TREE)
    result = null_pointer_node;
  else
    {
      TREE_USED (label) = 1;
      result = build1 (ADDR_EXPR, ptr_type_node, label);
      /* The current function is not necessarily uninlinable.
	 Computed gotos are incompatible with inlining, but the value
	 here could be used only in a diagnostic, for example.  */
      protected_set_expr_location (result, loc);
    }

  return result;
}


/* Given a boolean expression ARG, return a tree representing an increment
   or decrement (as indicated by CODE) of ARG.  The front end must check for
   invalid cases (e.g., decrement in C++).  */
tree
boolean_increment (enum tree_code code, tree arg)
{
  tree val;
  tree true_res = build_int_cst (TREE_TYPE (arg), 1);

  arg = stabilize_reference (arg);
  switch (code)
    {
    case PREINCREMENT_EXPR:
      val = build2 (MODIFY_EXPR, TREE_TYPE (arg), arg, true_res);
      break;
    case POSTINCREMENT_EXPR:
      val = build2 (MODIFY_EXPR, TREE_TYPE (arg), arg, true_res);
      arg = save_expr (arg);
      val = build2 (COMPOUND_EXPR, TREE_TYPE (arg), val, arg);
      val = build2 (COMPOUND_EXPR, TREE_TYPE (arg), arg, val);
      break;
    case PREDECREMENT_EXPR:
      val = build2 (MODIFY_EXPR, TREE_TYPE (arg), arg,
		    invert_truthvalue_loc (input_location, arg));
      break;
    case POSTDECREMENT_EXPR:
      val = build2 (MODIFY_EXPR, TREE_TYPE (arg), arg,
		    invert_truthvalue_loc (input_location, arg));
      arg = save_expr (arg);
      val = build2 (COMPOUND_EXPR, TREE_TYPE (arg), val, arg);
      val = build2 (COMPOUND_EXPR, TREE_TYPE (arg), arg, val);
      break;
    default:
      gcc_unreachable ();
    }
  TREE_SIDE_EFFECTS (val) = 1;
  return val;
}

/* Built-in macros for stddef.h and stdint.h, that require macros
   defined in this file.  */
void
c_stddef_cpp_builtins(void)
{
  builtin_define_with_value ("__SIZE_TYPE__", SIZE_TYPE, 0);
  builtin_define_with_value ("__PTRDIFF_TYPE__", PTRDIFF_TYPE, 0);
  builtin_define_with_value ("__WCHAR_TYPE__", MODIFIED_WCHAR_TYPE, 0);
  builtin_define_with_value ("__WINT_TYPE__", WINT_TYPE, 0);
  builtin_define_with_value ("__INTMAX_TYPE__", INTMAX_TYPE, 0);
  builtin_define_with_value ("__UINTMAX_TYPE__", UINTMAX_TYPE, 0);
  builtin_define_with_value ("__CHAR16_TYPE__", CHAR16_TYPE, 0);
  builtin_define_with_value ("__CHAR32_TYPE__", CHAR32_TYPE, 0);
  if (SIG_ATOMIC_TYPE)
    builtin_define_with_value ("__SIG_ATOMIC_TYPE__", SIG_ATOMIC_TYPE, 0);
  if (INT8_TYPE)
    builtin_define_with_value ("__INT8_TYPE__", INT8_TYPE, 0);
  if (INT16_TYPE)
    builtin_define_with_value ("__INT16_TYPE__", INT16_TYPE, 0);
  if (INT32_TYPE)
    builtin_define_with_value ("__INT32_TYPE__", INT32_TYPE, 0);
  if (INT64_TYPE)
    builtin_define_with_value ("__INT64_TYPE__", INT64_TYPE, 0);
  if (UINT8_TYPE)
    builtin_define_with_value ("__UINT8_TYPE__", UINT8_TYPE, 0);
  if (UINT16_TYPE)
    builtin_define_with_value ("__UINT16_TYPE__", UINT16_TYPE, 0);
  if (UINT32_TYPE)
    builtin_define_with_value ("__UINT32_TYPE__", UINT32_TYPE, 0);
  if (UINT64_TYPE)
    builtin_define_with_value ("__UINT64_TYPE__", UINT64_TYPE, 0);
  if (INT_LEAST8_TYPE)
    builtin_define_with_value ("__INT_LEAST8_TYPE__", INT_LEAST8_TYPE, 0);
  if (INT_LEAST16_TYPE)
    builtin_define_with_value ("__INT_LEAST16_TYPE__", INT_LEAST16_TYPE, 0);
  if (INT_LEAST32_TYPE)
    builtin_define_with_value ("__INT_LEAST32_TYPE__", INT_LEAST32_TYPE, 0);
  if (INT_LEAST64_TYPE)
    builtin_define_with_value ("__INT_LEAST64_TYPE__", INT_LEAST64_TYPE, 0);
  if (UINT_LEAST8_TYPE)
    builtin_define_with_value ("__UINT_LEAST8_TYPE__", UINT_LEAST8_TYPE, 0);
  if (UINT_LEAST16_TYPE)
    builtin_define_with_value ("__UINT_LEAST16_TYPE__", UINT_LEAST16_TYPE, 0);
  if (UINT_LEAST32_TYPE)
    builtin_define_with_value ("__UINT_LEAST32_TYPE__", UINT_LEAST32_TYPE, 0);
  if (UINT_LEAST64_TYPE)
    builtin_define_with_value ("__UINT_LEAST64_TYPE__", UINT_LEAST64_TYPE, 0);
  if (INT_FAST8_TYPE)
    builtin_define_with_value ("__INT_FAST8_TYPE__", INT_FAST8_TYPE, 0);
  if (INT_FAST16_TYPE)
    builtin_define_with_value ("__INT_FAST16_TYPE__", INT_FAST16_TYPE, 0);
  if (INT_FAST32_TYPE)
    builtin_define_with_value ("__INT_FAST32_TYPE__", INT_FAST32_TYPE, 0);
  if (INT_FAST64_TYPE)
    builtin_define_with_value ("__INT_FAST64_TYPE__", INT_FAST64_TYPE, 0);
  if (UINT_FAST8_TYPE)
    builtin_define_with_value ("__UINT_FAST8_TYPE__", UINT_FAST8_TYPE, 0);
  if (UINT_FAST16_TYPE)
    builtin_define_with_value ("__UINT_FAST16_TYPE__", UINT_FAST16_TYPE, 0);
  if (UINT_FAST32_TYPE)
    builtin_define_with_value ("__UINT_FAST32_TYPE__", UINT_FAST32_TYPE, 0);
  if (UINT_FAST64_TYPE)
    builtin_define_with_value ("__UINT_FAST64_TYPE__", UINT_FAST64_TYPE, 0);
  if (INTPTR_TYPE)
    builtin_define_with_value ("__INTPTR_TYPE__", INTPTR_TYPE, 0);
  if (UINTPTR_TYPE)
    builtin_define_with_value ("__UINTPTR_TYPE__", UINTPTR_TYPE, 0);
}

static void
c_init_attributes (void)
{
  /* Fill in the built_in_attributes array.  */
#define DEF_ATTR_NULL_TREE(ENUM)				\
  built_in_attributes[(int) ENUM] = NULL_TREE;
#define DEF_ATTR_INT(ENUM, VALUE)				\
  built_in_attributes[(int) ENUM] = build_int_cst (integer_type_node, VALUE);
#define DEF_ATTR_STRING(ENUM, VALUE)				\
  built_in_attributes[(int) ENUM] = build_string (strlen (VALUE), VALUE);
#define DEF_ATTR_IDENT(ENUM, STRING)				\
  built_in_attributes[(int) ENUM] = get_identifier (STRING);
#define DEF_ATTR_TREE_LIST(ENUM, PURPOSE, VALUE, CHAIN)	\
  built_in_attributes[(int) ENUM]			\
    = tree_cons (built_in_attributes[(int) PURPOSE],	\
		 built_in_attributes[(int) VALUE],	\
		 built_in_attributes[(int) CHAIN]);
#include "builtin-attrs.def"
#undef DEF_ATTR_NULL_TREE
#undef DEF_ATTR_INT
#undef DEF_ATTR_IDENT
#undef DEF_ATTR_TREE_LIST
}

/* Returns TRUE iff the attribute indicated by ATTR_ID takes a plain
   identifier as an argument, so the front end shouldn't look it up.  */

bool
attribute_takes_identifier_p (const_tree attr_id)
{
  const struct attribute_spec *spec = lookup_attribute_spec (attr_id);
  if (spec == NULL)
    /* Unknown attribute that we'll end up ignoring, return true so we
       don't complain about an identifier argument.  */
    return true;
  else if (!strcmp ("mode", spec->name)
	   || !strcmp ("format", spec->name)
	   || !strcmp ("cleanup", spec->name))
    return true;
  else
    return targetm.attribute_takes_identifier_p (attr_id);
}

/* Attribute handlers common to C front ends.  */

/* Handle a "packed" attribute; arguments as in
   struct attribute_spec.handler.  */

static tree
handle_packed_attribute (tree *node, tree name, tree ARG_UNUSED (args),
			 int flags, bool *no_add_attrs)
{
  if (TYPE_P (*node))
    {
      if (!(flags & (int) ATTR_FLAG_TYPE_IN_PLACE))
	*node = build_variant_type_copy (*node);
      TYPE_PACKED (*node) = 1;
    }
  else if (TREE_CODE (*node) == FIELD_DECL)
    {
      if (TYPE_ALIGN (TREE_TYPE (*node)) <= BITS_PER_UNIT
	  /* Still pack bitfields.  */
	  && ! DECL_INITIAL (*node))
	warning (OPT_Wattributes,
		 "%qE attribute ignored for field of type %qT",
		 name, TREE_TYPE (*node));
      else
	DECL_PACKED (*node) = 1;
    }
  /* We can't set DECL_PACKED for a VAR_DECL, because the bit is
     used for DECL_REGISTER.  It wouldn't mean anything anyway.
     We can't set DECL_PACKED on the type of a TYPE_DECL, because
     that changes what the typedef is typing.  */
  else
    {
      warning (OPT_Wattributes, "%qE attribute ignored", name);
      *no_add_attrs = true;
    }

  return NULL_TREE;
}

/* Handle a "nocommon" attribute; arguments as in
   struct attribute_spec.handler.  */

static tree
handle_nocommon_attribute (tree *node, tree name,
			   tree ARG_UNUSED (args),
			   int ARG_UNUSED (flags), bool *no_add_attrs)
{
  if (TREE_CODE (*node) == VAR_DECL)
    DECL_COMMON (*node) = 0;
  else
    {
      warning (OPT_Wattributes, "%qE attribute ignored", name);
      *no_add_attrs = true;
    }

  return NULL_TREE;
}

/* Handle a "common" attribute; arguments as in
   struct attribute_spec.handler.  */

static tree
handle_common_attribute (tree *node, tree name, tree ARG_UNUSED (args),
			 int ARG_UNUSED (flags), bool *no_add_attrs)
{
  if (TREE_CODE (*node) == VAR_DECL)
    DECL_COMMON (*node) = 1;
  else
    {
      warning (OPT_Wattributes, "%qE attribute ignored", name);
      *no_add_attrs = true;
    }

  return NULL_TREE;
}

/* Handle a "noreturn" attribute; arguments as in
   struct attribute_spec.handler.  */

static tree
handle_noreturn_attribute (tree *node, tree name, tree ARG_UNUSED (args),
			   int ARG_UNUSED (flags), bool *no_add_attrs)
{
  tree type = TREE_TYPE (*node);

  /* See FIXME comment in c_common_attribute_table.  */
  if (TREE_CODE (*node) == FUNCTION_DECL
      || objc_method_decl (TREE_CODE (*node)))
    TREE_THIS_VOLATILE (*node) = 1;
  else if (TREE_CODE (type) == POINTER_TYPE
	   && TREE_CODE (TREE_TYPE (type)) == FUNCTION_TYPE)
    TREE_TYPE (*node)
      = (build_qualified_type
	 (build_pointer_type
	  (build_type_variant (TREE_TYPE (type),
			       TYPE_READONLY (TREE_TYPE (type)), 1)),
	  TYPE_QUALS (type)));
  else
    {
      warning (OPT_Wattributes, "%qE attribute ignored", name);
      *no_add_attrs = true;
    }

  return NULL_TREE;
}

/* Handle a "hot" and attribute; arguments as in
   struct attribute_spec.handler.  */

static tree
handle_hot_attribute (tree *node, tree name, tree ARG_UNUSED (args),
		      int ARG_UNUSED (flags), bool *no_add_attrs)
{
  if (TREE_CODE (*node) == FUNCTION_DECL
      || TREE_CODE (*node) == LABEL_DECL)
    {
      if (lookup_attribute ("cold", DECL_ATTRIBUTES (*node)) != NULL)
	{
	  warning (OPT_Wattributes, "%qE attribute ignored due to conflict "
		   "with attribute %qs", name, "cold");
	  *no_add_attrs = true;
	}
      /* Most of the rest of the hot processing is done later with
	 lookup_attribute.  */
    }
  else
    {
      warning (OPT_Wattributes, "%qE attribute ignored", name);
      *no_add_attrs = true;
    }

  return NULL_TREE;
}

/* Handle a "cold" and attribute; arguments as in
   struct attribute_spec.handler.  */

static tree
handle_cold_attribute (tree *node, tree name, tree ARG_UNUSED (args),
		       int ARG_UNUSED (flags), bool *no_add_attrs)
{
  if (TREE_CODE (*node) == FUNCTION_DECL
      || TREE_CODE (*node) == LABEL_DECL)
    {
      if (lookup_attribute ("hot", DECL_ATTRIBUTES (*node)) != NULL)
	{
	  warning (OPT_Wattributes, "%qE attribute ignored due to conflict "
		   "with attribute %qs", name, "hot");
	  *no_add_attrs = true;
	}
      /* Most of the rest of the cold processing is done later with
	 lookup_attribute.  */
    }
  else
    {
      warning (OPT_Wattributes, "%qE attribute ignored", name);
      *no_add_attrs = true;
    }

  return NULL_TREE;
}

/* Handle a "no_sanitize_address" attribute; arguments as in
   struct attribute_spec.handler.  */

static tree
handle_no_sanitize_address_attribute (tree *node, tree name, tree, int,
				      bool *no_add_attrs)
{
  if (TREE_CODE (*node) != FUNCTION_DECL)
    {
      warning (OPT_Wattributes, "%qE attribute ignored", name);
      *no_add_attrs = true;
    }

  return NULL_TREE;
}

/* Handle a "no_address_safety_analysis" attribute; arguments as in
   struct attribute_spec.handler.  */

static tree
handle_no_address_safety_analysis_attribute (tree *node, tree name, tree, int,
					     bool *no_add_attrs)
{
  if (TREE_CODE (*node) != FUNCTION_DECL)
    warning (OPT_Wattributes, "%qE attribute ignored", name);
  else if (!lookup_attribute ("no_sanitize_address", DECL_ATTRIBUTES (*node)))
    DECL_ATTRIBUTES (*node)
      = tree_cons (get_identifier ("no_sanitize_address"),
		   NULL_TREE, DECL_ATTRIBUTES (*node));
  *no_add_attrs = true;
  return NULL_TREE;
}

/* Handle a "no_sanitize_undefined" attribute; arguments as in
   struct attribute_spec.handler.  */

static tree
handle_no_sanitize_undefined_attribute (tree *node, tree name, tree, int,
				      bool *no_add_attrs)
{
  if (TREE_CODE (*node) != FUNCTION_DECL)
    {
      warning (OPT_Wattributes, "%qE attribute ignored", name);
      *no_add_attrs = true;
    }

  return NULL_TREE;
}

/* Handle a "stack_protect" attribute; arguments as in
   struct attribute_spec.handler.  */
static tree
handle_stack_protect_attribute (tree *node, tree name, tree, int,
				bool *no_add_attrs)
{
  if (TREE_CODE (*node) != FUNCTION_DECL)
    {
      warning (OPT_Wattributes, "%qE attribute ignored", name);
      *no_add_attrs = true;
    }
  else
    DECL_ATTRIBUTES (*node) 
      = tree_cons (get_identifier ("stack_protect"),
		   NULL_TREE, DECL_ATTRIBUTES (*node));

  return NULL_TREE;
}

/* Handle a "noinline" attribute; arguments as in
   struct attribute_spec.handler.  */

static tree
handle_noinline_attribute (tree *node, tree name,
			   tree ARG_UNUSED (args),
			   int ARG_UNUSED (flags), bool *no_add_attrs)
{
  if (TREE_CODE (*node) == FUNCTION_DECL)
    {
      if (lookup_attribute ("always_inline", DECL_ATTRIBUTES (*node)))
	{
	  warning (OPT_Wattributes, "%qE attribute ignored due to conflict "
		   "with attribute %qs", name, "always_inline");
	  *no_add_attrs = true;
	}
      else
	DECL_UNINLINABLE (*node) = 1;
    }
  else
    {
      warning (OPT_Wattributes, "%qE attribute ignored", name);
      *no_add_attrs = true;
    }

  return NULL_TREE;
}

/* Handle a "noclone" attribute; arguments as in
   struct attribute_spec.handler.  */

static tree
handle_noclone_attribute (tree *node, tree name,
			  tree ARG_UNUSED (args),
			  int ARG_UNUSED (flags), bool *no_add_attrs)
{
  if (TREE_CODE (*node) != FUNCTION_DECL)
    {
      warning (OPT_Wattributes, "%qE attribute ignored", name);
      *no_add_attrs = true;
    }

  return NULL_TREE;
}

<<<<<<< HEAD
/* Handle a "hsa" attribute; arguments as in
   struct attribute_spec.handler.  */

static tree
handle_hsa_attribute (tree *node, tree name,
			  tree ARG_UNUSED (args),
			  int ARG_UNUSED (flags), bool *no_add_attrs)
=======
/* Handle a "no_icf" attribute; arguments as in
   struct attribute_spec.handler.  */

static tree
handle_noicf_attribute (tree *node, tree name,
			tree ARG_UNUSED (args),
			int ARG_UNUSED (flags), bool *no_add_attrs)
>>>>>>> 905be4e6
{
  if (TREE_CODE (*node) != FUNCTION_DECL)
    {
      warning (OPT_Wattributes, "%qE attribute ignored", name);
      *no_add_attrs = true;
<<<<<<< HEAD
      return NULL_TREE;
    }

  TREE_USED (*node) = 1;
  DECL_UNINLINABLE (*node) = 1;
  if (strcmp ("hsakernel", IDENTIFIER_POINTER (name)) == 0
      && (TREE_VALUE (tree_last (TYPE_ARG_TYPES (TREE_TYPE (*node))))
	  == void_type_node))
    warning (OPT_Wattributes, "%qE attribute on a function with fixed number "
	     "of argument makes no sense", name);

  return NULL_TREE;
}

=======
    }

  return NULL_TREE;
}


>>>>>>> 905be4e6
/* Handle a "always_inline" attribute; arguments as in
   struct attribute_spec.handler.  */

static tree
handle_always_inline_attribute (tree *node, tree name,
				tree ARG_UNUSED (args),
				int ARG_UNUSED (flags),
				bool *no_add_attrs)
{
  if (TREE_CODE (*node) == FUNCTION_DECL)
    {
      if (lookup_attribute ("noinline", DECL_ATTRIBUTES (*node)))
	{
	  warning (OPT_Wattributes, "%qE attribute ignored due to conflict "
		   "with %qs attribute", name, "noinline");
	  *no_add_attrs = true;
	}
      else
	/* Set the attribute and mark it for disregarding inline
	   limits.  */
	DECL_DISREGARD_INLINE_LIMITS (*node) = 1;
    }
  else
    {
      warning (OPT_Wattributes, "%qE attribute ignored", name);
      *no_add_attrs = true;
    }

  return NULL_TREE;
}

/* Handle a "gnu_inline" attribute; arguments as in
   struct attribute_spec.handler.  */

static tree
handle_gnu_inline_attribute (tree *node, tree name,
			     tree ARG_UNUSED (args),
			     int ARG_UNUSED (flags),
			     bool *no_add_attrs)
{
  if (TREE_CODE (*node) == FUNCTION_DECL && DECL_DECLARED_INLINE_P (*node))
    {
      /* Do nothing else, just set the attribute.  We'll get at
	 it later with lookup_attribute.  */
    }
  else
    {
      warning (OPT_Wattributes, "%qE attribute ignored", name);
      *no_add_attrs = true;
    }

  return NULL_TREE;
}

/* Handle a "leaf" attribute; arguments as in
   struct attribute_spec.handler.  */

static tree
handle_leaf_attribute (tree *node, tree name,
		       tree ARG_UNUSED (args),
		       int ARG_UNUSED (flags), bool *no_add_attrs)
{
  if (TREE_CODE (*node) != FUNCTION_DECL)
    {
      warning (OPT_Wattributes, "%qE attribute ignored", name);
      *no_add_attrs = true;
    }
  if (!TREE_PUBLIC (*node))
    {
      warning (OPT_Wattributes, "%qE attribute has no effect on unit local functions", name);
      *no_add_attrs = true;
    }

  return NULL_TREE;
}

/* Handle an "artificial" attribute; arguments as in
   struct attribute_spec.handler.  */

static tree
handle_artificial_attribute (tree *node, tree name,
			     tree ARG_UNUSED (args),
			     int ARG_UNUSED (flags),
			     bool *no_add_attrs)
{
  if (TREE_CODE (*node) == FUNCTION_DECL && DECL_DECLARED_INLINE_P (*node))
    {
      /* Do nothing else, just set the attribute.  We'll get at
	 it later with lookup_attribute.  */
    }
  else
    {
      warning (OPT_Wattributes, "%qE attribute ignored", name);
      *no_add_attrs = true;
    }

  return NULL_TREE;
}

/* Handle a "flatten" attribute; arguments as in
   struct attribute_spec.handler.  */

static tree
handle_flatten_attribute (tree *node, tree name,
			  tree args ATTRIBUTE_UNUSED,
			  int flags ATTRIBUTE_UNUSED, bool *no_add_attrs)
{
  if (TREE_CODE (*node) == FUNCTION_DECL)
    /* Do nothing else, just set the attribute.  We'll get at
       it later with lookup_attribute.  */
    ;
  else
    {
      warning (OPT_Wattributes, "%qE attribute ignored", name);
      *no_add_attrs = true;
    }

  return NULL_TREE;
}

/* Handle a "warning" or "error" attribute; arguments as in
   struct attribute_spec.handler.  */

static tree
handle_error_attribute (tree *node, tree name, tree args,
			int ARG_UNUSED (flags), bool *no_add_attrs)
{
  if (TREE_CODE (*node) == FUNCTION_DECL
      && TREE_CODE (TREE_VALUE (args)) == STRING_CST)
    /* Do nothing else, just set the attribute.  We'll get at
       it later with lookup_attribute.  */
    ;
  else
    {
      warning (OPT_Wattributes, "%qE attribute ignored", name);
      *no_add_attrs = true;
    }

  return NULL_TREE;
}

/* Handle a "used" attribute; arguments as in
   struct attribute_spec.handler.  */

static tree
handle_used_attribute (tree *pnode, tree name, tree ARG_UNUSED (args),
		       int ARG_UNUSED (flags), bool *no_add_attrs)
{
  tree node = *pnode;

  if (TREE_CODE (node) == FUNCTION_DECL
      || (TREE_CODE (node) == VAR_DECL && TREE_STATIC (node))
      || (TREE_CODE (node) == TYPE_DECL))
    {
      TREE_USED (node) = 1;
      DECL_PRESERVE_P (node) = 1;
      if (TREE_CODE (node) == VAR_DECL)
	DECL_READ_P (node) = 1;
    }
  else
    {
      warning (OPT_Wattributes, "%qE attribute ignored", name);
      *no_add_attrs = true;
    }

  return NULL_TREE;
}

/* Handle a "unused" attribute; arguments as in
   struct attribute_spec.handler.  */

static tree
handle_unused_attribute (tree *node, tree name, tree ARG_UNUSED (args),
			 int flags, bool *no_add_attrs)
{
  if (DECL_P (*node))
    {
      tree decl = *node;

      if (TREE_CODE (decl) == PARM_DECL
	  || TREE_CODE (decl) == VAR_DECL
	  || TREE_CODE (decl) == FUNCTION_DECL
	  || TREE_CODE (decl) == LABEL_DECL
	  || TREE_CODE (decl) == TYPE_DECL)
	{
	  TREE_USED (decl) = 1;
	  if (TREE_CODE (decl) == VAR_DECL
	      || TREE_CODE (decl) == PARM_DECL)
	    DECL_READ_P (decl) = 1;
	}
      else
	{
	  warning (OPT_Wattributes, "%qE attribute ignored", name);
	  *no_add_attrs = true;
	}
    }
  else
    {
      if (!(flags & (int) ATTR_FLAG_TYPE_IN_PLACE))
	*node = build_variant_type_copy (*node);
      TREE_USED (*node) = 1;
    }

  return NULL_TREE;
}

/* Handle a "externally_visible" attribute; arguments as in
   struct attribute_spec.handler.  */

static tree
handle_externally_visible_attribute (tree *pnode, tree name,
				     tree ARG_UNUSED (args),
				     int ARG_UNUSED (flags),
				     bool *no_add_attrs)
{
  tree node = *pnode;

  if (TREE_CODE (node) == FUNCTION_DECL || TREE_CODE (node) == VAR_DECL)
    {
      if ((!TREE_STATIC (node) && TREE_CODE (node) != FUNCTION_DECL
	   && !DECL_EXTERNAL (node)) || !TREE_PUBLIC (node))
	{
	  warning (OPT_Wattributes,
		   "%qE attribute have effect only on public objects", name);
	  *no_add_attrs = true;
	}
    }
  else
    {
      warning (OPT_Wattributes, "%qE attribute ignored", name);
      *no_add_attrs = true;
    }

  return NULL_TREE;
}

/* Handle the "no_reorder" attribute. Arguments as in
   struct attribute_spec.handler. */

static tree
handle_no_reorder_attribute (tree *pnode,
			     tree name,
			     tree,
			     int,
			     bool *no_add_attrs)
{
  tree node = *pnode;

  if ((TREE_CODE (node) != FUNCTION_DECL && TREE_CODE (node) != VAR_DECL)
	&& !(TREE_STATIC (node) || DECL_EXTERNAL (node)))
    {
      warning (OPT_Wattributes,
		"%qE attribute only affects top level objects",
		name);
      *no_add_attrs = true;
    }

  return NULL_TREE;
}

/* Handle a "const" attribute; arguments as in
   struct attribute_spec.handler.  */

static tree
handle_const_attribute (tree *node, tree name, tree ARG_UNUSED (args),
			int ARG_UNUSED (flags), bool *no_add_attrs)
{
  tree type = TREE_TYPE (*node);

  /* See FIXME comment on noreturn in c_common_attribute_table.  */
  if (TREE_CODE (*node) == FUNCTION_DECL)
    TREE_READONLY (*node) = 1;
  else if (TREE_CODE (type) == POINTER_TYPE
	   && TREE_CODE (TREE_TYPE (type)) == FUNCTION_TYPE)
    TREE_TYPE (*node)
      = (build_qualified_type
	 (build_pointer_type
	  (build_type_variant (TREE_TYPE (type), 1,
			       TREE_THIS_VOLATILE (TREE_TYPE (type)))),
	  TYPE_QUALS (type)));
  else
    {
      warning (OPT_Wattributes, "%qE attribute ignored", name);
      *no_add_attrs = true;
    }

  return NULL_TREE;
}

/* Handle a "transparent_union" attribute; arguments as in
   struct attribute_spec.handler.  */

static tree
handle_transparent_union_attribute (tree *node, tree name,
				    tree ARG_UNUSED (args), int flags,
				    bool *no_add_attrs)
{
  tree type;

  *no_add_attrs = true;


  if (TREE_CODE (*node) == TYPE_DECL
      && ! (flags & ATTR_FLAG_CXX11))
    node = &TREE_TYPE (*node);
  type = *node;

  if (TREE_CODE (type) == UNION_TYPE)
    {
      /* Make sure that the first field will work for a transparent union.
	 If the type isn't complete yet, leave the check to the code in
	 finish_struct.  */
      if (TYPE_SIZE (type))
	{
	  tree first = first_field (type);
	  if (first == NULL_TREE
	      || DECL_ARTIFICIAL (first)
	      || TYPE_MODE (type) != DECL_MODE (first))
	    goto ignored;
	}

      if (!(flags & (int) ATTR_FLAG_TYPE_IN_PLACE))
	{
	  /* If the type isn't complete yet, setting the flag
	     on a variant wouldn't ever be checked.  */
	  if (!TYPE_SIZE (type))
	    goto ignored;

	  /* build_duplicate_type doesn't work for C++.  */
	  if (c_dialect_cxx ())
	    goto ignored;

	  /* A type variant isn't good enough, since we don't a cast
	     to such a type removed as a no-op.  */
	  *node = type = build_duplicate_type (type);
	}

      TYPE_TRANSPARENT_AGGR (type) = 1;
      return NULL_TREE;
    }

 ignored:
  warning (OPT_Wattributes, "%qE attribute ignored", name);
  return NULL_TREE;
}

/* Subroutine of handle_{con,de}structor_attribute.  Evaluate ARGS to
   get the requested priority for a constructor or destructor,
   possibly issuing diagnostics for invalid or reserved
   priorities.  */

static priority_type
get_priority (tree args, bool is_destructor)
{
  HOST_WIDE_INT pri;
  tree arg;

  if (!args)
    return DEFAULT_INIT_PRIORITY;

  if (!SUPPORTS_INIT_PRIORITY)
    {
      if (is_destructor)
	error ("destructor priorities are not supported");
      else
	error ("constructor priorities are not supported");
      return DEFAULT_INIT_PRIORITY;
    }

  arg = TREE_VALUE (args);
  if (TREE_CODE (arg) == IDENTIFIER_NODE)
    goto invalid;
  if (arg == error_mark_node)
    return DEFAULT_INIT_PRIORITY;
  arg = default_conversion (arg);
  if (!tree_fits_shwi_p (arg)
      || !INTEGRAL_TYPE_P (TREE_TYPE (arg)))
    goto invalid;

  pri = tree_to_shwi (arg);
  if (pri < 0 || pri > MAX_INIT_PRIORITY)
    goto invalid;

  if (pri <= MAX_RESERVED_INIT_PRIORITY)
    {
      if (is_destructor)
	warning (0,
		 "destructor priorities from 0 to %d are reserved "
		 "for the implementation",
		 MAX_RESERVED_INIT_PRIORITY);
      else
	warning (0,
		 "constructor priorities from 0 to %d are reserved "
		 "for the implementation",
		 MAX_RESERVED_INIT_PRIORITY);
    }
  return pri;

 invalid:
  if (is_destructor)
    error ("destructor priorities must be integers from 0 to %d inclusive",
	   MAX_INIT_PRIORITY);
  else
    error ("constructor priorities must be integers from 0 to %d inclusive",
	   MAX_INIT_PRIORITY);
  return DEFAULT_INIT_PRIORITY;
}

/* Handle a "constructor" attribute; arguments as in
   struct attribute_spec.handler.  */

static tree
handle_constructor_attribute (tree *node, tree name, tree args,
			      int ARG_UNUSED (flags),
			      bool *no_add_attrs)
{
  tree decl = *node;
  tree type = TREE_TYPE (decl);

  if (TREE_CODE (decl) == FUNCTION_DECL
      && TREE_CODE (type) == FUNCTION_TYPE
      && decl_function_context (decl) == 0)
    {
      priority_type priority;
      DECL_STATIC_CONSTRUCTOR (decl) = 1;
      priority = get_priority (args, /*is_destructor=*/false);
      SET_DECL_INIT_PRIORITY (decl, priority);
      TREE_USED (decl) = 1;
    }
  else
    {
      warning (OPT_Wattributes, "%qE attribute ignored", name);
      *no_add_attrs = true;
    }

  return NULL_TREE;
}

/* Handle a "destructor" attribute; arguments as in
   struct attribute_spec.handler.  */

static tree
handle_destructor_attribute (tree *node, tree name, tree args,
			     int ARG_UNUSED (flags),
			     bool *no_add_attrs)
{
  tree decl = *node;
  tree type = TREE_TYPE (decl);

  if (TREE_CODE (decl) == FUNCTION_DECL
      && TREE_CODE (type) == FUNCTION_TYPE
      && decl_function_context (decl) == 0)
    {
      priority_type priority;
      DECL_STATIC_DESTRUCTOR (decl) = 1;
      priority = get_priority (args, /*is_destructor=*/true);
      SET_DECL_FINI_PRIORITY (decl, priority);
      TREE_USED (decl) = 1;
    }
  else
    {
      warning (OPT_Wattributes, "%qE attribute ignored", name);
      *no_add_attrs = true;
    }

  return NULL_TREE;
}

/* Nonzero if the mode is a valid vector mode for this architecture.
   This returns nonzero even if there is no hardware support for the
   vector mode, but we can emulate with narrower modes.  */

static int
vector_mode_valid_p (machine_mode mode)
{
  enum mode_class mclass = GET_MODE_CLASS (mode);
  machine_mode innermode;

  /* Doh!  What's going on?  */
  if (mclass != MODE_VECTOR_INT
      && mclass != MODE_VECTOR_FLOAT
      && mclass != MODE_VECTOR_FRACT
      && mclass != MODE_VECTOR_UFRACT
      && mclass != MODE_VECTOR_ACCUM
      && mclass != MODE_VECTOR_UACCUM)
    return 0;

  /* Hardware support.  Woo hoo!  */
  if (targetm.vector_mode_supported_p (mode))
    return 1;

  innermode = GET_MODE_INNER (mode);

  /* We should probably return 1 if requesting V4DI and we have no DI,
     but we have V2DI, but this is probably very unlikely.  */

  /* If we have support for the inner mode, we can safely emulate it.
     We may not have V2DI, but me can emulate with a pair of DIs.  */
  return targetm.scalar_mode_supported_p (innermode);
}


/* Handle a "mode" attribute; arguments as in
   struct attribute_spec.handler.  */

static tree
handle_mode_attribute (tree *node, tree name, tree args,
		       int ARG_UNUSED (flags), bool *no_add_attrs)
{
  tree type = *node;
  tree ident = TREE_VALUE (args);

  *no_add_attrs = true;

  if (TREE_CODE (ident) != IDENTIFIER_NODE)
    warning (OPT_Wattributes, "%qE attribute ignored", name);
  else
    {
      int j;
      const char *p = IDENTIFIER_POINTER (ident);
      int len = strlen (p);
      machine_mode mode = VOIDmode;
      tree typefm;
      bool valid_mode;

      if (len > 4 && p[0] == '_' && p[1] == '_'
	  && p[len - 1] == '_' && p[len - 2] == '_')
	{
	  char *newp = (char *) alloca (len - 1);

	  strcpy (newp, &p[2]);
	  newp[len - 4] = '\0';
	  p = newp;
	}

      /* Change this type to have a type with the specified mode.
	 First check for the special modes.  */
      if (!strcmp (p, "byte"))
	mode = byte_mode;
      else if (!strcmp (p, "word"))
	mode = word_mode;
      else if (!strcmp (p, "pointer"))
	mode = ptr_mode;
      else if (!strcmp (p, "libgcc_cmp_return"))
	mode = targetm.libgcc_cmp_return_mode ();
      else if (!strcmp (p, "libgcc_shift_count"))
	mode = targetm.libgcc_shift_count_mode ();
      else if (!strcmp (p, "unwind_word"))
	mode = targetm.unwind_word_mode ();
      else
	for (j = 0; j < NUM_MACHINE_MODES; j++)
	  if (!strcmp (p, GET_MODE_NAME (j)))
	    {
	      mode = (machine_mode) j;
	      break;
	    }

      if (mode == VOIDmode)
	{
	  error ("unknown machine mode %qE", ident);
	  return NULL_TREE;
	}

      valid_mode = false;
      switch (GET_MODE_CLASS (mode))
	{
	case MODE_INT:
	case MODE_PARTIAL_INT:
	case MODE_FLOAT:
	case MODE_DECIMAL_FLOAT:
	case MODE_FRACT:
	case MODE_UFRACT:
	case MODE_ACCUM:
	case MODE_UACCUM:
	  valid_mode = targetm.scalar_mode_supported_p (mode);
	  break;

	case MODE_COMPLEX_INT:
	case MODE_COMPLEX_FLOAT:
	  valid_mode = targetm.scalar_mode_supported_p (GET_MODE_INNER (mode));
	  break;

	case MODE_VECTOR_INT:
	case MODE_VECTOR_FLOAT:
	case MODE_VECTOR_FRACT:
	case MODE_VECTOR_UFRACT:
	case MODE_VECTOR_ACCUM:
	case MODE_VECTOR_UACCUM:
	  warning (OPT_Wattributes, "specifying vector types with "
		   "__attribute__ ((mode)) is deprecated");
	  warning (OPT_Wattributes,
		   "use __attribute__ ((vector_size)) instead");
	  valid_mode = vector_mode_valid_p (mode);
	  break;

	default:
	  break;
	}
      if (!valid_mode)
	{
	  error ("unable to emulate %qs", p);
	  return NULL_TREE;
	}

      if (POINTER_TYPE_P (type))
	{
	  addr_space_t as = TYPE_ADDR_SPACE (TREE_TYPE (type));
	  tree (*fn)(tree, machine_mode, bool);

	  if (!targetm.addr_space.valid_pointer_mode (mode, as))
	    {
	      error ("invalid pointer mode %qs", p);
	      return NULL_TREE;
	    }

	  if (TREE_CODE (type) == POINTER_TYPE)
	    fn = build_pointer_type_for_mode;
	  else
	    fn = build_reference_type_for_mode;
	  typefm = fn (TREE_TYPE (type), mode, false);
	}
      else
	{
	  /* For fixed-point modes, we need to test if the signness of type
	     and the machine mode are consistent.  */
	  if (ALL_FIXED_POINT_MODE_P (mode)
	      && TYPE_UNSIGNED (type) != UNSIGNED_FIXED_POINT_MODE_P (mode))
	    {
	      error ("signedness of type and machine mode %qs don%'t match", p);
	      return NULL_TREE;
	    }
	  /* For fixed-point modes, we need to pass saturating info.  */
	  typefm = lang_hooks.types.type_for_mode (mode,
			ALL_FIXED_POINT_MODE_P (mode) ? TYPE_SATURATING (type)
						      : TYPE_UNSIGNED (type));
	}

      if (typefm == NULL_TREE)
	{
	  error ("no data type for mode %qs", p);
	  return NULL_TREE;
	}
      else if (TREE_CODE (type) == ENUMERAL_TYPE)
	{
	  /* For enumeral types, copy the precision from the integer
	     type returned above.  If not an INTEGER_TYPE, we can't use
	     this mode for this type.  */
	  if (TREE_CODE (typefm) != INTEGER_TYPE)
	    {
	      error ("cannot use mode %qs for enumeral types", p);
	      return NULL_TREE;
	    }

	  if (flags & ATTR_FLAG_TYPE_IN_PLACE)
	    {
	      TYPE_PRECISION (type) = TYPE_PRECISION (typefm);
	      typefm = type;
	    }
	  else
	    {
	      /* We cannot build a type variant, as there's code that assumes
		 that TYPE_MAIN_VARIANT has the same mode.  This includes the
		 debug generators.  Instead, create a subrange type.  This
		 results in all of the enumeral values being emitted only once
		 in the original, and the subtype gets them by reference.  */
	      if (TYPE_UNSIGNED (type))
		typefm = make_unsigned_type (TYPE_PRECISION (typefm));
	      else
		typefm = make_signed_type (TYPE_PRECISION (typefm));
	      TREE_TYPE (typefm) = type;
	    }
	}
      else if (VECTOR_MODE_P (mode)
	       ? TREE_CODE (type) != TREE_CODE (TREE_TYPE (typefm))
	       : TREE_CODE (type) != TREE_CODE (typefm))
	{
	  error ("mode %qs applied to inappropriate type", p);
	  return NULL_TREE;
	}

      *node = typefm;
    }

  return NULL_TREE;
}

/* Handle a "section" attribute; arguments as in
   struct attribute_spec.handler.  */

static tree
handle_section_attribute (tree *node, tree ARG_UNUSED (name), tree args,
			  int ARG_UNUSED (flags), bool *no_add_attrs)
{
  tree decl = *node;

  if (targetm_common.have_named_sections)
    {
      user_defined_section_attribute = true;

      if ((TREE_CODE (decl) == FUNCTION_DECL
	   || TREE_CODE (decl) == VAR_DECL)
	  && TREE_CODE (TREE_VALUE (args)) == STRING_CST)
	{
	  if (TREE_CODE (decl) == VAR_DECL
	      && current_function_decl != NULL_TREE
	      && !TREE_STATIC (decl))
	    {
	      error_at (DECL_SOURCE_LOCATION (decl),
			"section attribute cannot be specified for "
			"local variables");
	      *no_add_attrs = true;
	    }

	  /* The decl may have already been given a section attribute
	     from a previous declaration.  Ensure they match.  */
	  else if (DECL_SECTION_NAME (decl) != NULL
		   && strcmp (DECL_SECTION_NAME (decl),
			      TREE_STRING_POINTER (TREE_VALUE (args))) != 0)
	    {
	      error ("section of %q+D conflicts with previous declaration",
		     *node);
	      *no_add_attrs = true;
	    }
	  else if (TREE_CODE (decl) == VAR_DECL
		   && !targetm.have_tls && targetm.emutls.tmpl_section
		   && DECL_THREAD_LOCAL_P (decl))
	    {
	      error ("section of %q+D cannot be overridden", *node);
	      *no_add_attrs = true;
	    }
	  else
	    set_decl_section_name (decl,
				   TREE_STRING_POINTER (TREE_VALUE (args)));
	}
      else
	{
	  error ("section attribute not allowed for %q+D", *node);
	  *no_add_attrs = true;
	}
    }
  else
    {
      error_at (DECL_SOURCE_LOCATION (*node),
		"section attributes are not supported for this target");
      *no_add_attrs = true;
    }

  return NULL_TREE;
}

/* Check whether ALIGN is a valid user-specified alignment.  If so,
   return its base-2 log; if not, output an error and return -1.  If
   ALLOW_ZERO then 0 is valid and should result in a return of -1 with
   no error.  */
int
check_user_alignment (const_tree align, bool allow_zero)
{
  int i;

  if (error_operand_p (align))
    return -1;
  if (TREE_CODE (align) != INTEGER_CST
      || !INTEGRAL_TYPE_P (TREE_TYPE (align)))
    {
      error ("requested alignment is not an integer constant");
      return -1;
    }
  else if (allow_zero && integer_zerop (align))
    return -1;
  else if (tree_int_cst_sgn (align) == -1
           || (i = tree_log2 (align)) == -1)
    {
      error ("requested alignment is not a positive power of 2");
      return -1;
    }
  else if (i >= HOST_BITS_PER_INT - BITS_PER_UNIT_LOG)
    {
      error ("requested alignment is too large");
      return -1;
    }
  return i;
}

/* 
   If in c++-11, check if the c++-11 alignment constraint with respect
   to fundamental alignment (in [dcl.align]) are satisfied.  If not in
   c++-11 mode, does nothing.

   [dcl.align]2/ says:

   [* if the constant expression evaluates to a fundamental alignment,
   the alignment requirement of the declared entity shall be the
   specified fundamental alignment.

   * if the constant expression evaluates to an extended alignment
   and the implementation supports that alignment in the context
   of the declaration, the alignment of the declared entity shall
   be that alignment

   * if the constant expression evaluates to an extended alignment
   and the implementation does not support that alignment in the
   context of the declaration, the program is ill-formed].  */

static bool
check_cxx_fundamental_alignment_constraints (tree node,
					     unsigned align_log,
					     int flags)
{
  bool alignment_too_large_p = false;
  unsigned requested_alignment = 1U << align_log;
  unsigned max_align = 0;

  if ((!(flags & ATTR_FLAG_CXX11) && !warn_cxx_compat)
      || (node == NULL_TREE || node == error_mark_node))
    return true;

  if (cxx_fundamental_alignment_p (requested_alignment))
    return true;

  if (DECL_P (node))
    {
      if (TREE_STATIC (node))
	{
	  /* For file scope variables and static members, the target
	     supports alignments that are at most
	     MAX_OFILE_ALIGNMENT.  */
	  if (requested_alignment > (max_align = MAX_OFILE_ALIGNMENT))
	    alignment_too_large_p = true;
	}
      else
	{
#ifdef BIGGEST_FIELD_ALIGNMENT
#define MAX_TARGET_FIELD_ALIGNMENT BIGGEST_FIELD_ALIGNMENT
#else
#define MAX_TARGET_FIELD_ALIGNMENT BIGGEST_ALIGNMENT
#endif
	  /* For non-static members, the target supports either
	     alignments that at most either BIGGEST_FIELD_ALIGNMENT
	     if it is defined or BIGGEST_ALIGNMENT.  */
	  max_align = MAX_TARGET_FIELD_ALIGNMENT;
	  if (TREE_CODE (node) == FIELD_DECL
	      && requested_alignment > (max_align = MAX_TARGET_FIELD_ALIGNMENT))
	    alignment_too_large_p = true;
#undef MAX_TARGET_FIELD_ALIGNMENT
	  /* For stack variables, the target supports at most
	     MAX_STACK_ALIGNMENT.  */
	  else if (decl_function_context (node) != NULL
		   && requested_alignment > (max_align = MAX_STACK_ALIGNMENT))
	    alignment_too_large_p = true;
	}
    }
  else if (TYPE_P (node))
    {
      /* Let's be liberal for types.  */
      if (requested_alignment > (max_align = BIGGEST_ALIGNMENT))
	alignment_too_large_p = true;
    }

  if (alignment_too_large_p)
    pedwarn (input_location, OPT_Wattributes,
	     "requested alignment %d is larger than %d",
	     requested_alignment, max_align);

  return !alignment_too_large_p;
}

/* Handle a "aligned" attribute; arguments as in
   struct attribute_spec.handler.  */

static tree
handle_aligned_attribute (tree *node, tree ARG_UNUSED (name), tree args,
			  int flags, bool *no_add_attrs)
{
  tree decl = NULL_TREE;
  tree *type = NULL;
  int is_type = 0;
  tree align_expr;
  int i;

  if (args)
    {
      align_expr = TREE_VALUE (args);
      if (align_expr && TREE_CODE (align_expr) != IDENTIFIER_NODE
	  && TREE_CODE (align_expr) != FUNCTION_DECL)
	align_expr = default_conversion (align_expr);
    }
  else
    align_expr = size_int (ATTRIBUTE_ALIGNED_VALUE / BITS_PER_UNIT);

  if (DECL_P (*node))
    {
      decl = *node;
      type = &TREE_TYPE (decl);
      is_type = TREE_CODE (*node) == TYPE_DECL;
    }
  else if (TYPE_P (*node))
    type = node, is_type = 1;

  if ((i = check_user_alignment (align_expr, false)) == -1
      || !check_cxx_fundamental_alignment_constraints (*node, i, flags))
    *no_add_attrs = true;
  else if (is_type)
    {
      if ((flags & (int) ATTR_FLAG_TYPE_IN_PLACE))
	/* OK, modify the type in place.  */;
      /* If we have a TYPE_DECL, then copy the type, so that we
	 don't accidentally modify a builtin type.  See pushdecl.  */
      else if (decl && TREE_TYPE (decl) != error_mark_node
	       && DECL_ORIGINAL_TYPE (decl) == NULL_TREE)
	{
	  tree tt = TREE_TYPE (decl);
	  *type = build_variant_type_copy (*type);
	  DECL_ORIGINAL_TYPE (decl) = tt;
	  TYPE_NAME (*type) = decl;
	  TREE_USED (*type) = TREE_USED (decl);
	  TREE_TYPE (decl) = *type;
	}
      else
	*type = build_variant_type_copy (*type);

      TYPE_ALIGN (*type) = (1U << i) * BITS_PER_UNIT;
      TYPE_USER_ALIGN (*type) = 1;
    }
  else if (! VAR_OR_FUNCTION_DECL_P (decl)
	   && TREE_CODE (decl) != FIELD_DECL)
    {
      error ("alignment may not be specified for %q+D", decl);
      *no_add_attrs = true;
    }
  else if (DECL_USER_ALIGN (decl)
	   && DECL_ALIGN (decl) > (1U << i) * BITS_PER_UNIT)
    /* C++-11 [dcl.align/4]:

           When multiple alignment-specifiers are specified for an
	   entity, the alignment requirement shall be set to the
	   strictest specified alignment.

      This formally comes from the c++11 specification but we are
      doing it for the GNU attribute syntax as well.  */
    *no_add_attrs = true;
  else if (TREE_CODE (decl) == FUNCTION_DECL
	   && DECL_ALIGN (decl) > (1U << i) * BITS_PER_UNIT)
    {
      if (DECL_USER_ALIGN (decl))
	error ("alignment for %q+D was previously specified as %d "
	       "and may not be decreased", decl,
	       DECL_ALIGN (decl) / BITS_PER_UNIT);
      else
	error ("alignment for %q+D must be at least %d", decl,
	       DECL_ALIGN (decl) / BITS_PER_UNIT);
      *no_add_attrs = true;
    }
  else
    {
      DECL_ALIGN (decl) = (1U << i) * BITS_PER_UNIT;
      DECL_USER_ALIGN (decl) = 1;
    }

  return NULL_TREE;
}

/* Handle a "weak" attribute; arguments as in
   struct attribute_spec.handler.  */

static tree
handle_weak_attribute (tree *node, tree name,
		       tree ARG_UNUSED (args),
		       int ARG_UNUSED (flags),
		       bool * ARG_UNUSED (no_add_attrs))
{
  if (TREE_CODE (*node) == FUNCTION_DECL
      && DECL_DECLARED_INLINE_P (*node))
    {
      warning (OPT_Wattributes, "inline function %q+D declared weak", *node);
      *no_add_attrs = true;
    }
  else if (lookup_attribute ("ifunc", DECL_ATTRIBUTES (*node)))
    {
      error ("indirect function %q+D cannot be declared weak", *node);
      *no_add_attrs = true;
      return NULL_TREE;
    }
  else if (TREE_CODE (*node) == FUNCTION_DECL
	   || TREE_CODE (*node) == VAR_DECL)
    {
      struct symtab_node *n = symtab_node::get (*node);
      if (n && n->refuse_visibility_changes)
	error ("%+D declared weak after being used", *node);
      declare_weak (*node);
    }
  else
    warning (OPT_Wattributes, "%qE attribute ignored", name);

  return NULL_TREE;
}

/* Handle an "alias" or "ifunc" attribute; arguments as in
   struct attribute_spec.handler, except that IS_ALIAS tells us
   whether this is an alias as opposed to ifunc attribute.  */

static tree
handle_alias_ifunc_attribute (bool is_alias, tree *node, tree name, tree args,
			      bool *no_add_attrs)
{
  tree decl = *node;

  if (TREE_CODE (decl) != FUNCTION_DECL
      && (!is_alias || TREE_CODE (decl) != VAR_DECL))
    {
      warning (OPT_Wattributes, "%qE attribute ignored", name);
      *no_add_attrs = true;
    }
  else if ((TREE_CODE (decl) == FUNCTION_DECL && DECL_INITIAL (decl))
      || (TREE_CODE (decl) != FUNCTION_DECL
	  && TREE_PUBLIC (decl) && !DECL_EXTERNAL (decl))
      /* A static variable declaration is always a tentative definition,
	 but the alias is a non-tentative definition which overrides.  */
      || (TREE_CODE (decl) != FUNCTION_DECL
	  && ! TREE_PUBLIC (decl) && DECL_INITIAL (decl)))
    {
      error ("%q+D defined both normally and as %qE attribute", decl, name);
      *no_add_attrs = true;
      return NULL_TREE;
    }
  else if (!is_alias
	   && (lookup_attribute ("weak", DECL_ATTRIBUTES (decl)) 
	       || lookup_attribute ("weakref", DECL_ATTRIBUTES (decl))))
    {
      error ("weak %q+D cannot be defined %qE", decl, name);
      *no_add_attrs = true;
      return NULL_TREE;
    }			 

  /* Note that the very first time we process a nested declaration,
     decl_function_context will not be set.  Indeed, *would* never
     be set except for the DECL_INITIAL/DECL_EXTERNAL frobbery that
     we do below.  After such frobbery, pushdecl would set the context.
     In any case, this is never what we want.  */
  else if (decl_function_context (decl) == 0 && current_function_decl == NULL)
    {
      tree id;

      id = TREE_VALUE (args);
      if (TREE_CODE (id) != STRING_CST)
	{
	  error ("attribute %qE argument not a string", name);
	  *no_add_attrs = true;
	  return NULL_TREE;
	}
      id = get_identifier (TREE_STRING_POINTER (id));
      /* This counts as a use of the object pointed to.  */
      TREE_USED (id) = 1;

      if (TREE_CODE (decl) == FUNCTION_DECL)
	DECL_INITIAL (decl) = error_mark_node;
      else
	TREE_STATIC (decl) = 1;

      if (!is_alias)
	/* ifuncs are also aliases, so set that attribute too. */
	DECL_ATTRIBUTES (decl)
	  = tree_cons (get_identifier ("alias"), args, DECL_ATTRIBUTES (decl));
    }
  else
    {
      warning (OPT_Wattributes, "%qE attribute ignored", name);
      *no_add_attrs = true;
    }

  if (decl_in_symtab_p (*node))
    {
      struct symtab_node *n = symtab_node::get (decl);
      if (n && n->refuse_visibility_changes)
	{
	  if (is_alias)
	    error ("%+D declared alias after being used", decl);
	  else
	    error ("%+D declared ifunc after being used", decl);
	}
    }


  return NULL_TREE;
}

/* Handle an "alias" or "ifunc" attribute; arguments as in
   struct attribute_spec.handler.  */

static tree
handle_ifunc_attribute (tree *node, tree name, tree args,
			int ARG_UNUSED (flags), bool *no_add_attrs)
{
  return handle_alias_ifunc_attribute (false, node, name, args, no_add_attrs);
}

/* Handle an "alias" or "ifunc" attribute; arguments as in
   struct attribute_spec.handler.  */

static tree
handle_alias_attribute (tree *node, tree name, tree args,
			int ARG_UNUSED (flags), bool *no_add_attrs)
{
  return handle_alias_ifunc_attribute (true, node, name, args, no_add_attrs);
}

/* Handle a "weakref" attribute; arguments as in struct
   attribute_spec.handler.  */

static tree
handle_weakref_attribute (tree *node, tree ARG_UNUSED (name), tree args,
			  int flags, bool *no_add_attrs)
{
  tree attr = NULL_TREE;

  /* We must ignore the attribute when it is associated with
     local-scoped decls, since attribute alias is ignored and many
     such symbols do not even have a DECL_WEAK field.  */
  if (decl_function_context (*node)
      || current_function_decl
      || (TREE_CODE (*node) != VAR_DECL && TREE_CODE (*node) != FUNCTION_DECL))
    {
      warning (OPT_Wattributes, "%qE attribute ignored", name);
      *no_add_attrs = true;
      return NULL_TREE;
    }

  if (lookup_attribute ("ifunc", DECL_ATTRIBUTES (*node)))
    {
      error ("indirect function %q+D cannot be declared weakref", *node);
      *no_add_attrs = true;
      return NULL_TREE;
    }

  /* The idea here is that `weakref("name")' mutates into `weakref,
     alias("name")', and weakref without arguments, in turn,
     implicitly adds weak. */

  if (args)
    {
      attr = tree_cons (get_identifier ("alias"), args, attr);
      attr = tree_cons (get_identifier ("weakref"), NULL_TREE, attr);

      *no_add_attrs = true;

      decl_attributes (node, attr, flags);
    }
  else
    {
      if (lookup_attribute ("alias", DECL_ATTRIBUTES (*node)))
	error_at (DECL_SOURCE_LOCATION (*node),
		  "weakref attribute must appear before alias attribute");

      /* Can't call declare_weak because it wants this to be TREE_PUBLIC,
	 and that isn't supported; and because it wants to add it to
	 the list of weak decls, which isn't helpful.  */
      DECL_WEAK (*node) = 1;
    }

  if (decl_in_symtab_p (*node))
    {
      struct symtab_node *n = symtab_node::get (*node);
      if (n && n->refuse_visibility_changes)
	error ("%+D declared weakref after being used", *node);
    }

  return NULL_TREE;
}

/* Handle an "visibility" attribute; arguments as in
   struct attribute_spec.handler.  */

static tree
handle_visibility_attribute (tree *node, tree name, tree args,
			     int ARG_UNUSED (flags),
			     bool *ARG_UNUSED (no_add_attrs))
{
  tree decl = *node;
  tree id = TREE_VALUE (args);
  enum symbol_visibility vis;

  if (TYPE_P (*node))
    {
      if (TREE_CODE (*node) == ENUMERAL_TYPE)
	/* OK */;
      else if (TREE_CODE (*node) != RECORD_TYPE && TREE_CODE (*node) != UNION_TYPE)
	{
	  warning (OPT_Wattributes, "%qE attribute ignored on non-class types",
		   name);
	  return NULL_TREE;
	}
      else if (TYPE_FIELDS (*node))
	{
	  error ("%qE attribute ignored because %qT is already defined",
		 name, *node);
	  return NULL_TREE;
	}
    }
  else if (decl_function_context (decl) != 0 || !TREE_PUBLIC (decl))
    {
      warning (OPT_Wattributes, "%qE attribute ignored", name);
      return NULL_TREE;
    }

  if (TREE_CODE (id) != STRING_CST)
    {
      error ("visibility argument not a string");
      return NULL_TREE;
    }

  /*  If this is a type, set the visibility on the type decl.  */
  if (TYPE_P (decl))
    {
      decl = TYPE_NAME (decl);
      if (!decl)
	return NULL_TREE;
      if (TREE_CODE (decl) == IDENTIFIER_NODE)
	{
	   warning (OPT_Wattributes, "%qE attribute ignored on types",
		    name);
	   return NULL_TREE;
	}
    }

  if (strcmp (TREE_STRING_POINTER (id), "default") == 0)
    vis = VISIBILITY_DEFAULT;
  else if (strcmp (TREE_STRING_POINTER (id), "internal") == 0)
    vis = VISIBILITY_INTERNAL;
  else if (strcmp (TREE_STRING_POINTER (id), "hidden") == 0)
    vis = VISIBILITY_HIDDEN;
  else if (strcmp (TREE_STRING_POINTER (id), "protected") == 0)
    vis = VISIBILITY_PROTECTED;
  else
    {
      error ("visibility argument must be one of \"default\", \"hidden\", \"protected\" or \"internal\"");
      vis = VISIBILITY_DEFAULT;
    }

  if (DECL_VISIBILITY_SPECIFIED (decl)
      && vis != DECL_VISIBILITY (decl))
    {
      tree attributes = (TYPE_P (*node)
			 ? TYPE_ATTRIBUTES (*node)
			 : DECL_ATTRIBUTES (decl));
      if (lookup_attribute ("visibility", attributes))
	error ("%qD redeclared with different visibility", decl);
      else if (TARGET_DLLIMPORT_DECL_ATTRIBUTES
	       && lookup_attribute ("dllimport", attributes))
	error ("%qD was declared %qs which implies default visibility",
	       decl, "dllimport");
      else if (TARGET_DLLIMPORT_DECL_ATTRIBUTES
	       && lookup_attribute ("dllexport", attributes))
	error ("%qD was declared %qs which implies default visibility",
	       decl, "dllexport");
    }

  DECL_VISIBILITY (decl) = vis;
  DECL_VISIBILITY_SPECIFIED (decl) = 1;

  /* Go ahead and attach the attribute to the node as well.  This is needed
     so we can determine whether we have VISIBILITY_DEFAULT because the
     visibility was not specified, or because it was explicitly overridden
     from the containing scope.  */

  return NULL_TREE;
}

/* Determine the ELF symbol visibility for DECL, which is either a
   variable or a function.  It is an error to use this function if a
   definition of DECL is not available in this translation unit.
   Returns true if the final visibility has been determined by this
   function; false if the caller is free to make additional
   modifications.  */

bool
c_determine_visibility (tree decl)
{
  gcc_assert (TREE_CODE (decl) == VAR_DECL
	      || TREE_CODE (decl) == FUNCTION_DECL);

  /* If the user explicitly specified the visibility with an
     attribute, honor that.  DECL_VISIBILITY will have been set during
     the processing of the attribute.  We check for an explicit
     attribute, rather than just checking DECL_VISIBILITY_SPECIFIED,
     to distinguish the use of an attribute from the use of a "#pragma
     GCC visibility push(...)"; in the latter case we still want other
     considerations to be able to overrule the #pragma.  */
  if (lookup_attribute ("visibility", DECL_ATTRIBUTES (decl))
      || (TARGET_DLLIMPORT_DECL_ATTRIBUTES
	  && (lookup_attribute ("dllimport", DECL_ATTRIBUTES (decl))
	      || lookup_attribute ("dllexport", DECL_ATTRIBUTES (decl)))))
    return true;

  /* Set default visibility to whatever the user supplied with
     visibility_specified depending on #pragma GCC visibility.  */
  if (!DECL_VISIBILITY_SPECIFIED (decl))
    {
      if (visibility_options.inpragma
	  || DECL_VISIBILITY (decl) != default_visibility)
	{
	  DECL_VISIBILITY (decl) = default_visibility;
	  DECL_VISIBILITY_SPECIFIED (decl) = visibility_options.inpragma;
	  /* If visibility changed and DECL already has DECL_RTL, ensure
	     symbol flags are updated.  */
	  if (((TREE_CODE (decl) == VAR_DECL && TREE_STATIC (decl))
	       || TREE_CODE (decl) == FUNCTION_DECL)
	      && DECL_RTL_SET_P (decl))
	    make_decl_rtl (decl);
	}
    }
  return false;
}

/* Handle an "tls_model" attribute; arguments as in
   struct attribute_spec.handler.  */

static tree
handle_tls_model_attribute (tree *node, tree name, tree args,
			    int ARG_UNUSED (flags), bool *no_add_attrs)
{
  tree id;
  tree decl = *node;
  enum tls_model kind;

  *no_add_attrs = true;

  if (TREE_CODE (decl) != VAR_DECL || !DECL_THREAD_LOCAL_P (decl))
    {
      warning (OPT_Wattributes, "%qE attribute ignored", name);
      return NULL_TREE;
    }

  kind = DECL_TLS_MODEL (decl);
  id = TREE_VALUE (args);
  if (TREE_CODE (id) != STRING_CST)
    {
      error ("tls_model argument not a string");
      return NULL_TREE;
    }

  if (!strcmp (TREE_STRING_POINTER (id), "local-exec"))
    kind = TLS_MODEL_LOCAL_EXEC;
  else if (!strcmp (TREE_STRING_POINTER (id), "initial-exec"))
    kind = TLS_MODEL_INITIAL_EXEC;
  else if (!strcmp (TREE_STRING_POINTER (id), "local-dynamic"))
    kind = optimize ? TLS_MODEL_LOCAL_DYNAMIC : TLS_MODEL_GLOBAL_DYNAMIC;
  else if (!strcmp (TREE_STRING_POINTER (id), "global-dynamic"))
    kind = TLS_MODEL_GLOBAL_DYNAMIC;
  else
    error ("tls_model argument must be one of \"local-exec\", \"initial-exec\", \"local-dynamic\" or \"global-dynamic\"");

  set_decl_tls_model (decl, kind);
  return NULL_TREE;
}

/* Handle a "no_instrument_function" attribute; arguments as in
   struct attribute_spec.handler.  */

static tree
handle_no_instrument_function_attribute (tree *node, tree name,
					 tree ARG_UNUSED (args),
					 int ARG_UNUSED (flags),
					 bool *no_add_attrs)
{
  tree decl = *node;

  if (TREE_CODE (decl) != FUNCTION_DECL)
    {
      error_at (DECL_SOURCE_LOCATION (decl),
		"%qE attribute applies only to functions", name);
      *no_add_attrs = true;
    }
  else
    DECL_NO_INSTRUMENT_FUNCTION_ENTRY_EXIT (decl) = 1;

  return NULL_TREE;
}

/* Handle a "malloc" attribute; arguments as in
   struct attribute_spec.handler.  */

static tree
handle_malloc_attribute (tree *node, tree name, tree ARG_UNUSED (args),
			 int ARG_UNUSED (flags), bool *no_add_attrs)
{
  if (TREE_CODE (*node) == FUNCTION_DECL
      && POINTER_TYPE_P (TREE_TYPE (TREE_TYPE (*node))))
    DECL_IS_MALLOC (*node) = 1;
  else
    {
      warning (OPT_Wattributes, "%qE attribute ignored", name);
      *no_add_attrs = true;
    }

  return NULL_TREE;
}

/* Handle a "alloc_size" attribute; arguments as in
   struct attribute_spec.handler.  */

static tree
handle_alloc_size_attribute (tree *node, tree ARG_UNUSED (name), tree args,
			     int ARG_UNUSED (flags), bool *no_add_attrs)
{
  unsigned arg_count = type_num_arguments (*node);
  for (; args; args = TREE_CHAIN (args))
    {
      tree position = TREE_VALUE (args);
      if (position && TREE_CODE (position) != IDENTIFIER_NODE
	  && TREE_CODE (position) != FUNCTION_DECL)
	position = default_conversion (position);

      if (!tree_fits_uhwi_p (position)
	  || !arg_count
	  || !IN_RANGE (tree_to_uhwi (position), 1, arg_count))
	{
	  warning (OPT_Wattributes,
	           "alloc_size parameter outside range");
	  *no_add_attrs = true;
	  return NULL_TREE;
	}
    }
  return NULL_TREE;
}

/* Handle a "alloc_align" attribute; arguments as in
   struct attribute_spec.handler.  */

static tree
handle_alloc_align_attribute (tree *node, tree, tree args, int,
			      bool *no_add_attrs)
{
  unsigned arg_count = type_num_arguments (*node);
  tree position = TREE_VALUE (args);
  if (position && TREE_CODE (position) != IDENTIFIER_NODE)
    position = default_conversion (position);

  if (!tree_fits_uhwi_p (position)
      || !arg_count
      || !IN_RANGE (tree_to_uhwi (position), 1, arg_count))
    {
      warning (OPT_Wattributes,
	       "alloc_align parameter outside range");
      *no_add_attrs = true;
      return NULL_TREE;
    }
  return NULL_TREE;
}

/* Handle a "assume_aligned" attribute; arguments as in
   struct attribute_spec.handler.  */

static tree
handle_assume_aligned_attribute (tree *, tree, tree args, int,
				 bool *no_add_attrs)
{
  for (; args; args = TREE_CHAIN (args))
    {
      tree position = TREE_VALUE (args);
      if (position && TREE_CODE (position) != IDENTIFIER_NODE
	  && TREE_CODE (position) != FUNCTION_DECL)
	position = default_conversion (position);

      if (TREE_CODE (position) != INTEGER_CST)
	{
	  warning (OPT_Wattributes,
		   "assume_aligned parameter not integer constant");
	  *no_add_attrs = true;
	  return NULL_TREE;
	}
    }
  return NULL_TREE;
}

/* Handle a "fn spec" attribute; arguments as in
   struct attribute_spec.handler.  */

static tree
handle_fnspec_attribute (tree *node ATTRIBUTE_UNUSED, tree ARG_UNUSED (name),
			 tree args, int ARG_UNUSED (flags),
			 bool *no_add_attrs ATTRIBUTE_UNUSED)
{
  gcc_assert (args
	      && TREE_CODE (TREE_VALUE (args)) == STRING_CST
	      && !TREE_CHAIN (args));
  return NULL_TREE;
}

/* Handle a "bnd_variable_size" attribute; arguments as in
   struct attribute_spec.handler.  */

static tree
handle_bnd_variable_size_attribute (tree *node, tree name, tree ARG_UNUSED (args),
				    int ARG_UNUSED (flags), bool *no_add_attrs)
{
  if (TREE_CODE (*node) != FIELD_DECL)
    {
      warning (OPT_Wattributes, "%qE attribute ignored", name);
      *no_add_attrs = true;
    }

  return NULL_TREE;
}

/* Handle a "bnd_legacy" attribute; arguments as in
   struct attribute_spec.handler.  */

static tree
handle_bnd_legacy (tree *node, tree name, tree ARG_UNUSED (args),
		   int ARG_UNUSED (flags), bool *no_add_attrs)
{
  if (TREE_CODE (*node) != FUNCTION_DECL)
    {
      warning (OPT_Wattributes, "%qE attribute ignored", name);
      *no_add_attrs = true;
    }

  return NULL_TREE;
}

/* Handle a "bnd_instrument" attribute; arguments as in
   struct attribute_spec.handler.  */

static tree
handle_bnd_instrument (tree *node, tree name, tree ARG_UNUSED (args),
		       int ARG_UNUSED (flags), bool *no_add_attrs)
{
  if (TREE_CODE (*node) != FUNCTION_DECL)
    {
      warning (OPT_Wattributes, "%qE attribute ignored", name);
      *no_add_attrs = true;
    }

  return NULL_TREE;
}

/* Handle a "warn_unused" attribute; arguments as in
   struct attribute_spec.handler.  */

static tree
handle_warn_unused_attribute (tree *node, tree name,
			      tree args ATTRIBUTE_UNUSED,
			      int flags ATTRIBUTE_UNUSED, bool *no_add_attrs)
{
  if (TYPE_P (*node))
    /* Do nothing else, just set the attribute.  We'll get at
       it later with lookup_attribute.  */
    ;
  else
    {
      warning (OPT_Wattributes, "%qE attribute ignored", name);
      *no_add_attrs = true;
    }

  return NULL_TREE;
}

/* Handle an "omp declare simd" attribute; arguments as in
   struct attribute_spec.handler.  */

static tree
handle_omp_declare_simd_attribute (tree *, tree, tree, int, bool *)
{
  return NULL_TREE;
}

/* Handle an "omp declare target" attribute; arguments as in
   struct attribute_spec.handler.  */

static tree
handle_omp_declare_target_attribute (tree *, tree, tree, int, bool *)
{
  return NULL_TREE;
}

/* Handle a "returns_twice" attribute; arguments as in
   struct attribute_spec.handler.  */

static tree
handle_returns_twice_attribute (tree *node, tree name, tree ARG_UNUSED (args),
			 int ARG_UNUSED (flags), bool *no_add_attrs)
{
  if (TREE_CODE (*node) == FUNCTION_DECL)
    DECL_IS_RETURNS_TWICE (*node) = 1;
  else
    {
      warning (OPT_Wattributes, "%qE attribute ignored", name);
      *no_add_attrs = true;
    }

  return NULL_TREE;
}

/* Handle a "no_limit_stack" attribute; arguments as in
   struct attribute_spec.handler.  */

static tree
handle_no_limit_stack_attribute (tree *node, tree name,
				 tree ARG_UNUSED (args),
				 int ARG_UNUSED (flags),
				 bool *no_add_attrs)
{
  tree decl = *node;

  if (TREE_CODE (decl) != FUNCTION_DECL)
    {
      error_at (DECL_SOURCE_LOCATION (decl),
	     "%qE attribute applies only to functions", name);
      *no_add_attrs = true;
    }
  else if (DECL_INITIAL (decl))
    {
      error_at (DECL_SOURCE_LOCATION (decl),
		"can%'t set %qE attribute after definition", name);
      *no_add_attrs = true;
    }
  else
    DECL_NO_LIMIT_STACK (decl) = 1;

  return NULL_TREE;
}

/* Handle a "pure" attribute; arguments as in
   struct attribute_spec.handler.  */

static tree
handle_pure_attribute (tree *node, tree name, tree ARG_UNUSED (args),
		       int ARG_UNUSED (flags), bool *no_add_attrs)
{
  if (TREE_CODE (*node) == FUNCTION_DECL)
    DECL_PURE_P (*node) = 1;
  /* ??? TODO: Support types.  */
  else
    {
      warning (OPT_Wattributes, "%qE attribute ignored", name);
      *no_add_attrs = true;
    }

  return NULL_TREE;
}

/* Digest an attribute list destined for a transactional memory statement.
   ALLOWED is the set of attributes that are allowed for this statement;
   return the attribute we parsed.  Multiple attributes are never allowed.  */

int
parse_tm_stmt_attr (tree attrs, int allowed)
{
  tree a_seen = NULL;
  int m_seen = 0;

  for ( ; attrs ; attrs = TREE_CHAIN (attrs))
    {
      tree a = TREE_PURPOSE (attrs);
      int m = 0;

      if (is_attribute_p ("outer", a))
	m = TM_STMT_ATTR_OUTER;

      if ((m & allowed) == 0)
	{
	  warning (OPT_Wattributes, "%qE attribute directive ignored", a);
	  continue;
	}

      if (m_seen == 0)
	{
	  a_seen = a;
	  m_seen = m;
	}
      else if (m_seen == m)
	warning (OPT_Wattributes, "%qE attribute duplicated", a);
      else
	warning (OPT_Wattributes, "%qE attribute follows %qE", a, a_seen);
    }

  return m_seen;
}

/* Transform a TM attribute name into a maskable integer and back.
   Note that NULL (i.e. no attribute) is mapped to UNKNOWN, corresponding
   to how the lack of an attribute is treated.  */

int
tm_attr_to_mask (tree attr)
{
  if (attr == NULL)
    return 0;
  if (is_attribute_p ("transaction_safe", attr))
    return TM_ATTR_SAFE;
  if (is_attribute_p ("transaction_callable", attr))
    return TM_ATTR_CALLABLE;
  if (is_attribute_p ("transaction_pure", attr))
    return TM_ATTR_PURE;
  if (is_attribute_p ("transaction_unsafe", attr))
    return TM_ATTR_IRREVOCABLE;
  if (is_attribute_p ("transaction_may_cancel_outer", attr))
    return TM_ATTR_MAY_CANCEL_OUTER;
  return 0;
}

tree
tm_mask_to_attr (int mask)
{
  const char *str;
  switch (mask)
    {
    case TM_ATTR_SAFE:
      str = "transaction_safe";
      break;
    case TM_ATTR_CALLABLE:
      str = "transaction_callable";
      break;
    case TM_ATTR_PURE:
      str = "transaction_pure";
      break;
    case TM_ATTR_IRREVOCABLE:
      str = "transaction_unsafe";
      break;
    case TM_ATTR_MAY_CANCEL_OUTER:
      str = "transaction_may_cancel_outer";
      break;
    default:
      gcc_unreachable ();
    }
  return get_identifier (str);
}

/* Return the first TM attribute seen in LIST.  */

tree
find_tm_attribute (tree list)
{
  for (; list ; list = TREE_CHAIN (list))
    {
      tree name = TREE_PURPOSE (list);
      if (tm_attr_to_mask (name) != 0)
	return name;
    }
  return NULL_TREE;
}

/* Handle the TM attributes; arguments as in struct attribute_spec.handler.
   Here we accept only function types, and verify that none of the other
   function TM attributes are also applied.  */
/* ??? We need to accept class types for C++, but not C.  This greatly
   complicates this function, since we can no longer rely on the extra
   processing given by function_type_required.  */

static tree
handle_tm_attribute (tree *node, tree name, tree args,
		     int flags, bool *no_add_attrs)
{
  /* Only one path adds the attribute; others don't.  */
  *no_add_attrs = true;

  switch (TREE_CODE (*node))
    {
    case RECORD_TYPE:
    case UNION_TYPE:
      /* Only tm_callable and tm_safe apply to classes.  */
      if (tm_attr_to_mask (name) & ~(TM_ATTR_SAFE | TM_ATTR_CALLABLE))
	goto ignored;
      /* FALLTHRU */

    case FUNCTION_TYPE:
    case METHOD_TYPE:
      {
	tree old_name = find_tm_attribute (TYPE_ATTRIBUTES (*node));
	if (old_name == name)
	  ;
	else if (old_name != NULL_TREE)
	  error ("type was previously declared %qE", old_name);
	else
	  *no_add_attrs = false;
      }
      break;

    case POINTER_TYPE:
      {
	enum tree_code subcode = TREE_CODE (TREE_TYPE (*node));
	if (subcode == FUNCTION_TYPE || subcode == METHOD_TYPE)
	  {
	    tree fn_tmp = TREE_TYPE (*node);
	    decl_attributes (&fn_tmp, tree_cons (name, args, NULL), 0);
	    *node = build_pointer_type (fn_tmp);
	    break;
	  }
      }
      /* FALLTHRU */

    default:
      /* If a function is next, pass it on to be tried next.  */
      if (flags & (int) ATTR_FLAG_FUNCTION_NEXT)
	return tree_cons (name, args, NULL);

    ignored:
      warning (OPT_Wattributes, "%qE attribute ignored", name);
      break;
    }

  return NULL_TREE;
}

/* Handle the TM_WRAP attribute; arguments as in
   struct attribute_spec.handler.  */

static tree
handle_tm_wrap_attribute (tree *node, tree name, tree args,
			  int ARG_UNUSED (flags), bool *no_add_attrs)
{
  tree decl = *node;

  /* We don't need the attribute even on success, since we
     record the entry in an external table.  */
  *no_add_attrs = true;

  if (TREE_CODE (decl) != FUNCTION_DECL)
    warning (OPT_Wattributes, "%qE attribute ignored", name);
  else
    {
      tree wrap_decl = TREE_VALUE (args);
      if (error_operand_p (wrap_decl))
        ;
      else if (TREE_CODE (wrap_decl) != IDENTIFIER_NODE
	       && TREE_CODE (wrap_decl) != VAR_DECL
	       && TREE_CODE (wrap_decl) != FUNCTION_DECL)
	error ("%qE argument not an identifier", name);
      else
	{
	  if (TREE_CODE (wrap_decl) == IDENTIFIER_NODE)
	    wrap_decl = lookup_name (wrap_decl);
	  if (wrap_decl && TREE_CODE (wrap_decl) == FUNCTION_DECL)
	    {
	      if (lang_hooks.types_compatible_p (TREE_TYPE (decl),
						 TREE_TYPE (wrap_decl)))
		record_tm_replacement (wrap_decl, decl);
	      else
		error ("%qD is not compatible with %qD", wrap_decl, decl);
	    }
	  else
	    error ("%qE argument is not a function", name);
	}
    }

  return NULL_TREE;
}

/* Ignore the given attribute.  Used when this attribute may be usefully
   overridden by the target, but is not used generically.  */

static tree
ignore_attribute (tree * ARG_UNUSED (node), tree ARG_UNUSED (name),
		  tree ARG_UNUSED (args), int ARG_UNUSED (flags),
		  bool *no_add_attrs)
{
  *no_add_attrs = true;
  return NULL_TREE;
}

/* Handle a "no vops" attribute; arguments as in
   struct attribute_spec.handler.  */

static tree
handle_novops_attribute (tree *node, tree ARG_UNUSED (name),
			 tree ARG_UNUSED (args), int ARG_UNUSED (flags),
			 bool *ARG_UNUSED (no_add_attrs))
{
  gcc_assert (TREE_CODE (*node) == FUNCTION_DECL);
  DECL_IS_NOVOPS (*node) = 1;
  return NULL_TREE;
}

/* Handle a "deprecated" attribute; arguments as in
   struct attribute_spec.handler.  */

static tree
handle_deprecated_attribute (tree *node, tree name,
			     tree args, int flags,
			     bool *no_add_attrs)
{
  tree type = NULL_TREE;
  int warn = 0;
  tree what = NULL_TREE;

  if (!args)
    *no_add_attrs = true;
  else if (TREE_CODE (TREE_VALUE (args)) != STRING_CST)
    {
      error ("deprecated message is not a string");
      *no_add_attrs = true;
    }

  if (DECL_P (*node))
    {
      tree decl = *node;
      type = TREE_TYPE (decl);

      if (TREE_CODE (decl) == TYPE_DECL
	  || TREE_CODE (decl) == PARM_DECL
	  || TREE_CODE (decl) == VAR_DECL
	  || TREE_CODE (decl) == FUNCTION_DECL
	  || TREE_CODE (decl) == FIELD_DECL
	  || objc_method_decl (TREE_CODE (decl)))
	TREE_DEPRECATED (decl) = 1;
      else
	warn = 1;
    }
  else if (TYPE_P (*node))
    {
      if (!(flags & (int) ATTR_FLAG_TYPE_IN_PLACE))
	*node = build_variant_type_copy (*node);
      TREE_DEPRECATED (*node) = 1;
      type = *node;
    }
  else
    warn = 1;

  if (warn)
    {
      *no_add_attrs = true;
      if (type && TYPE_NAME (type))
	{
	  if (TREE_CODE (TYPE_NAME (type)) == IDENTIFIER_NODE)
	    what = TYPE_NAME (*node);
	  else if (TREE_CODE (TYPE_NAME (type)) == TYPE_DECL
		   && DECL_NAME (TYPE_NAME (type)))
	    what = DECL_NAME (TYPE_NAME (type));
	}
      if (what)
	warning (OPT_Wattributes, "%qE attribute ignored for %qE", name, what);
      else
	warning (OPT_Wattributes, "%qE attribute ignored", name);
    }

  return NULL_TREE;
}

/* Handle a "vector_size" attribute; arguments as in
   struct attribute_spec.handler.  */

static tree
handle_vector_size_attribute (tree *node, tree name, tree args,
			      int ARG_UNUSED (flags),
			      bool *no_add_attrs)
{
  unsigned HOST_WIDE_INT vecsize, nunits;
  machine_mode orig_mode;
  tree type = *node, new_type, size;

  *no_add_attrs = true;

  size = TREE_VALUE (args);
  if (size && TREE_CODE (size) != IDENTIFIER_NODE
      && TREE_CODE (size) != FUNCTION_DECL)
    size = default_conversion (size);

  if (!tree_fits_uhwi_p (size))
    {
      warning (OPT_Wattributes, "%qE attribute ignored", name);
      return NULL_TREE;
    }

  /* Get the vector size (in bytes).  */
  vecsize = tree_to_uhwi (size);

  /* We need to provide for vector pointers, vector arrays, and
     functions returning vectors.  For example:

       __attribute__((vector_size(16))) short *foo;

     In this case, the mode is SI, but the type being modified is
     HI, so we need to look further.  */

  while (POINTER_TYPE_P (type)
	 || TREE_CODE (type) == FUNCTION_TYPE
	 || TREE_CODE (type) == METHOD_TYPE
	 || TREE_CODE (type) == ARRAY_TYPE
	 || TREE_CODE (type) == OFFSET_TYPE)
    type = TREE_TYPE (type);

  /* Get the mode of the type being modified.  */
  orig_mode = TYPE_MODE (type);

  if ((!INTEGRAL_TYPE_P (type)
       && !SCALAR_FLOAT_TYPE_P (type)
       && !FIXED_POINT_TYPE_P (type))
      || (!SCALAR_FLOAT_MODE_P (orig_mode)
	  && GET_MODE_CLASS (orig_mode) != MODE_INT
	  && !ALL_SCALAR_FIXED_POINT_MODE_P (orig_mode))
      || !tree_fits_uhwi_p (TYPE_SIZE_UNIT (type))
      || TREE_CODE (type) == BOOLEAN_TYPE)
    {
      error ("invalid vector type for attribute %qE", name);
      return NULL_TREE;
    }

  if (vecsize % tree_to_uhwi (TYPE_SIZE_UNIT (type)))
    {
      error ("vector size not an integral multiple of component size");
      return NULL;
    }

  if (vecsize == 0)
    {
      error ("zero vector size");
      return NULL;
    }

  /* Calculate how many units fit in the vector.  */
  nunits = vecsize / tree_to_uhwi (TYPE_SIZE_UNIT (type));
  if (nunits & (nunits - 1))
    {
      error ("number of components of the vector not a power of two");
      return NULL_TREE;
    }

  new_type = build_vector_type (type, nunits);

  /* Build back pointers if needed.  */
  *node = lang_hooks.types.reconstruct_complex_type (*node, new_type);

  return NULL_TREE;
}

/* Handle the "nonnull" attribute.  */
static tree
handle_nonnull_attribute (tree *node, tree ARG_UNUSED (name),
			  tree args, int ARG_UNUSED (flags),
			  bool *no_add_attrs)
{
  tree type = *node;
  unsigned HOST_WIDE_INT attr_arg_num;

  /* If no arguments are specified, all pointer arguments should be
     non-null.  Verify a full prototype is given so that the arguments
     will have the correct types when we actually check them later.  */
  if (!args)
    {
      if (!prototype_p (type))
	{
	  error ("nonnull attribute without arguments on a non-prototype");
	  *no_add_attrs = true;
	}
      return NULL_TREE;
    }

  /* Argument list specified.  Verify that each argument number references
     a pointer argument.  */
  for (attr_arg_num = 1; args; attr_arg_num++, args = TREE_CHAIN (args))
    {
      unsigned HOST_WIDE_INT arg_num = 0, ck_num;

      tree arg = TREE_VALUE (args);
      if (arg && TREE_CODE (arg) != IDENTIFIER_NODE
	  && TREE_CODE (arg) != FUNCTION_DECL)
	arg = default_conversion (arg);

      if (!get_nonnull_operand (arg, &arg_num))
	{
	  error ("nonnull argument has invalid operand number (argument %lu)",
		 (unsigned long) attr_arg_num);
	  *no_add_attrs = true;
	  return NULL_TREE;
	}

      if (prototype_p (type))
	{
	  function_args_iterator iter;
	  tree argument;

	  function_args_iter_init (&iter, type);
	  for (ck_num = 1; ; ck_num++, function_args_iter_next (&iter))
	    {
	      argument = function_args_iter_cond (&iter);
	      if (argument == NULL_TREE || ck_num == arg_num)
		break;
	    }

	  if (!argument
	      || TREE_CODE (argument) == VOID_TYPE)
	    {
	      error ("nonnull argument with out-of-range operand number (argument %lu, operand %lu)",
		     (unsigned long) attr_arg_num, (unsigned long) arg_num);
	      *no_add_attrs = true;
	      return NULL_TREE;
	    }

	  if (TREE_CODE (argument) != POINTER_TYPE)
	    {
	      error ("nonnull argument references non-pointer operand (argument %lu, operand %lu)",
		   (unsigned long) attr_arg_num, (unsigned long) arg_num);
	      *no_add_attrs = true;
	      return NULL_TREE;
	    }
	}
    }

  return NULL_TREE;
}

/* Check the argument list of a function call for null in argument slots
   that are marked as requiring a non-null pointer argument.  The NARGS
   arguments are passed in the array ARGARRAY.
*/

static void
check_function_nonnull (tree attrs, int nargs, tree *argarray)
{
  tree a;
  int i;

  attrs = lookup_attribute ("nonnull", attrs);
  if (attrs == NULL_TREE)
    return;

  a = attrs;
  /* See if any of the nonnull attributes has no arguments.  If so,
     then every pointer argument is checked (in which case the check
     for pointer type is done in check_nonnull_arg).  */
  if (TREE_VALUE (a) != NULL_TREE)
    do
      a = lookup_attribute ("nonnull", TREE_CHAIN (a));
    while (a != NULL_TREE && TREE_VALUE (a) != NULL_TREE);

  if (a != NULL_TREE)
    for (i = 0; i < nargs; i++)
      check_function_arguments_recurse (check_nonnull_arg, NULL, argarray[i],
					i + 1);
  else
    {
      /* Walk the argument list.  If we encounter an argument number we
	 should check for non-null, do it.  */
      for (i = 0; i < nargs; i++)
	{
	  for (a = attrs; ; a = TREE_CHAIN (a))
	    {
	      a = lookup_attribute ("nonnull", a);
	      if (a == NULL_TREE || nonnull_check_p (TREE_VALUE (a), i + 1))
		break;
	    }

	  if (a != NULL_TREE)
	    check_function_arguments_recurse (check_nonnull_arg, NULL,
					      argarray[i], i + 1);
	}
    }
}

/* Check that the Nth argument of a function call (counting backwards
   from the end) is a (pointer)0.  The NARGS arguments are passed in the
   array ARGARRAY.  */

static void
check_function_sentinel (const_tree fntype, int nargs, tree *argarray)
{
  tree attr = lookup_attribute ("sentinel", TYPE_ATTRIBUTES (fntype));

  if (attr)
    {
      int len = 0;
      int pos = 0;
      tree sentinel;
      function_args_iterator iter;
      tree t;

      /* Skip over the named arguments.  */
      FOREACH_FUNCTION_ARGS (fntype, t, iter)
	{
	  if (len == nargs)
	    break;
	  len++;
	}

      if (TREE_VALUE (attr))
	{
	  tree p = TREE_VALUE (TREE_VALUE (attr));
	  pos = TREE_INT_CST_LOW (p);
	}

      /* The sentinel must be one of the varargs, i.e.
	 in position >= the number of fixed arguments.  */
      if ((nargs - 1 - pos) < len)
	{
	  warning (OPT_Wformat_,
		   "not enough variable arguments to fit a sentinel");
	  return;
	}

      /* Validate the sentinel.  */
      sentinel = argarray[nargs - 1 - pos];
      if ((!POINTER_TYPE_P (TREE_TYPE (sentinel))
	   || !integer_zerop (sentinel))
	  /* Although __null (in C++) is only an integer we allow it
	     nevertheless, as we are guaranteed that it's exactly
	     as wide as a pointer, and we don't want to force
	     users to cast the NULL they have written there.
	     We warn with -Wstrict-null-sentinel, though.  */
	  && (warn_strict_null_sentinel || null_node != sentinel))
	warning (OPT_Wformat_, "missing sentinel in function call");
    }
}

/* Helper for check_function_nonnull; given a list of operands which
   must be non-null in ARGS, determine if operand PARAM_NUM should be
   checked.  */

static bool
nonnull_check_p (tree args, unsigned HOST_WIDE_INT param_num)
{
  unsigned HOST_WIDE_INT arg_num = 0;

  for (; args; args = TREE_CHAIN (args))
    {
      bool found = get_nonnull_operand (TREE_VALUE (args), &arg_num);

      gcc_assert (found);

      if (arg_num == param_num)
	return true;
    }
  return false;
}

/* Check that the function argument PARAM (which is operand number
   PARAM_NUM) is non-null.  This is called by check_function_nonnull
   via check_function_arguments_recurse.  */

static void
check_nonnull_arg (void * ARG_UNUSED (ctx), tree param,
		   unsigned HOST_WIDE_INT param_num)
{
  /* Just skip checking the argument if it's not a pointer.  This can
     happen if the "nonnull" attribute was given without an operand
     list (which means to check every pointer argument).  */

  if (TREE_CODE (TREE_TYPE (param)) != POINTER_TYPE)
    return;

  if (integer_zerop (param))
    warning (OPT_Wnonnull, "null argument where non-null required "
	     "(argument %lu)", (unsigned long) param_num);
}

/* Helper for nonnull attribute handling; fetch the operand number
   from the attribute argument list.  */

static bool
get_nonnull_operand (tree arg_num_expr, unsigned HOST_WIDE_INT *valp)
{
  /* Verify the arg number is a small constant.  */
  if (tree_fits_uhwi_p (arg_num_expr))
    {
      *valp = TREE_INT_CST_LOW (arg_num_expr);
      return true;
    }
  else
    return false;
}

/* Handle a "nothrow" attribute; arguments as in
   struct attribute_spec.handler.  */

static tree
handle_nothrow_attribute (tree *node, tree name, tree ARG_UNUSED (args),
			  int ARG_UNUSED (flags), bool *no_add_attrs)
{
  if (TREE_CODE (*node) == FUNCTION_DECL)
    TREE_NOTHROW (*node) = 1;
  /* ??? TODO: Support types.  */
  else
    {
      warning (OPT_Wattributes, "%qE attribute ignored", name);
      *no_add_attrs = true;
    }

  return NULL_TREE;
}

/* Handle a "cleanup" attribute; arguments as in
   struct attribute_spec.handler.  */

static tree
handle_cleanup_attribute (tree *node, tree name, tree args,
			  int ARG_UNUSED (flags), bool *no_add_attrs)
{
  tree decl = *node;
  tree cleanup_id, cleanup_decl;

  /* ??? Could perhaps support cleanups on TREE_STATIC, much like we do
     for global destructors in C++.  This requires infrastructure that
     we don't have generically at the moment.  It's also not a feature
     we'd be missing too much, since we do have attribute constructor.  */
  if (TREE_CODE (decl) != VAR_DECL || TREE_STATIC (decl))
    {
      warning (OPT_Wattributes, "%qE attribute ignored", name);
      *no_add_attrs = true;
      return NULL_TREE;
    }

  /* Verify that the argument is a function in scope.  */
  /* ??? We could support pointers to functions here as well, if
     that was considered desirable.  */
  cleanup_id = TREE_VALUE (args);
  if (TREE_CODE (cleanup_id) != IDENTIFIER_NODE)
    {
      error ("cleanup argument not an identifier");
      *no_add_attrs = true;
      return NULL_TREE;
    }
  cleanup_decl = lookup_name (cleanup_id);
  if (!cleanup_decl || TREE_CODE (cleanup_decl) != FUNCTION_DECL)
    {
      error ("cleanup argument not a function");
      *no_add_attrs = true;
      return NULL_TREE;
    }

  /* That the function has proper type is checked with the
     eventual call to build_function_call.  */

  return NULL_TREE;
}

/* Handle a "warn_unused_result" attribute.  No special handling.  */

static tree
handle_warn_unused_result_attribute (tree *node, tree name,
			       tree ARG_UNUSED (args),
			       int ARG_UNUSED (flags), bool *no_add_attrs)
{
  /* Ignore the attribute for functions not returning any value.  */
  if (VOID_TYPE_P (TREE_TYPE (*node)))
    {
      warning (OPT_Wattributes, "%qE attribute ignored", name);
      *no_add_attrs = true;
    }

  return NULL_TREE;
}

/* Handle a "sentinel" attribute.  */

static tree
handle_sentinel_attribute (tree *node, tree name, tree args,
			   int ARG_UNUSED (flags), bool *no_add_attrs)
{
  if (!prototype_p (*node))
    {
      warning (OPT_Wattributes,
	       "%qE attribute requires prototypes with named arguments", name);
      *no_add_attrs = true;
    }
  else
    {
      if (!stdarg_p (*node))
	{
	  warning (OPT_Wattributes,
		   "%qE attribute only applies to variadic functions", name);
	  *no_add_attrs = true;
	}
    }

  if (args)
    {
      tree position = TREE_VALUE (args);
      if (position && TREE_CODE (position) != IDENTIFIER_NODE
	  && TREE_CODE (position) != FUNCTION_DECL)
	position = default_conversion (position);

      if (TREE_CODE (position) != INTEGER_CST
          || !INTEGRAL_TYPE_P (TREE_TYPE (position)))
	{
	  warning (OPT_Wattributes,
		   "requested position is not an integer constant");
	  *no_add_attrs = true;
	}
      else
	{
	  if (tree_int_cst_lt (position, integer_zero_node))
	    {
	      warning (OPT_Wattributes,
		       "requested position is less than zero");
	      *no_add_attrs = true;
	    }
	}
    }

  return NULL_TREE;
}

/* Handle a "type_generic" attribute.  */

static tree
handle_type_generic_attribute (tree *node, tree ARG_UNUSED (name),
			       tree ARG_UNUSED (args), int ARG_UNUSED (flags),
			       bool * ARG_UNUSED (no_add_attrs))
{
  /* Ensure we have a function type.  */
  gcc_assert (TREE_CODE (*node) == FUNCTION_TYPE);

  /* Ensure we have a variadic function.  */
  gcc_assert (!prototype_p (*node) || stdarg_p (*node));

  return NULL_TREE;
}

/* Handle a "target" attribute.  */

static tree
handle_target_attribute (tree *node, tree name, tree args, int flags,
			 bool *no_add_attrs)
{
  /* Ensure we have a function type.  */
  if (TREE_CODE (*node) != FUNCTION_DECL)
    {
      warning (OPT_Wattributes, "%qE attribute ignored", name);
      *no_add_attrs = true;
    }
  else if (! targetm.target_option.valid_attribute_p (*node, name, args,
						      flags))
    *no_add_attrs = true;

  return NULL_TREE;
}

/* Arguments being collected for optimization.  */
typedef const char *const_char_p;		/* For DEF_VEC_P.  */
static GTY(()) vec<const_char_p, va_gc> *optimize_args;


/* Inner function to convert a TREE_LIST to argv string to parse the optimize
   options in ARGS.  ATTR_P is true if this is for attribute(optimize), and
   false for #pragma GCC optimize.  */

bool
parse_optimize_options (tree args, bool attr_p)
{
  bool ret = true;
  unsigned opt_argc;
  unsigned i;
  int saved_flag_strict_aliasing;
  const char **opt_argv;
  struct cl_decoded_option *decoded_options;
  unsigned int decoded_options_count;
  tree ap;

  /* Build up argv vector.  Just in case the string is stored away, use garbage
     collected strings.  */
  vec_safe_truncate (optimize_args, 0);
  vec_safe_push (optimize_args, (const char *) NULL);

  for (ap = args; ap != NULL_TREE; ap = TREE_CHAIN (ap))
    {
      tree value = TREE_VALUE (ap);

      if (TREE_CODE (value) == INTEGER_CST)
	{
	  char buffer[20];
	  sprintf (buffer, "-O%ld", (long) TREE_INT_CST_LOW (value));
	  vec_safe_push (optimize_args, ggc_strdup (buffer));
	}

      else if (TREE_CODE (value) == STRING_CST)
	{
	  /* Split string into multiple substrings.  */
	  size_t len = TREE_STRING_LENGTH (value);
	  char *p = ASTRDUP (TREE_STRING_POINTER (value));
	  char *end = p + len;
	  char *comma;
	  char *next_p = p;

	  while (next_p != NULL)
	    {
	      size_t len2;
	      char *q, *r;

	      p = next_p;
	      comma = strchr (p, ',');
	      if (comma)
		{
		  len2 = comma - p;
		  *comma = '\0';
		  next_p = comma+1;
		}
	      else
		{
		  len2 = end - p;
		  next_p = NULL;
		}

	      r = q = (char *) ggc_alloc_atomic (len2 + 3);

	      /* If the user supplied -Oxxx or -fxxx, only allow -Oxxx or -fxxx
		 options.  */
	      if (*p == '-' && p[1] != 'O' && p[1] != 'f')
		{
		  ret = false;
		  if (attr_p)
		    warning (OPT_Wattributes,
			     "bad option %s to optimize attribute", p);
		  else
		    warning (OPT_Wpragmas,
			     "bad option %s to pragma attribute", p);
		  continue;
		}

	      if (*p != '-')
		{
		  *r++ = '-';

		  /* Assume that Ox is -Ox, a numeric value is -Ox, a s by
		     itself is -Os, and any other switch begins with a -f.  */
		  if ((*p >= '0' && *p <= '9')
		      || (p[0] == 's' && p[1] == '\0'))
		    *r++ = 'O';
		  else if (*p != 'O')
		    *r++ = 'f';
		}

	      memcpy (r, p, len2);
	      r[len2] = '\0';
	      vec_safe_push (optimize_args, (const char *) q);
	    }

	}
    }

  opt_argc = optimize_args->length ();
  opt_argv = (const char **) alloca (sizeof (char *) * (opt_argc + 1));

  for (i = 1; i < opt_argc; i++)
    opt_argv[i] = (*optimize_args)[i];

  saved_flag_strict_aliasing = flag_strict_aliasing;

  /* Now parse the options.  */
  decode_cmdline_options_to_array_default_mask (opt_argc, opt_argv,
						&decoded_options,
						&decoded_options_count);
  decode_options (&global_options, &global_options_set,
		  decoded_options, decoded_options_count,
		  input_location, global_dc);

  targetm.override_options_after_change();

  /* Don't allow changing -fstrict-aliasing.  */
  flag_strict_aliasing = saved_flag_strict_aliasing;

  optimize_args->truncate (0);
  return ret;
}

/* For handling "optimize" attribute. arguments as in
   struct attribute_spec.handler.  */

static tree
handle_optimize_attribute (tree *node, tree name, tree args,
			   int ARG_UNUSED (flags), bool *no_add_attrs)
{
  /* Ensure we have a function type.  */
  if (TREE_CODE (*node) != FUNCTION_DECL)
    {
      warning (OPT_Wattributes, "%qE attribute ignored", name);
      *no_add_attrs = true;
    }
  else
    {
      struct cl_optimization cur_opts;
      tree old_opts = DECL_FUNCTION_SPECIFIC_OPTIMIZATION (*node);

      /* Save current options.  */
      cl_optimization_save (&cur_opts, &global_options);

      /* If we previously had some optimization options, use them as the
	 default.  */
      if (old_opts)
	cl_optimization_restore (&global_options,
				 TREE_OPTIMIZATION (old_opts));

      /* Parse options, and update the vector.  */
      parse_optimize_options (args, true);
      DECL_FUNCTION_SPECIFIC_OPTIMIZATION (*node)
	= build_optimization_node (&global_options);

      /* Restore current options.  */
      cl_optimization_restore (&global_options, &cur_opts);
    }

  return NULL_TREE;
}

/* Handle a "no_split_stack" attribute.  */

static tree
handle_no_split_stack_attribute (tree *node, tree name,
				 tree ARG_UNUSED (args),
				 int ARG_UNUSED (flags),
				 bool *no_add_attrs)
{
  tree decl = *node;

  if (TREE_CODE (decl) != FUNCTION_DECL)
    {
      error_at (DECL_SOURCE_LOCATION (decl),
		"%qE attribute applies only to functions", name);
      *no_add_attrs = true;
    }
  else if (DECL_INITIAL (decl))
    {
      error_at (DECL_SOURCE_LOCATION (decl),
		"can%'t set %qE attribute after definition", name);
      *no_add_attrs = true;
    }

  return NULL_TREE;
}

/* Handle a "returns_nonnull" attribute; arguments as in
   struct attribute_spec.handler.  */

static tree
handle_returns_nonnull_attribute (tree *node, tree, tree, int,
				  bool *no_add_attrs)
{
  // Even without a prototype we still have a return type we can check.
  if (TREE_CODE (TREE_TYPE (*node)) != POINTER_TYPE)
    {
      error ("returns_nonnull attribute on a function not returning a pointer");
      *no_add_attrs = true;
    }
  return NULL_TREE;
}

/* Handle a "designated_init" attribute; arguments as in
   struct attribute_spec.handler.  */

static tree
handle_designated_init_attribute (tree *node, tree name, tree, int,
				  bool *no_add_attrs)
{
  if (TREE_CODE (*node) != RECORD_TYPE)
    {
      error ("%qE attribute is only valid on %<struct%> type", name);
      *no_add_attrs = true;
    }
  return NULL_TREE;
}


/* Check for valid arguments being passed to a function with FNTYPE.
   There are NARGS arguments in the array ARGARRAY.  */
void
check_function_arguments (const_tree fntype, int nargs, tree *argarray)
{
  /* Check for null being passed in a pointer argument that must be
     non-null.  We also need to do this if format checking is enabled.  */

  if (warn_nonnull)
    check_function_nonnull (TYPE_ATTRIBUTES (fntype), nargs, argarray);

  /* Check for errors in format strings.  */

  if (warn_format || warn_suggest_attribute_format)
    check_function_format (TYPE_ATTRIBUTES (fntype), nargs, argarray);

  if (warn_format)
    check_function_sentinel (fntype, nargs, argarray);
}

/* Generic argument checking recursion routine.  PARAM is the argument to
   be checked.  PARAM_NUM is the number of the argument.  CALLBACK is invoked
   once the argument is resolved.  CTX is context for the callback.  */
void
check_function_arguments_recurse (void (*callback)
				  (void *, tree, unsigned HOST_WIDE_INT),
				  void *ctx, tree param,
				  unsigned HOST_WIDE_INT param_num)
{
  if (CONVERT_EXPR_P (param)
      && (TYPE_PRECISION (TREE_TYPE (param))
	  == TYPE_PRECISION (TREE_TYPE (TREE_OPERAND (param, 0)))))
    {
      /* Strip coercion.  */
      check_function_arguments_recurse (callback, ctx,
					TREE_OPERAND (param, 0), param_num);
      return;
    }

  if (TREE_CODE (param) == CALL_EXPR)
    {
      tree type = TREE_TYPE (TREE_TYPE (CALL_EXPR_FN (param)));
      tree attrs;
      bool found_format_arg = false;

      /* See if this is a call to a known internationalization function
	 that modifies a format arg.  Such a function may have multiple
	 format_arg attributes (for example, ngettext).  */

      for (attrs = TYPE_ATTRIBUTES (type);
	   attrs;
	   attrs = TREE_CHAIN (attrs))
	if (is_attribute_p ("format_arg", TREE_PURPOSE (attrs)))
	  {
	    tree inner_arg;
	    tree format_num_expr;
	    int format_num;
	    int i;
	    call_expr_arg_iterator iter;

	    /* Extract the argument number, which was previously checked
	       to be valid.  */
	    format_num_expr = TREE_VALUE (TREE_VALUE (attrs));

	    format_num = tree_to_uhwi (format_num_expr);

	    for (inner_arg = first_call_expr_arg (param, &iter), i = 1;
		 inner_arg != 0;
		 inner_arg = next_call_expr_arg (&iter), i++)
	      if (i == format_num)
		{
		  check_function_arguments_recurse (callback, ctx,
						    inner_arg, param_num);
		  found_format_arg = true;
		  break;
		}
	  }

      /* If we found a format_arg attribute and did a recursive check,
	 we are done with checking this argument.  Otherwise, we continue
	 and this will be considered a non-literal.  */
      if (found_format_arg)
	return;
    }

  if (TREE_CODE (param) == COND_EXPR)
    {
      /* Check both halves of the conditional expression.  */
      check_function_arguments_recurse (callback, ctx,
					TREE_OPERAND (param, 1), param_num);
      check_function_arguments_recurse (callback, ctx,
					TREE_OPERAND (param, 2), param_num);
      return;
    }

  (*callback) (ctx, param, param_num);
}

/* Checks for a builtin function FNDECL that the number of arguments
   NARGS against the required number REQUIRED and issues an error if
   there is a mismatch.  Returns true if the number of arguments is
   correct, otherwise false.  */

static bool
builtin_function_validate_nargs (tree fndecl, int nargs, int required)
{
  if (nargs < required)
    {
      error_at (input_location,
		"not enough arguments to function %qE", fndecl);
      return false;
    }
  else if (nargs > required)
    {
      error_at (input_location,
		"too many arguments to function %qE", fndecl);
      return false;
    }
  return true;
}

/* Verifies the NARGS arguments ARGS to the builtin function FNDECL.
   Returns false if there was an error, otherwise true.  */

bool
check_builtin_function_arguments (tree fndecl, int nargs, tree *args)
{
  if (!DECL_BUILT_IN (fndecl)
      || DECL_BUILT_IN_CLASS (fndecl) != BUILT_IN_NORMAL)
    return true;

  switch (DECL_FUNCTION_CODE (fndecl))
    {
    case BUILT_IN_CONSTANT_P:
      return builtin_function_validate_nargs (fndecl, nargs, 1);

    case BUILT_IN_ISFINITE:
    case BUILT_IN_ISINF:
    case BUILT_IN_ISINF_SIGN:
    case BUILT_IN_ISNAN:
    case BUILT_IN_ISNORMAL:
      if (builtin_function_validate_nargs (fndecl, nargs, 1))
	{
	  if (TREE_CODE (TREE_TYPE (args[0])) != REAL_TYPE)
	    {
	      error ("non-floating-point argument in call to "
		     "function %qE", fndecl);
	      return false;
	    }
	  return true;
	}
      return false;

    case BUILT_IN_ISGREATER:
    case BUILT_IN_ISGREATEREQUAL:
    case BUILT_IN_ISLESS:
    case BUILT_IN_ISLESSEQUAL:
    case BUILT_IN_ISLESSGREATER:
    case BUILT_IN_ISUNORDERED:
      if (builtin_function_validate_nargs (fndecl, nargs, 2))
	{
	  enum tree_code code0, code1;
	  code0 = TREE_CODE (TREE_TYPE (args[0]));
	  code1 = TREE_CODE (TREE_TYPE (args[1]));
	  if (!((code0 == REAL_TYPE && code1 == REAL_TYPE)
		|| (code0 == REAL_TYPE && code1 == INTEGER_TYPE)
		|| (code0 == INTEGER_TYPE && code1 == REAL_TYPE)))
	    {
	      error ("non-floating-point arguments in call to "
		     "function %qE", fndecl);
	      return false;
	    }
	  return true;
	}
      return false;

    case BUILT_IN_FPCLASSIFY:
      if (builtin_function_validate_nargs (fndecl, nargs, 6))
	{
	  unsigned i;

	  for (i=0; i<5; i++)
	    if (TREE_CODE (args[i]) != INTEGER_CST)
	      {
		error ("non-const integer argument %u in call to function %qE",
		       i+1, fndecl);
		return false;
	      }

	  if (TREE_CODE (TREE_TYPE (args[5])) != REAL_TYPE)
	    {
	      error ("non-floating-point argument in call to function %qE",
		     fndecl);
	      return false;
	    }
	  return true;
	}
      return false;

    case BUILT_IN_ASSUME_ALIGNED:
      if (builtin_function_validate_nargs (fndecl, nargs, 2 + (nargs > 2)))
	{
	  if (nargs >= 3 && TREE_CODE (TREE_TYPE (args[2])) != INTEGER_TYPE)
	    {
	      error ("non-integer argument 3 in call to function %qE", fndecl);
	      return false;
	    }
	  return true;
	}
      return false;

    case BUILT_IN_ADD_OVERFLOW:
    case BUILT_IN_SUB_OVERFLOW:
    case BUILT_IN_MUL_OVERFLOW:
      if (builtin_function_validate_nargs (fndecl, nargs, 3))
	{
	  unsigned i;
	  for (i = 0; i < 2; i++)
	    if (!INTEGRAL_TYPE_P (TREE_TYPE (args[i])))
	      {
		error ("argument %u in call to function %qE does not have "
		       "integral type", i + 1, fndecl);
		return false;
	      }
	  if (TREE_CODE (TREE_TYPE (args[2])) != POINTER_TYPE
	      || TREE_CODE (TREE_TYPE (TREE_TYPE (args[2]))) != INTEGER_TYPE)
	    {
	      error ("argument 3 in call to function %qE does not have "
		     "pointer to integer type", fndecl);
	      return false;
	    }
	  return true;
	}
      return false;

    default:
      return true;
    }
}

/* Function to help qsort sort FIELD_DECLs by name order.  */

int
field_decl_cmp (const void *x_p, const void *y_p)
{
  const tree *const x = (const tree *const) x_p;
  const tree *const y = (const tree *const) y_p;

  if (DECL_NAME (*x) == DECL_NAME (*y))
    /* A nontype is "greater" than a type.  */
    return (TREE_CODE (*y) == TYPE_DECL) - (TREE_CODE (*x) == TYPE_DECL);
  if (DECL_NAME (*x) == NULL_TREE)
    return -1;
  if (DECL_NAME (*y) == NULL_TREE)
    return 1;
  if (DECL_NAME (*x) < DECL_NAME (*y))
    return -1;
  return 1;
}

static struct {
  gt_pointer_operator new_value;
  void *cookie;
} resort_data;

/* This routine compares two fields like field_decl_cmp but using the
pointer operator in resort_data.  */

static int
resort_field_decl_cmp (const void *x_p, const void *y_p)
{
  const tree *const x = (const tree *const) x_p;
  const tree *const y = (const tree *const) y_p;

  if (DECL_NAME (*x) == DECL_NAME (*y))
    /* A nontype is "greater" than a type.  */
    return (TREE_CODE (*y) == TYPE_DECL) - (TREE_CODE (*x) == TYPE_DECL);
  if (DECL_NAME (*x) == NULL_TREE)
    return -1;
  if (DECL_NAME (*y) == NULL_TREE)
    return 1;
  {
    tree d1 = DECL_NAME (*x);
    tree d2 = DECL_NAME (*y);
    resort_data.new_value (&d1, resort_data.cookie);
    resort_data.new_value (&d2, resort_data.cookie);
    if (d1 < d2)
      return -1;
  }
  return 1;
}

/* Resort DECL_SORTED_FIELDS because pointers have been reordered.  */

void
resort_sorted_fields (void *obj,
		      void * ARG_UNUSED (orig_obj),
		      gt_pointer_operator new_value,
		      void *cookie)
{
  struct sorted_fields_type *sf = (struct sorted_fields_type *) obj;
  resort_data.new_value = new_value;
  resort_data.cookie = cookie;
  qsort (&sf->elts[0], sf->len, sizeof (tree),
	 resort_field_decl_cmp);
}

/* Subroutine of c_parse_error.
   Return the result of concatenating LHS and RHS. RHS is really
   a string literal, its first character is indicated by RHS_START and
   RHS_SIZE is its length (including the terminating NUL character).

   The caller is responsible for deleting the returned pointer.  */

static char *
catenate_strings (const char *lhs, const char *rhs_start, int rhs_size)
{
  const int lhs_size = strlen (lhs);
  char *result = XNEWVEC (char, lhs_size + rhs_size);
  strncpy (result, lhs, lhs_size);
  strncpy (result + lhs_size, rhs_start, rhs_size);
  return result;
}

/* Issue the error given by GMSGID, indicating that it occurred before
   TOKEN, which had the associated VALUE.  */

void
c_parse_error (const char *gmsgid, enum cpp_ttype token_type,
	       tree value, unsigned char token_flags)
{
#define catenate_messages(M1, M2) catenate_strings ((M1), (M2), sizeof (M2))

  char *message = NULL;

  if (token_type == CPP_EOF)
    message = catenate_messages (gmsgid, " at end of input");
  else if (token_type == CPP_CHAR
	   || token_type == CPP_WCHAR
	   || token_type == CPP_CHAR16
	   || token_type == CPP_CHAR32)
    {
      unsigned int val = TREE_INT_CST_LOW (value);
      const char *prefix;

      switch (token_type)
	{
	default:
	  prefix = "";
	  break;
	case CPP_WCHAR:
	  prefix = "L";
	  break;
	case CPP_CHAR16:
	  prefix = "u";
	  break;
	case CPP_CHAR32:
	  prefix = "U";
	  break;
        }

      if (val <= UCHAR_MAX && ISGRAPH (val))
	message = catenate_messages (gmsgid, " before %s'%c'");
      else
	message = catenate_messages (gmsgid, " before %s'\\x%x'");

      error (message, prefix, val);
      free (message);
      message = NULL;
    }
  else if (token_type == CPP_CHAR_USERDEF
	   || token_type == CPP_WCHAR_USERDEF
	   || token_type == CPP_CHAR16_USERDEF
	   || token_type == CPP_CHAR32_USERDEF)
    message = catenate_messages (gmsgid,
				 " before user-defined character literal");
  else if (token_type == CPP_STRING_USERDEF
	   || token_type == CPP_WSTRING_USERDEF
	   || token_type == CPP_STRING16_USERDEF
	   || token_type == CPP_STRING32_USERDEF
	   || token_type == CPP_UTF8STRING_USERDEF)
    message = catenate_messages (gmsgid, " before user-defined string literal");
  else if (token_type == CPP_STRING
	   || token_type == CPP_WSTRING
	   || token_type == CPP_STRING16
	   || token_type == CPP_STRING32
	   || token_type == CPP_UTF8STRING)
    message = catenate_messages (gmsgid, " before string constant");
  else if (token_type == CPP_NUMBER)
    message = catenate_messages (gmsgid, " before numeric constant");
  else if (token_type == CPP_NAME)
    {
      message = catenate_messages (gmsgid, " before %qE");
      error (message, value);
      free (message);
      message = NULL;
    }
  else if (token_type == CPP_PRAGMA)
    message = catenate_messages (gmsgid, " before %<#pragma%>");
  else if (token_type == CPP_PRAGMA_EOL)
    message = catenate_messages (gmsgid, " before end of line");
  else if (token_type == CPP_DECLTYPE)
    message = catenate_messages (gmsgid, " before %<decltype%>");
  else if (token_type < N_TTYPES)
    {
      message = catenate_messages (gmsgid, " before %qs token");
      error (message, cpp_type2name (token_type, token_flags));
      free (message);
      message = NULL;
    }
  else
    error (gmsgid);

  if (message)
    {
      error (message);
      free (message);
    }
#undef catenate_messages
}

/* Return the gcc option code associated with the reason for a cpp
   message, or 0 if none.  */

static int
c_option_controlling_cpp_error (int reason)
{
  const struct cpp_reason_option_codes_t *entry;

  for (entry = cpp_reason_option_codes; entry->reason != CPP_W_NONE; entry++)
    {
      if (entry->reason == reason)
	return entry->option_code;
    }
  return 0;
}

/* Callback from cpp_error for PFILE to print diagnostics from the
   preprocessor.  The diagnostic is of type LEVEL, with REASON set
   to the reason code if LEVEL is represents a warning, at location
   LOCATION unless this is after lexing and the compiler's location
   should be used instead, with column number possibly overridden by
   COLUMN_OVERRIDE if not zero; MSG is the translated message and AP
   the arguments.  Returns true if a diagnostic was emitted, false
   otherwise.  */

bool
c_cpp_error (cpp_reader *pfile ATTRIBUTE_UNUSED, int level, int reason,
	     location_t location, unsigned int column_override,
	     const char *msg, va_list *ap)
{
  diagnostic_info diagnostic;
  diagnostic_t dlevel;
  bool save_warn_system_headers = global_dc->dc_warn_system_headers;
  bool ret;

  switch (level)
    {
    case CPP_DL_WARNING_SYSHDR:
      if (flag_no_output)
	return false;
      global_dc->dc_warn_system_headers = 1;
      /* Fall through.  */
    case CPP_DL_WARNING:
      if (flag_no_output)
	return false;
      dlevel = DK_WARNING;
      break;
    case CPP_DL_PEDWARN:
      if (flag_no_output && !flag_pedantic_errors)
	return false;
      dlevel = DK_PEDWARN;
      break;
    case CPP_DL_ERROR:
      dlevel = DK_ERROR;
      break;
    case CPP_DL_ICE:
      dlevel = DK_ICE;
      break;
    case CPP_DL_NOTE:
      dlevel = DK_NOTE;
      break;
    case CPP_DL_FATAL:
      dlevel = DK_FATAL;
      break;
    default:
      gcc_unreachable ();
    }
  if (done_lexing)
    location = input_location;
  diagnostic_set_info_translated (&diagnostic, msg, ap,
				  location, dlevel);
  if (column_override)
    diagnostic_override_column (&diagnostic, column_override);
  diagnostic_override_option_index (&diagnostic,
                                    c_option_controlling_cpp_error (reason));
  ret = report_diagnostic (&diagnostic);
  if (level == CPP_DL_WARNING_SYSHDR)
    global_dc->dc_warn_system_headers = save_warn_system_headers;
  return ret;
}

/* Convert a character from the host to the target execution character
   set.  cpplib handles this, mostly.  */

HOST_WIDE_INT
c_common_to_target_charset (HOST_WIDE_INT c)
{
  /* Character constants in GCC proper are sign-extended under -fsigned-char,
     zero-extended under -fno-signed-char.  cpplib insists that characters
     and character constants are always unsigned.  Hence we must convert
     back and forth.  */
  cppchar_t uc = ((cppchar_t)c) & ((((cppchar_t)1) << CHAR_BIT)-1);

  uc = cpp_host_to_exec_charset (parse_in, uc);

  if (flag_signed_char)
    return ((HOST_WIDE_INT)uc) << (HOST_BITS_PER_WIDE_INT - CHAR_TYPE_SIZE)
			       >> (HOST_BITS_PER_WIDE_INT - CHAR_TYPE_SIZE);
  else
    return uc;
}

/* Fold an offsetof-like expression.  EXPR is a nested sequence of component
   references with an INDIRECT_REF of a constant at the bottom; much like the
   traditional rendering of offsetof as a macro.  Return the folded result.  */

tree
fold_offsetof_1 (tree expr)
{
  tree base, off, t;

  switch (TREE_CODE (expr))
    {
    case ERROR_MARK:
      return expr;

    case VAR_DECL:
      error ("cannot apply %<offsetof%> to static data member %qD", expr);
      return error_mark_node;

    case CALL_EXPR:
    case TARGET_EXPR:
      error ("cannot apply %<offsetof%> when %<operator[]%> is overloaded");
      return error_mark_node;

    case NOP_EXPR:
    case INDIRECT_REF:
      if (!TREE_CONSTANT (TREE_OPERAND (expr, 0)))
	{
	  error ("cannot apply %<offsetof%> to a non constant address");
	  return error_mark_node;
	}
      return TREE_OPERAND (expr, 0);

    case COMPONENT_REF:
      base = fold_offsetof_1 (TREE_OPERAND (expr, 0));
      if (base == error_mark_node)
	return base;

      t = TREE_OPERAND (expr, 1);
      if (DECL_C_BIT_FIELD (t))
	{
	  error ("attempt to take address of bit-field structure "
		 "member %qD", t);
	  return error_mark_node;
	}
      off = size_binop_loc (input_location, PLUS_EXPR, DECL_FIELD_OFFSET (t),
			    size_int (tree_to_uhwi (DECL_FIELD_BIT_OFFSET (t))
				      / BITS_PER_UNIT));
      break;

    case ARRAY_REF:
      base = fold_offsetof_1 (TREE_OPERAND (expr, 0));
      if (base == error_mark_node)
	return base;

      t = TREE_OPERAND (expr, 1);

      /* Check if the offset goes beyond the upper bound of the array.  */
      if (TREE_CODE (t) == INTEGER_CST && tree_int_cst_sgn (t) >= 0)
	{
	  tree upbound = array_ref_up_bound (expr);
	  if (upbound != NULL_TREE
	      && TREE_CODE (upbound) == INTEGER_CST
	      && !tree_int_cst_equal (upbound,
				      TYPE_MAX_VALUE (TREE_TYPE (upbound))))
	    {
	      upbound = size_binop (PLUS_EXPR, upbound,
				    build_int_cst (TREE_TYPE (upbound), 1));
	      if (tree_int_cst_lt (upbound, t))
		{
		  tree v;

		  for (v = TREE_OPERAND (expr, 0);
		       TREE_CODE (v) == COMPONENT_REF;
		       v = TREE_OPERAND (v, 0))
		    if (TREE_CODE (TREE_TYPE (TREE_OPERAND (v, 0)))
			== RECORD_TYPE)
		      {
			tree fld_chain = DECL_CHAIN (TREE_OPERAND (v, 1));
			for (; fld_chain; fld_chain = DECL_CHAIN (fld_chain))
			  if (TREE_CODE (fld_chain) == FIELD_DECL)
			    break;

			if (fld_chain)
			  break;
		      }
		  /* Don't warn if the array might be considered a poor
		     man's flexible array member with a very permissive
		     definition thereof.  */
		  if (TREE_CODE (v) == ARRAY_REF
		      || TREE_CODE (v) == COMPONENT_REF)
		    warning (OPT_Warray_bounds,
			     "index %E denotes an offset "
			     "greater than size of %qT",
			     t, TREE_TYPE (TREE_OPERAND (expr, 0)));
		}
	    }
	}

      t = convert (sizetype, t);
      off = size_binop (MULT_EXPR, TYPE_SIZE_UNIT (TREE_TYPE (expr)), t);
      break;

    case COMPOUND_EXPR:
      /* Handle static members of volatile structs.  */
      t = TREE_OPERAND (expr, 1);
      gcc_assert (TREE_CODE (t) == VAR_DECL);
      return fold_offsetof_1 (t);

    default:
      gcc_unreachable ();
    }

  return fold_build_pointer_plus (base, off);
}

/* Likewise, but convert it to the return type of offsetof.  */

tree
fold_offsetof (tree expr)
{
  return convert (size_type_node, fold_offsetof_1 (expr));
}

/* Warn for A ?: C expressions (with B omitted) where A is a boolean 
   expression, because B will always be true. */

void
warn_for_omitted_condop (location_t location, tree cond) 
{ 
  if (truth_value_p (TREE_CODE (cond))) 
      warning_at (location, OPT_Wparentheses, 
		"the omitted middle operand in ?: will always be %<true%>, "
		"suggest explicit middle operand");
} 

/* Give an error for storing into ARG, which is 'const'.  USE indicates
   how ARG was being used.  */

void
readonly_error (location_t loc, tree arg, enum lvalue_use use)
{
  gcc_assert (use == lv_assign || use == lv_increment || use == lv_decrement
	      || use == lv_asm);
  /* Using this macro rather than (for example) arrays of messages
     ensures that all the format strings are checked at compile
     time.  */
#define READONLY_MSG(A, I, D, AS) (use == lv_assign ? (A)		\
				   : (use == lv_increment ? (I)		\
				   : (use == lv_decrement ? (D) : (AS))))
  if (TREE_CODE (arg) == COMPONENT_REF)
    {
      if (TYPE_READONLY (TREE_TYPE (TREE_OPERAND (arg, 0))))
        error_at (loc, READONLY_MSG (G_("assignment of member "
					"%qD in read-only object"),
				     G_("increment of member "
					"%qD in read-only object"),
				     G_("decrement of member "
					"%qD in read-only object"),
				     G_("member %qD in read-only object "
					"used as %<asm%> output")),
		  TREE_OPERAND (arg, 1));
      else
	error_at (loc, READONLY_MSG (G_("assignment of read-only member %qD"),
				     G_("increment of read-only member %qD"),
				     G_("decrement of read-only member %qD"),
				     G_("read-only member %qD used as %<asm%> output")),
		  TREE_OPERAND (arg, 1));
    }
  else if (TREE_CODE (arg) == VAR_DECL)
    error_at (loc, READONLY_MSG (G_("assignment of read-only variable %qD"),
				 G_("increment of read-only variable %qD"),
				 G_("decrement of read-only variable %qD"),
				 G_("read-only variable %qD used as %<asm%> output")),
	      arg);
  else if (TREE_CODE (arg) == PARM_DECL)
    error_at (loc, READONLY_MSG (G_("assignment of read-only parameter %qD"),
				 G_("increment of read-only parameter %qD"),
				 G_("decrement of read-only parameter %qD"),
				 G_("read-only parameter %qD use as %<asm%> output")),
	      arg);
  else if (TREE_CODE (arg) == RESULT_DECL)
    {
      gcc_assert (c_dialect_cxx ());
      error_at (loc, READONLY_MSG (G_("assignment of "
				      "read-only named return value %qD"),
				   G_("increment of "
				      "read-only named return value %qD"),
				   G_("decrement of "
				      "read-only named return value %qD"),
				   G_("read-only named return value %qD "
				      "used as %<asm%>output")),
		arg);
    }
  else if (TREE_CODE (arg) == FUNCTION_DECL)
    error_at (loc, READONLY_MSG (G_("assignment of function %qD"),
				 G_("increment of function %qD"),
				 G_("decrement of function %qD"),
				 G_("function %qD used as %<asm%> output")),
	      arg);
  else
    error_at (loc, READONLY_MSG (G_("assignment of read-only location %qE"),
				 G_("increment of read-only location %qE"),
				 G_("decrement of read-only location %qE"),
				 G_("read-only location %qE used as %<asm%> output")),
	      arg);
}

/* Print an error message for an invalid lvalue.  USE says
   how the lvalue is being used and so selects the error message.  LOC
   is the location for the error.  */

void
lvalue_error (location_t loc, enum lvalue_use use)
{
  switch (use)
    {
    case lv_assign:
      error_at (loc, "lvalue required as left operand of assignment");
      break;
    case lv_increment:
      error_at (loc, "lvalue required as increment operand");
      break;
    case lv_decrement:
      error_at (loc, "lvalue required as decrement operand");
      break;
    case lv_addressof:
      error_at (loc, "lvalue required as unary %<&%> operand");
      break;
    case lv_asm:
      error_at (loc, "lvalue required in asm statement");
      break;
    default:
      gcc_unreachable ();
    }
}

/* Print an error message for an invalid indirection of type TYPE.
   ERRSTRING is the name of the operator for the indirection.  */

void
invalid_indirection_error (location_t loc, tree type, ref_operator errstring)
{
  switch (errstring)
    {
    case RO_NULL:
      gcc_assert (c_dialect_cxx ());
      error_at (loc, "invalid type argument (have %qT)", type);
      break;
    case RO_ARRAY_INDEXING:
      error_at (loc,
		"invalid type argument of array indexing (have %qT)",
		type);
      break;
    case RO_UNARY_STAR:
      error_at (loc,
		"invalid type argument of unary %<*%> (have %qT)",
		type);
      break;
    case RO_ARROW:
      error_at (loc,
		"invalid type argument of %<->%> (have %qT)",
		type);
      break;
    case RO_ARROW_STAR:
      error_at (loc,
		"invalid type argument of %<->*%> (have %qT)",
		type);
      break;
    case RO_IMPLICIT_CONVERSION:
      error_at (loc,
		"invalid type argument of implicit conversion (have %qT)",
		type);
      break;
    default:
      gcc_unreachable ();
    }
}

/* *PTYPE is an incomplete array.  Complete it with a domain based on
   INITIAL_VALUE.  If INITIAL_VALUE is not present, use 1 if DO_DEFAULT
   is true.  Return 0 if successful, 1 if INITIAL_VALUE can't be deciphered,
   2 if INITIAL_VALUE was NULL, and 3 if INITIAL_VALUE was empty.  */

int
complete_array_type (tree *ptype, tree initial_value, bool do_default)
{
  tree maxindex, type, main_type, elt, unqual_elt;
  int failure = 0, quals;
  hashval_t hashcode = 0;
  bool overflow_p = false;

  maxindex = size_zero_node;
  if (initial_value)
    {
      if (TREE_CODE (initial_value) == STRING_CST)
	{
	  int eltsize
	    = int_size_in_bytes (TREE_TYPE (TREE_TYPE (initial_value)));
	  maxindex = size_int (TREE_STRING_LENGTH (initial_value)/eltsize - 1);
	}
      else if (TREE_CODE (initial_value) == CONSTRUCTOR)
	{
	  vec<constructor_elt, va_gc> *v = CONSTRUCTOR_ELTS (initial_value);

	  if (vec_safe_is_empty (v))
	    {
	      if (pedantic)
		failure = 3;
	      maxindex = ssize_int (-1);
	    }
	  else
	    {
	      tree curindex;
	      unsigned HOST_WIDE_INT cnt;
	      constructor_elt *ce;
	      bool fold_p = false;

	      if ((*v)[0].index)
		maxindex = (*v)[0].index, fold_p = true;

	      curindex = maxindex;

	      for (cnt = 1; vec_safe_iterate (v, cnt, &ce); cnt++)
		{
		  bool curfold_p = false;
		  if (ce->index)
		    curindex = ce->index, curfold_p = true;
		  else
		    {
		      if (fold_p)
			{
			  /* Since we treat size types now as ordinary
			     unsigned types, we need an explicit overflow
			     check.  */
			  tree orig = curindex;
		          curindex = fold_convert (sizetype, curindex);
			  overflow_p |= tree_int_cst_lt (curindex, orig);
			}
		      curindex = size_binop (PLUS_EXPR, curindex,
					     size_one_node);
		    }
		  if (tree_int_cst_lt (maxindex, curindex))
		    maxindex = curindex, fold_p = curfold_p;
		}
	      if (fold_p)
		{
		  tree orig = maxindex;
	          maxindex = fold_convert (sizetype, maxindex);
		  overflow_p |= tree_int_cst_lt (maxindex, orig);
		}
	    }
	}
      else
	{
	  /* Make an error message unless that happened already.  */
	  if (initial_value != error_mark_node)
	    failure = 1;
	}
    }
  else
    {
      failure = 2;
      if (!do_default)
	return failure;
    }

  type = *ptype;
  elt = TREE_TYPE (type);
  quals = TYPE_QUALS (strip_array_types (elt));
  if (quals == 0)
    unqual_elt = elt;
  else
    unqual_elt = c_build_qualified_type (elt, KEEP_QUAL_ADDR_SPACE (quals));

  /* Using build_distinct_type_copy and modifying things afterward instead
     of using build_array_type to create a new type preserves all of the
     TYPE_LANG_FLAG_? bits that the front end may have set.  */
  main_type = build_distinct_type_copy (TYPE_MAIN_VARIANT (type));
  TREE_TYPE (main_type) = unqual_elt;
  TYPE_DOMAIN (main_type)
    = build_range_type (TREE_TYPE (maxindex),
			build_int_cst (TREE_TYPE (maxindex), 0), maxindex);
  layout_type (main_type);

  /* Make sure we have the canonical MAIN_TYPE. */
  hashcode = iterative_hash_object (TYPE_HASH (unqual_elt), hashcode);
  hashcode = iterative_hash_object (TYPE_HASH (TYPE_DOMAIN (main_type)),
				    hashcode);
  main_type = type_hash_canon (hashcode, main_type);

  /* Fix the canonical type.  */
  if (TYPE_STRUCTURAL_EQUALITY_P (TREE_TYPE (main_type))
      || TYPE_STRUCTURAL_EQUALITY_P (TYPE_DOMAIN (main_type)))
    SET_TYPE_STRUCTURAL_EQUALITY (main_type);
  else if (TYPE_CANONICAL (TREE_TYPE (main_type)) != TREE_TYPE (main_type)
	   || (TYPE_CANONICAL (TYPE_DOMAIN (main_type))
	       != TYPE_DOMAIN (main_type)))
    TYPE_CANONICAL (main_type)
      = build_array_type (TYPE_CANONICAL (TREE_TYPE (main_type)),
			  TYPE_CANONICAL (TYPE_DOMAIN (main_type)));
  else
    TYPE_CANONICAL (main_type) = main_type;

  if (quals == 0)
    type = main_type;
  else
    type = c_build_qualified_type (main_type, quals);

  if (COMPLETE_TYPE_P (type)
      && TREE_CODE (TYPE_SIZE_UNIT (type)) == INTEGER_CST
      && (overflow_p || TREE_OVERFLOW (TYPE_SIZE_UNIT (type))))
    {
      error ("size of array is too large");
      /* If we proceed with the array type as it is, we'll eventually
	 crash in tree_to_[su]hwi().  */
      type = error_mark_node;
    }

  *ptype = type;
  return failure;
}

/* Like c_mark_addressable but don't check register qualifier.  */
void 
c_common_mark_addressable_vec (tree t)
{   
  while (handled_component_p (t))
    t = TREE_OPERAND (t, 0);
  if (TREE_CODE (t) != VAR_DECL && TREE_CODE (t) != PARM_DECL)
    return;
  TREE_ADDRESSABLE (t) = 1;
}



/* Used to help initialize the builtin-types.def table.  When a type of
   the correct size doesn't exist, use error_mark_node instead of NULL.
   The later results in segfaults even when a decl using the type doesn't
   get invoked.  */

tree
builtin_type_for_size (int size, bool unsignedp)
{
  tree type = c_common_type_for_size (size, unsignedp);
  return type ? type : error_mark_node;
}

/* A helper function for resolve_overloaded_builtin in resolving the
   overloaded __sync_ builtins.  Returns a positive power of 2 if the
   first operand of PARAMS is a pointer to a supported data type.
   Returns 0 if an error is encountered.  */

static int
sync_resolve_size (tree function, vec<tree, va_gc> *params)
{
  tree type;
  int size;

  if (!params)
    {
      error ("too few arguments to function %qE", function);
      return 0;
    }

  type = TREE_TYPE ((*params)[0]);
  if (TREE_CODE (type) == ARRAY_TYPE)
    {
      /* Force array-to-pointer decay for C++.  */
      gcc_assert (c_dialect_cxx());
      (*params)[0] = default_conversion ((*params)[0]);
      type = TREE_TYPE ((*params)[0]);
    }
  if (TREE_CODE (type) != POINTER_TYPE)
    goto incompatible;

  type = TREE_TYPE (type);
  if (!INTEGRAL_TYPE_P (type) && !POINTER_TYPE_P (type))
    goto incompatible;

  size = tree_to_uhwi (TYPE_SIZE_UNIT (type));
  if (size == 1 || size == 2 || size == 4 || size == 8 || size == 16)
    return size;

 incompatible:
  error ("incompatible type for argument %d of %qE", 1, function);
  return 0;
}

/* A helper function for resolve_overloaded_builtin.  Adds casts to
   PARAMS to make arguments match up with those of FUNCTION.  Drops
   the variadic arguments at the end.  Returns false if some error
   was encountered; true on success.  */

static bool
sync_resolve_params (location_t loc, tree orig_function, tree function,
		     vec<tree, va_gc> *params, bool orig_format)
{
  function_args_iterator iter;
  tree ptype;
  unsigned int parmnum;

  function_args_iter_init (&iter, TREE_TYPE (function));
  /* We've declared the implementation functions to use "volatile void *"
     as the pointer parameter, so we shouldn't get any complaints from the
     call to check_function_arguments what ever type the user used.  */
  function_args_iter_next (&iter);
  ptype = TREE_TYPE (TREE_TYPE ((*params)[0]));
  ptype = TYPE_MAIN_VARIANT (ptype);

  /* For the rest of the values, we need to cast these to FTYPE, so that we
     don't get warnings for passing pointer types, etc.  */
  parmnum = 0;
  while (1)
    {
      tree val, arg_type;

      arg_type = function_args_iter_cond (&iter);
      /* XXX void_type_node belies the abstraction.  */
      if (arg_type == void_type_node)
	break;

      ++parmnum;
      if (params->length () <= parmnum)
	{
	  error_at (loc, "too few arguments to function %qE", orig_function);
	  return false;
	}

      /* Only convert parameters if arg_type is unsigned integer type with
	 new format sync routines, i.e. don't attempt to convert pointer
	 arguments (e.g. EXPECTED argument of __atomic_compare_exchange_n),
	 bool arguments (e.g. WEAK argument) or signed int arguments (memmodel
	 kinds).  */
      if (TREE_CODE (arg_type) == INTEGER_TYPE && TYPE_UNSIGNED (arg_type))
	{
	  /* Ideally for the first conversion we'd use convert_for_assignment
	     so that we get warnings for anything that doesn't match the pointer
	     type.  This isn't portable across the C and C++ front ends atm.  */
	  val = (*params)[parmnum];
	  val = convert (ptype, val);
	  val = convert (arg_type, val);
	  (*params)[parmnum] = val;
	}

      function_args_iter_next (&iter);
    }

  /* __atomic routines are not variadic.  */
  if (!orig_format && params->length () != parmnum + 1)
    {
      error_at (loc, "too many arguments to function %qE", orig_function);
      return false;
    }

  /* The definition of these primitives is variadic, with the remaining
     being "an optional list of variables protected by the memory barrier".
     No clue what that's supposed to mean, precisely, but we consider all
     call-clobbered variables to be protected so we're safe.  */
  params->truncate (parmnum + 1);

  return true;
}

/* A helper function for resolve_overloaded_builtin.  Adds a cast to
   RESULT to make it match the type of the first pointer argument in
   PARAMS.  */

static tree
sync_resolve_return (tree first_param, tree result, bool orig_format)
{
  tree ptype = TREE_TYPE (TREE_TYPE (first_param));
  tree rtype = TREE_TYPE (result);
  ptype = TYPE_MAIN_VARIANT (ptype);

  /* New format doesn't require casting unless the types are the same size.  */
  if (orig_format || tree_int_cst_equal (TYPE_SIZE (ptype), TYPE_SIZE (rtype)))
    return convert (ptype, result);
  else
    return result;
}

/* This function verifies the PARAMS to generic atomic FUNCTION.
   It returns the size if all the parameters are the same size, otherwise
   0 is returned if the parameters are invalid.  */

static int
get_atomic_generic_size (location_t loc, tree function,
			 vec<tree, va_gc> *params)
{
  unsigned int n_param;
  unsigned int n_model;
  unsigned int x;
  int size_0;
  tree type_0;

  /* Determine the parameter makeup.  */
  switch (DECL_FUNCTION_CODE (function))
    {
    case BUILT_IN_ATOMIC_EXCHANGE:
      n_param = 4;
      n_model = 1;
      break;
    case BUILT_IN_ATOMIC_LOAD:
    case BUILT_IN_ATOMIC_STORE:
      n_param = 3;
      n_model = 1;
      break;
    case BUILT_IN_ATOMIC_COMPARE_EXCHANGE:
      n_param = 6;
      n_model = 2;
      break;
    default:
      gcc_unreachable ();
    }

  if (vec_safe_length (params) != n_param)
    {
      error_at (loc, "incorrect number of arguments to function %qE", function);
      return 0;
    }

  /* Get type of first parameter, and determine its size.  */
  type_0 = TREE_TYPE ((*params)[0]);
  if (TREE_CODE (type_0) == ARRAY_TYPE)
    {
      /* Force array-to-pointer decay for C++.  */
      gcc_assert (c_dialect_cxx());
      (*params)[0] = default_conversion ((*params)[0]);
      type_0 = TREE_TYPE ((*params)[0]);
    }
  if (TREE_CODE (type_0) != POINTER_TYPE || VOID_TYPE_P (TREE_TYPE (type_0)))
    {
      error_at (loc, "argument 1 of %qE must be a non-void pointer type",
		function);
      return 0;
    }

  /* Types must be compile time constant sizes. */
  if (TREE_CODE ((TYPE_SIZE_UNIT (TREE_TYPE (type_0)))) != INTEGER_CST)
    {
      error_at (loc, 
		"argument 1 of %qE must be a pointer to a constant size type",
		function);
      return 0;
    }

  size_0 = tree_to_uhwi (TYPE_SIZE_UNIT (TREE_TYPE (type_0)));

  /* Zero size objects are not allowed.  */
  if (size_0 == 0)
    {
      error_at (loc, 
		"argument 1 of %qE must be a pointer to a nonzero size object",
		function);
      return 0;
    }

  /* Check each other parameter is a pointer and the same size.  */
  for (x = 0; x < n_param - n_model; x++)
    {
      int size;
      tree type = TREE_TYPE ((*params)[x]);
      /* __atomic_compare_exchange has a bool in the 4th position, skip it.  */
      if (n_param == 6 && x == 3)
        continue;
      if (!POINTER_TYPE_P (type))
	{
	  error_at (loc, "argument %d of %qE must be a pointer type", x + 1,
		    function);
	  return 0;
	}
      tree type_size = TYPE_SIZE_UNIT (TREE_TYPE (type));
      size = type_size ? tree_to_uhwi (type_size) : 0;
      if (size != size_0)
	{
	  error_at (loc, "size mismatch in argument %d of %qE", x + 1,
		    function);
	  return 0;
	}
    }

  /* Check memory model parameters for validity.  */
  for (x = n_param - n_model ; x < n_param; x++)
    {
      tree p = (*params)[x];
      if (TREE_CODE (p) == INTEGER_CST)
        {
	  int i = tree_to_uhwi (p);
	  if (i < 0 || (i & MEMMODEL_MASK) >= MEMMODEL_LAST)
	    {
	      warning_at (loc, OPT_Winvalid_memory_model,
			  "invalid memory model argument %d of %qE", x + 1,
			  function);
	    }
	}
      else
	if (!INTEGRAL_TYPE_P (TREE_TYPE (p)))
	  {
	    error_at (loc, "non-integer memory model argument %d of %qE", x + 1,
		   function);
	    return 0;
	  }
      }

  return size_0;
}


/* This will take an __atomic_ generic FUNCTION call, and add a size parameter N
   at the beginning of the parameter list PARAMS representing the size of the
   objects.  This is to match the library ABI requirement.  LOC is the location
   of the function call.  
   The new function is returned if it needed rebuilding, otherwise NULL_TREE is
   returned to allow the external call to be constructed.  */

static tree
add_atomic_size_parameter (unsigned n, location_t loc, tree function, 
			   vec<tree, va_gc> *params)
{
  tree size_node;

  /* Insert a SIZE_T parameter as the first param.  If there isn't
     enough space, allocate a new vector and recursively re-build with that.  */
  if (!params->space (1))
    {
      unsigned int z, len;
      vec<tree, va_gc> *v;
      tree f;

      len = params->length ();
      vec_alloc (v, len + 1);
      v->quick_push (build_int_cst (size_type_node, n));
      for (z = 0; z < len; z++)
	v->quick_push ((*params)[z]);
      f = build_function_call_vec (loc, vNULL, function, v, NULL);
      vec_free (v);
      return f;
    }

  /* Add the size parameter and leave as a function call for processing.  */
  size_node = build_int_cst (size_type_node, n);
  params->quick_insert (0, size_node);
  return NULL_TREE;
}


/* Return whether atomic operations for naturally aligned N-byte
   arguments are supported, whether inline or through libatomic.  */
static bool
atomic_size_supported_p (int n)
{
  switch (n)
    {
    case 1:
    case 2:
    case 4:
    case 8:
      return true;

    case 16:
      return targetm.scalar_mode_supported_p (TImode);

    default:
      return false;
    }
}

/* This will process an __atomic_exchange function call, determine whether it
   needs to be mapped to the _N variation, or turned into a library call.
   LOC is the location of the builtin call.
   FUNCTION is the DECL that has been invoked;
   PARAMS is the argument list for the call.  The return value is non-null
   TRUE is returned if it is translated into the proper format for a call to the
   external library, and NEW_RETURN is set the tree for that function.
   FALSE is returned if processing for the _N variation is required, and 
   NEW_RETURN is set to the the return value the result is copied into.  */
static bool
resolve_overloaded_atomic_exchange (location_t loc, tree function, 
				    vec<tree, va_gc> *params, tree *new_return)
{	
  tree p0, p1, p2, p3;
  tree I_type, I_type_ptr;
  int n = get_atomic_generic_size (loc, function, params);

  /* Size of 0 is an error condition.  */
  if (n == 0)
    {
      *new_return = error_mark_node;
      return true;
    }

  /* If not a lock-free size, change to the library generic format.  */
  if (!atomic_size_supported_p (n))
    {
      *new_return = add_atomic_size_parameter (n, loc, function, params);
      return true;
    }

  /* Otherwise there is a lockfree match, transform the call from:
       void fn(T* mem, T* desired, T* return, model)
     into
       *return = (T) (fn (In* mem, (In) *desired, model))  */

  p0 = (*params)[0];
  p1 = (*params)[1];
  p2 = (*params)[2];
  p3 = (*params)[3];
  
  /* Create pointer to appropriate size.  */
  I_type = builtin_type_for_size (BITS_PER_UNIT * n, 1);
  I_type_ptr = build_pointer_type (I_type);

  /* Convert object pointer to required type.  */
  p0 = build1 (VIEW_CONVERT_EXPR, I_type_ptr, p0);
  (*params)[0] = p0; 
  /* Convert new value to required type, and dereference it.  */
  p1 = build_indirect_ref (loc, p1, RO_UNARY_STAR);
  p1 = build1 (VIEW_CONVERT_EXPR, I_type, p1);
  (*params)[1] = p1;

  /* Move memory model to the 3rd position, and end param list.  */
  (*params)[2] = p3;
  params->truncate (3);

  /* Convert return pointer and dereference it for later assignment.  */
  *new_return = build_indirect_ref (loc, p2, RO_UNARY_STAR);

  return false;
}


/* This will process an __atomic_compare_exchange function call, determine 
   whether it needs to be mapped to the _N variation, or turned into a lib call.
   LOC is the location of the builtin call.
   FUNCTION is the DECL that has been invoked;
   PARAMS is the argument list for the call.  The return value is non-null
   TRUE is returned if it is translated into the proper format for a call to the
   external library, and NEW_RETURN is set the tree for that function.
   FALSE is returned if processing for the _N variation is required.  */

static bool
resolve_overloaded_atomic_compare_exchange (location_t loc, tree function, 
					    vec<tree, va_gc> *params, 
					    tree *new_return)
{	
  tree p0, p1, p2;
  tree I_type, I_type_ptr;
  int n = get_atomic_generic_size (loc, function, params);

  /* Size of 0 is an error condition.  */
  if (n == 0)
    {
      *new_return = error_mark_node;
      return true;
    }

  /* If not a lock-free size, change to the library generic format.  */
  if (!atomic_size_supported_p (n))
    {
      /* The library generic format does not have the weak parameter, so 
	 remove it from the param list.  Since a parameter has been removed,
	 we can be sure that there is room for the SIZE_T parameter, meaning
	 there will not be a recursive rebuilding of the parameter list, so
	 there is no danger this will be done twice.  */
      if (n > 0)
        {
	  (*params)[3] = (*params)[4];
	  (*params)[4] = (*params)[5];
	  params->truncate (5);
	}
      *new_return = add_atomic_size_parameter (n, loc, function, params);
      return true;
    }

  /* Otherwise, there is a match, so the call needs to be transformed from:
       bool fn(T* mem, T* desired, T* return, weak, success, failure)
     into
       bool fn ((In *)mem, (In *)expected, (In) *desired, weak, succ, fail)  */

  p0 = (*params)[0];
  p1 = (*params)[1];
  p2 = (*params)[2];
  
  /* Create pointer to appropriate size.  */
  I_type = builtin_type_for_size (BITS_PER_UNIT * n, 1);
  I_type_ptr = build_pointer_type (I_type);

  /* Convert object pointer to required type.  */
  p0 = build1 (VIEW_CONVERT_EXPR, I_type_ptr, p0);
  (*params)[0] = p0;

  /* Convert expected pointer to required type.  */
  p1 = build1 (VIEW_CONVERT_EXPR, I_type_ptr, p1);
  (*params)[1] = p1;

  /* Convert desired value to required type, and dereference it.  */
  p2 = build_indirect_ref (loc, p2, RO_UNARY_STAR);
  p2 = build1 (VIEW_CONVERT_EXPR, I_type, p2);
  (*params)[2] = p2;

  /* The rest of the parameters are fine. NULL means no special return value
     processing.*/
  *new_return = NULL;
  return false;
}


/* This will process an __atomic_load function call, determine whether it
   needs to be mapped to the _N variation, or turned into a library call.
   LOC is the location of the builtin call.
   FUNCTION is the DECL that has been invoked;
   PARAMS is the argument list for the call.  The return value is non-null
   TRUE is returned if it is translated into the proper format for a call to the
   external library, and NEW_RETURN is set the tree for that function.
   FALSE is returned if processing for the _N variation is required, and 
   NEW_RETURN is set to the the return value the result is copied into.  */

static bool
resolve_overloaded_atomic_load (location_t loc, tree function, 
				vec<tree, va_gc> *params, tree *new_return)
{	
  tree p0, p1, p2;
  tree I_type, I_type_ptr;
  int n = get_atomic_generic_size (loc, function, params);

  /* Size of 0 is an error condition.  */
  if (n == 0)
    {
      *new_return = error_mark_node;
      return true;
    }

  /* If not a lock-free size, change to the library generic format.  */
  if (!atomic_size_supported_p (n))
    {
      *new_return = add_atomic_size_parameter (n, loc, function, params);
      return true;
    }

  /* Otherwise, there is a match, so the call needs to be transformed from:
       void fn(T* mem, T* return, model)
     into
       *return = (T) (fn ((In *) mem, model))  */

  p0 = (*params)[0];
  p1 = (*params)[1];
  p2 = (*params)[2];
  
  /* Create pointer to appropriate size.  */
  I_type = builtin_type_for_size (BITS_PER_UNIT * n, 1);
  I_type_ptr = build_pointer_type (I_type);

  /* Convert object pointer to required type.  */
  p0 = build1 (VIEW_CONVERT_EXPR, I_type_ptr, p0);
  (*params)[0] = p0;

  /* Move memory model to the 2nd position, and end param list.  */
  (*params)[1] = p2;
  params->truncate (2);

  /* Convert return pointer and dereference it for later assignment.  */
  *new_return = build_indirect_ref (loc, p1, RO_UNARY_STAR);

  return false;
}


/* This will process an __atomic_store function call, determine whether it
   needs to be mapped to the _N variation, or turned into a library call.
   LOC is the location of the builtin call.
   FUNCTION is the DECL that has been invoked;
   PARAMS is the argument list for the call.  The return value is non-null
   TRUE is returned if it is translated into the proper format for a call to the
   external library, and NEW_RETURN is set the tree for that function.
   FALSE is returned if processing for the _N variation is required, and 
   NEW_RETURN is set to the the return value the result is copied into.  */

static bool
resolve_overloaded_atomic_store (location_t loc, tree function, 
				 vec<tree, va_gc> *params, tree *new_return)
{	
  tree p0, p1;
  tree I_type, I_type_ptr;
  int n = get_atomic_generic_size (loc, function, params);

  /* Size of 0 is an error condition.  */
  if (n == 0)
    {
      *new_return = error_mark_node;
      return true;
    }

  /* If not a lock-free size, change to the library generic format.  */
  if (!atomic_size_supported_p (n))
    {
      *new_return = add_atomic_size_parameter (n, loc, function, params);
      return true;
    }

  /* Otherwise, there is a match, so the call needs to be transformed from:
       void fn(T* mem, T* value, model)
     into
       fn ((In *) mem, (In) *value, model)  */

  p0 = (*params)[0];
  p1 = (*params)[1];
  
  /* Create pointer to appropriate size.  */
  I_type = builtin_type_for_size (BITS_PER_UNIT * n, 1);
  I_type_ptr = build_pointer_type (I_type);

  /* Convert object pointer to required type.  */
  p0 = build1 (VIEW_CONVERT_EXPR, I_type_ptr, p0);
  (*params)[0] = p0;

  /* Convert new value to required type, and dereference it.  */
  p1 = build_indirect_ref (loc, p1, RO_UNARY_STAR);
  p1 = build1 (VIEW_CONVERT_EXPR, I_type, p1);
  (*params)[1] = p1;
  
  /* The memory model is in the right spot already. Return is void.  */
  *new_return = NULL_TREE;

  return false;
}


/* Some builtin functions are placeholders for other expressions.  This
   function should be called immediately after parsing the call expression
   before surrounding code has committed to the type of the expression.

   LOC is the location of the builtin call.

   FUNCTION is the DECL that has been invoked; it is known to be a builtin.
   PARAMS is the argument list for the call.  The return value is non-null
   when expansion is complete, and null if normal processing should
   continue.  */

tree
resolve_overloaded_builtin (location_t loc, tree function,
			    vec<tree, va_gc> *params)
{
  enum built_in_function orig_code = DECL_FUNCTION_CODE (function);
  bool orig_format = true;
  tree new_return = NULL_TREE;

  switch (DECL_BUILT_IN_CLASS (function))
    {
    case BUILT_IN_NORMAL:
      break;
    case BUILT_IN_MD:
      if (targetm.resolve_overloaded_builtin)
	return targetm.resolve_overloaded_builtin (loc, function, params);
      else
	return NULL_TREE;
    default:
      return NULL_TREE;
    }

  /* Handle BUILT_IN_NORMAL here.  */
  switch (orig_code)
    {
    case BUILT_IN_ATOMIC_EXCHANGE:
    case BUILT_IN_ATOMIC_COMPARE_EXCHANGE:
    case BUILT_IN_ATOMIC_LOAD:
    case BUILT_IN_ATOMIC_STORE:
      {
	/* Handle these 4 together so that they can fall through to the next
	   case if the call is transformed to an _N variant.  */
        switch (orig_code)
	{
	  case BUILT_IN_ATOMIC_EXCHANGE:
	    {
	      if (resolve_overloaded_atomic_exchange (loc, function, params,
						      &new_return))
		return new_return;
	      /* Change to the _N variant.  */
	      orig_code = BUILT_IN_ATOMIC_EXCHANGE_N;
	      break;
	    }

	  case BUILT_IN_ATOMIC_COMPARE_EXCHANGE:
	    {
	      if (resolve_overloaded_atomic_compare_exchange (loc, function,
							      params,
							      &new_return))
		return new_return;
	      /* Change to the _N variant.  */
	      orig_code = BUILT_IN_ATOMIC_COMPARE_EXCHANGE_N;
	      break;
	    }
	  case BUILT_IN_ATOMIC_LOAD:
	    {
	      if (resolve_overloaded_atomic_load (loc, function, params,
						  &new_return))
		return new_return;
	      /* Change to the _N variant.  */
	      orig_code = BUILT_IN_ATOMIC_LOAD_N;
	      break;
	    }
	  case BUILT_IN_ATOMIC_STORE:
	    {
	      if (resolve_overloaded_atomic_store (loc, function, params,
						   &new_return))
		return new_return;
	      /* Change to the _N variant.  */
	      orig_code = BUILT_IN_ATOMIC_STORE_N;
	      break;
	    }
	  default:
	    gcc_unreachable ();
	}
	/* Fallthrough to the normal processing.  */
      }
    case BUILT_IN_ATOMIC_EXCHANGE_N:
    case BUILT_IN_ATOMIC_COMPARE_EXCHANGE_N:
    case BUILT_IN_ATOMIC_LOAD_N:
    case BUILT_IN_ATOMIC_STORE_N:
    case BUILT_IN_ATOMIC_ADD_FETCH_N:
    case BUILT_IN_ATOMIC_SUB_FETCH_N:
    case BUILT_IN_ATOMIC_AND_FETCH_N:
    case BUILT_IN_ATOMIC_NAND_FETCH_N:
    case BUILT_IN_ATOMIC_XOR_FETCH_N:
    case BUILT_IN_ATOMIC_OR_FETCH_N:
    case BUILT_IN_ATOMIC_FETCH_ADD_N:
    case BUILT_IN_ATOMIC_FETCH_SUB_N:
    case BUILT_IN_ATOMIC_FETCH_AND_N:
    case BUILT_IN_ATOMIC_FETCH_NAND_N:
    case BUILT_IN_ATOMIC_FETCH_XOR_N:
    case BUILT_IN_ATOMIC_FETCH_OR_N:
      {
        orig_format = false;
	/* Fallthru for parameter processing.  */
      }
    case BUILT_IN_SYNC_FETCH_AND_ADD_N:
    case BUILT_IN_SYNC_FETCH_AND_SUB_N:
    case BUILT_IN_SYNC_FETCH_AND_OR_N:
    case BUILT_IN_SYNC_FETCH_AND_AND_N:
    case BUILT_IN_SYNC_FETCH_AND_XOR_N:
    case BUILT_IN_SYNC_FETCH_AND_NAND_N:
    case BUILT_IN_SYNC_ADD_AND_FETCH_N:
    case BUILT_IN_SYNC_SUB_AND_FETCH_N:
    case BUILT_IN_SYNC_OR_AND_FETCH_N:
    case BUILT_IN_SYNC_AND_AND_FETCH_N:
    case BUILT_IN_SYNC_XOR_AND_FETCH_N:
    case BUILT_IN_SYNC_NAND_AND_FETCH_N:
    case BUILT_IN_SYNC_BOOL_COMPARE_AND_SWAP_N:
    case BUILT_IN_SYNC_VAL_COMPARE_AND_SWAP_N:
    case BUILT_IN_SYNC_LOCK_TEST_AND_SET_N:
    case BUILT_IN_SYNC_LOCK_RELEASE_N:
      {
	int n = sync_resolve_size (function, params);
	tree new_function, first_param, result;
	enum built_in_function fncode;

	if (n == 0)
	  return error_mark_node;

	fncode = (enum built_in_function)((int)orig_code + exact_log2 (n) + 1);
	new_function = builtin_decl_explicit (fncode);
	if (!sync_resolve_params (loc, function, new_function, params,
				  orig_format))
	  return error_mark_node;

	first_param = (*params)[0];
	result = build_function_call_vec (loc, vNULL, new_function, params,
					  NULL);
	if (result == error_mark_node)
	  return result;
	if (orig_code != BUILT_IN_SYNC_BOOL_COMPARE_AND_SWAP_N
	    && orig_code != BUILT_IN_SYNC_LOCK_RELEASE_N
	    && orig_code != BUILT_IN_ATOMIC_STORE_N)
	  result = sync_resolve_return (first_param, result, orig_format);

	/* If new_return is set, assign function to that expr and cast the
	   result to void since the generic interface returned void.  */
	if (new_return)
	  {
	    /* Cast function result from I{1,2,4,8,16} to the required type.  */
	    result = build1 (VIEW_CONVERT_EXPR, TREE_TYPE (new_return), result);
	    result = build2 (MODIFY_EXPR, TREE_TYPE (new_return), new_return,
			     result);
	    TREE_SIDE_EFFECTS (result) = 1;
	    protected_set_expr_location (result, loc);
	    result = convert (void_type_node, result);
	  }
	return result;
      }

    default:
      return NULL_TREE;
    }
}

/* vector_types_compatible_elements_p is used in type checks of vectors
   values used as operands of binary operators.  Where it returns true, and
   the other checks of the caller succeed (being vector types in he first
   place, and matching number of elements), we can just treat the types
   as essentially the same.
   Contrast with vector_targets_convertible_p, which is used for vector
   pointer types,  and vector_types_convertible_p, which will allow
   language-specific matches under the control of flag_lax_vector_conversions,
   and might still require a conversion.  */
/* True if vector types T1 and T2 can be inputs to the same binary
   operator without conversion.
   We don't check the overall vector size here because some of our callers
   want to give different error messages when the vectors are compatible
   except for the element count.  */

bool
vector_types_compatible_elements_p (tree t1, tree t2)
{
  bool opaque = TYPE_VECTOR_OPAQUE (t1) || TYPE_VECTOR_OPAQUE (t2);
  t1 = TREE_TYPE (t1);
  t2 = TREE_TYPE (t2);

  enum tree_code c1 = TREE_CODE (t1), c2 = TREE_CODE (t2);

  gcc_assert ((c1 == INTEGER_TYPE || c1 == REAL_TYPE || c1 == FIXED_POINT_TYPE)
	      && (c2 == INTEGER_TYPE || c2 == REAL_TYPE
		  || c2 == FIXED_POINT_TYPE));

  t1 = c_common_signed_type (t1);
  t2 = c_common_signed_type (t2);
  /* Equality works here because c_common_signed_type uses
     TYPE_MAIN_VARIANT.  */
  if (t1 == t2)
    return true;
  if (opaque && c1 == c2
      && (c1 == INTEGER_TYPE || c1 == REAL_TYPE)
      && TYPE_PRECISION (t1) == TYPE_PRECISION (t2))
    return true;
  return false;
}

/* Check for missing format attributes on function pointers.  LTYPE is
   the new type or left-hand side type.  RTYPE is the old type or
   right-hand side type.  Returns TRUE if LTYPE is missing the desired
   attribute.  */

bool
check_missing_format_attribute (tree ltype, tree rtype)
{
  tree const ttr = TREE_TYPE (rtype), ttl = TREE_TYPE (ltype);
  tree ra;

  for (ra = TYPE_ATTRIBUTES (ttr); ra; ra = TREE_CHAIN (ra))
    if (is_attribute_p ("format", TREE_PURPOSE (ra)))
      break;
  if (ra)
    {
      tree la;
      for (la = TYPE_ATTRIBUTES (ttl); la; la = TREE_CHAIN (la))
	if (is_attribute_p ("format", TREE_PURPOSE (la)))
	  break;
      return !la;
    }
  else
    return false;
}

/* Subscripting with type char is likely to lose on a machine where
   chars are signed.  So warn on any machine, but optionally.  Don't
   warn for unsigned char since that type is safe.  Don't warn for
   signed char because anyone who uses that must have done so
   deliberately. Furthermore, we reduce the false positive load by
   warning only for non-constant value of type char.  */

void
warn_array_subscript_with_type_char (location_t loc, tree index)
{
  if (TYPE_MAIN_VARIANT (TREE_TYPE (index)) == char_type_node
      && TREE_CODE (index) != INTEGER_CST)
    warning_at (loc, OPT_Wchar_subscripts,
		"array subscript has type %<char%>");
}

/* Implement -Wparentheses for the unexpected C precedence rules, to
   cover cases like x + y << z which readers are likely to
   misinterpret.  We have seen an expression in which CODE is a binary
   operator used to combine expressions ARG_LEFT and ARG_RIGHT, which
   before folding had CODE_LEFT and CODE_RIGHT.  CODE_LEFT and
   CODE_RIGHT may be ERROR_MARK, which means that that side of the
   expression was not formed using a binary or unary operator, or it
   was enclosed in parentheses.  */

void
warn_about_parentheses (location_t loc, enum tree_code code,
			enum tree_code code_left, tree arg_left,
			enum tree_code code_right, tree arg_right)
{
  if (!warn_parentheses)
    return;

  /* This macro tests that the expression ARG with original tree code
     CODE appears to be a boolean expression. or the result of folding a
     boolean expression.  */
#define APPEARS_TO_BE_BOOLEAN_EXPR_P(CODE, ARG)                             \
	(truth_value_p (TREE_CODE (ARG))                                    \
	 || TREE_CODE (TREE_TYPE (ARG)) == BOOLEAN_TYPE                     \
	 /* Folding may create 0 or 1 integers from other expressions.  */  \
	 || ((CODE) != INTEGER_CST                                          \
	     && (integer_onep (ARG) || integer_zerop (ARG))))

  switch (code)
    {
    case LSHIFT_EXPR:
      if (code_left == PLUS_EXPR)
	warning_at (EXPR_LOC_OR_LOC (arg_left, loc), OPT_Wparentheses,
		    "suggest parentheses around %<+%> inside %<<<%>");
      else if (code_right == PLUS_EXPR)
	warning_at (EXPR_LOC_OR_LOC (arg_right, loc), OPT_Wparentheses,
		    "suggest parentheses around %<+%> inside %<<<%>");
      else if (code_left == MINUS_EXPR)
	warning_at (EXPR_LOC_OR_LOC (arg_left, loc), OPT_Wparentheses,
		    "suggest parentheses around %<-%> inside %<<<%>");
      else if (code_right == MINUS_EXPR)
	warning_at (EXPR_LOC_OR_LOC (arg_right, loc), OPT_Wparentheses,
		    "suggest parentheses around %<-%> inside %<<<%>");
      return;

    case RSHIFT_EXPR:
      if (code_left == PLUS_EXPR)
	warning_at (EXPR_LOC_OR_LOC (arg_left, loc), OPT_Wparentheses,
		    "suggest parentheses around %<+%> inside %<>>%>");
      else if (code_right == PLUS_EXPR)
	warning_at (EXPR_LOC_OR_LOC (arg_right, loc), OPT_Wparentheses,
		    "suggest parentheses around %<+%> inside %<>>%>");
      else if (code_left == MINUS_EXPR)
	warning_at (EXPR_LOC_OR_LOC (arg_left, loc), OPT_Wparentheses,
		    "suggest parentheses around %<-%> inside %<>>%>");
      else if (code_right == MINUS_EXPR)
	warning_at (EXPR_LOC_OR_LOC (arg_right, loc), OPT_Wparentheses,
		    "suggest parentheses around %<-%> inside %<>>%>");
      return;

    case TRUTH_ORIF_EXPR:
      if (code_left == TRUTH_ANDIF_EXPR)
	warning_at (EXPR_LOC_OR_LOC (arg_left, loc), OPT_Wparentheses,
		    "suggest parentheses around %<&&%> within %<||%>");
      else if (code_right == TRUTH_ANDIF_EXPR)
	warning_at (EXPR_LOC_OR_LOC (arg_right, loc), OPT_Wparentheses,
		    "suggest parentheses around %<&&%> within %<||%>");
      return;

    case BIT_IOR_EXPR:
      if (code_left == BIT_AND_EXPR || code_left == BIT_XOR_EXPR
	  || code_left == PLUS_EXPR || code_left == MINUS_EXPR)
	warning_at (EXPR_LOC_OR_LOC (arg_left, loc), OPT_Wparentheses,
		 "suggest parentheses around arithmetic in operand of %<|%>");
      else if (code_right == BIT_AND_EXPR || code_right == BIT_XOR_EXPR
	       || code_right == PLUS_EXPR || code_right == MINUS_EXPR)
	warning_at (EXPR_LOC_OR_LOC (arg_right, loc), OPT_Wparentheses,
		 "suggest parentheses around arithmetic in operand of %<|%>");
      /* Check cases like x|y==z */
      else if (TREE_CODE_CLASS (code_left) == tcc_comparison)
	warning_at (EXPR_LOC_OR_LOC (arg_left, loc), OPT_Wparentheses,
		 "suggest parentheses around comparison in operand of %<|%>");
      else if (TREE_CODE_CLASS (code_right) == tcc_comparison)
	warning_at (EXPR_LOC_OR_LOC (arg_right, loc), OPT_Wparentheses,
		 "suggest parentheses around comparison in operand of %<|%>");
      /* Check cases like !x | y */
      else if (code_left == TRUTH_NOT_EXPR
	       && !APPEARS_TO_BE_BOOLEAN_EXPR_P (code_right, arg_right))
	warning_at (EXPR_LOC_OR_LOC (arg_left, loc), OPT_Wparentheses,
		    "suggest parentheses around operand of "
		    "%<!%> or change %<|%> to %<||%> or %<!%> to %<~%>");
      return;

    case BIT_XOR_EXPR:
      if (code_left == BIT_AND_EXPR
	  || code_left == PLUS_EXPR || code_left == MINUS_EXPR)
	warning_at (EXPR_LOC_OR_LOC (arg_left, loc), OPT_Wparentheses,
		 "suggest parentheses around arithmetic in operand of %<^%>");
      else if (code_right == BIT_AND_EXPR
	       || code_right == PLUS_EXPR || code_right == MINUS_EXPR)
	warning_at (EXPR_LOC_OR_LOC (arg_right, loc), OPT_Wparentheses,
		 "suggest parentheses around arithmetic in operand of %<^%>");
      /* Check cases like x^y==z */
      else if (TREE_CODE_CLASS (code_left) == tcc_comparison)
	warning_at (EXPR_LOC_OR_LOC (arg_left, loc), OPT_Wparentheses,
		 "suggest parentheses around comparison in operand of %<^%>");
      else if (TREE_CODE_CLASS (code_right) == tcc_comparison)
	warning_at (EXPR_LOC_OR_LOC (arg_right, loc), OPT_Wparentheses,
		 "suggest parentheses around comparison in operand of %<^%>");
      return;

    case BIT_AND_EXPR:
      if (code_left == PLUS_EXPR)
	warning_at (EXPR_LOC_OR_LOC (arg_left, loc), OPT_Wparentheses,
		 "suggest parentheses around %<+%> in operand of %<&%>");
      else if (code_right == PLUS_EXPR)
	warning_at (EXPR_LOC_OR_LOC (arg_right, loc), OPT_Wparentheses,
		 "suggest parentheses around %<+%> in operand of %<&%>");
      else if (code_left == MINUS_EXPR)
	warning_at (EXPR_LOC_OR_LOC (arg_left, loc), OPT_Wparentheses,
		 "suggest parentheses around %<-%> in operand of %<&%>");
      else if (code_right == MINUS_EXPR)
	warning_at (EXPR_LOC_OR_LOC (arg_right, loc), OPT_Wparentheses,
		 "suggest parentheses around %<-%> in operand of %<&%>");
      /* Check cases like x&y==z */
      else if (TREE_CODE_CLASS (code_left) == tcc_comparison)
	warning_at (EXPR_LOC_OR_LOC (arg_left, loc), OPT_Wparentheses,
		 "suggest parentheses around comparison in operand of %<&%>");
      else if (TREE_CODE_CLASS (code_right) == tcc_comparison)
	warning_at (EXPR_LOC_OR_LOC (arg_right, loc), OPT_Wparentheses,
		 "suggest parentheses around comparison in operand of %<&%>");
      /* Check cases like !x & y */
      else if (code_left == TRUTH_NOT_EXPR
	       && !APPEARS_TO_BE_BOOLEAN_EXPR_P (code_right, arg_right))
	warning_at (EXPR_LOC_OR_LOC (arg_left, loc), OPT_Wparentheses,
		    "suggest parentheses around operand of "
		    "%<!%> or change %<&%> to %<&&%> or %<!%> to %<~%>");
      return;

    case EQ_EXPR:
      if (TREE_CODE_CLASS (code_left) == tcc_comparison)
	warning_at (EXPR_LOC_OR_LOC (arg_left, loc), OPT_Wparentheses,
		 "suggest parentheses around comparison in operand of %<==%>");
      else if (TREE_CODE_CLASS (code_right) == tcc_comparison)
	warning_at (EXPR_LOC_OR_LOC (arg_right, loc), OPT_Wparentheses,
		 "suggest parentheses around comparison in operand of %<==%>");
      return;
    case NE_EXPR:
      if (TREE_CODE_CLASS (code_left) == tcc_comparison)
	warning_at (EXPR_LOC_OR_LOC (arg_left, loc), OPT_Wparentheses,
		 "suggest parentheses around comparison in operand of %<!=%>");
      else if (TREE_CODE_CLASS (code_right) == tcc_comparison)
	warning_at (EXPR_LOC_OR_LOC (arg_right, loc), OPT_Wparentheses,
		 "suggest parentheses around comparison in operand of %<!=%>");
      return;

    default:
      if (TREE_CODE_CLASS (code) == tcc_comparison)
	{
	  if (TREE_CODE_CLASS (code_left) == tcc_comparison
		&& code_left != NE_EXPR && code_left != EQ_EXPR
		&& INTEGRAL_TYPE_P (TREE_TYPE (arg_left)))
	    warning_at (EXPR_LOC_OR_LOC (arg_left, loc), OPT_Wparentheses,
			"comparisons like %<X<=Y<=Z%> do not "
			"have their mathematical meaning");
	  else if (TREE_CODE_CLASS (code_right) == tcc_comparison
		   && code_right != NE_EXPR && code_right != EQ_EXPR
		   && INTEGRAL_TYPE_P (TREE_TYPE (arg_right)))
	    warning_at (EXPR_LOC_OR_LOC (arg_right, loc), OPT_Wparentheses,
			"comparisons like %<X<=Y<=Z%> do not "
			"have their mathematical meaning");
	}
      return;
    }
#undef NOT_A_BOOLEAN_EXPR_P
}

/* If LABEL (a LABEL_DECL) has not been used, issue a warning.  */

void
warn_for_unused_label (tree label)
{
  if (!TREE_USED (label))
    {
      if (DECL_INITIAL (label))
	warning (OPT_Wunused_label, "label %q+D defined but not used", label);
      else
        warning (OPT_Wunused_label, "label %q+D declared but not defined", label);
    }
}

/* Warn for division by zero according to the value of DIVISOR.  LOC
   is the location of the division operator.  */

void
warn_for_div_by_zero (location_t loc, tree divisor)
{
  /* If DIVISOR is zero, and has integral or fixed-point type, issue a warning
     about division by zero.  Do not issue a warning if DIVISOR has a
     floating-point type, since we consider 0.0/0.0 a valid way of
     generating a NaN.  */
  if (c_inhibit_evaluation_warnings == 0
      && (integer_zerop (divisor) || fixed_zerop (divisor)))
    warning_at (loc, OPT_Wdiv_by_zero, "division by zero");
}

/* Subroutine of build_binary_op. Give warnings for comparisons
   between signed and unsigned quantities that may fail. Do the
   checking based on the original operand trees ORIG_OP0 and ORIG_OP1,
   so that casts will be considered, but default promotions won't
   be.

   LOCATION is the location of the comparison operator.

   The arguments of this function map directly to local variables
   of build_binary_op.  */

void
warn_for_sign_compare (location_t location,
		       tree orig_op0, tree orig_op1,
		       tree op0, tree op1,
		       tree result_type, enum tree_code resultcode)
{
  int op0_signed = !TYPE_UNSIGNED (TREE_TYPE (orig_op0));
  int op1_signed = !TYPE_UNSIGNED (TREE_TYPE (orig_op1));
  int unsignedp0, unsignedp1;

  /* In C++, check for comparison of different enum types.  */
  if (c_dialect_cxx()
      && TREE_CODE (TREE_TYPE (orig_op0)) == ENUMERAL_TYPE
      && TREE_CODE (TREE_TYPE (orig_op1)) == ENUMERAL_TYPE
      && TYPE_MAIN_VARIANT (TREE_TYPE (orig_op0))
	 != TYPE_MAIN_VARIANT (TREE_TYPE (orig_op1)))
    {
      warning_at (location,
		  OPT_Wsign_compare, "comparison between types %qT and %qT",
		  TREE_TYPE (orig_op0), TREE_TYPE (orig_op1));
    }

  /* Do not warn if the comparison is being done in a signed type,
     since the signed type will only be chosen if it can represent
     all the values of the unsigned type.  */
  if (!TYPE_UNSIGNED (result_type))
    /* OK */;
  /* Do not warn if both operands are unsigned.  */
  else if (op0_signed == op1_signed)
    /* OK */;
  else
    {
      tree sop, uop, base_type;
      bool ovf;

      if (op0_signed)
        sop = orig_op0, uop = orig_op1;
      else
        sop = orig_op1, uop = orig_op0;

      STRIP_TYPE_NOPS (sop);
      STRIP_TYPE_NOPS (uop);
      base_type = (TREE_CODE (result_type) == COMPLEX_TYPE
		   ? TREE_TYPE (result_type) : result_type);

      /* Do not warn if the signed quantity is an unsuffixed integer
         literal (or some static constant expression involving such
         literals or a conditional expression involving such literals)
         and it is non-negative.  */
      if (tree_expr_nonnegative_warnv_p (sop, &ovf))
        /* OK */;
      /* Do not warn if the comparison is an equality operation, the
         unsigned quantity is an integral constant, and it would fit
         in the result if the result were signed.  */
      else if (TREE_CODE (uop) == INTEGER_CST
               && (resultcode == EQ_EXPR || resultcode == NE_EXPR)
	       && int_fits_type_p (uop, c_common_signed_type (base_type)))
        /* OK */;
      /* In C, do not warn if the unsigned quantity is an enumeration
         constant and its maximum value would fit in the result if the
         result were signed.  */
      else if (!c_dialect_cxx() && TREE_CODE (uop) == INTEGER_CST
               && TREE_CODE (TREE_TYPE (uop)) == ENUMERAL_TYPE
               && int_fits_type_p (TYPE_MAX_VALUE (TREE_TYPE (uop)),
				   c_common_signed_type (base_type)))
        /* OK */;
      else
        warning_at (location,
		    OPT_Wsign_compare,
		    "comparison between signed and unsigned integer expressions");
    }

  /* Warn if two unsigned values are being compared in a size larger
     than their original size, and one (and only one) is the result of
     a `~' operator.  This comparison will always fail.

     Also warn if one operand is a constant, and the constant does not
     have all bits set that are set in the ~ operand when it is
     extended.  */

  op0 = c_common_get_narrower (op0, &unsignedp0);
  op1 = c_common_get_narrower (op1, &unsignedp1);

  if ((TREE_CODE (op0) == BIT_NOT_EXPR)
      ^ (TREE_CODE (op1) == BIT_NOT_EXPR))
    {
      if (TREE_CODE (op0) == BIT_NOT_EXPR)
	op0 = c_common_get_narrower (TREE_OPERAND (op0, 0), &unsignedp0);
      if (TREE_CODE (op1) == BIT_NOT_EXPR)
	op1 = c_common_get_narrower (TREE_OPERAND (op1, 0), &unsignedp1);

      if (tree_fits_shwi_p (op0) || tree_fits_shwi_p (op1))
        {
          tree primop;
          HOST_WIDE_INT constant, mask;
          int unsignedp;
          unsigned int bits;

          if (tree_fits_shwi_p (op0))
            {
              primop = op1;
              unsignedp = unsignedp1;
              constant = tree_to_shwi (op0);
            }
          else
            {
              primop = op0;
              unsignedp = unsignedp0;
              constant = tree_to_shwi (op1);
            }

          bits = TYPE_PRECISION (TREE_TYPE (primop));
          if (bits < TYPE_PRECISION (result_type)
              && bits < HOST_BITS_PER_LONG && unsignedp)
            {
              mask = (~ (HOST_WIDE_INT) 0) << bits;
              if ((mask & constant) != mask)
		{
		  if (constant == 0)
		    warning_at (location, OPT_Wsign_compare,
				"promoted ~unsigned is always non-zero");
		  else
		    warning_at (location, OPT_Wsign_compare,
				"comparison of promoted ~unsigned with constant");
		}
            }
        }
      else if (unsignedp0 && unsignedp1
               && (TYPE_PRECISION (TREE_TYPE (op0))
                   < TYPE_PRECISION (result_type))
               && (TYPE_PRECISION (TREE_TYPE (op1))
                   < TYPE_PRECISION (result_type)))
        warning_at (location, OPT_Wsign_compare,
                 "comparison of promoted ~unsigned with unsigned");
    }
}

/* RESULT_TYPE is the result of converting TYPE1 and TYPE2 to a common
   type via c_common_type.  If -Wdouble-promotion is in use, and the
   conditions for warning have been met, issue a warning.  GMSGID is
   the warning message.  It must have two %T specifiers for the type
   that was converted (generally "float") and the type to which it was
   converted (generally "double), respectively.  LOC is the location
   to which the awrning should refer.  */

void
do_warn_double_promotion (tree result_type, tree type1, tree type2,
			 const char *gmsgid, location_t loc)
{
  tree source_type;

  if (!warn_double_promotion)
    return;
  /* If the conversion will not occur at run-time, there is no need to
     warn about it.  */
  if (c_inhibit_evaluation_warnings)
    return;
  if (TYPE_MAIN_VARIANT (result_type) != double_type_node
      && TYPE_MAIN_VARIANT (result_type) != complex_double_type_node)
    return;
  if (TYPE_MAIN_VARIANT (type1) == float_type_node
      || TYPE_MAIN_VARIANT (type1) == complex_float_type_node)
    source_type = type1;
  else if (TYPE_MAIN_VARIANT (type2) == float_type_node
	   || TYPE_MAIN_VARIANT (type2) == complex_float_type_node)
    source_type = type2;
  else
    return;
  warning_at (loc, OPT_Wdouble_promotion, gmsgid, source_type, result_type);
}

/* Setup a TYPE_DECL node as a typedef representation.

   X is a TYPE_DECL for a typedef statement.  Create a brand new
   ..._TYPE node (which will be just a variant of the existing
   ..._TYPE node with identical properties) and then install X
   as the TYPE_NAME of this brand new (duplicate) ..._TYPE node.

   The whole point here is to end up with a situation where each
   and every ..._TYPE node the compiler creates will be uniquely
   associated with AT MOST one node representing a typedef name.
   This way, even though the compiler substitutes corresponding
   ..._TYPE nodes for TYPE_DECL (i.e. "typedef name") nodes very
   early on, later parts of the compiler can always do the reverse
   translation and get back the corresponding typedef name.  For
   example, given:

	typedef struct S MY_TYPE;
	MY_TYPE object;

   Later parts of the compiler might only know that `object' was of
   type `struct S' if it were not for code just below.  With this
   code however, later parts of the compiler see something like:

	struct S' == struct S
	typedef struct S' MY_TYPE;
	struct S' object;

    And they can then deduce (from the node for type struct S') that
    the original object declaration was:

		MY_TYPE object;

    Being able to do this is important for proper support of protoize,
    and also for generating precise symbolic debugging information
    which takes full account of the programmer's (typedef) vocabulary.

    Obviously, we don't want to generate a duplicate ..._TYPE node if
    the TYPE_DECL node that we are now processing really represents a
    standard built-in type.  */

void
set_underlying_type (tree x)
{
  if (x == error_mark_node)
    return;
  if (DECL_IS_BUILTIN (x))
    {
      if (TYPE_NAME (TREE_TYPE (x)) == 0)
	TYPE_NAME (TREE_TYPE (x)) = x;
    }
  else if (TREE_TYPE (x) != error_mark_node
	   && DECL_ORIGINAL_TYPE (x) == NULL_TREE)
    {
      tree tt = TREE_TYPE (x);
      DECL_ORIGINAL_TYPE (x) = tt;
      tt = build_variant_type_copy (tt);
      TYPE_STUB_DECL (tt) = TYPE_STUB_DECL (DECL_ORIGINAL_TYPE (x));
      TYPE_NAME (tt) = x;
      TREE_USED (tt) = TREE_USED (x);
      TREE_TYPE (x) = tt;
    }
}

/* Record the types used by the current global variable declaration
   being parsed, so that we can decide later to emit their debug info.
   Those types are in types_used_by_cur_var_decl, and we are going to
   store them in the types_used_by_vars_hash hash table.
   DECL is the declaration of the global variable that has been parsed.  */

void
record_types_used_by_current_var_decl (tree decl)
{
  gcc_assert (decl && DECL_P (decl) && TREE_STATIC (decl));

  while (types_used_by_cur_var_decl && !types_used_by_cur_var_decl->is_empty ())
    {
      tree type = types_used_by_cur_var_decl->pop ();
      types_used_by_var_decl_insert (type, decl);
    }
}

/* If DECL is a typedef that is declared in the current function,
   record it for the purpose of -Wunused-local-typedefs.  */

void
record_locally_defined_typedef (tree decl)
{
  struct c_language_function *l;

  if (!warn_unused_local_typedefs
      || cfun == NULL
      /* if this is not a locally defined typedef then we are not
	 interested.  */
      || !is_typedef_decl (decl)
      || !decl_function_context (decl))
    return;

  l = (struct c_language_function *) cfun->language;
  vec_safe_push (l->local_typedefs, decl);
}

/* If T is a TYPE_DECL declared locally, mark it as used.  */

void
maybe_record_typedef_use (tree t)
{
  if (!is_typedef_decl (t))
    return;

  TREE_USED (t) = true;
}

/* Warn if there are some unused locally defined typedefs in the
   current function. */

void
maybe_warn_unused_local_typedefs (void)
{
  int i;
  tree decl;
  /* The number of times we have emitted -Wunused-local-typedefs
     warnings.  If this is different from errorcount, that means some
     unrelated errors have been issued.  In which case, we'll avoid
     emitting "unused-local-typedefs" warnings.  */
  static int unused_local_typedefs_warn_count;
  struct c_language_function *l;

  if (cfun == NULL)
    return;

  if ((l = (struct c_language_function *) cfun->language) == NULL)
    return;

  if (warn_unused_local_typedefs
      && errorcount == unused_local_typedefs_warn_count)
    {
      FOR_EACH_VEC_SAFE_ELT (l->local_typedefs, i, decl)
	if (!TREE_USED (decl))
	  warning_at (DECL_SOURCE_LOCATION (decl),
		      OPT_Wunused_local_typedefs,
		      "typedef %qD locally defined but not used", decl);
      unused_local_typedefs_warn_count = errorcount;
    }

  vec_free (l->local_typedefs);
}

/* Warn about boolean expression compared with an integer value different
   from true/false.  Warns also e.g. about "(i1 == i2) == 2".
   LOC is the location of the comparison, CODE is its code, OP0 and OP1
   are the operands of the comparison.  The caller must ensure that
   either operand is a boolean expression.  */

void
maybe_warn_bool_compare (location_t loc, enum tree_code code, tree op0,
			 tree op1)
{
  if (TREE_CODE_CLASS (code) != tcc_comparison)
    return;

  tree cst = (TREE_CODE (op0) == INTEGER_CST)
	     ? op0 : (TREE_CODE (op1) == INTEGER_CST) ? op1 : NULL_TREE;
  if (!cst)
    return;

  if (!integer_zerop (cst) && !integer_onep (cst))
    {
      int sign = (TREE_CODE (op0) == INTEGER_CST)
		 ? tree_int_cst_sgn (cst) : -tree_int_cst_sgn (cst);
      if (code == EQ_EXPR
	  || ((code == GT_EXPR || code == GE_EXPR) && sign < 0)
	  || ((code == LT_EXPR || code == LE_EXPR) && sign > 0))
	warning_at (loc, OPT_Wbool_compare, "comparison of constant %qE "
		    "with boolean expression is always false", cst);
      else
	warning_at (loc, OPT_Wbool_compare, "comparison of constant %qE "
		    "with boolean expression is always true", cst);
    }
}

/* The C and C++ parsers both use vectors to hold function arguments.
   For efficiency, we keep a cache of unused vectors.  This is the
   cache.  */

typedef vec<tree, va_gc> *tree_gc_vec;
static GTY((deletable)) vec<tree_gc_vec, va_gc> *tree_vector_cache;

/* Return a new vector from the cache.  If the cache is empty,
   allocate a new vector.  These vectors are GC'ed, so it is OK if the
   pointer is not released..  */

vec<tree, va_gc> *
make_tree_vector (void)
{
  if (tree_vector_cache && !tree_vector_cache->is_empty ())
    return tree_vector_cache->pop ();
  else
    {
      /* Passing 0 to vec::alloc returns NULL, and our callers require
	 that we always return a non-NULL value.  The vector code uses
	 4 when growing a NULL vector, so we do too.  */
      vec<tree, va_gc> *v;
      vec_alloc (v, 4);
      return v;
    }
}

/* Release a vector of trees back to the cache.  */

void
release_tree_vector (vec<tree, va_gc> *vec)
{
  if (vec != NULL)
    {
      vec->truncate (0);
      vec_safe_push (tree_vector_cache, vec);
    }
}

/* Get a new tree vector holding a single tree.  */

vec<tree, va_gc> *
make_tree_vector_single (tree t)
{
  vec<tree, va_gc> *ret = make_tree_vector ();
  ret->quick_push (t);
  return ret;
}

/* Get a new tree vector of the TREE_VALUEs of a TREE_LIST chain.  */

vec<tree, va_gc> *
make_tree_vector_from_list (tree list)
{
  vec<tree, va_gc> *ret = make_tree_vector ();
  for (; list; list = TREE_CHAIN (list))
    vec_safe_push (ret, TREE_VALUE (list));
  return ret;
}

/* Get a new tree vector which is a copy of an existing one.  */

vec<tree, va_gc> *
make_tree_vector_copy (const vec<tree, va_gc> *orig)
{
  vec<tree, va_gc> *ret;
  unsigned int ix;
  tree t;

  ret = make_tree_vector ();
  vec_safe_reserve (ret, vec_safe_length (orig));
  FOR_EACH_VEC_SAFE_ELT (orig, ix, t)
    ret->quick_push (t);
  return ret;
}

/* Return true if KEYWORD starts a type specifier.  */

bool
keyword_begins_type_specifier (enum rid keyword)
{
  switch (keyword)
    {
    case RID_AUTO_TYPE:
    case RID_INT:
    case RID_CHAR:
    case RID_FLOAT:
    case RID_DOUBLE:
    case RID_VOID:
    case RID_UNSIGNED:
    case RID_LONG:
    case RID_SHORT:
    case RID_SIGNED:
    case RID_DFLOAT32:
    case RID_DFLOAT64:
    case RID_DFLOAT128:
    case RID_FRACT:
    case RID_ACCUM:
    case RID_BOOL:
    case RID_WCHAR:
    case RID_CHAR16:
    case RID_CHAR32:
    case RID_SAT:
    case RID_COMPLEX:
    case RID_TYPEOF:
    case RID_STRUCT:
    case RID_CLASS:
    case RID_UNION:
    case RID_ENUM:
      return true;
    default:
      if (keyword >= RID_FIRST_INT_N
	  && keyword < RID_FIRST_INT_N + NUM_INT_N_ENTS
	  && int_n_enabled_p[keyword-RID_FIRST_INT_N])
	return true;
      return false;
    }
}

/* Return true if KEYWORD names a type qualifier.  */

bool
keyword_is_type_qualifier (enum rid keyword)
{
  switch (keyword)
    {
    case RID_CONST:
    case RID_VOLATILE:
    case RID_RESTRICT:
    case RID_ATOMIC:
      return true;
    default:
      return false;
    }
}

/* Return true if KEYWORD names a storage class specifier.

   RID_TYPEDEF is not included in this list despite `typedef' being
   listed in C99 6.7.1.1.  6.7.1.3 indicates that `typedef' is listed as
   such for syntactic convenience only.  */

bool
keyword_is_storage_class_specifier (enum rid keyword)
{
  switch (keyword)
    {
    case RID_STATIC:
    case RID_EXTERN:
    case RID_REGISTER:
    case RID_AUTO:
    case RID_MUTABLE:
    case RID_THREAD:
      return true;
    default:
      return false;
    }
}

/* Return true if KEYWORD names a function-specifier [dcl.fct.spec].  */

static bool
keyword_is_function_specifier (enum rid keyword)
{
  switch (keyword)
    {
    case RID_INLINE:
    case RID_NORETURN:
    case RID_VIRTUAL:
    case RID_EXPLICIT:
      return true;
    default:
      return false;
    }
}

/* Return true if KEYWORD names a decl-specifier [dcl.spec] or a
   declaration-specifier (C99 6.7).  */

bool
keyword_is_decl_specifier (enum rid keyword)
{
  if (keyword_is_storage_class_specifier (keyword)
      || keyword_is_type_qualifier (keyword)
      || keyword_is_function_specifier (keyword))
    return true;

  switch (keyword)
    {
    case RID_TYPEDEF:
    case RID_FRIEND:
    case RID_CONSTEXPR:
      return true;
    default:
      return false;
    }
}

/* Initialize language-specific-bits of tree_contains_struct.  */

void
c_common_init_ts (void)
{
  MARK_TS_TYPED (C_MAYBE_CONST_EXPR);
  MARK_TS_TYPED (EXCESS_PRECISION_EXPR);
  MARK_TS_TYPED (ARRAY_NOTATION_REF);
}

/* Build a user-defined numeric literal out of an integer constant type VALUE
   with identifier SUFFIX.  */

tree
build_userdef_literal (tree suffix_id, tree value,
		       enum overflow_type overflow, tree num_string)
{
  tree literal = make_node (USERDEF_LITERAL);
  USERDEF_LITERAL_SUFFIX_ID (literal) = suffix_id;
  USERDEF_LITERAL_VALUE (literal) = value;
  USERDEF_LITERAL_OVERFLOW (literal) = overflow;
  USERDEF_LITERAL_NUM_STRING (literal) = num_string;
  return literal;
}

/* For vector[index], convert the vector to a
   pointer of the underlying type.  Return true if the resulting
   ARRAY_REF should not be an lvalue.  */

bool
convert_vector_to_pointer_for_subscript (location_t loc,
					 tree *vecp, tree index)
{
  bool ret = false;
  if (TREE_CODE (TREE_TYPE (*vecp)) == VECTOR_TYPE)
    {
      tree type = TREE_TYPE (*vecp);
      tree type1;

      ret = !lvalue_p (*vecp);
      if (TREE_CODE (index) == INTEGER_CST)
        if (!tree_fits_uhwi_p (index)
            || tree_to_uhwi (index) >= TYPE_VECTOR_SUBPARTS (type))
          warning_at (loc, OPT_Warray_bounds, "index value is out of bound");

      if (ret)
	{
	  tree tmp = create_tmp_var_raw (type);
	  DECL_SOURCE_LOCATION (tmp) = loc;
	  *vecp = c_save_expr (*vecp);
	  if (TREE_CODE (*vecp) == C_MAYBE_CONST_EXPR)
	    {
	      bool non_const = C_MAYBE_CONST_EXPR_NON_CONST (*vecp);
	      *vecp = C_MAYBE_CONST_EXPR_EXPR (*vecp);
	      *vecp
		= c_wrap_maybe_const (build4 (TARGET_EXPR, type, tmp,
					      *vecp, NULL_TREE, NULL_TREE),
				      non_const);
	    }
	  else
	    *vecp = build4 (TARGET_EXPR, type, tmp, *vecp,
			    NULL_TREE, NULL_TREE);
	  SET_EXPR_LOCATION (*vecp, loc);
	  c_common_mark_addressable_vec (tmp);
	}
      else
	c_common_mark_addressable_vec (*vecp);
      type = build_qualified_type (TREE_TYPE (type), TYPE_QUALS (type));
      type1 = build_pointer_type (TREE_TYPE (*vecp));
      bool ref_all = TYPE_REF_CAN_ALIAS_ALL (type1);
      if (!ref_all
	  && !DECL_P (*vecp))
	{
	  /* If the original vector isn't declared may_alias and it
	     isn't a bare vector look if the subscripting would
	     alias the vector we subscript, and if not, force ref-all.  */
	  alias_set_type vecset = get_alias_set (*vecp);
	  alias_set_type sset = get_alias_set (type);
	  if (!alias_sets_must_conflict_p (sset, vecset)
	      && !alias_set_subset_of (sset, vecset))
	    ref_all = true;
	}
      type = build_pointer_type_for_mode (type, ptr_mode, ref_all);
      *vecp = build1 (ADDR_EXPR, type1, *vecp);
      *vecp = convert (type, *vecp);
    }
  return ret;
}

/* Determine which of the operands, if any, is a scalar that needs to be
   converted to a vector, for the range of operations.  */
enum stv_conv
scalar_to_vector (location_t loc, enum tree_code code, tree op0, tree op1,
		  bool complain)
{
  tree type0 = TREE_TYPE (op0);
  tree type1 = TREE_TYPE (op1);
  bool integer_only_op = false;
  enum stv_conv ret = stv_firstarg;

  gcc_assert (TREE_CODE (type0) == VECTOR_TYPE
	      || TREE_CODE (type1) == VECTOR_TYPE);
  switch (code)
    {
      /* Most GENERIC binary expressions require homogeneous arguments.
	 LSHIFT_EXPR and RSHIFT_EXPR are exceptions and accept a first
	 argument that is a vector and a second one that is a scalar, so
	 we never return stv_secondarg for them.  */
      case RSHIFT_EXPR:
      case LSHIFT_EXPR:
	if (TREE_CODE (type0) == INTEGER_TYPE
	    && TREE_CODE (TREE_TYPE (type1)) == INTEGER_TYPE)
	  {
	    if (unsafe_conversion_p (loc, TREE_TYPE (type1), op0, false))
	      {
		if (complain)
		  error_at (loc, "conversion of scalar %qT to vector %qT "
			    "involves truncation", type0, type1);
		return stv_error;
	      }
	    else
	      return stv_firstarg;
	  }
	break;

      case BIT_IOR_EXPR:
      case BIT_XOR_EXPR:
      case BIT_AND_EXPR:
	integer_only_op = true;
	/* ... fall through ...  */

      case VEC_COND_EXPR:

      case PLUS_EXPR:
      case MINUS_EXPR:
      case MULT_EXPR:
      case TRUNC_DIV_EXPR:
      case CEIL_DIV_EXPR:
      case FLOOR_DIV_EXPR:
      case ROUND_DIV_EXPR:
      case EXACT_DIV_EXPR:
      case TRUNC_MOD_EXPR:
      case FLOOR_MOD_EXPR:
      case RDIV_EXPR:
      case EQ_EXPR:
      case NE_EXPR:
      case LE_EXPR:
      case GE_EXPR:
      case LT_EXPR:
      case GT_EXPR:
      /* What about UNLT_EXPR?  */
	if (TREE_CODE (type0) == VECTOR_TYPE)
	  {
	    tree tmp;
	    ret = stv_secondarg;
	    /* Swap TYPE0 with TYPE1 and OP0 with OP1  */
	    tmp = type0; type0 = type1; type1 = tmp;
	    tmp = op0; op0 = op1; op1 = tmp;
	  }

	if (TREE_CODE (type0) == INTEGER_TYPE
	    && TREE_CODE (TREE_TYPE (type1)) == INTEGER_TYPE)
	  {
	    if (unsafe_conversion_p (loc, TREE_TYPE (type1), op0, false))
	      {
		if (complain)
		  error_at (loc, "conversion of scalar %qT to vector %qT "
			    "involves truncation", type0, type1);
		return stv_error;
	      }
	    return ret;
	  }
	else if (!integer_only_op
		    /* Allow integer --> real conversion if safe.  */
		 && (TREE_CODE (type0) == REAL_TYPE
		     || TREE_CODE (type0) == INTEGER_TYPE)
		 && SCALAR_FLOAT_TYPE_P (TREE_TYPE (type1)))
	  {
	    if (unsafe_conversion_p (loc, TREE_TYPE (type1), op0, false))
	      {
		if (complain)
		  error_at (loc, "conversion of scalar %qT to vector %qT "
			    "involves truncation", type0, type1);
		return stv_error;
	      }
	    return ret;
	  }
      default:
	break;
    }

  return stv_nothing;
}

/* Return true iff ALIGN is an integral constant that is a fundamental
   alignment, as defined by [basic.align] in the c++-11
   specifications.

   That is:

       [A fundamental alignment is represented by an alignment less than or
        equal to the greatest alignment supported by the implementation
        in all contexts, which is equal to
        alignof(max_align_t)].  */

bool
cxx_fundamental_alignment_p  (unsigned align)
{
  return (align <=  MAX (TYPE_ALIGN (long_long_integer_type_node),
			 TYPE_ALIGN (long_double_type_node)));
}

/* Return true if T is a pointer to a zero-sized aggregate.  */

bool
pointer_to_zero_sized_aggr_p (tree t)
{
  if (!POINTER_TYPE_P (t))
    return false;
  t = TREE_TYPE (t);
  return (TYPE_SIZE (t) && integer_zerop (TYPE_SIZE (t)));
}

#include "gt-c-family-c-common.h"<|MERGE_RESOLUTION|>--- conflicted
+++ resolved
@@ -335,12 +335,9 @@
 static tree handle_stack_protect_attribute (tree *, tree, tree, int, bool *);
 static tree handle_noinline_attribute (tree *, tree, tree, int, bool *);
 static tree handle_noclone_attribute (tree *, tree, tree, int, bool *);
-<<<<<<< HEAD
+static tree handle_noicf_attribute (tree *, tree, tree, int, bool *);
+static tree handle_leaf_attribute (tree *, tree, tree, int, bool *);
 static tree handle_hsa_attribute (tree *, tree, tree, int, bool *);
-=======
-static tree handle_noicf_attribute (tree *, tree, tree, int, bool *);
->>>>>>> 905be4e6
-static tree handle_leaf_attribute (tree *, tree, tree, int, bool *);
 static tree handle_always_inline_attribute (tree *, tree, tree, int,
 					    bool *);
 static tree handle_gnu_inline_attribute (tree *, tree, tree, int, bool *);
@@ -674,17 +671,14 @@
 			      handle_noinline_attribute, false },
   { "noclone",                0, 0, true,  false, false,
 			      handle_noclone_attribute, false },
-<<<<<<< HEAD
   { "hsa",                    0, 0, true,  false, false,
 			      handle_hsa_attribute, false },
   { "hsakernel",              0, 0, true,  false, false,
 			      handle_hsa_attribute, false },
   { "hsafunc",                0, 0, true,  false, false,
 			      handle_hsa_attribute, false },
-=======
   { "no_icf",                 0, 0, true,  false, false,
 			      handle_noicf_attribute, false },
->>>>>>> 905be4e6
   { "leaf",                   0, 0, true,  false, false,
 			      handle_leaf_attribute, false },
   { "always_inline",          0, 0, true,  false, false,
@@ -6892,7 +6886,23 @@
   return NULL_TREE;
 }
 
-<<<<<<< HEAD
+/* Handle a "no_icf" attribute; arguments as in
+   struct attribute_spec.handler.  */
+
+static tree
+handle_noicf_attribute (tree *node, tree name,
+			tree ARG_UNUSED (args),
+			int ARG_UNUSED (flags), bool *no_add_attrs)
+{
+  if (TREE_CODE (*node) != FUNCTION_DECL)
+    {
+      warning (OPT_Wattributes, "%qE attribute ignored", name);
+      *no_add_attrs = true;
+    }
+
+  return NULL_TREE;
+}
+
 /* Handle a "hsa" attribute; arguments as in
    struct attribute_spec.handler.  */
 
@@ -6900,21 +6910,11 @@
 handle_hsa_attribute (tree *node, tree name,
 			  tree ARG_UNUSED (args),
 			  int ARG_UNUSED (flags), bool *no_add_attrs)
-=======
-/* Handle a "no_icf" attribute; arguments as in
-   struct attribute_spec.handler.  */
-
-static tree
-handle_noicf_attribute (tree *node, tree name,
-			tree ARG_UNUSED (args),
-			int ARG_UNUSED (flags), bool *no_add_attrs)
->>>>>>> 905be4e6
 {
   if (TREE_CODE (*node) != FUNCTION_DECL)
     {
       warning (OPT_Wattributes, "%qE attribute ignored", name);
       *no_add_attrs = true;
-<<<<<<< HEAD
       return NULL_TREE;
     }
 
@@ -6929,14 +6929,6 @@
   return NULL_TREE;
 }
 
-=======
-    }
-
-  return NULL_TREE;
-}
-
-
->>>>>>> 905be4e6
 /* Handle a "always_inline" attribute; arguments as in
    struct attribute_spec.handler.  */
 
