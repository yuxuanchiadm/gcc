--- conflicted
+++ resolved
@@ -2212,11 +2212,7 @@
   if (gimple_modified_p (stmt) || modified_p)
     {
       tree val = NULL;
-<<<<<<< HEAD
-      
-=======
-
->>>>>>> 779871ac
+
       update_stmt_if_modified (stmt);
 
       if (gimple_code (stmt) == GIMPLE_COND)
