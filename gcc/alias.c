/* Alias analysis for GNU C
   Copyright (C) 1997, 1998, 1999, 2000, 2001, 2002, 2003, 2004, 2005, 2006,
   2007, 2008, 2009, 2010, 2011, 2012 Free Software Foundation, Inc.
   Contributed by John Carr (jfc@mit.edu).

This file is part of GCC.

GCC is free software; you can redistribute it and/or modify it under
the terms of the GNU General Public License as published by the Free
Software Foundation; either version 3, or (at your option) any later
version.

GCC is distributed in the hope that it will be useful, but WITHOUT ANY
WARRANTY; without even the implied warranty of MERCHANTABILITY or
FITNESS FOR A PARTICULAR PURPOSE.  See the GNU General Public License
for more details.

You should have received a copy of the GNU General Public License
along with GCC; see the file COPYING3.  If not see
<http://www.gnu.org/licenses/>.  */

#include "config.h"
#include "system.h"
#include "coretypes.h"
#include "tm.h"
#include "rtl.h"
#include "tree.h"
#include "tm_p.h"
#include "function.h"
#include "alias.h"
#include "emit-rtl.h"
#include "regs.h"
#include "hard-reg-set.h"
#include "basic-block.h"
#include "flags.h"
#include "diagnostic-core.h"
#include "cselib.h"
#include "splay-tree.h"
#include "ggc.h"
#include "langhooks.h"
#include "timevar.h"
#include "dumpfile.h"
#include "target.h"
#include "cgraph.h"
#include "df.h"
#include "tree-ssa-alias.h"
#include "pointer-set.h"
#include "tree-flow.h"

/* The aliasing API provided here solves related but different problems:

   Say there exists (in c)

   struct X {
     struct Y y1;
     struct Z z2;
   } x1, *px1,  *px2;

   struct Y y2, *py;
   struct Z z2, *pz;


   py = &x1.y1;
   px2 = &x1;

   Consider the four questions:

   Can a store to x1 interfere with px2->y1?
   Can a store to x1 interfere with px2->z2?
   Can a store to x1 change the value pointed to by with py?
   Can a store to x1 change the value pointed to by with pz?

   The answer to these questions can be yes, yes, yes, and maybe.

   The first two questions can be answered with a simple examination
   of the type system.  If structure X contains a field of type Y then
   a store through a pointer to an X can overwrite any field that is
   contained (recursively) in an X (unless we know that px1 != px2).

   The last two questions can be solved in the same way as the first
   two questions but this is too conservative.  The observation is
   that in some cases we can know which (if any) fields are addressed
   and if those addresses are used in bad ways.  This analysis may be
   language specific.  In C, arbitrary operations may be applied to
   pointers.  However, there is some indication that this may be too
   conservative for some C++ types.

   The pass ipa-type-escape does this analysis for the types whose
   instances do not escape across the compilation boundary.

   Historically in GCC, these two problems were combined and a single
   data structure that was used to represent the solution to these
   problems.  We now have two similar but different data structures,
   The data structure to solve the last two questions is similar to
   the first, but does not contain the fields whose address are never
   taken.  For types that do escape the compilation unit, the data
   structures will have identical information.
*/

/* The alias sets assigned to MEMs assist the back-end in determining
   which MEMs can alias which other MEMs.  In general, two MEMs in
   different alias sets cannot alias each other, with one important
   exception.  Consider something like:

     struct S { int i; double d; };

   a store to an `S' can alias something of either type `int' or type
   `double'.  (However, a store to an `int' cannot alias a `double'
   and vice versa.)  We indicate this via a tree structure that looks
   like:
	   struct S
	    /   \
	   /     \
	 |/_     _\|
	 int    double

   (The arrows are directed and point downwards.)
    In this situation we say the alias set for `struct S' is the
   `superset' and that those for `int' and `double' are `subsets'.

   To see whether two alias sets can point to the same memory, we must
   see if either alias set is a subset of the other. We need not trace
   past immediate descendants, however, since we propagate all
   grandchildren up one level.

   Alias set zero is implicitly a superset of all other alias sets.
   However, this is no actual entry for alias set zero.  It is an
   error to attempt to explicitly construct a subset of zero.  */

struct GTY(()) alias_set_entry_d {
  /* The alias set number, as stored in MEM_ALIAS_SET.  */
  alias_set_type alias_set;

  /* Nonzero if would have a child of zero: this effectively makes this
     alias set the same as alias set zero.  */
  int has_zero_child;

  /* The children of the alias set.  These are not just the immediate
     children, but, in fact, all descendants.  So, if we have:

       struct T { struct S s; float f; }

     continuing our example above, the children here will be all of
     `int', `double', `float', and `struct S'.  */
  splay_tree GTY((param1_is (int), param2_is (int))) children;
};
typedef struct alias_set_entry_d *alias_set_entry;

static int rtx_equal_for_memref_p (const_rtx, const_rtx);
static int memrefs_conflict_p (int, rtx, int, rtx, HOST_WIDE_INT);
static void record_set (rtx, const_rtx, void *);
static int base_alias_check (rtx, rtx, enum machine_mode,
			     enum machine_mode);
static rtx find_base_value (rtx);
static int mems_in_disjoint_alias_sets_p (const_rtx, const_rtx);
static int insert_subset_children (splay_tree_node, void*);
static alias_set_entry get_alias_set_entry (alias_set_type);
static bool nonoverlapping_component_refs_p (const_rtx, const_rtx);
static tree decl_for_component_ref (tree);
static int write_dependence_p (const_rtx, const_rtx, int);

static void memory_modified_1 (rtx, const_rtx, void *);

/* Set up all info needed to perform alias analysis on memory references.  */

/* Returns the size in bytes of the mode of X.  */
#define SIZE_FOR_MODE(X) (GET_MODE_SIZE (GET_MODE (X)))

/* Cap the number of passes we make over the insns propagating alias
   information through set chains.
   ??? 10 is a completely arbitrary choice.  This should be based on the
   maximum loop depth in the CFG, but we do not have this information
   available (even if current_loops _is_ available).  */
#define MAX_ALIAS_LOOP_PASSES 10

/* reg_base_value[N] gives an address to which register N is related.
   If all sets after the first add or subtract to the current value
   or otherwise modify it so it does not point to a different top level
   object, reg_base_value[N] is equal to the address part of the source
   of the first set.

   A base address can be an ADDRESS, SYMBOL_REF, or LABEL_REF.  ADDRESS
   expressions represent three types of base:

     1. incoming arguments.  There is just one ADDRESS to represent all
	arguments, since we do not know at this level whether accesses
	based on different arguments can alias.  The ADDRESS has id 0.

     2. stack_pointer_rtx, frame_pointer_rtx, hard_frame_pointer_rtx
	(if distinct from frame_pointer_rtx) and arg_pointer_rtx.
	Each of these rtxes has a separate ADDRESS associated with it,
	each with a negative id.

	GCC is (and is required to be) precise in which register it
	chooses to access a particular region of stack.  We can therefore
	assume that accesses based on one of these rtxes do not alias
	accesses based on another of these rtxes.

     3. bases that are derived from malloc()ed memory (REG_NOALIAS).
	Each such piece of memory has a separate ADDRESS associated
	with it, each with an id greater than 0.

   Accesses based on one ADDRESS do not alias accesses based on other
   ADDRESSes.  Accesses based on ADDRESSes in groups (2) and (3) do not
   alias globals either; the ADDRESSes have Pmode to indicate this.
   The ADDRESS in group (1) _may_ alias globals; it has VOIDmode to
   indicate this.  */

static GTY(()) VEC(rtx,gc) *reg_base_value;
static rtx *new_reg_base_value;

/* The single VOIDmode ADDRESS that represents all argument bases.
   It has id 0.  */
static GTY(()) rtx arg_base_value;

/* Used to allocate unique ids to each REG_NOALIAS ADDRESS.  */
static int unique_id;

/* We preserve the copy of old array around to avoid amount of garbage
   produced.  About 8% of garbage produced were attributed to this
   array.  */
static GTY((deletable)) VEC(rtx,gc) *old_reg_base_value;

/* Values of XINT (address, 0) of Pmode ADDRESS rtxes for special
   registers.  */
#define UNIQUE_BASE_VALUE_SP	-1
#define UNIQUE_BASE_VALUE_ARGP	-2
#define UNIQUE_BASE_VALUE_FP	-3
#define UNIQUE_BASE_VALUE_HFP	-4

#define static_reg_base_value \
  (this_target_rtl->x_static_reg_base_value)

#define REG_BASE_VALUE(X)				\
  (REGNO (X) < VEC_length (rtx, reg_base_value)		\
   ? VEC_index (rtx, reg_base_value, REGNO (X)) : 0)

/* Vector indexed by N giving the initial (unchanging) value known for
   pseudo-register N.  This vector is initialized in init_alias_analysis,
   and does not change until end_alias_analysis is called.  */
static GTY(()) VEC(rtx,gc) *reg_known_value;

/* Vector recording for each reg_known_value whether it is due to a
   REG_EQUIV note.  Future passes (viz., reload) may replace the
   pseudo with the equivalent expression and so we account for the
   dependences that would be introduced if that happens.

   The REG_EQUIV notes created in assign_parms may mention the arg
   pointer, and there are explicit insns in the RTL that modify the
   arg pointer.  Thus we must ensure that such insns don't get
   scheduled across each other because that would invalidate the
   REG_EQUIV notes.  One could argue that the REG_EQUIV notes are
   wrong, but solving the problem in the scheduler will likely give
   better code, so we do it here.  */
static sbitmap reg_known_equiv_p;

/* True when scanning insns from the start of the rtl to the
   NOTE_INSN_FUNCTION_BEG note.  */
static bool copying_arguments;

DEF_VEC_P(alias_set_entry);
DEF_VEC_ALLOC_P(alias_set_entry,gc);

/* The splay-tree used to store the various alias set entries.  */
static GTY (()) VEC(alias_set_entry,gc) *alias_sets;

/* Build a decomposed reference object for querying the alias-oracle
   from the MEM rtx and store it in *REF.
   Returns false if MEM is not suitable for the alias-oracle.  */

static bool
ao_ref_from_mem (ao_ref *ref, const_rtx mem)
{
  tree expr = MEM_EXPR (mem);
  tree base;

  if (!expr)
    return false;

  ao_ref_init (ref, expr);

  /* Get the base of the reference and see if we have to reject or
     adjust it.  */
  base = ao_ref_base (ref);
  if (base == NULL_TREE)
    return false;

  /* The tree oracle doesn't like to have these.  */
  if (TREE_CODE (base) == FUNCTION_DECL
      || TREE_CODE (base) == LABEL_DECL)
    return false;

  /* If this is a pointer dereference of a non-SSA_NAME punt.
     ???  We could replace it with a pointer to anything.  */
  if ((INDIRECT_REF_P (base)
       || TREE_CODE (base) == MEM_REF)
      && TREE_CODE (TREE_OPERAND (base, 0)) != SSA_NAME)
    return false;
  if (TREE_CODE (base) == TARGET_MEM_REF
      && TMR_BASE (base)
      && TREE_CODE (TMR_BASE (base)) != SSA_NAME)
    return false;

  /* If this is a reference based on a partitioned decl replace the
     base with an INDIRECT_REF of the pointer representative we
     created during stack slot partitioning.  */
  if (TREE_CODE (base) == VAR_DECL
      && ! TREE_STATIC (base)
      && cfun->gimple_df->decls_to_pointers != NULL)
    {
      void *namep;
      namep = pointer_map_contains (cfun->gimple_df->decls_to_pointers, base);
      if (namep)
	ref->base = build_simple_mem_ref (*(tree *)namep);
    }
  else if (TREE_CODE (base) == TARGET_MEM_REF
	   && TREE_CODE (TMR_BASE (base)) == ADDR_EXPR
	   && TREE_CODE (TREE_OPERAND (TMR_BASE (base), 0)) == VAR_DECL
	   && ! TREE_STATIC (TREE_OPERAND (TMR_BASE (base), 0))
	   && cfun->gimple_df->decls_to_pointers != NULL)
    {
      void *namep;
      namep = pointer_map_contains (cfun->gimple_df->decls_to_pointers,
				    TREE_OPERAND (TMR_BASE (base), 0));
      if (namep)
	ref->base = build_simple_mem_ref (*(tree *)namep);
    }

  ref->ref_alias_set = MEM_ALIAS_SET (mem);

  /* If MEM_OFFSET or MEM_SIZE are unknown what we got from MEM_EXPR
     is conservative, so trust it.  */
  if (!MEM_OFFSET_KNOWN_P (mem)
      || !MEM_SIZE_KNOWN_P (mem))
    return true;

  /* If the base decl is a parameter we can have negative MEM_OFFSET in
     case of promoted subregs on bigendian targets.  Trust the MEM_EXPR
     here.  */
  if (MEM_OFFSET (mem) < 0
      && (MEM_SIZE (mem) + MEM_OFFSET (mem)) * BITS_PER_UNIT == ref->size)
    return true;

  /* Otherwise continue and refine size and offset we got from analyzing
     MEM_EXPR by using MEM_SIZE and MEM_OFFSET.  */

  ref->offset += MEM_OFFSET (mem) * BITS_PER_UNIT;
  ref->size = MEM_SIZE (mem) * BITS_PER_UNIT;

  /* The MEM may extend into adjacent fields, so adjust max_size if
     necessary.  */
  if (ref->max_size != -1
      && ref->size > ref->max_size)
    ref->max_size = ref->size;

  /* If MEM_OFFSET and MEM_SIZE get us outside of the base object of
     the MEM_EXPR punt.  This happens for STRICT_ALIGNMENT targets a lot.  */
  if (MEM_EXPR (mem) != get_spill_slot_decl (false)
      && (ref->offset < 0
	  || (DECL_P (ref->base)
	      && (!host_integerp (DECL_SIZE (ref->base), 1)
		  || (TREE_INT_CST_LOW (DECL_SIZE ((ref->base)))
		      < (unsigned HOST_WIDE_INT)(ref->offset + ref->size))))))
    return false;

  return true;
}

/* Query the alias-oracle on whether the two memory rtx X and MEM may
   alias.  If TBAA_P is set also apply TBAA.  Returns true if the
   two rtxen may alias, false otherwise.  */

static bool
rtx_refs_may_alias_p (const_rtx x, const_rtx mem, bool tbaa_p)
{
  ao_ref ref1, ref2;

  if (!ao_ref_from_mem (&ref1, x)
      || !ao_ref_from_mem (&ref2, mem))
    return true;

  return refs_may_alias_p_1 (&ref1, &ref2,
			     tbaa_p
			     && MEM_ALIAS_SET (x) != 0
			     && MEM_ALIAS_SET (mem) != 0);
}

/* Returns a pointer to the alias set entry for ALIAS_SET, if there is
   such an entry, or NULL otherwise.  */

static inline alias_set_entry
get_alias_set_entry (alias_set_type alias_set)
{
  return VEC_index (alias_set_entry, alias_sets, alias_set);
}

/* Returns nonzero if the alias sets for MEM1 and MEM2 are such that
   the two MEMs cannot alias each other.  */

static inline int
mems_in_disjoint_alias_sets_p (const_rtx mem1, const_rtx mem2)
{
/* Perform a basic sanity check.  Namely, that there are no alias sets
   if we're not using strict aliasing.  This helps to catch bugs
   whereby someone uses PUT_CODE, but doesn't clear MEM_ALIAS_SET, or
   where a MEM is allocated in some way other than by the use of
   gen_rtx_MEM, and the MEM_ALIAS_SET is not cleared.  If we begin to
   use alias sets to indicate that spilled registers cannot alias each
   other, we might need to remove this check.  */
  gcc_assert (flag_strict_aliasing
	      || (!MEM_ALIAS_SET (mem1) && !MEM_ALIAS_SET (mem2)));

  return ! alias_sets_conflict_p (MEM_ALIAS_SET (mem1), MEM_ALIAS_SET (mem2));
}

/* Insert the NODE into the splay tree given by DATA.  Used by
   record_alias_subset via splay_tree_foreach.  */

static int
insert_subset_children (splay_tree_node node, void *data)
{
  splay_tree_insert ((splay_tree) data, node->key, node->value);

  return 0;
}

/* Return true if the first alias set is a subset of the second.  */

bool
alias_set_subset_of (alias_set_type set1, alias_set_type set2)
{
  alias_set_entry ase;

  /* Everything is a subset of the "aliases everything" set.  */
  if (set2 == 0)
    return true;

  /* Otherwise, check if set1 is a subset of set2.  */
  ase = get_alias_set_entry (set2);
  if (ase != 0
      && (ase->has_zero_child
	  || splay_tree_lookup (ase->children,
			        (splay_tree_key) set1)))
    return true;
  return false;
}

/* Return 1 if the two specified alias sets may conflict.  */

int
alias_sets_conflict_p (alias_set_type set1, alias_set_type set2)
{
  alias_set_entry ase;

  /* The easy case.  */
  if (alias_sets_must_conflict_p (set1, set2))
    return 1;

  /* See if the first alias set is a subset of the second.  */
  ase = get_alias_set_entry (set1);
  if (ase != 0
      && (ase->has_zero_child
	  || splay_tree_lookup (ase->children,
				(splay_tree_key) set2)))
    return 1;

  /* Now do the same, but with the alias sets reversed.  */
  ase = get_alias_set_entry (set2);
  if (ase != 0
      && (ase->has_zero_child
	  || splay_tree_lookup (ase->children,
				(splay_tree_key) set1)))
    return 1;

  /* The two alias sets are distinct and neither one is the
     child of the other.  Therefore, they cannot conflict.  */
  return 0;
}

/* Return 1 if the two specified alias sets will always conflict.  */

int
alias_sets_must_conflict_p (alias_set_type set1, alias_set_type set2)
{
  if (set1 == 0 || set2 == 0 || set1 == set2)
    return 1;

  return 0;
}

/* Return 1 if any MEM object of type T1 will always conflict (using the
   dependency routines in this file) with any MEM object of type T2.
   This is used when allocating temporary storage.  If T1 and/or T2 are
   NULL_TREE, it means we know nothing about the storage.  */

int
objects_must_conflict_p (tree t1, tree t2)
{
  alias_set_type set1, set2;

  /* If neither has a type specified, we don't know if they'll conflict
     because we may be using them to store objects of various types, for
     example the argument and local variables areas of inlined functions.  */
  if (t1 == 0 && t2 == 0)
    return 0;

  /* If they are the same type, they must conflict.  */
  if (t1 == t2
      /* Likewise if both are volatile.  */
      || (t1 != 0 && TYPE_VOLATILE (t1) && t2 != 0 && TYPE_VOLATILE (t2)))
    return 1;

  set1 = t1 ? get_alias_set (t1) : 0;
  set2 = t2 ? get_alias_set (t2) : 0;

  /* We can't use alias_sets_conflict_p because we must make sure
     that every subtype of t1 will conflict with every subtype of
     t2 for which a pair of subobjects of these respective subtypes
     overlaps on the stack.  */
  return alias_sets_must_conflict_p (set1, set2);
}

/* Return true if all nested component references handled by
   get_inner_reference in T are such that we should use the alias set
   provided by the object at the heart of T.

   This is true for non-addressable components (which don't have their
   own alias set), as well as components of objects in alias set zero.
   This later point is a special case wherein we wish to override the
   alias set used by the component, but we don't have per-FIELD_DECL
   assignable alias sets.  */

bool
component_uses_parent_alias_set (const_tree t)
{
  while (1)
    {
      /* If we're at the end, it vacuously uses its own alias set.  */
      if (!handled_component_p (t))
	return false;

      switch (TREE_CODE (t))
	{
	case COMPONENT_REF:
	  if (DECL_NONADDRESSABLE_P (TREE_OPERAND (t, 1)))
	    return true;
	  break;

	case ARRAY_REF:
	case ARRAY_RANGE_REF:
	  if (TYPE_NONALIASED_COMPONENT (TREE_TYPE (TREE_OPERAND (t, 0))))
	    return true;
	  break;

	case REALPART_EXPR:
	case IMAGPART_EXPR:
	  break;

	default:
	  /* Bitfields and casts are never addressable.  */
	  return true;
	}

      t = TREE_OPERAND (t, 0);
      if (get_alias_set (TREE_TYPE (t)) == 0)
	return true;
    }
}

/* Return the alias set for the memory pointed to by T, which may be
   either a type or an expression.  Return -1 if there is nothing
   special about dereferencing T.  */

static alias_set_type
get_deref_alias_set_1 (tree t)
{
  /* If we're not doing any alias analysis, just assume everything
     aliases everything else.  */
  if (!flag_strict_aliasing)
    return 0;

  /* All we care about is the type.  */
  if (! TYPE_P (t))
    t = TREE_TYPE (t);

  /* If we have an INDIRECT_REF via a void pointer, we don't
     know anything about what that might alias.  Likewise if the
     pointer is marked that way.  */
  if (TREE_CODE (TREE_TYPE (t)) == VOID_TYPE
      || TYPE_REF_CAN_ALIAS_ALL (t))
    return 0;

  return -1;
}

/* Return the alias set for the memory pointed to by T, which may be
   either a type or an expression.  */

alias_set_type
get_deref_alias_set (tree t)
{
  alias_set_type set = get_deref_alias_set_1 (t);

  /* Fall back to the alias-set of the pointed-to type.  */
  if (set == -1)
    {
      if (! TYPE_P (t))
	t = TREE_TYPE (t);
      set = get_alias_set (TREE_TYPE (t));
    }

  return set;
}

/* Return the alias set for T, which may be either a type or an
   expression.  Call language-specific routine for help, if needed.  */

alias_set_type
get_alias_set (tree t)
{
  alias_set_type set;

  /* If we're not doing any alias analysis, just assume everything
     aliases everything else.  Also return 0 if this or its type is
     an error.  */
  if (! flag_strict_aliasing || t == error_mark_node
      || (! TYPE_P (t)
	  && (TREE_TYPE (t) == 0 || TREE_TYPE (t) == error_mark_node)))
    return 0;

  /* We can be passed either an expression or a type.  This and the
     language-specific routine may make mutually-recursive calls to each other
     to figure out what to do.  At each juncture, we see if this is a tree
     that the language may need to handle specially.  First handle things that
     aren't types.  */
  if (! TYPE_P (t))
    {
      tree inner;

      /* Give the language a chance to do something with this tree
	 before we look at it.  */
      STRIP_NOPS (t);
      set = lang_hooks.get_alias_set (t);
      if (set != -1)
	return set;

      /* Get the base object of the reference.  */
      inner = t;
      while (handled_component_p (inner))
	{
	  /* If there is a VIEW_CONVERT_EXPR in the chain we cannot use
	     the type of any component references that wrap it to
	     determine the alias-set.  */
	  if (TREE_CODE (inner) == VIEW_CONVERT_EXPR)
	    t = TREE_OPERAND (inner, 0);
	  inner = TREE_OPERAND (inner, 0);
	}

      /* Handle pointer dereferences here, they can override the
	 alias-set.  */
      if (INDIRECT_REF_P (inner))
	{
	  set = get_deref_alias_set_1 (TREE_OPERAND (inner, 0));
	  if (set != -1)
	    return set;
	}
      else if (TREE_CODE (inner) == TARGET_MEM_REF)
	return get_deref_alias_set (TMR_OFFSET (inner));
      else if (TREE_CODE (inner) == MEM_REF)
	{
	  set = get_deref_alias_set_1 (TREE_OPERAND (inner, 1));
	  if (set != -1)
	    return set;
	}

      /* If the innermost reference is a MEM_REF that has a
	 conversion embedded treat it like a VIEW_CONVERT_EXPR above,
	 using the memory access type for determining the alias-set.  */
     if (TREE_CODE (inner) == MEM_REF
	 && TYPE_MAIN_VARIANT (TREE_TYPE (inner))
	    != TYPE_MAIN_VARIANT
	       (TREE_TYPE (TREE_TYPE (TREE_OPERAND (inner, 1)))))
       return get_deref_alias_set (TREE_OPERAND (inner, 1));

      /* Otherwise, pick up the outermost object that we could have a pointer
	 to, processing conversions as above.  */
      while (component_uses_parent_alias_set (t))
	{
	  t = TREE_OPERAND (t, 0);
	  STRIP_NOPS (t);
	}

      /* If we've already determined the alias set for a decl, just return
	 it.  This is necessary for C++ anonymous unions, whose component
	 variables don't look like union members (boo!).  */
      if (TREE_CODE (t) == VAR_DECL
	  && DECL_RTL_SET_P (t) && MEM_P (DECL_RTL (t)))
	return MEM_ALIAS_SET (DECL_RTL (t));

      /* Now all we care about is the type.  */
      t = TREE_TYPE (t);
    }

  /* Variant qualifiers don't affect the alias set, so get the main
     variant.  */
  t = TYPE_MAIN_VARIANT (t);

  /* Always use the canonical type as well.  If this is a type that
     requires structural comparisons to identify compatible types
     use alias set zero.  */
  if (TYPE_STRUCTURAL_EQUALITY_P (t))
    {
      /* Allow the language to specify another alias set for this
	 type.  */
      set = lang_hooks.get_alias_set (t);
      if (set != -1)
	return set;
      return 0;
    }

  t = TYPE_CANONICAL (t);

  /* The canonical type should not require structural equality checks.  */
  gcc_checking_assert (!TYPE_STRUCTURAL_EQUALITY_P (t));

  /* If this is a type with a known alias set, return it.  */
  if (TYPE_ALIAS_SET_KNOWN_P (t))
    return TYPE_ALIAS_SET (t);

  /* We don't want to set TYPE_ALIAS_SET for incomplete types.  */
  if (!COMPLETE_TYPE_P (t))
    {
      /* For arrays with unknown size the conservative answer is the
	 alias set of the element type.  */
      if (TREE_CODE (t) == ARRAY_TYPE)
	return get_alias_set (TREE_TYPE (t));

      /* But return zero as a conservative answer for incomplete types.  */
      return 0;
    }

  /* See if the language has special handling for this type.  */
  set = lang_hooks.get_alias_set (t);
  if (set != -1)
    return set;

  /* There are no objects of FUNCTION_TYPE, so there's no point in
     using up an alias set for them.  (There are, of course, pointers
     and references to functions, but that's different.)  */
  else if (TREE_CODE (t) == FUNCTION_TYPE || TREE_CODE (t) == METHOD_TYPE)
    set = 0;

  /* Unless the language specifies otherwise, let vector types alias
     their components.  This avoids some nasty type punning issues in
     normal usage.  And indeed lets vectors be treated more like an
     array slice.  */
  else if (TREE_CODE (t) == VECTOR_TYPE)
    set = get_alias_set (TREE_TYPE (t));

  /* Unless the language specifies otherwise, treat array types the
     same as their components.  This avoids the asymmetry we get
     through recording the components.  Consider accessing a
     character(kind=1) through a reference to a character(kind=1)[1:1].
     Or consider if we want to assign integer(kind=4)[0:D.1387] and
     integer(kind=4)[4] the same alias set or not.
     Just be pragmatic here and make sure the array and its element
     type get the same alias set assigned.  */
  else if (TREE_CODE (t) == ARRAY_TYPE && !TYPE_NONALIASED_COMPONENT (t))
    set = get_alias_set (TREE_TYPE (t));

  /* From the former common C and C++ langhook implementation:

     Unfortunately, there is no canonical form of a pointer type.
     In particular, if we have `typedef int I', then `int *', and
     `I *' are different types.  So, we have to pick a canonical
     representative.  We do this below.

     Technically, this approach is actually more conservative that
     it needs to be.  In particular, `const int *' and `int *'
     should be in different alias sets, according to the C and C++
     standard, since their types are not the same, and so,
     technically, an `int **' and `const int **' cannot point at
     the same thing.

     But, the standard is wrong.  In particular, this code is
     legal C++:

     int *ip;
     int **ipp = &ip;
     const int* const* cipp = ipp;
     And, it doesn't make sense for that to be legal unless you
     can dereference IPP and CIPP.  So, we ignore cv-qualifiers on
     the pointed-to types.  This issue has been reported to the
     C++ committee.

     In addition to the above canonicalization issue, with LTO
     we should also canonicalize `T (*)[]' to `T *' avoiding
     alias issues with pointer-to element types and pointer-to
     array types.

     Likewise we need to deal with the situation of incomplete
     pointed-to types and make `*(struct X **)&a' and
     `*(struct X {} **)&a' alias.  Otherwise we will have to
     guarantee that all pointer-to incomplete type variants
     will be replaced by pointer-to complete type variants if
     they are available.

     With LTO the convenient situation of using `void *' to
     access and store any pointer type will also become
     more apparent (and `void *' is just another pointer-to
     incomplete type).  Assigning alias-set zero to `void *'
     and all pointer-to incomplete types is a not appealing
     solution.  Assigning an effective alias-set zero only
     affecting pointers might be - by recording proper subset
     relationships of all pointer alias-sets.

     Pointer-to function types are another grey area which
     needs caution.  Globbing them all into one alias-set
     or the above effective zero set would work.

     For now just assign the same alias-set to all pointers.
     That's simple and avoids all the above problems.  */
  else if (POINTER_TYPE_P (t)
	   && t != ptr_type_node)
    set = get_alias_set (ptr_type_node);

  /* Otherwise make a new alias set for this type.  */
  else
    {
      /* Each canonical type gets its own alias set, so canonical types
	 shouldn't form a tree.  It doesn't really matter for types
	 we handle specially above, so only check it where it possibly
	 would result in a bogus alias set.  */
      gcc_checking_assert (TYPE_CANONICAL (t) == t);

      set = new_alias_set ();
    }

  TYPE_ALIAS_SET (t) = set;

  /* If this is an aggregate type or a complex type, we must record any
     component aliasing information.  */
  if (AGGREGATE_TYPE_P (t) || TREE_CODE (t) == COMPLEX_TYPE)
    record_component_aliases (t);

  return set;
}

/* Return a brand-new alias set.  */

alias_set_type
new_alias_set (void)
{
  if (flag_strict_aliasing)
    {
      if (alias_sets == 0)
	VEC_safe_push (alias_set_entry, gc, alias_sets, 0);
      VEC_safe_push (alias_set_entry, gc, alias_sets, 0);
      return VEC_length (alias_set_entry, alias_sets) - 1;
    }
  else
    return 0;
}

/* Indicate that things in SUBSET can alias things in SUPERSET, but that
   not everything that aliases SUPERSET also aliases SUBSET.  For example,
   in C, a store to an `int' can alias a load of a structure containing an
   `int', and vice versa.  But it can't alias a load of a 'double' member
   of the same structure.  Here, the structure would be the SUPERSET and
   `int' the SUBSET.  This relationship is also described in the comment at
   the beginning of this file.

   This function should be called only once per SUPERSET/SUBSET pair.

   It is illegal for SUPERSET to be zero; everything is implicitly a
   subset of alias set zero.  */

void
record_alias_subset (alias_set_type superset, alias_set_type subset)
{
  alias_set_entry superset_entry;
  alias_set_entry subset_entry;

  /* It is possible in complex type situations for both sets to be the same,
     in which case we can ignore this operation.  */
  if (superset == subset)
    return;

  gcc_assert (superset);

  superset_entry = get_alias_set_entry (superset);
  if (superset_entry == 0)
    {
      /* Create an entry for the SUPERSET, so that we have a place to
	 attach the SUBSET.  */
      superset_entry = ggc_alloc_cleared_alias_set_entry_d ();
      superset_entry->alias_set = superset;
      superset_entry->children
	= splay_tree_new_ggc (splay_tree_compare_ints,
			      ggc_alloc_splay_tree_scalar_scalar_splay_tree_s,
			      ggc_alloc_splay_tree_scalar_scalar_splay_tree_node_s);
      superset_entry->has_zero_child = 0;
      VEC_replace (alias_set_entry, alias_sets, superset, superset_entry);
    }

  if (subset == 0)
    superset_entry->has_zero_child = 1;
  else
    {
      subset_entry = get_alias_set_entry (subset);
      /* If there is an entry for the subset, enter all of its children
	 (if they are not already present) as children of the SUPERSET.  */
      if (subset_entry)
	{
	  if (subset_entry->has_zero_child)
	    superset_entry->has_zero_child = 1;

	  splay_tree_foreach (subset_entry->children, insert_subset_children,
			      superset_entry->children);
	}

      /* Enter the SUBSET itself as a child of the SUPERSET.  */
      splay_tree_insert (superset_entry->children,
			 (splay_tree_key) subset, 0);
    }
}

/* Record that component types of TYPE, if any, are part of that type for
   aliasing purposes.  For record types, we only record component types
   for fields that are not marked non-addressable.  For array types, we
   only record the component type if it is not marked non-aliased.  */

void
record_component_aliases (tree type)
{
  alias_set_type superset = get_alias_set (type);
  tree field;

  if (superset == 0)
    return;

  switch (TREE_CODE (type))
    {
    case RECORD_TYPE:
    case UNION_TYPE:
    case QUAL_UNION_TYPE:
      /* Recursively record aliases for the base classes, if there are any.  */
      if (TYPE_BINFO (type))
	{
	  int i;
	  tree binfo, base_binfo;

	  for (binfo = TYPE_BINFO (type), i = 0;
	       BINFO_BASE_ITERATE (binfo, i, base_binfo); i++)
	    record_alias_subset (superset,
				 get_alias_set (BINFO_TYPE (base_binfo)));
	}
      for (field = TYPE_FIELDS (type); field != 0; field = DECL_CHAIN (field))
	if (TREE_CODE (field) == FIELD_DECL && !DECL_NONADDRESSABLE_P (field))
	  record_alias_subset (superset, get_alias_set (TREE_TYPE (field)));
      break;

    case COMPLEX_TYPE:
      record_alias_subset (superset, get_alias_set (TREE_TYPE (type)));
      break;

    /* VECTOR_TYPE and ARRAY_TYPE share the alias set with their
       element type.  */

    default:
      break;
    }
}

/* Allocate an alias set for use in storing and reading from the varargs
   spill area.  */

static GTY(()) alias_set_type varargs_set = -1;

alias_set_type
get_varargs_alias_set (void)
{
#if 1
  /* We now lower VA_ARG_EXPR, and there's currently no way to attach the
     varargs alias set to an INDIRECT_REF (FIXME!), so we can't
     consistently use the varargs alias set for loads from the varargs
     area.  So don't use it anywhere.  */
  return 0;
#else
  if (varargs_set == -1)
    varargs_set = new_alias_set ();

  return varargs_set;
#endif
}

/* Likewise, but used for the fixed portions of the frame, e.g., register
   save areas.  */

static GTY(()) alias_set_type frame_set = -1;

alias_set_type
get_frame_alias_set (void)
{
  if (frame_set == -1)
    frame_set = new_alias_set ();

  return frame_set;
}

/* Create a new, unique base with id ID.  */

static rtx
unique_base_value (HOST_WIDE_INT id)
{
  return gen_rtx_ADDRESS (Pmode, id);
}

/* Return true if accesses based on any other base value cannot alias
   those based on X.  */

static bool
unique_base_value_p (rtx x)
{
  return GET_CODE (x) == ADDRESS && GET_MODE (x) == Pmode;
}

/* Return true if X is known to be a base value.  */

static bool
known_base_value_p (rtx x)
{
  switch (GET_CODE (x))
    {
    case LABEL_REF:
    case SYMBOL_REF:
      return true;

    case ADDRESS:
      /* Arguments may or may not be bases; we don't know for sure.  */
      return GET_MODE (x) != VOIDmode;

    default:
      return false;
    }
}

/* Inside SRC, the source of a SET, find a base address.  */

static rtx
find_base_value (rtx src)
{
  unsigned int regno;

#if defined (FIND_BASE_TERM)
  /* Try machine-dependent ways to find the base term.  */
  src = FIND_BASE_TERM (src);
#endif

  switch (GET_CODE (src))
    {
    case SYMBOL_REF:
    case LABEL_REF:
      return src;

    case REG:
      regno = REGNO (src);
      /* At the start of a function, argument registers have known base
	 values which may be lost later.  Returning an ADDRESS
	 expression here allows optimization based on argument values
	 even when the argument registers are used for other purposes.  */
      if (regno < FIRST_PSEUDO_REGISTER && copying_arguments)
	return new_reg_base_value[regno];

      /* If a pseudo has a known base value, return it.  Do not do this
	 for non-fixed hard regs since it can result in a circular
	 dependency chain for registers which have values at function entry.

	 The test above is not sufficient because the scheduler may move
	 a copy out of an arg reg past the NOTE_INSN_FUNCTION_BEGIN.  */
      if ((regno >= FIRST_PSEUDO_REGISTER || fixed_regs[regno])
	  && regno < VEC_length (rtx, reg_base_value))
	{
	  /* If we're inside init_alias_analysis, use new_reg_base_value
	     to reduce the number of relaxation iterations.  */
	  if (new_reg_base_value && new_reg_base_value[regno]
	      && DF_REG_DEF_COUNT (regno) == 1)
	    return new_reg_base_value[regno];

	  if (VEC_index (rtx, reg_base_value, regno))
	    return VEC_index (rtx, reg_base_value, regno);
	}

      return 0;

    case MEM:
      /* Check for an argument passed in memory.  Only record in the
	 copying-arguments block; it is too hard to track changes
	 otherwise.  */
      if (copying_arguments
	  && (XEXP (src, 0) == arg_pointer_rtx
	      || (GET_CODE (XEXP (src, 0)) == PLUS
		  && XEXP (XEXP (src, 0), 0) == arg_pointer_rtx)))
	return arg_base_value;
      return 0;

    case CONST:
      src = XEXP (src, 0);
      if (GET_CODE (src) != PLUS && GET_CODE (src) != MINUS)
	break;

      /* ... fall through ...  */

    case PLUS:
    case MINUS:
      {
	rtx temp, src_0 = XEXP (src, 0), src_1 = XEXP (src, 1);

	/* If either operand is a REG that is a known pointer, then it
	   is the base.  */
	if (REG_P (src_0) && REG_POINTER (src_0))
	  return find_base_value (src_0);
	if (REG_P (src_1) && REG_POINTER (src_1))
	  return find_base_value (src_1);

	/* If either operand is a REG, then see if we already have
	   a known value for it.  */
	if (REG_P (src_0))
	  {
	    temp = find_base_value (src_0);
	    if (temp != 0)
	      src_0 = temp;
	  }

	if (REG_P (src_1))
	  {
	    temp = find_base_value (src_1);
	    if (temp!= 0)
	      src_1 = temp;
	  }

	/* If either base is named object or a special address
	   (like an argument or stack reference), then use it for the
	   base term.  */
	if (src_0 != 0 && known_base_value_p (src_0))
	  return src_0;

	if (src_1 != 0 && known_base_value_p (src_1))
	  return src_1;

	/* Guess which operand is the base address:
	   If either operand is a symbol, then it is the base.  If
	   either operand is a CONST_INT, then the other is the base.  */
	if (CONST_INT_P (src_1) || CONSTANT_P (src_0))
	  return find_base_value (src_0);
	else if (CONST_INT_P (src_0) || CONSTANT_P (src_1))
	  return find_base_value (src_1);

	return 0;
      }

    case LO_SUM:
      /* The standard form is (lo_sum reg sym) so look only at the
	 second operand.  */
      return find_base_value (XEXP (src, 1));

    case AND:
      /* If the second operand is constant set the base
	 address to the first operand.  */
      if (CONST_INT_P (XEXP (src, 1)) && INTVAL (XEXP (src, 1)) != 0)
	return find_base_value (XEXP (src, 0));
      return 0;

    case TRUNCATE:
      /* As we do not know which address space the pointer is referring to, we can
	 handle this only if the target does not support different pointer or
	 address modes depending on the address space.  */
      if (!target_default_pointer_address_modes_p ())
	break;
      if (GET_MODE_SIZE (GET_MODE (src)) < GET_MODE_SIZE (Pmode))
	break;
      /* Fall through.  */
    case HIGH:
    case PRE_INC:
    case PRE_DEC:
    case POST_INC:
    case POST_DEC:
    case PRE_MODIFY:
    case POST_MODIFY:
      return find_base_value (XEXP (src, 0));

    case ZERO_EXTEND:
    case SIGN_EXTEND:	/* used for NT/Alpha pointers */
      /* As we do not know which address space the pointer is referring to, we can
	 handle this only if the target does not support different pointer or
	 address modes depending on the address space.  */
      if (!target_default_pointer_address_modes_p ())
	break;

      {
	rtx temp = find_base_value (XEXP (src, 0));

	if (temp != 0 && CONSTANT_P (temp))
	  temp = convert_memory_address (Pmode, temp);

	return temp;
      }

    default:
      break;
    }

  return 0;
}

/* Called from init_alias_analysis indirectly through note_stores,
   or directly if DEST is a register with a REG_NOALIAS note attached.
   SET is null in the latter case.  */

/* While scanning insns to find base values, reg_seen[N] is nonzero if
   register N has been set in this function.  */
static sbitmap reg_seen;

static void
record_set (rtx dest, const_rtx set, void *data ATTRIBUTE_UNUSED)
{
  unsigned regno;
  rtx src;
  int n;

  if (!REG_P (dest))
    return;

  regno = REGNO (dest);

  gcc_checking_assert (regno < VEC_length (rtx, reg_base_value));

  /* If this spans multiple hard registers, then we must indicate that every
     register has an unusable value.  */
  if (regno < FIRST_PSEUDO_REGISTER)
    n = hard_regno_nregs[regno][GET_MODE (dest)];
  else
    n = 1;
  if (n != 1)
    {
      while (--n >= 0)
	{
	  SET_BIT (reg_seen, regno + n);
	  new_reg_base_value[regno + n] = 0;
	}
      return;
    }

  if (set)
    {
      /* A CLOBBER wipes out any old value but does not prevent a previously
	 unset register from acquiring a base address (i.e. reg_seen is not
	 set).  */
      if (GET_CODE (set) == CLOBBER)
	{
	  new_reg_base_value[regno] = 0;
	  return;
	}
      src = SET_SRC (set);
    }
  else
    {
      /* There's a REG_NOALIAS note against DEST.  */
      if (TEST_BIT (reg_seen, regno))
	{
	  new_reg_base_value[regno] = 0;
	  return;
	}
      SET_BIT (reg_seen, regno);
      new_reg_base_value[regno] = unique_base_value (unique_id++);
      return;
    }

  /* If this is not the first set of REGNO, see whether the new value
     is related to the old one.  There are two cases of interest:

	(1) The register might be assigned an entirely new value
	    that has the same base term as the original set.

	(2) The set might be a simple self-modification that
	    cannot change REGNO's base value.

     If neither case holds, reject the original base value as invalid.
     Note that the following situation is not detected:

	 extern int x, y;  int *p = &x; p += (&y-&x);

     ANSI C does not allow computing the difference of addresses
     of distinct top level objects.  */
  if (new_reg_base_value[regno] != 0
      && find_base_value (src) != new_reg_base_value[regno])
    switch (GET_CODE (src))
      {
      case LO_SUM:
      case MINUS:
	if (XEXP (src, 0) != dest && XEXP (src, 1) != dest)
	  new_reg_base_value[regno] = 0;
	break;
      case PLUS:
	/* If the value we add in the PLUS is also a valid base value,
	   this might be the actual base value, and the original value
	   an index.  */
	{
	  rtx other = NULL_RTX;

	  if (XEXP (src, 0) == dest)
	    other = XEXP (src, 1);
	  else if (XEXP (src, 1) == dest)
	    other = XEXP (src, 0);

	  if (! other || find_base_value (other))
	    new_reg_base_value[regno] = 0;
	  break;
	}
      case AND:
	if (XEXP (src, 0) != dest || !CONST_INT_P (XEXP (src, 1)))
	  new_reg_base_value[regno] = 0;
	break;
      default:
	new_reg_base_value[regno] = 0;
	break;
      }
  /* If this is the first set of a register, record the value.  */
  else if ((regno >= FIRST_PSEUDO_REGISTER || ! fixed_regs[regno])
	   && ! TEST_BIT (reg_seen, regno) && new_reg_base_value[regno] == 0)
    new_reg_base_value[regno] = find_base_value (src);

  SET_BIT (reg_seen, regno);
}

/* Return REG_BASE_VALUE for REGNO.  Selective scheduler uses this to avoid
   using hard registers with non-null REG_BASE_VALUE for renaming.  */
rtx
get_reg_base_value (unsigned int regno)
{
  return VEC_index (rtx, reg_base_value, regno);
}

/* If a value is known for REGNO, return it.  */

rtx
get_reg_known_value (unsigned int regno)
{
  if (regno >= FIRST_PSEUDO_REGISTER)
    {
      regno -= FIRST_PSEUDO_REGISTER;
      if (regno < VEC_length (rtx, reg_known_value))
	return VEC_index (rtx, reg_known_value, regno);
    }
  return NULL;
}

/* Set it.  */

static void
set_reg_known_value (unsigned int regno, rtx val)
{
  if (regno >= FIRST_PSEUDO_REGISTER)
    {
      regno -= FIRST_PSEUDO_REGISTER;
      if (regno < VEC_length (rtx, reg_known_value))
	VEC_replace (rtx, reg_known_value, regno, val);
    }
}

/* Similarly for reg_known_equiv_p.  */

bool
get_reg_known_equiv_p (unsigned int regno)
{
  if (regno >= FIRST_PSEUDO_REGISTER)
    {
      regno -= FIRST_PSEUDO_REGISTER;
      if (regno < VEC_length (rtx, reg_known_value))
	return TEST_BIT (reg_known_equiv_p, regno);
    }
  return false;
}

static void
set_reg_known_equiv_p (unsigned int regno, bool val)
{
  if (regno >= FIRST_PSEUDO_REGISTER)
    {
      regno -= FIRST_PSEUDO_REGISTER;
      if (regno < VEC_length (rtx, reg_known_value))
	{
	  if (val)
	    SET_BIT (reg_known_equiv_p, regno);
	  else
	    RESET_BIT (reg_known_equiv_p, regno);
	}
    }
}


/* Returns a canonical version of X, from the point of view alias
   analysis.  (For example, if X is a MEM whose address is a register,
   and the register has a known value (say a SYMBOL_REF), then a MEM
   whose address is the SYMBOL_REF is returned.)  */

rtx
canon_rtx (rtx x)
{
  /* Recursively look for equivalences.  */
  if (REG_P (x) && REGNO (x) >= FIRST_PSEUDO_REGISTER)
    {
      rtx t = get_reg_known_value (REGNO (x));
      if (t == x)
	return x;
      if (t)
	return canon_rtx (t);
    }

  if (GET_CODE (x) == PLUS)
    {
      rtx x0 = canon_rtx (XEXP (x, 0));
      rtx x1 = canon_rtx (XEXP (x, 1));

      if (x0 != XEXP (x, 0) || x1 != XEXP (x, 1))
	{
	  if (CONST_INT_P (x0))
	    return plus_constant (GET_MODE (x), x1, INTVAL (x0));
	  else if (CONST_INT_P (x1))
	    return plus_constant (GET_MODE (x), x0, INTVAL (x1));
	  return gen_rtx_PLUS (GET_MODE (x), x0, x1);
	}
    }

  /* This gives us much better alias analysis when called from
     the loop optimizer.   Note we want to leave the original
     MEM alone, but need to return the canonicalized MEM with
     all the flags with their original values.  */
  else if (MEM_P (x))
    x = replace_equiv_address_nv (x, canon_rtx (XEXP (x, 0)));

  return x;
}

/* Return 1 if X and Y are identical-looking rtx's.
   Expect that X and Y has been already canonicalized.

   We use the data in reg_known_value above to see if two registers with
   different numbers are, in fact, equivalent.  */

static int
rtx_equal_for_memref_p (const_rtx x, const_rtx y)
{
  int i;
  int j;
  enum rtx_code code;
  const char *fmt;

  if (x == 0 && y == 0)
    return 1;
  if (x == 0 || y == 0)
    return 0;

  if (x == y)
    return 1;

  code = GET_CODE (x);
  /* Rtx's of different codes cannot be equal.  */
  if (code != GET_CODE (y))
    return 0;

  /* (MULT:SI x y) and (MULT:HI x y) are NOT equivalent.
     (REG:SI x) and (REG:HI x) are NOT equivalent.  */

  if (GET_MODE (x) != GET_MODE (y))
    return 0;

  /* Some RTL can be compared without a recursive examination.  */
  switch (code)
    {
    case REG:
      return REGNO (x) == REGNO (y);

    case LABEL_REF:
      return XEXP (x, 0) == XEXP (y, 0);

    case SYMBOL_REF:
      return XSTR (x, 0) == XSTR (y, 0);

    case VALUE:
    CASE_CONST_UNIQUE:
      /* There's no need to compare the contents of CONST_DOUBLEs or
	 CONST_INTs because pointer equality is a good enough
	 comparison for these nodes.  */
      return 0;

    default:
      break;
    }

  /* canon_rtx knows how to handle plus.  No need to canonicalize.  */
  if (code == PLUS)
    return ((rtx_equal_for_memref_p (XEXP (x, 0), XEXP (y, 0))
	     && rtx_equal_for_memref_p (XEXP (x, 1), XEXP (y, 1)))
	    || (rtx_equal_for_memref_p (XEXP (x, 0), XEXP (y, 1))
		&& rtx_equal_for_memref_p (XEXP (x, 1), XEXP (y, 0))));
  /* For commutative operations, the RTX match if the operand match in any
     order.  Also handle the simple binary and unary cases without a loop.  */
  if (COMMUTATIVE_P (x))
    {
      rtx xop0 = canon_rtx (XEXP (x, 0));
      rtx yop0 = canon_rtx (XEXP (y, 0));
      rtx yop1 = canon_rtx (XEXP (y, 1));

      return ((rtx_equal_for_memref_p (xop0, yop0)
	       && rtx_equal_for_memref_p (canon_rtx (XEXP (x, 1)), yop1))
	      || (rtx_equal_for_memref_p (xop0, yop1)
		  && rtx_equal_for_memref_p (canon_rtx (XEXP (x, 1)), yop0)));
    }
  else if (NON_COMMUTATIVE_P (x))
    {
      return (rtx_equal_for_memref_p (canon_rtx (XEXP (x, 0)),
				      canon_rtx (XEXP (y, 0)))
	      && rtx_equal_for_memref_p (canon_rtx (XEXP (x, 1)),
					 canon_rtx (XEXP (y, 1))));
    }
  else if (UNARY_P (x))
    return rtx_equal_for_memref_p (canon_rtx (XEXP (x, 0)),
				   canon_rtx (XEXP (y, 0)));

  /* Compare the elements.  If any pair of corresponding elements
     fail to match, return 0 for the whole things.

     Limit cases to types which actually appear in addresses.  */

  fmt = GET_RTX_FORMAT (code);
  for (i = GET_RTX_LENGTH (code) - 1; i >= 0; i--)
    {
      switch (fmt[i])
	{
	case 'i':
	  if (XINT (x, i) != XINT (y, i))
	    return 0;
	  break;

	case 'E':
	  /* Two vectors must have the same length.  */
	  if (XVECLEN (x, i) != XVECLEN (y, i))
	    return 0;

	  /* And the corresponding elements must match.  */
	  for (j = 0; j < XVECLEN (x, i); j++)
	    if (rtx_equal_for_memref_p (canon_rtx (XVECEXP (x, i, j)),
					canon_rtx (XVECEXP (y, i, j))) == 0)
	      return 0;
	  break;

	case 'e':
	  if (rtx_equal_for_memref_p (canon_rtx (XEXP (x, i)),
				      canon_rtx (XEXP (y, i))) == 0)
	    return 0;
	  break;

	  /* This can happen for asm operands.  */
	case 's':
	  if (strcmp (XSTR (x, i), XSTR (y, i)))
	    return 0;
	  break;

	/* This can happen for an asm which clobbers memory.  */
	case '0':
	  break;

	  /* It is believed that rtx's at this level will never
	     contain anything but integers and other rtx's,
	     except for within LABEL_REFs and SYMBOL_REFs.  */
	default:
	  gcc_unreachable ();
	}
    }
  return 1;
}

static rtx
find_base_term (rtx x)
{
  cselib_val *val;
  struct elt_loc_list *l, *f;
  rtx ret;

#if defined (FIND_BASE_TERM)
  /* Try machine-dependent ways to find the base term.  */
  x = FIND_BASE_TERM (x);
#endif

  switch (GET_CODE (x))
    {
    case REG:
      return REG_BASE_VALUE (x);

    case TRUNCATE:
      /* As we do not know which address space the pointer is referring to, we can
	 handle this only if the target does not support different pointer or
	 address modes depending on the address space.  */
      if (!target_default_pointer_address_modes_p ())
	return 0;
      if (GET_MODE_SIZE (GET_MODE (x)) < GET_MODE_SIZE (Pmode))
	return 0;
      /* Fall through.  */
    case HIGH:
    case PRE_INC:
    case PRE_DEC:
    case POST_INC:
    case POST_DEC:
    case PRE_MODIFY:
    case POST_MODIFY:
      return find_base_term (XEXP (x, 0));

    case ZERO_EXTEND:
    case SIGN_EXTEND:	/* Used for Alpha/NT pointers */
      /* As we do not know which address space the pointer is referring to, we can
	 handle this only if the target does not support different pointer or
	 address modes depending on the address space.  */
      if (!target_default_pointer_address_modes_p ())
	return 0;

      {
	rtx temp = find_base_term (XEXP (x, 0));

	if (temp != 0 && CONSTANT_P (temp))
	  temp = convert_memory_address (Pmode, temp);

	return temp;
      }

    case VALUE:
      val = CSELIB_VAL_PTR (x);
      ret = NULL_RTX;

      if (!val)
	return ret;

      if (cselib_sp_based_value_p (val))
	return static_reg_base_value[STACK_POINTER_REGNUM];

      f = val->locs;
      /* Temporarily reset val->locs to avoid infinite recursion.  */
      val->locs = NULL;

      for (l = f; l; l = l->next)
	if (GET_CODE (l->loc) == VALUE
	    && CSELIB_VAL_PTR (l->loc)->locs
	    && !CSELIB_VAL_PTR (l->loc)->locs->next
	    && CSELIB_VAL_PTR (l->loc)->locs->loc == x)
	  continue;
	else if ((ret = find_base_term (l->loc)) != 0)
	  break;

      val->locs = f;
      return ret;

    case LO_SUM:
      /* The standard form is (lo_sum reg sym) so look only at the
         second operand.  */
      return find_base_term (XEXP (x, 1));

    case CONST:
      x = XEXP (x, 0);
      if (GET_CODE (x) != PLUS && GET_CODE (x) != MINUS)
	return 0;
      /* Fall through.  */
    case PLUS:
    case MINUS:
      {
	rtx tmp1 = XEXP (x, 0);
	rtx tmp2 = XEXP (x, 1);

	/* This is a little bit tricky since we have to determine which of
	   the two operands represents the real base address.  Otherwise this
	   routine may return the index register instead of the base register.

	   That may cause us to believe no aliasing was possible, when in
	   fact aliasing is possible.

	   We use a few simple tests to guess the base register.  Additional
	   tests can certainly be added.  For example, if one of the operands
	   is a shift or multiply, then it must be the index register and the
	   other operand is the base register.  */

	if (tmp1 == pic_offset_table_rtx && CONSTANT_P (tmp2))
	  return find_base_term (tmp2);

	/* If either operand is known to be a pointer, then use it
	   to determine the base term.  */
	if (REG_P (tmp1) && REG_POINTER (tmp1))
	  {
	    rtx base = find_base_term (tmp1);
	    if (base)
	      return base;
	  }

	if (REG_P (tmp2) && REG_POINTER (tmp2))
	  {
	    rtx base = find_base_term (tmp2);
	    if (base)
	      return base;
	  }

	/* Neither operand was known to be a pointer.  Go ahead and find the
	   base term for both operands.  */
	tmp1 = find_base_term (tmp1);
	tmp2 = find_base_term (tmp2);

	/* If either base term is named object or a special address
	   (like an argument or stack reference), then use it for the
	   base term.  */
	if (tmp1 != 0 && known_base_value_p (tmp1))
	  return tmp1;

	if (tmp2 != 0 && known_base_value_p (tmp2))
	  return tmp2;

	/* We could not determine which of the two operands was the
	   base register and which was the index.  So we can determine
	   nothing from the base alias check.  */
	return 0;
      }

    case AND:
      if (CONST_INT_P (XEXP (x, 1)) && INTVAL (XEXP (x, 1)) != 0)
	return find_base_term (XEXP (x, 0));
      return 0;

    case SYMBOL_REF:
    case LABEL_REF:
      return x;

    default:
      return 0;
    }
}

/* Return true if accesses to address X may alias accesses based
   on the stack pointer.  */

bool
may_be_sp_based_p (rtx x)
{
  rtx base = find_base_term (x);
  return !base || base == static_reg_base_value[STACK_POINTER_REGNUM];
}

/* Return 0 if the addresses X and Y are known to point to different
   objects, 1 if they might be pointers to the same object.  */

static int
base_alias_check (rtx x, rtx y, enum machine_mode x_mode,
		  enum machine_mode y_mode)
{
  rtx x_base = find_base_term (x);
  rtx y_base = find_base_term (y);

  /* If the address itself has no known base see if a known equivalent
     value has one.  If either address still has no known base, nothing
     is known about aliasing.  */
  if (x_base == 0)
    {
      rtx x_c;

      if (! flag_expensive_optimizations || (x_c = canon_rtx (x)) == x)
	return 1;

      x_base = find_base_term (x_c);
      if (x_base == 0)
	return 1;
    }

  if (y_base == 0)
    {
      rtx y_c;
      if (! flag_expensive_optimizations || (y_c = canon_rtx (y)) == y)
	return 1;

      y_base = find_base_term (y_c);
      if (y_base == 0)
	return 1;
    }

  /* If the base addresses are equal nothing is known about aliasing.  */
  if (rtx_equal_p (x_base, y_base))
    return 1;

  /* The base addresses are different expressions.  If they are not accessed
     via AND, there is no conflict.  We can bring knowledge of object
     alignment into play here.  For example, on alpha, "char a, b;" can
     alias one another, though "char a; long b;" cannot.  AND addesses may
     implicitly alias surrounding objects; i.e. unaligned access in DImode
     via AND address can alias all surrounding object types except those
     with aligment 8 or higher.  */
  if (GET_CODE (x) == AND && GET_CODE (y) == AND)
    return 1;
  if (GET_CODE (x) == AND
      && (!CONST_INT_P (XEXP (x, 1))
	  || (int) GET_MODE_UNIT_SIZE (y_mode) < -INTVAL (XEXP (x, 1))))
    return 1;
  if (GET_CODE (y) == AND
      && (!CONST_INT_P (XEXP (y, 1))
	  || (int) GET_MODE_UNIT_SIZE (x_mode) < -INTVAL (XEXP (y, 1))))
    return 1;

  /* Differing symbols not accessed via AND never alias.  */
  if (GET_CODE (x_base) != ADDRESS && GET_CODE (y_base) != ADDRESS)
    return 0;

  if (unique_base_value_p (x_base) || unique_base_value_p (y_base))
    return 0;

  return 1;
}

/* Callback for for_each_rtx, that returns 1 upon encountering a VALUE
   whose UID is greater than the int uid that D points to.  */

static int
refs_newer_value_cb (rtx *x, void *d)
{
  if (GET_CODE (*x) == VALUE && CSELIB_VAL_PTR (*x)->uid > *(int *)d)
    return 1;

  return 0;
}

/* Return TRUE if EXPR refers to a VALUE whose uid is greater than
   that of V.  */

static bool
refs_newer_value_p (rtx expr, rtx v)
{
  int minuid = CSELIB_VAL_PTR (v)->uid;

  return for_each_rtx (&expr, refs_newer_value_cb, &minuid);
}

/* Convert the address X into something we can use.  This is done by returning
   it unchanged unless it is a value; in the latter case we call cselib to get
   a more useful rtx.  */

rtx
get_addr (rtx x)
{
  cselib_val *v;
  struct elt_loc_list *l;

  if (GET_CODE (x) != VALUE)
    return x;
  v = CSELIB_VAL_PTR (x);
  if (v)
    {
      bool have_equivs = cselib_have_permanent_equivalences ();
      if (have_equivs)
	v = canonical_cselib_val (v);
      for (l = v->locs; l; l = l->next)
	if (CONSTANT_P (l->loc))
	  return l->loc;
      for (l = v->locs; l; l = l->next)
	if (!REG_P (l->loc) && !MEM_P (l->loc)
	    /* Avoid infinite recursion when potentially dealing with
	       var-tracking artificial equivalences, by skipping the
	       equivalences themselves, and not choosing expressions
	       that refer to newer VALUEs.  */
	    && (!have_equivs
		|| (GET_CODE (l->loc) != VALUE
		    && !refs_newer_value_p (l->loc, x))))
	  return l->loc;
      if (have_equivs)
	{
	  for (l = v->locs; l; l = l->next)
	    if (REG_P (l->loc)
		|| (GET_CODE (l->loc) != VALUE
		    && !refs_newer_value_p (l->loc, x)))
	      return l->loc;
	  /* Return the canonical value.  */
	  return v->val_rtx;
	}
      if (v->locs)
	return v->locs->loc;
    }
  return x;
}

/*  Return the address of the (N_REFS + 1)th memory reference to ADDR
    where SIZE is the size in bytes of the memory reference.  If ADDR
    is not modified by the memory reference then ADDR is returned.  */

static rtx
addr_side_effect_eval (rtx addr, int size, int n_refs)
{
  int offset = 0;

  switch (GET_CODE (addr))
    {
    case PRE_INC:
      offset = (n_refs + 1) * size;
      break;
    case PRE_DEC:
      offset = -(n_refs + 1) * size;
      break;
    case POST_INC:
      offset = n_refs * size;
      break;
    case POST_DEC:
      offset = -n_refs * size;
      break;

    default:
      return addr;
    }

  if (offset)
    addr = gen_rtx_PLUS (GET_MODE (addr), XEXP (addr, 0),
			 GEN_INT (offset));
  else
    addr = XEXP (addr, 0);
  addr = canon_rtx (addr);

  return addr;
}

/* Return one if X and Y (memory addresses) reference the
   same location in memory or if the references overlap.
   Return zero if they do not overlap, else return
   minus one in which case they still might reference the same location.

   C is an offset accumulator.  When
   C is nonzero, we are testing aliases between X and Y + C.
   XSIZE is the size in bytes of the X reference,
   similarly YSIZE is the size in bytes for Y.
   Expect that canon_rtx has been already called for X and Y.

   If XSIZE or YSIZE is zero, we do not know the amount of memory being
   referenced (the reference was BLKmode), so make the most pessimistic
   assumptions.

   If XSIZE or YSIZE is negative, we may access memory outside the object
   being referenced as a side effect.  This can happen when using AND to
   align memory references, as is done on the Alpha.

   Nice to notice that varying addresses cannot conflict with fp if no
   local variables had their addresses taken, but that's too hard now.

   ???  Contrary to the tree alias oracle this does not return
   one for X + non-constant and Y + non-constant when X and Y are equal.
   If that is fixed the TBAA hack for union type-punning can be removed.  */

static int
memrefs_conflict_p (int xsize, rtx x, int ysize, rtx y, HOST_WIDE_INT c)
{
  if (GET_CODE (x) == VALUE)
    {
      if (REG_P (y))
	{
	  struct elt_loc_list *l = NULL;
	  if (CSELIB_VAL_PTR (x))
	    for (l = canonical_cselib_val (CSELIB_VAL_PTR (x))->locs;
		 l; l = l->next)
	      if (REG_P (l->loc) && rtx_equal_for_memref_p (l->loc, y))
		break;
	  if (l)
	    x = y;
	  else
	    x = get_addr (x);
	}
      /* Don't call get_addr if y is the same VALUE.  */
      else if (x != y)
	x = get_addr (x);
    }
  if (GET_CODE (y) == VALUE)
    {
      if (REG_P (x))
	{
	  struct elt_loc_list *l = NULL;
	  if (CSELIB_VAL_PTR (y))
	    for (l = canonical_cselib_val (CSELIB_VAL_PTR (y))->locs;
		 l; l = l->next)
	      if (REG_P (l->loc) && rtx_equal_for_memref_p (l->loc, x))
		break;
	  if (l)
	    y = x;
	  else
	    y = get_addr (y);
	}
      /* Don't call get_addr if x is the same VALUE.  */
      else if (y != x)
	y = get_addr (y);
    }
  if (GET_CODE (x) == HIGH)
    x = XEXP (x, 0);
  else if (GET_CODE (x) == LO_SUM)
    x = XEXP (x, 1);
  else
    x = addr_side_effect_eval (x, xsize, 0);
  if (GET_CODE (y) == HIGH)
    y = XEXP (y, 0);
  else if (GET_CODE (y) == LO_SUM)
    y = XEXP (y, 1);
  else
    y = addr_side_effect_eval (y, ysize, 0);

  if (rtx_equal_for_memref_p (x, y))
    {
      if (xsize <= 0 || ysize <= 0)
	return 1;
      if (c >= 0 && xsize > c)
	return 1;
      if (c < 0 && ysize+c > 0)
	return 1;
      return 0;
    }

  /* This code used to check for conflicts involving stack references and
     globals but the base address alias code now handles these cases.  */

  if (GET_CODE (x) == PLUS)
    {
      /* The fact that X is canonicalized means that this
	 PLUS rtx is canonicalized.  */
      rtx x0 = XEXP (x, 0);
      rtx x1 = XEXP (x, 1);

      if (GET_CODE (y) == PLUS)
	{
	  /* The fact that Y is canonicalized means that this
	     PLUS rtx is canonicalized.  */
	  rtx y0 = XEXP (y, 0);
	  rtx y1 = XEXP (y, 1);

	  if (rtx_equal_for_memref_p (x1, y1))
	    return memrefs_conflict_p (xsize, x0, ysize, y0, c);
	  if (rtx_equal_for_memref_p (x0, y0))
	    return memrefs_conflict_p (xsize, x1, ysize, y1, c);
	  if (CONST_INT_P (x1))
	    {
	      if (CONST_INT_P (y1))
		return memrefs_conflict_p (xsize, x0, ysize, y0,
					   c - INTVAL (x1) + INTVAL (y1));
	      else
		return memrefs_conflict_p (xsize, x0, ysize, y,
					   c - INTVAL (x1));
	    }
	  else if (CONST_INT_P (y1))
	    return memrefs_conflict_p (xsize, x, ysize, y0, c + INTVAL (y1));

	  return -1;
	}
      else if (CONST_INT_P (x1))
	return memrefs_conflict_p (xsize, x0, ysize, y, c - INTVAL (x1));
    }
  else if (GET_CODE (y) == PLUS)
    {
      /* The fact that Y is canonicalized means that this
	 PLUS rtx is canonicalized.  */
      rtx y0 = XEXP (y, 0);
      rtx y1 = XEXP (y, 1);

      if (CONST_INT_P (y1))
	return memrefs_conflict_p (xsize, x, ysize, y0, c + INTVAL (y1));
      else
	return -1;
    }

  if (GET_CODE (x) == GET_CODE (y))
    switch (GET_CODE (x))
      {
      case MULT:
	{
	  /* Handle cases where we expect the second operands to be the
	     same, and check only whether the first operand would conflict
	     or not.  */
	  rtx x0, y0;
	  rtx x1 = canon_rtx (XEXP (x, 1));
	  rtx y1 = canon_rtx (XEXP (y, 1));
	  if (! rtx_equal_for_memref_p (x1, y1))
	    return -1;
	  x0 = canon_rtx (XEXP (x, 0));
	  y0 = canon_rtx (XEXP (y, 0));
	  if (rtx_equal_for_memref_p (x0, y0))
	    return (xsize == 0 || ysize == 0
		    || (c >= 0 && xsize > c) || (c < 0 && ysize+c > 0));

	  /* Can't properly adjust our sizes.  */
	  if (!CONST_INT_P (x1))
	    return -1;
	  xsize /= INTVAL (x1);
	  ysize /= INTVAL (x1);
	  c /= INTVAL (x1);
	  return memrefs_conflict_p (xsize, x0, ysize, y0, c);
	}

      default:
	break;
      }

  /* Deal with alignment ANDs by adjusting offset and size so as to
     cover the maximum range, without taking any previously known
     alignment into account.  */
  if (GET_CODE (x) == AND && CONST_INT_P (XEXP (x, 1)))
    {
      HOST_WIDE_INT sc = INTVAL (XEXP (x, 1));
      unsigned HOST_WIDE_INT uc = sc;
      if (xsize > 0 && sc < 0 && -uc == (uc & -uc))
	{
	  xsize -= sc + 1;
	  c -= sc + 1;
	  return memrefs_conflict_p (xsize, canon_rtx (XEXP (x, 0)),
				     ysize, y, c);
	}
    }
  if (GET_CODE (y) == AND && CONST_INT_P (XEXP (y, 1)))
    {
      HOST_WIDE_INT sc = INTVAL (XEXP (y, 1));
      unsigned HOST_WIDE_INT uc = sc;
      if (ysize > 0 && sc < 0 && -uc == (uc & -uc))
	{
	  ysize -= sc + 1;
	  c += sc + 1;
	  return memrefs_conflict_p (xsize, x,
				     ysize, canon_rtx (XEXP (y, 0)), c);
	}
    }

  if (CONSTANT_P (x))
    {
      if (CONST_INT_P (x) && CONST_INT_P (y))
	{
	  c += (INTVAL (y) - INTVAL (x));
	  return (xsize <= 0 || ysize <= 0
		  || (c >= 0 && xsize > c) || (c < 0 && ysize+c > 0));
	}

      if (GET_CODE (x) == CONST)
	{
	  if (GET_CODE (y) == CONST)
	    return memrefs_conflict_p (xsize, canon_rtx (XEXP (x, 0)),
				       ysize, canon_rtx (XEXP (y, 0)), c);
	  else
	    return memrefs_conflict_p (xsize, canon_rtx (XEXP (x, 0)),
				       ysize, y, c);
	}
      if (GET_CODE (y) == CONST)
	return memrefs_conflict_p (xsize, x, ysize,
				   canon_rtx (XEXP (y, 0)), c);

      if (CONSTANT_P (y))
	return (xsize <= 0 || ysize <= 0
		|| (rtx_equal_for_memref_p (x, y)
		    && ((c >= 0 && xsize > c) || (c < 0 && ysize+c > 0))));

      return -1;
    }

  return -1;
}

/* Functions to compute memory dependencies.

   Since we process the insns in execution order, we can build tables
   to keep track of what registers are fixed (and not aliased), what registers
   are varying in known ways, and what registers are varying in unknown
   ways.

   If both memory references are volatile, then there must always be a
   dependence between the two references, since their order can not be
   changed.  A volatile and non-volatile reference can be interchanged
   though.

   We also must allow AND addresses, because they may generate accesses
   outside the object being referenced.  This is used to generate aligned
   addresses from unaligned addresses, for instance, the alpha
   storeqi_unaligned pattern.  */

/* Read dependence: X is read after read in MEM takes place.  There can
   only be a dependence here if both reads are volatile, or if either is
   an explicit barrier.  */

int
read_dependence (const_rtx mem, const_rtx x)
{
  if (MEM_VOLATILE_P (x) && MEM_VOLATILE_P (mem))
    return true;
  if (MEM_ALIAS_SET (x) == ALIAS_SET_MEMORY_BARRIER
      || MEM_ALIAS_SET (mem) == ALIAS_SET_MEMORY_BARRIER)
    return true;
  return false;
<<<<<<< HEAD
}

/* Returns nonzero if something about the mode or address format MEM1
   indicates that it might well alias *anything*.  */

static int
aliases_everything_p (const_rtx mem)
{
  if (GET_CODE (XEXP (mem, 0)) == AND)
    /* If the address is an AND, it's very hard to know at what it is
       actually pointing.  */
    return 1;

  return 0;
=======
>>>>>>> 747e4b8f
}

/* Return true if we can determine that the fields referenced cannot
   overlap for any pair of objects.  */

static bool
nonoverlapping_component_refs_p (const_rtx rtlx, const_rtx rtly)
{
  const_tree x = MEM_EXPR (rtlx), y = MEM_EXPR (rtly);
  const_tree fieldx, fieldy, typex, typey, orig_y;

  if (!flag_strict_aliasing
      || !x || !y
      || TREE_CODE (x) != COMPONENT_REF
      || TREE_CODE (y) != COMPONENT_REF)
    return false;

  do
    {
      /* The comparison has to be done at a common type, since we don't
	 know how the inheritance hierarchy works.  */
      orig_y = y;
      do
	{
	  fieldx = TREE_OPERAND (x, 1);
	  typex = TYPE_MAIN_VARIANT (DECL_FIELD_CONTEXT (fieldx));

	  y = orig_y;
	  do
	    {
	      fieldy = TREE_OPERAND (y, 1);
	      typey = TYPE_MAIN_VARIANT (DECL_FIELD_CONTEXT (fieldy));

	      if (typex == typey)
		goto found;

	      y = TREE_OPERAND (y, 0);
	    }
	  while (y && TREE_CODE (y) == COMPONENT_REF);

	  x = TREE_OPERAND (x, 0);
	}
      while (x && TREE_CODE (x) == COMPONENT_REF);
      /* Never found a common type.  */
      return false;

    found:
      /* If we're left with accessing different fields of a structure,
	 then no overlap.  */
      if (TREE_CODE (typex) == RECORD_TYPE
	  && fieldx != fieldy)
	return true;

      /* The comparison on the current field failed.  If we're accessing
	 a very nested structure, look at the next outer level.  */
      x = TREE_OPERAND (x, 0);
      y = TREE_OPERAND (y, 0);
    }
  while (x && y
	 && TREE_CODE (x) == COMPONENT_REF
	 && TREE_CODE (y) == COMPONENT_REF);

  return false;
}

/* Look at the bottom of the COMPONENT_REF list for a DECL, and return it.  */

static tree
decl_for_component_ref (tree x)
{
  do
    {
      x = TREE_OPERAND (x, 0);
    }
  while (x && TREE_CODE (x) == COMPONENT_REF);

  return x && DECL_P (x) ? x : NULL_TREE;
}

/* Walk up the COMPONENT_REF list in X and adjust *OFFSET to compensate
   for the offset of the field reference.  *KNOWN_P says whether the
   offset is known.  */

static void
adjust_offset_for_component_ref (tree x, bool *known_p,
				 HOST_WIDE_INT *offset)
{
  if (!*known_p)
    return;
  do
    {
      tree xoffset = component_ref_field_offset (x);
      tree field = TREE_OPERAND (x, 1);

      if (! host_integerp (xoffset, 1))
	{
	  *known_p = false;
	  return;
	}
      *offset += (tree_low_cst (xoffset, 1)
		  + (tree_low_cst (DECL_FIELD_BIT_OFFSET (field), 1)
		     / BITS_PER_UNIT));

      x = TREE_OPERAND (x, 0);
    }
  while (x && TREE_CODE (x) == COMPONENT_REF);
}

/* Return nonzero if we can determine the exprs corresponding to memrefs
   X and Y and they do not overlap. 
   If LOOP_VARIANT is set, skip offset-based disambiguation */

int
nonoverlapping_memrefs_p (const_rtx x, const_rtx y, bool loop_invariant)
{
  tree exprx = MEM_EXPR (x), expry = MEM_EXPR (y);
  rtx rtlx, rtly;
  rtx basex, basey;
  bool moffsetx_known_p, moffsety_known_p;
  HOST_WIDE_INT moffsetx = 0, moffsety = 0;
  HOST_WIDE_INT offsetx = 0, offsety = 0, sizex, sizey, tem;

  /* Unless both have exprs, we can't tell anything.  */
  if (exprx == 0 || expry == 0)
    return 0;

  /* For spill-slot accesses make sure we have valid offsets.  */
  if ((exprx == get_spill_slot_decl (false)
       && ! MEM_OFFSET_KNOWN_P (x))
      || (expry == get_spill_slot_decl (false)
	  && ! MEM_OFFSET_KNOWN_P (y)))
    return 0;

  /* If the field reference test failed, look at the DECLs involved.  */
  moffsetx_known_p = MEM_OFFSET_KNOWN_P (x);
  if (moffsetx_known_p)
    moffsetx = MEM_OFFSET (x);
  if (TREE_CODE (exprx) == COMPONENT_REF)
    {
      tree t = decl_for_component_ref (exprx);
      if (! t)
	return 0;
      adjust_offset_for_component_ref (exprx, &moffsetx_known_p, &moffsetx);
      exprx = t;
    }

  moffsety_known_p = MEM_OFFSET_KNOWN_P (y);
  if (moffsety_known_p)
    moffsety = MEM_OFFSET (y);
  if (TREE_CODE (expry) == COMPONENT_REF)
    {
      tree t = decl_for_component_ref (expry);
      if (! t)
	return 0;
      adjust_offset_for_component_ref (expry, &moffsety_known_p, &moffsety);
      expry = t;
    }

  if (! DECL_P (exprx) || ! DECL_P (expry))
    return 0;

  /* With invalid code we can end up storing into the constant pool.
     Bail out to avoid ICEing when creating RTL for this.
     See gfortran.dg/lto/20091028-2_0.f90.  */
  if (TREE_CODE (exprx) == CONST_DECL
      || TREE_CODE (expry) == CONST_DECL)
    return 1;

  rtlx = DECL_RTL (exprx);
  rtly = DECL_RTL (expry);

  /* If either RTL is not a MEM, it must be a REG or CONCAT, meaning they
     can't overlap unless they are the same because we never reuse that part
     of the stack frame used for locals for spilled pseudos.  */
  if ((!MEM_P (rtlx) || !MEM_P (rtly))
      && ! rtx_equal_p (rtlx, rtly))
    return 1;

  /* If we have MEMs referring to different address spaces (which can
     potentially overlap), we cannot easily tell from the addresses
     whether the references overlap.  */
  if (MEM_P (rtlx) && MEM_P (rtly)
      && MEM_ADDR_SPACE (rtlx) != MEM_ADDR_SPACE (rtly))
    return 0;

  /* Get the base and offsets of both decls.  If either is a register, we
     know both are and are the same, so use that as the base.  The only
     we can avoid overlap is if we can deduce that they are nonoverlapping
     pieces of that decl, which is very rare.  */
  basex = MEM_P (rtlx) ? XEXP (rtlx, 0) : rtlx;
  if (GET_CODE (basex) == PLUS && CONST_INT_P (XEXP (basex, 1)))
    offsetx = INTVAL (XEXP (basex, 1)), basex = XEXP (basex, 0);

  basey = MEM_P (rtly) ? XEXP (rtly, 0) : rtly;
  if (GET_CODE (basey) == PLUS && CONST_INT_P (XEXP (basey, 1)))
    offsety = INTVAL (XEXP (basey, 1)), basey = XEXP (basey, 0);

  /* If the bases are different, we know they do not overlap if both
     are constants or if one is a constant and the other a pointer into the
     stack frame.  Otherwise a different base means we can't tell if they
     overlap or not.  */
  if (! rtx_equal_p (basex, basey))
    return ((CONSTANT_P (basex) && CONSTANT_P (basey))
	    || (CONSTANT_P (basex) && REG_P (basey)
		&& REGNO_PTR_FRAME_P (REGNO (basey)))
	    || (CONSTANT_P (basey) && REG_P (basex)
		&& REGNO_PTR_FRAME_P (REGNO (basex))));

  /* Offset based disambiguation not appropriate for loop invariant */
  if (loop_invariant)
    return 0;              

  sizex = (!MEM_P (rtlx) ? (int) GET_MODE_SIZE (GET_MODE (rtlx))
	   : MEM_SIZE_KNOWN_P (rtlx) ? MEM_SIZE (rtlx)
	   : -1);
  sizey = (!MEM_P (rtly) ? (int) GET_MODE_SIZE (GET_MODE (rtly))
	   : MEM_SIZE_KNOWN_P (rtly) ? MEM_SIZE (rtly)
	   : -1);

  /* If we have an offset for either memref, it can update the values computed
     above.  */
  if (moffsetx_known_p)
    offsetx += moffsetx, sizex -= moffsetx;
  if (moffsety_known_p)
    offsety += moffsety, sizey -= moffsety;

  /* If a memref has both a size and an offset, we can use the smaller size.
     We can't do this if the offset isn't known because we must view this
     memref as being anywhere inside the DECL's MEM.  */
  if (MEM_SIZE_KNOWN_P (x) && moffsetx_known_p)
    sizex = MEM_SIZE (x);
  if (MEM_SIZE_KNOWN_P (y) && moffsety_known_p)
    sizey = MEM_SIZE (y);

  /* Put the values of the memref with the lower offset in X's values.  */
  if (offsetx > offsety)
    {
      tem = offsetx, offsetx = offsety, offsety = tem;
      tem = sizex, sizex = sizey, sizey = tem;
    }

  /* If we don't know the size of the lower-offset value, we can't tell
     if they conflict.  Otherwise, we do the test.  */
  return sizex >= 0 && offsety >= offsetx + sizex;
}

/* Helper for true_dependence and canon_true_dependence.
   Checks for true dependence: X is read after store in MEM takes place.

   If MEM_CANONICALIZED is FALSE, then X_ADDR and MEM_ADDR should be
   NULL_RTX, and the canonical addresses of MEM and X are both computed
   here.  If MEM_CANONICALIZED, then MEM must be already canonicalized.

   If X_ADDR is non-NULL, it is used in preference of XEXP (x, 0).

   Returns 1 if there is a true dependence, 0 otherwise.  */

static int
true_dependence_1 (const_rtx mem, enum machine_mode mem_mode, rtx mem_addr,
		   const_rtx x, rtx x_addr, bool mem_canonicalized)
{
  rtx base;
  int ret;

  gcc_checking_assert (mem_canonicalized ? (mem_addr != NULL_RTX)
		       : (mem_addr == NULL_RTX && x_addr == NULL_RTX));

  if (MEM_VOLATILE_P (x) && MEM_VOLATILE_P (mem))
    return 1;

  /* (mem:BLK (scratch)) is a special mechanism to conflict with everything.
     This is used in epilogue deallocation functions, and in cselib.  */
  if (GET_MODE (x) == BLKmode && GET_CODE (XEXP (x, 0)) == SCRATCH)
    return 1;
  if (GET_MODE (mem) == BLKmode && GET_CODE (XEXP (mem, 0)) == SCRATCH)
    return 1;
  if (MEM_ALIAS_SET (x) == ALIAS_SET_MEMORY_BARRIER
      || MEM_ALIAS_SET (mem) == ALIAS_SET_MEMORY_BARRIER)
    return 1;

  /* Read-only memory is by definition never modified, and therefore can't
     conflict with anything.  We don't expect to find read-only set on MEM,
     but stupid user tricks can produce them, so don't die.  */
  if (MEM_READONLY_P (x))
    return 0;

  /* If we have MEMs referring to different address spaces (which can
     potentially overlap), we cannot easily tell from the addresses
     whether the references overlap.  */
  if (MEM_ADDR_SPACE (mem) != MEM_ADDR_SPACE (x))
    return 1;

  if (! mem_addr)
    {
      mem_addr = XEXP (mem, 0);
      if (mem_mode == VOIDmode)
	mem_mode = GET_MODE (mem);
    }

  if (! x_addr)
    {
      x_addr = XEXP (x, 0);
      if (!((GET_CODE (x_addr) == VALUE
	     && GET_CODE (mem_addr) != VALUE
	     && reg_mentioned_p (x_addr, mem_addr))
	    || (GET_CODE (x_addr) != VALUE
		&& GET_CODE (mem_addr) == VALUE
		&& reg_mentioned_p (mem_addr, x_addr))))
	{
	  x_addr = get_addr (x_addr);
	  if (! mem_canonicalized)
	    mem_addr = get_addr (mem_addr);
	}
    }

  base = find_base_term (x_addr);
  if (base && (GET_CODE (base) == LABEL_REF
	       || (GET_CODE (base) == SYMBOL_REF
		   && CONSTANT_POOL_ADDRESS_P (base))))
    return 0;

  if (! base_alias_check (x_addr, mem_addr, GET_MODE (x), mem_mode))
    return 0;

  x_addr = canon_rtx (x_addr);
  if (!mem_canonicalized)
    mem_addr = canon_rtx (mem_addr);

  if ((ret = memrefs_conflict_p (GET_MODE_SIZE (mem_mode), mem_addr,
				 SIZE_FOR_MODE (x), x_addr, 0)) != -1)
    return ret;

  if (mems_in_disjoint_alias_sets_p (x, mem))
    return 0;

  if (nonoverlapping_memrefs_p (mem, x, false))
    return 0;

  if (nonoverlapping_component_refs_p (mem, x))
    return 0;

  return rtx_refs_may_alias_p (x, mem, true);
}

/* True dependence: X is read after store in MEM takes place.  */

int
true_dependence (const_rtx mem, enum machine_mode mem_mode, const_rtx x)
{
  return true_dependence_1 (mem, mem_mode, NULL_RTX,
			    x, NULL_RTX, /*mem_canonicalized=*/false);
}

/* Canonical true dependence: X is read after store in MEM takes place.
   Variant of true_dependence which assumes MEM has already been
   canonicalized (hence we no longer do that here).
   The mem_addr argument has been added, since true_dependence_1 computed
   this value prior to canonicalizing.  */

int
canon_true_dependence (const_rtx mem, enum machine_mode mem_mode, rtx mem_addr,
		       const_rtx x, rtx x_addr)
{
  return true_dependence_1 (mem, mem_mode, mem_addr,
			    x, x_addr, /*mem_canonicalized=*/true);
}

/* Returns nonzero if a write to X might alias a previous read from
   (or, if WRITEP is nonzero, a write to) MEM.  */

static int
write_dependence_p (const_rtx mem, const_rtx x, int writep)
{
  rtx x_addr, mem_addr;
  rtx base;
  int ret;

  if (MEM_VOLATILE_P (x) && MEM_VOLATILE_P (mem))
    return 1;

  /* (mem:BLK (scratch)) is a special mechanism to conflict with everything.
     This is used in epilogue deallocation functions.  */
  if (GET_MODE (x) == BLKmode && GET_CODE (XEXP (x, 0)) == SCRATCH)
    return 1;
  if (GET_MODE (mem) == BLKmode && GET_CODE (XEXP (mem, 0)) == SCRATCH)
    return 1;
  if (MEM_ALIAS_SET (x) == ALIAS_SET_MEMORY_BARRIER
      || MEM_ALIAS_SET (mem) == ALIAS_SET_MEMORY_BARRIER)
    return 1;

  /* A read from read-only memory can't conflict with read-write memory.  */
  if (!writep && MEM_READONLY_P (mem))
    return 0;

  /* If we have MEMs referring to different address spaces (which can
     potentially overlap), we cannot easily tell from the addresses
     whether the references overlap.  */
  if (MEM_ADDR_SPACE (mem) != MEM_ADDR_SPACE (x))
    return 1;

  x_addr = XEXP (x, 0);
  mem_addr = XEXP (mem, 0);
  if (!((GET_CODE (x_addr) == VALUE
	 && GET_CODE (mem_addr) != VALUE
	 && reg_mentioned_p (x_addr, mem_addr))
	|| (GET_CODE (x_addr) != VALUE
	    && GET_CODE (mem_addr) == VALUE
	    && reg_mentioned_p (mem_addr, x_addr))))
    {
      x_addr = get_addr (x_addr);
      mem_addr = get_addr (mem_addr);
    }

  if (! writep)
    {
      base = find_base_term (mem_addr);
      if (base && (GET_CODE (base) == LABEL_REF
		   || (GET_CODE (base) == SYMBOL_REF
		       && CONSTANT_POOL_ADDRESS_P (base))))
	return 0;
    }

  if (! base_alias_check (x_addr, mem_addr, GET_MODE (x),
			  GET_MODE (mem)))
    return 0;

  x_addr = canon_rtx (x_addr);
  mem_addr = canon_rtx (mem_addr);

  if ((ret = memrefs_conflict_p (SIZE_FOR_MODE (mem), mem_addr,
				 SIZE_FOR_MODE (x), x_addr, 0)) != -1)
    return ret;

  if (nonoverlapping_memrefs_p (x, mem, false))
    return 0;

  return rtx_refs_may_alias_p (x, mem, false);
}

/* Anti dependence: X is written after read in MEM takes place.  */

int
anti_dependence (const_rtx mem, const_rtx x)
{
  return write_dependence_p (mem, x, /*writep=*/0);
}

/* Output dependence: X is written after store in MEM takes place.  */

int
output_dependence (const_rtx mem, const_rtx x)
{
  return write_dependence_p (mem, x, /*writep=*/1);
}



/* Check whether X may be aliased with MEM.  Don't do offset-based
  memory disambiguation & TBAA.  */
int
may_alias_p (const_rtx mem, const_rtx x)
{
  rtx x_addr, mem_addr;

  if (MEM_VOLATILE_P (x) && MEM_VOLATILE_P (mem))
    return 1;

  /* (mem:BLK (scratch)) is a special mechanism to conflict with everything.
     This is used in epilogue deallocation functions.  */
  if (GET_MODE (x) == BLKmode && GET_CODE (XEXP (x, 0)) == SCRATCH)
    return 1;
  if (GET_MODE (mem) == BLKmode && GET_CODE (XEXP (mem, 0)) == SCRATCH)
    return 1;
  if (MEM_ALIAS_SET (x) == ALIAS_SET_MEMORY_BARRIER
      || MEM_ALIAS_SET (mem) == ALIAS_SET_MEMORY_BARRIER)
    return 1;

  /* Read-only memory is by definition never modified, and therefore can't
     conflict with anything.  We don't expect to find read-only set on MEM,
     but stupid user tricks can produce them, so don't die.  */
  if (MEM_READONLY_P (x))
    return 0;

  /* If we have MEMs referring to different address spaces (which can
     potentially overlap), we cannot easily tell from the addresses
     whether the references overlap.  */
  if (MEM_ADDR_SPACE (mem) != MEM_ADDR_SPACE (x))
    return 1;

  x_addr = XEXP (x, 0);
  mem_addr = XEXP (mem, 0);
  if (!((GET_CODE (x_addr) == VALUE
	 && GET_CODE (mem_addr) != VALUE
	 && reg_mentioned_p (x_addr, mem_addr))
	|| (GET_CODE (x_addr) != VALUE
	    && GET_CODE (mem_addr) == VALUE
	    && reg_mentioned_p (mem_addr, x_addr))))
    {
      x_addr = get_addr (x_addr);
      mem_addr = get_addr (mem_addr);
    }

  if (! base_alias_check (x_addr, mem_addr, GET_MODE (x), GET_MODE (mem_addr)))
    return 0;

  x_addr = canon_rtx (x_addr);
  mem_addr = canon_rtx (mem_addr);

  if (nonoverlapping_memrefs_p (mem, x, true))
    return 0;

  /* TBAA not valid for loop_invarint */
  return rtx_refs_may_alias_p (x, mem, false);
}

void
init_alias_target (void)
{
  int i;

  if (!arg_base_value)
    arg_base_value = gen_rtx_ADDRESS (VOIDmode, 0);

  memset (static_reg_base_value, 0, sizeof static_reg_base_value);

  for (i = 0; i < FIRST_PSEUDO_REGISTER; i++)
    /* Check whether this register can hold an incoming pointer
       argument.  FUNCTION_ARG_REGNO_P tests outgoing register
       numbers, so translate if necessary due to register windows.  */
    if (FUNCTION_ARG_REGNO_P (OUTGOING_REGNO (i))
	&& HARD_REGNO_MODE_OK (i, Pmode))
      static_reg_base_value[i] = arg_base_value;

  static_reg_base_value[STACK_POINTER_REGNUM]
    = unique_base_value (UNIQUE_BASE_VALUE_SP);
  static_reg_base_value[ARG_POINTER_REGNUM]
    = unique_base_value (UNIQUE_BASE_VALUE_ARGP);
  static_reg_base_value[FRAME_POINTER_REGNUM]
    = unique_base_value (UNIQUE_BASE_VALUE_FP);
#if !HARD_FRAME_POINTER_IS_FRAME_POINTER
  static_reg_base_value[HARD_FRAME_POINTER_REGNUM]
    = unique_base_value (UNIQUE_BASE_VALUE_HFP);
#endif
}

/* Set MEMORY_MODIFIED when X modifies DATA (that is assumed
   to be memory reference.  */
static bool memory_modified;
static void
memory_modified_1 (rtx x, const_rtx pat ATTRIBUTE_UNUSED, void *data)
{
  if (MEM_P (x))
    {
      if (anti_dependence (x, (const_rtx)data) || output_dependence (x, (const_rtx)data))
	memory_modified = true;
    }
}


/* Return true when INSN possibly modify memory contents of MEM
   (i.e. address can be modified).  */
bool
memory_modified_in_insn_p (const_rtx mem, const_rtx insn)
{
  if (!INSN_P (insn))
    return false;
  memory_modified = false;
  note_stores (PATTERN (insn), memory_modified_1, CONST_CAST_RTX(mem));
  return memory_modified;
}

/* Return TRUE if the destination of a set is rtx identical to
   ITEM.  */
static inline bool
set_dest_equal_p (const_rtx set, const_rtx item)
{
  rtx dest = SET_DEST (set);
  return rtx_equal_p (dest, item);
}

/* Like memory_modified_in_insn_p, but return TRUE if INSN will
   *DEFINITELY* modify the memory contents of MEM.  */
bool
memory_must_be_modified_in_insn_p (const_rtx mem, const_rtx insn)
{
  if (!INSN_P (insn))
    return false;
  insn = PATTERN (insn);
  if (GET_CODE (insn) == SET)
    return set_dest_equal_p (insn, mem);
  else if (GET_CODE (insn) == PARALLEL)
    {
      int i;
      for (i = 0; i < XVECLEN (insn, 0); i++)
	{
	  rtx sub = XVECEXP (insn, 0, i);
	  if (GET_CODE (sub) == SET
	      &&  set_dest_equal_p (sub, mem))
	    return true;
	}
    }
  return false;
}

/* Initialize the aliasing machinery.  Initialize the REG_KNOWN_VALUE
   array.  */

void
init_alias_analysis (void)
{
  unsigned int maxreg = max_reg_num ();
  int changed, pass;
  int i;
  unsigned int ui;
  rtx insn, val;
  int rpo_cnt;
  int *rpo;

  timevar_push (TV_ALIAS_ANALYSIS);

  reg_known_value = VEC_alloc (rtx, gc, maxreg - FIRST_PSEUDO_REGISTER);
  reg_known_equiv_p = sbitmap_alloc (maxreg - FIRST_PSEUDO_REGISTER);

  /* If we have memory allocated from the previous run, use it.  */
  if (old_reg_base_value)
    reg_base_value = old_reg_base_value;

  if (reg_base_value)
    VEC_truncate (rtx, reg_base_value, 0);

  VEC_safe_grow_cleared (rtx, gc, reg_base_value, maxreg);

  new_reg_base_value = XNEWVEC (rtx, maxreg);
  reg_seen = sbitmap_alloc (maxreg);

  /* The basic idea is that each pass through this loop will use the
     "constant" information from the previous pass to propagate alias
     information through another level of assignments.

     The propagation is done on the CFG in reverse post-order, to propagate
     things forward as far as possible in each iteration.

     This could get expensive if the assignment chains are long.  Maybe
     we should throttle the number of iterations, possibly based on
     the optimization level or flag_expensive_optimizations.

     We could propagate more information in the first pass by making use
     of DF_REG_DEF_COUNT to determine immediately that the alias information
     for a pseudo is "constant".

     A program with an uninitialized variable can cause an infinite loop
     here.  Instead of doing a full dataflow analysis to detect such problems
     we just cap the number of iterations for the loop.

     The state of the arrays for the set chain in question does not matter
     since the program has undefined behavior.  */

  rpo = XNEWVEC (int, n_basic_blocks);
  rpo_cnt = pre_and_rev_post_order_compute (NULL, rpo, false);

  pass = 0;
  do
    {
      /* Assume nothing will change this iteration of the loop.  */
      changed = 0;

      /* We want to assign the same IDs each iteration of this loop, so
	 start counting from one each iteration of the loop.  */
      unique_id = 1;

      /* We're at the start of the function each iteration through the
	 loop, so we're copying arguments.  */
      copying_arguments = true;

      /* Wipe the potential alias information clean for this pass.  */
      memset (new_reg_base_value, 0, maxreg * sizeof (rtx));

      /* Wipe the reg_seen array clean.  */
      sbitmap_zero (reg_seen);

      /* Mark all hard registers which may contain an address.
	 The stack, frame and argument pointers may contain an address.
	 An argument register which can hold a Pmode value may contain
	 an address even if it is not in BASE_REGS.

	 The address expression is VOIDmode for an argument and
	 Pmode for other registers.  */

      memcpy (new_reg_base_value, static_reg_base_value,
	      FIRST_PSEUDO_REGISTER * sizeof (rtx));

      /* Walk the insns adding values to the new_reg_base_value array.  */
      for (i = 0; i < rpo_cnt; i++)
	{
	  basic_block bb = BASIC_BLOCK (rpo[i]);
	  FOR_BB_INSNS (bb, insn)
	    {
	      if (NONDEBUG_INSN_P (insn))
		{
		  rtx note, set;

#if defined (HAVE_prologue) || defined (HAVE_epilogue)
		  /* The prologue/epilogue insns are not threaded onto the
		     insn chain until after reload has completed.  Thus,
		     there is no sense wasting time checking if INSN is in
		     the prologue/epilogue until after reload has completed.  */
		  if (reload_completed
		      && prologue_epilogue_contains (insn))
		    continue;
#endif

		  /* If this insn has a noalias note, process it,  Otherwise,
		     scan for sets.  A simple set will have no side effects
		     which could change the base value of any other register.  */

		  if (GET_CODE (PATTERN (insn)) == SET
		      && REG_NOTES (insn) != 0
		      && find_reg_note (insn, REG_NOALIAS, NULL_RTX))
		    record_set (SET_DEST (PATTERN (insn)), NULL_RTX, NULL);
		  else
		    note_stores (PATTERN (insn), record_set, NULL);

		  set = single_set (insn);

		  if (set != 0
		      && REG_P (SET_DEST (set))
		      && REGNO (SET_DEST (set)) >= FIRST_PSEUDO_REGISTER)
		    {
		      unsigned int regno = REGNO (SET_DEST (set));
		      rtx src = SET_SRC (set);
		      rtx t;

		      note = find_reg_equal_equiv_note (insn);
		      if (note && REG_NOTE_KIND (note) == REG_EQUAL
			  && DF_REG_DEF_COUNT (regno) != 1)
			note = NULL_RTX;

		      if (note != NULL_RTX
			  && GET_CODE (XEXP (note, 0)) != EXPR_LIST
			  && ! rtx_varies_p (XEXP (note, 0), 1)
			  && ! reg_overlap_mentioned_p (SET_DEST (set),
							XEXP (note, 0)))
			{
			  set_reg_known_value (regno, XEXP (note, 0));
			  set_reg_known_equiv_p (regno,
						 REG_NOTE_KIND (note) == REG_EQUIV);
			}
		      else if (DF_REG_DEF_COUNT (regno) == 1
			       && GET_CODE (src) == PLUS
			       && REG_P (XEXP (src, 0))
			       && (t = get_reg_known_value (REGNO (XEXP (src, 0))))
			       && CONST_INT_P (XEXP (src, 1)))
			{
			  t = plus_constant (GET_MODE (src), t,
					     INTVAL (XEXP (src, 1)));
			  set_reg_known_value (regno, t);
			  set_reg_known_equiv_p (regno, false);
			}
		      else if (DF_REG_DEF_COUNT (regno) == 1
			       && ! rtx_varies_p (src, 1))
			{
			  set_reg_known_value (regno, src);
			  set_reg_known_equiv_p (regno, false);
			}
		    }
		}
	      else if (NOTE_P (insn)
		       && NOTE_KIND (insn) == NOTE_INSN_FUNCTION_BEG)
		copying_arguments = false;
	    }
	}

      /* Now propagate values from new_reg_base_value to reg_base_value.  */
      gcc_assert (maxreg == (unsigned int) max_reg_num ());

      for (ui = 0; ui < maxreg; ui++)
	{
	  if (new_reg_base_value[ui]
	      && new_reg_base_value[ui] != VEC_index (rtx, reg_base_value, ui)
	      && ! rtx_equal_p (new_reg_base_value[ui],
				VEC_index (rtx, reg_base_value, ui)))
	    {
	      VEC_replace (rtx, reg_base_value, ui, new_reg_base_value[ui]);
	      changed = 1;
	    }
	}
    }
  while (changed && ++pass < MAX_ALIAS_LOOP_PASSES);
  XDELETEVEC (rpo);

  /* Fill in the remaining entries.  */
  FOR_EACH_VEC_ELT (rtx, reg_known_value, i, val)
    {
      int regno = i + FIRST_PSEUDO_REGISTER;
      if (! val)
	set_reg_known_value (regno, regno_reg_rtx[regno]);
    }

  /* Clean up.  */
  free (new_reg_base_value);
  new_reg_base_value = 0;
  sbitmap_free (reg_seen);
  reg_seen = 0;
  timevar_pop (TV_ALIAS_ANALYSIS);
}

/* Equate REG_BASE_VALUE (reg1) to REG_BASE_VALUE (reg2).
   Special API for var-tracking pass purposes.  */

void
vt_equate_reg_base_value (const_rtx reg1, const_rtx reg2)
{
  VEC_replace (rtx, reg_base_value, REGNO (reg1), REG_BASE_VALUE (reg2));
}

void
end_alias_analysis (void)
{
  old_reg_base_value = reg_base_value;
  VEC_free (rtx, gc, reg_known_value);
  sbitmap_free (reg_known_equiv_p);
}

#include "gt-alias.h"<|MERGE_RESOLUTION|>--- conflicted
+++ resolved
@@ -2193,23 +2193,6 @@
       || MEM_ALIAS_SET (mem) == ALIAS_SET_MEMORY_BARRIER)
     return true;
   return false;
-<<<<<<< HEAD
-}
-
-/* Returns nonzero if something about the mode or address format MEM1
-   indicates that it might well alias *anything*.  */
-
-static int
-aliases_everything_p (const_rtx mem)
-{
-  if (GET_CODE (XEXP (mem, 0)) == AND)
-    /* If the address is an AND, it's very hard to know at what it is
-       actually pointing.  */
-    return 1;
-
-  return 0;
-=======
->>>>>>> 747e4b8f
 }
 
 /* Return true if we can determine that the fields referenced cannot
