/* Get common system includes and various definitions and declarations based
   on autoconf macros.
   Copyright (C) 1998, 1999, 2000, 2001, 2002, 2003, 2004, 2005, 2007, 2008,
   2009, 2010, 2011
   Free Software Foundation, Inc.

This file is part of GCC.

GCC is free software; you can redistribute it and/or modify it under
the terms of the GNU General Public License as published by the Free
Software Foundation; either version 3, or (at your option) any later
version.

GCC is distributed in the hope that it will be useful, but WITHOUT ANY
WARRANTY; without even the implied warranty of MERCHANTABILITY or
FITNESS FOR A PARTICULAR PURPOSE.  See the GNU General Public License
for more details.

You should have received a copy of the GNU General Public License
along with GCC; see the file COPYING3.  If not see
<http://www.gnu.org/licenses/>.  */


#ifndef GCC_SYSTEM_H
#define GCC_SYSTEM_H

/* We must include stdarg.h before stdio.h.  */
#include <stdarg.h>

#ifndef va_copy
# ifdef __va_copy
#   define va_copy(d,s)  __va_copy((d),(s))
# else
#   define va_copy(d,s)  ((d) = (s))
# endif
#endif

#ifdef HAVE_STDDEF_H
# include <stddef.h>
#endif

#include <stdio.h>

/* Define a generic NULL if one hasn't already been defined.  */
#ifndef NULL
#define NULL 0
#endif

/* Use the unlocked open routines from libiberty.  */
#ifdef fopen /* fopen is a #define on VMS.  */
#undef fopen
#endif
#define fopen(PATH,MODE) fopen_unlocked(PATH,MODE)
#define fdopen(FILDES,MODE) fdopen_unlocked(FILDES,MODE)
#define freopen(PATH,MODE,STREAM) freopen_unlocked(PATH,MODE,STREAM)

/* The compiler is not a multi-threaded application and therefore we
   do not have to use the locking functions.  In fact, using the locking
   functions can cause the compiler to be significantly slower under
   I/O bound conditions (such as -g -O0 on very large source files).

   HAVE_DECL_PUTC_UNLOCKED actually indicates whether or not the stdio
   code is multi-thread safe by default.  If it is set to 0, then do
   not worry about using the _unlocked functions.

   fputs_unlocked, fwrite_unlocked, and fprintf_unlocked are
   extensions and need to be prototyped by hand (since we do not
   define _GNU_SOURCE).  */

#if defined HAVE_DECL_PUTC_UNLOCKED && HAVE_DECL_PUTC_UNLOCKED

# ifdef HAVE_PUTC_UNLOCKED
#  undef putc
#  define putc(C, Stream) putc_unlocked (C, Stream)
# endif
# ifdef HAVE_PUTCHAR_UNLOCKED
#  undef putchar
#  define putchar(C) putchar_unlocked (C)
# endif
# ifdef HAVE_GETC_UNLOCKED
#  undef getc
#  define getc(Stream) getc_unlocked (Stream)
# endif
# ifdef HAVE_GETCHAR_UNLOCKED
#  undef getchar
#  define getchar() getchar_unlocked ()
# endif
# ifdef HAVE_FPUTC_UNLOCKED
#  undef fputc
#  define fputc(C, Stream) fputc_unlocked (C, Stream)
# endif

# ifdef HAVE_CLEARERR_UNLOCKED
#  undef clearerr
#  define clearerr(Stream) clearerr_unlocked (Stream)
#  if defined (HAVE_DECL_CLEARERR_UNLOCKED) && !HAVE_DECL_CLEARERR_UNLOCKED
extern void clearerr_unlocked (FILE *);
#  endif
# endif
# ifdef HAVE_FEOF_UNLOCKED
#  undef feof
#  define feof(Stream) feof_unlocked (Stream)
#  if defined (HAVE_DECL_FEOF_UNLOCKED) && !HAVE_DECL_FEOF_UNLOCKED
extern int feof_unlocked (FILE *);
#  endif
# endif
# ifdef HAVE_FILENO_UNLOCKED
#  undef fileno
#  define fileno(Stream) fileno_unlocked (Stream)
#  if defined (HAVE_DECL_FILENO_UNLOCKED) && !HAVE_DECL_FILENO_UNLOCKED
extern int fileno_unlocked (FILE *);
#  endif
# endif
# ifdef HAVE_FFLUSH_UNLOCKED
#  undef fflush
#  define fflush(Stream) fflush_unlocked (Stream)
#  if defined (HAVE_DECL_FFLUSH_UNLOCKED) && !HAVE_DECL_FFLUSH_UNLOCKED
extern int fflush_unlocked (FILE *);
#  endif
# endif
# ifdef HAVE_FGETC_UNLOCKED
#  undef fgetc
#  define fgetc(Stream) fgetc_unlocked (Stream)
#  if defined (HAVE_DECL_FGETC_UNLOCKED) && !HAVE_DECL_FGETC_UNLOCKED
extern int fgetc_unlocked (FILE *);
#  endif
# endif
# ifdef HAVE_FGETS_UNLOCKED
#  undef fgets
#  define fgets(S, n, Stream) fgets_unlocked (S, n, Stream)
#  if defined (HAVE_DECL_FGETS_UNLOCKED) && !HAVE_DECL_FGETS_UNLOCKED
extern char *fgets_unlocked (char *, int, FILE *);
#  endif
# endif
# ifdef HAVE_FPUTS_UNLOCKED
#  undef fputs
#  define fputs(String, Stream) fputs_unlocked (String, Stream)
#  if defined (HAVE_DECL_FPUTS_UNLOCKED) && !HAVE_DECL_FPUTS_UNLOCKED
extern int fputs_unlocked (const char *, FILE *);
#  endif
# endif
# ifdef HAVE_FERROR_UNLOCKED
#  undef ferror
#  define ferror(Stream) ferror_unlocked (Stream)
#  if defined (HAVE_DECL_FERROR_UNLOCKED) && !HAVE_DECL_FERROR_UNLOCKED
extern int ferror_unlocked (FILE *);
#  endif
# endif
# ifdef HAVE_FREAD_UNLOCKED
#  undef fread
#  define fread(Ptr, Size, N, Stream) fread_unlocked (Ptr, Size, N, Stream)
#  if defined (HAVE_DECL_FREAD_UNLOCKED) && !HAVE_DECL_FREAD_UNLOCKED
extern size_t fread_unlocked (void *, size_t, size_t, FILE *);
#  endif
# endif
# ifdef HAVE_FWRITE_UNLOCKED
#  undef fwrite
#  define fwrite(Ptr, Size, N, Stream) fwrite_unlocked (Ptr, Size, N, Stream)
#  if defined (HAVE_DECL_FWRITE_UNLOCKED) && !HAVE_DECL_FWRITE_UNLOCKED
extern size_t fwrite_unlocked (const void *, size_t, size_t, FILE *);
#  endif
# endif
# ifdef HAVE_FPRINTF_UNLOCKED
#  undef fprintf
/* We can't use a function-like macro here because we don't know if
   we have varargs macros.  */
#  define fprintf fprintf_unlocked
#  if defined (HAVE_DECL_FPRINTF_UNLOCKED) && !HAVE_DECL_FPRINTF_UNLOCKED
extern int fprintf_unlocked (FILE *, const char *, ...);
#  endif
# endif

#endif

/* ??? Glibc's fwrite/fread_unlocked macros cause
   "warning: signed and unsigned type in conditional expression".  */
#undef fread_unlocked
#undef fwrite_unlocked

/* There are an extraordinary number of issues with <ctype.h>.
   The last straw is that it varies with the locale.  Use libiberty's
   replacement instead.  */
#include "safe-ctype.h"

#include <sys/types.h>

#include <errno.h>

#if !defined (errno) && defined (HAVE_DECL_ERRNO) && !HAVE_DECL_ERRNO
extern int errno;
#endif

#ifdef __cplusplus
# include <cstring>
#endif

/* Some of glibc's string inlines cause warnings.  Plus we'd rather
   rely on (and therefore test) GCC's string builtins.  */
#define __NO_STRING_INLINES

#ifdef STRING_WITH_STRINGS
# include <string.h>
# include <strings.h>
#else
# ifdef HAVE_STRING_H
#  include <string.h>
# else
#  ifdef HAVE_STRINGS_H
#   include <strings.h>
#  endif
# endif
#endif

#ifdef HAVE_STDLIB_H
# include <stdlib.h>
#endif

/* If we don't have an overriding definition, set SUCCESS_EXIT_CODE and
   FATAL_EXIT_CODE to EXIT_SUCCESS and EXIT_FAILURE respectively,
   or 0 and 1 if those macros are not defined.  */
#ifndef SUCCESS_EXIT_CODE
# ifdef EXIT_SUCCESS
#  define SUCCESS_EXIT_CODE EXIT_SUCCESS
# else
#  define SUCCESS_EXIT_CODE 0
# endif
#endif

#ifndef FATAL_EXIT_CODE
# ifdef EXIT_FAILURE
#  define FATAL_EXIT_CODE EXIT_FAILURE
# else
#  define FATAL_EXIT_CODE 1
# endif
#endif

#define ICE_EXIT_CODE 4

#ifdef HAVE_UNISTD_H
# include <unistd.h>
#endif

#ifdef HAVE_SYS_PARAM_H
# include <sys/param.h>
/* We use this identifier later and it appears in some vendor param.h's.  */
# undef PREFETCH
#endif

#if HAVE_LIMITS_H
# include <limits.h>
#endif

/* Get definitions of HOST_WIDE_INT and HOST_WIDEST_INT.  */
#include "hwint.h"

/* A macro to determine whether a VALUE lies inclusively within a
   certain range without evaluating the VALUE more than once.  This
   macro won't warn if the VALUE is unsigned and the LOWER bound is
   zero, as it would e.g. with "VALUE >= 0 && ...".  Note the LOWER
   bound *is* evaluated twice, and LOWER must not be greater than
   UPPER.  However the bounds themselves can be either positive or
   negative.  */
#define IN_RANGE(VALUE, LOWER, UPPER) \
  ((unsigned HOST_WIDE_INT) (VALUE) - (unsigned HOST_WIDE_INT) (LOWER) \
   <= (unsigned HOST_WIDE_INT) (UPPER) - (unsigned HOST_WIDE_INT) (LOWER))

/* Infrastructure for defining missing _MAX and _MIN macros.  Note that
   macros defined with these cannot be used in #if.  */

/* The extra casts work around common compiler bugs.  */
#define INTTYPE_SIGNED(t) (! ((t) 0 < (t) -1))
/* The outer cast is needed to work around a bug in Cray C 5.0.3.0.
   It is necessary at least when t == time_t.  */
#define INTTYPE_MINIMUM(t) ((t) (INTTYPE_SIGNED (t) \
                             ? ~ (t) 0 << (sizeof(t) * CHAR_BIT - 1) : (t) 0))
#define INTTYPE_MAXIMUM(t) ((t) (~ (t) 0 - INTTYPE_MINIMUM (t)))

/* Use that infrastructure to provide a few constants.  */
#ifndef UCHAR_MAX
# define UCHAR_MAX INTTYPE_MAXIMUM (unsigned char)
#endif

#ifdef TIME_WITH_SYS_TIME
# include <sys/time.h>
# include <time.h>
#else
# if HAVE_SYS_TIME_H
#  include <sys/time.h>
# else
#  ifdef HAVE_TIME_H
#   include <time.h>
#  endif
# endif
#endif

#ifdef HAVE_FCNTL_H
# include <fcntl.h>
#else
# ifdef HAVE_SYS_FILE_H
#  include <sys/file.h>
# endif
#endif

#ifndef SEEK_SET
# define SEEK_SET 0
# define SEEK_CUR 1
# define SEEK_END 2
#endif
#ifndef F_OK
# define F_OK 0
# define X_OK 1
# define W_OK 2
# define R_OK 4
#endif
#ifndef O_RDONLY
# define O_RDONLY 0
#endif
#ifndef O_WRONLY
# define O_WRONLY 1
#endif
#ifndef O_BINARY
# define O_BINARY 0
#endif

/* Some systems define these in, e.g., param.h.  We undefine these names
   here to avoid the warnings.  We prefer to use our definitions since we
   know they are correct.  */

#undef MIN
#undef MAX
#define MIN(X,Y) ((X) < (Y) ? (X) : (Y))
#define MAX(X,Y) ((X) > (Y) ? (X) : (Y))

/* Returns the least number N such that N * Y >= X.  */
#define CEIL(x,y) (((x) + (y) - 1) / (y))

#ifdef HAVE_SYS_WAIT_H
#include <sys/wait.h>
#endif

#ifndef WIFSIGNALED
#define WIFSIGNALED(S) (((S) & 0xff) != 0 && ((S) & 0xff) != 0x7f)
#endif
#ifndef WTERMSIG
#define WTERMSIG(S) ((S) & 0x7f)
#endif
#ifndef WIFEXITED
#define WIFEXITED(S) (((S) & 0xff) == 0)
#endif
#ifndef WEXITSTATUS
#define WEXITSTATUS(S) (((S) & 0xff00) >> 8)
#endif
#ifndef WSTOPSIG
#define WSTOPSIG WEXITSTATUS
#endif
#ifndef WCOREDUMP
#define WCOREDUMP(S) ((S) & WCOREFLG)
#endif
#ifndef WCOREFLG
#define WCOREFLG 0200
#endif

#include <signal.h>
#if !defined (SIGCHLD) && defined (SIGCLD)
# define SIGCHLD SIGCLD
#endif

#ifdef HAVE_SYS_MMAN_H
# include <sys/mman.h>
#endif

#ifndef MAP_FAILED
# define MAP_FAILED ((void *)-1)
#endif

#if !defined (MAP_ANONYMOUS) && defined (MAP_ANON)
# define MAP_ANONYMOUS MAP_ANON
#endif

#ifdef HAVE_SYS_RESOURCE_H
# include <sys/resource.h>
#endif

#ifdef HAVE_SYS_TIMES_H
# include <sys/times.h>
#endif

/* The HAVE_DECL_* macros are three-state, undefined, 0 or 1.  If they
   are defined to 0 then we must provide the relevant declaration
   here.  These checks will be in the undefined state while configure
   is running so be careful to test "defined (HAVE_DECL_*)".  */

#if defined (HAVE_DECL_ATOF) && !HAVE_DECL_ATOF
extern double atof (const char *);
#endif

#if defined (HAVE_DECL_ATOL) && !HAVE_DECL_ATOL
extern long atol (const char *);
#endif

#if defined (HAVE_DECL_FREE) && !HAVE_DECL_FREE
extern void free (void *);
#endif

#if defined (HAVE_DECL_GETCWD) && !HAVE_DECL_GETCWD
extern char *getcwd (char *, size_t);
#endif

#if defined (HAVE_DECL_GETENV) && !HAVE_DECL_GETENV
extern char *getenv (const char *);
#endif

#if defined (HAVE_DECL_GETOPT) && !HAVE_DECL_GETOPT
extern int getopt (int, char * const *, const char *);
#endif

#if defined (HAVE_DECL_GETPAGESIZE) && !HAVE_DECL_GETPAGESIZE
extern int getpagesize (void);
#endif

#if defined (HAVE_DECL_GETWD) && !HAVE_DECL_GETWD
extern char *getwd (char *);
#endif

#if defined (HAVE_DECL_SBRK) && !HAVE_DECL_SBRK
extern void *sbrk (int);
#endif

#if defined (HAVE_DECL_STRSTR) && !HAVE_DECL_STRSTR
extern char *strstr (const char *, const char *);
#endif

#ifdef HAVE_MALLOC_H
#include <malloc.h>
#endif

#if defined (HAVE_DECL_MALLOC) && !HAVE_DECL_MALLOC
extern void *malloc (size_t);
#endif

#if defined (HAVE_DECL_CALLOC) && !HAVE_DECL_CALLOC
extern void *calloc (size_t, size_t);
#endif

#if defined (HAVE_DECL_REALLOC) && !HAVE_DECL_REALLOC
extern void *realloc (void *, size_t);
#endif

#ifdef HAVE_STDINT_H
#include <stdint.h>
#endif

#ifdef HAVE_INTTYPES_H
#include <inttypes.h>
#endif

/* If the system doesn't provide strsignal, we get it defined in
   libiberty but no declaration is supplied.  */
#if !defined (HAVE_STRSIGNAL) \
    || (defined (HAVE_DECL_STRSIGNAL) && !HAVE_DECL_STRSIGNAL)
# ifndef strsignal
extern const char *strsignal (int);
# endif
#endif

#ifdef HAVE_GETRLIMIT
# if defined (HAVE_DECL_GETRLIMIT) && !HAVE_DECL_GETRLIMIT
#  ifndef getrlimit
struct rlimit;
extern int getrlimit (int, struct rlimit *);
#  endif
# endif
#endif

#ifdef HAVE_SETRLIMIT
# if defined (HAVE_DECL_SETRLIMIT) && !HAVE_DECL_SETRLIMIT
#  ifndef setrlimit
struct rlimit;
extern int setrlimit (int, const struct rlimit *);
#  endif
# endif
#endif

#if defined (HAVE_DECL_ABORT) && !HAVE_DECL_ABORT
extern void abort (void);
#endif

#if defined (HAVE_DECL_SNPRINTF) && !HAVE_DECL_SNPRINTF
extern int snprintf (char *, size_t, const char *, ...);
#endif

#if defined (HAVE_DECL_VSNPRINTF) && !HAVE_DECL_VSNPRINTF
extern int vsnprintf(char *, size_t, const char *, va_list);
#endif

/* 1 if we have C99 designated initializers.  */
#if !defined(HAVE_DESIGNATED_INITIALIZERS)
#define HAVE_DESIGNATED_INITIALIZERS \
  (((GCC_VERSION >= 2007) || (__STDC_VERSION__ >= 199901L)) \
   && !defined(__cplusplus))
#endif

#if HAVE_SYS_STAT_H
# include <sys/stat.h>
#endif

/* Test if something is a normal file.  */
#ifndef S_ISREG
#define S_ISREG(m) (((m) & S_IFMT) == S_IFREG)
#endif

/* Test if something is a directory.  */
#ifndef S_ISDIR
#define S_ISDIR(m) (((m) & S_IFMT) == S_IFDIR)
#endif

/* Test if something is a character special file.  */
#ifndef S_ISCHR
#define S_ISCHR(m) (((m) & S_IFMT) == S_IFCHR)
#endif

/* Test if something is a block special file.  */
#ifndef S_ISBLK
#define S_ISBLK(m) (((m) & S_IFMT) == S_IFBLK)
#endif

/* Test if something is a socket.  */
#ifndef S_ISSOCK
# ifdef S_IFSOCK
#   define S_ISSOCK(m) (((m) & S_IFMT) == S_IFSOCK)
# else
#   define S_ISSOCK(m) 0
# endif
#endif

/* Test if something is a FIFO.  */
#ifndef S_ISFIFO
# ifdef S_IFIFO
#  define S_ISFIFO(m) (((m) & S_IFMT) == S_IFIFO)
# else
#  define S_ISFIFO(m) 0
# endif
#endif

/* Define well known filenos if the system does not define them.  */
#ifndef STDIN_FILENO
# define STDIN_FILENO   0
#endif
#ifndef STDOUT_FILENO
# define STDOUT_FILENO  1
#endif
#ifndef STDERR_FILENO
# define STDERR_FILENO  2
#endif

/* Some systems have mkdir that takes a single argument.  */
#ifdef MKDIR_TAKES_ONE_ARG
# define mkdir(a,b) mkdir(a)
#endif

#ifndef HAVE_KILL
# define kill(p,s) raise(s)
#endif

/* Provide a way to print an address via printf.  */
#ifndef HOST_PTR_PRINTF
#define HOST_PTR_PRINTF "%p"
#endif /* ! HOST_PTR_PRINTF */

/* By default, colon separates directories in a path.  */
#ifndef PATH_SEPARATOR
#define PATH_SEPARATOR ':'
#endif

/* Filename handling macros.  */
#include "filenames.h"

/* These should be phased out in favor of IS_DIR_SEPARATOR, where possible.  */
#ifndef DIR_SEPARATOR
# define DIR_SEPARATOR '/'
# ifdef HAVE_DOS_BASED_FILE_SYSTEM
#  define DIR_SEPARATOR_2 '\\'
# endif
#endif

#if defined (ENABLE_PLUGIN) && defined (HAVE_DLFCN_H)
/* If plugin support is enabled, we could use libdl.  */
#include <dlfcn.h>
#endif

/* Get libiberty declarations.  */
#include "libiberty.h"

/* Provide a default for the HOST_BIT_BUCKET.
   This suffices for POSIX-like hosts.  */

#ifndef HOST_BIT_BUCKET
#define HOST_BIT_BUCKET "/dev/null"
#endif

/* Be conservative and only use enum bitfields with GCC.
   FIXME: provide a complete autoconf test for buggy enum bitfields.  */

#if (GCC_VERSION > 2000)
#define ENUM_BITFIELD(TYPE) __extension__ enum TYPE
#else
#define ENUM_BITFIELD(TYPE) unsigned int
#endif

#ifndef offsetof
#define offsetof(TYPE, MEMBER)	((size_t) &((TYPE *) 0)->MEMBER)
#endif

/* Various error reporting routines want to use __FUNCTION__.  */
#if (GCC_VERSION < 2007)
#ifndef __FUNCTION__
#define __FUNCTION__ "?"
#endif /* ! __FUNCTION__ */
#endif

/* __builtin_expect(A, B) evaluates to A, but notifies the compiler that
   the most likely value of A is B.  This feature was added at some point
   between 2.95 and 3.0.  Let's use 3.0 as the lower bound for now.  */
#if (GCC_VERSION < 3000)
#define __builtin_expect(a, b) (a)
#endif

/* Redefine abort to report an internal error w/o coredump, and
   reporting the location of the error in the source file.  */
extern void fancy_abort (const char *, int, const char *) ATTRIBUTE_NORETURN;
#define abort() fancy_abort (__FILE__, __LINE__, __FUNCTION__)

/* Use gcc_assert(EXPR) to test invariants.  */
#if ENABLE_ASSERT_CHECKING
#define gcc_assert(EXPR) 						\
   ((void)(!(EXPR) ? fancy_abort (__FILE__, __LINE__, __FUNCTION__), 0 : 0))
#elif (GCC_VERSION >= 4005)
#define gcc_assert(EXPR) 						\
  ((void)(__builtin_expect(!(EXPR), 0) ? __builtin_unreachable(), 0 : 0))
#else
/* Include EXPR, so that unused variable warnings do not occur.  */
#define gcc_assert(EXPR) ((void)(0 && (EXPR)))
#endif

#ifdef ENABLE_CHECKING
#define gcc_checking_assert(EXPR) gcc_assert (EXPR)
#else
#define gcc_checking_assert(EXPR) ((void)(0 && (EXPR)))
#endif

/* Use gcc_unreachable() to mark unreachable locations (like an
   unreachable default case of a switch.  Do not use gcc_assert(0).  */
#if (GCC_VERSION >= 4005) && !ENABLE_ASSERT_CHECKING
#define gcc_unreachable() __builtin_unreachable()
#else
#define gcc_unreachable() (fancy_abort (__FILE__, __LINE__, __FUNCTION__))
#endif

/* Provide a fake boolean type.  We make no attempt to use the
   C99 _Bool, as it may not be available in the bootstrap compiler,
   and even if it is, it is liable to be buggy.
   This must be after all inclusion of system headers, as some of
   them will mess us up.  */

#undef TRUE
#undef FALSE

#ifdef __cplusplus
  /* Obsolete.  */
# define TRUE true
# define FALSE false
#else /* !__cplusplus */
# undef bool
# undef true
# undef false

# define bool unsigned char
# define true 1
# define false 0

  /* Obsolete.  */
# define TRUE true
# define FALSE false
#endif /* !__cplusplus */

/* Some compilers do not allow the use of unsigned char in bitfields.  */
#define BOOL_BITFIELD unsigned int

/* As the last action in this file, we poison the identifiers that
   shouldn't be used.  Note, luckily gcc-3.0's token-based integrated
   preprocessor won't trip on poisoned identifiers that arrive from
   the expansion of macros.  E.g. #define strrchr rindex, won't error
   if rindex is poisoned after this directive is issued and later on
   strrchr is called.

   Note: We define bypass macros for the few cases where we really
   want to use the libc memory allocation routines.  Otherwise we
   insist you use the "x" versions from libiberty.  */

#define really_call_malloc malloc
#define really_call_calloc calloc
#define really_call_realloc realloc

#if defined(FLEX_SCANNER) || defined(YYBISON) || defined(YYBYACC)
/* Flex and bison use malloc and realloc.  Yuk.  Note that this means
   really_call_* cannot be used in a .l or .y file.  */
#define malloc xmalloc
#define realloc xrealloc
#endif

#if (GCC_VERSION >= 3000)

/* Note autoconf checks for prototype declarations and includes
   system.h while doing so.  Only poison these tokens if actually
   compiling gcc, so that the autoconf declaration tests for malloc
   etc don't spuriously fail.  */
#ifdef IN_GCC
#undef calloc
#undef strdup
 #pragma GCC poison calloc strdup

#if !defined(FLEX_SCANNER) && !defined(YYBISON)
#undef malloc
#undef realloc
 #pragma GCC poison malloc realloc
#endif

/* The %m format should be used when GCC's main diagnostic functions
   supporting %m are available, and xstrerror from libiberty
   otherwise.  */
#undef strerror
 #pragma GCC poison strerror

/* Old target macros that have moved to the target hooks structure.  */
 #pragma GCC poison ASM_OPEN_PAREN ASM_CLOSE_PAREN			\
	FUNCTION_PROLOGUE FUNCTION_EPILOGUE				\
	FUNCTION_END_PROLOGUE FUNCTION_BEGIN_EPILOGUE			\
	DECL_MACHINE_ATTRIBUTES COMP_TYPE_ATTRIBUTES INSERT_ATTRIBUTES	\
	VALID_MACHINE_DECL_ATTRIBUTE VALID_MACHINE_TYPE_ATTRIBUTE	\
	SET_DEFAULT_TYPE_ATTRIBUTES SET_DEFAULT_DECL_ATTRIBUTES		\
	MERGE_MACHINE_TYPE_ATTRIBUTES MERGE_MACHINE_DECL_ATTRIBUTES	\
	MD_INIT_BUILTINS MD_EXPAND_BUILTIN ASM_OUTPUT_CONSTRUCTOR	\
	ASM_OUTPUT_DESTRUCTOR SIGNED_CHAR_SPEC MAX_CHAR_TYPE_SIZE	\
	WCHAR_UNSIGNED UNIQUE_SECTION SELECT_SECTION SELECT_RTX_SECTION	\
	ENCODE_SECTION_INFO STRIP_NAME_ENCODING ASM_GLOBALIZE_LABEL	\
	ASM_OUTPUT_MI_THUNK CONST_COSTS RTX_COSTS DEFAULT_RTX_COSTS	\
	ADDRESS_COST MACHINE_DEPENDENT_REORG ASM_FILE_START ASM_FILE_END \
	ASM_SIMPLIFY_DWARF_ADDR INIT_TARGET_OPTABS INIT_SUBTARGET_OPTABS \
	INIT_GOFAST_OPTABS MULSI3_LIBCALL MULDI3_LIBCALL DIVSI3_LIBCALL \
	DIVDI3_LIBCALL UDIVSI3_LIBCALL UDIVDI3_LIBCALL MODSI3_LIBCALL	\
	MODDI3_LIBCALL UMODSI3_LIBCALL UMODDI3_LIBCALL BUILD_VA_LIST_TYPE \
	PRETEND_OUTGOING_VARARGS_NAMED STRUCT_VALUE_INCOMING_REGNUM	\
	ASM_OUTPUT_SECTION_NAME PROMOTE_FUNCTION_ARGS PROMOTE_FUNCTION_MODE \
	STRUCT_VALUE_INCOMING STRICT_ARGUMENT_NAMING			\
	PROMOTE_FUNCTION_RETURN PROMOTE_PROTOTYPES STRUCT_VALUE_REGNUM	\
	SETUP_INCOMING_VARARGS EXPAND_BUILTIN_SAVEREGS			\
	DEFAULT_SHORT_ENUMS SPLIT_COMPLEX_ARGS MD_ASM_CLOBBERS		\
	HANDLE_PRAGMA_REDEFINE_EXTNAME HANDLE_PRAGMA_EXTERN_PREFIX	\
	MUST_PASS_IN_STACK FUNCTION_ARG_PASS_BY_REFERENCE               \
        VECTOR_MODE_SUPPORTED_P TARGET_SUPPORTS_HIDDEN 			\
	FUNCTION_ARG_PARTIAL_NREGS ASM_OUTPUT_DWARF_DTPREL		\
	ALLOCATE_INITIAL_VALUE LEGITIMIZE_ADDRESS FRAME_POINTER_REQUIRED \
	CAN_ELIMINATE TRAMPOLINE_TEMPLATE INITIALIZE_TRAMPOLINE		\
	TRAMPOLINE_ADJUST_ADDRESS STATIC_CHAIN STATIC_CHAIN_INCOMING	\
	RETURN_POPS_ARGS UNITS_PER_SIMD_WORD OVERRIDE_OPTIONS		\
	OPTIMIZATION_OPTIONS CLASS_LIKELY_SPILLED_P			\
	USING_SJLJ_EXCEPTIONS TARGET_UNWIND_INFO			\
	LABEL_ALIGN_MAX_SKIP LOOP_ALIGN_MAX_SKIP			\
	LABEL_ALIGN_AFTER_BARRIER_MAX_SKIP JUMP_ALIGN_MAX_SKIP 		\
	CAN_DEBUG_WITHOUT_FP UNLIKELY_EXECUTED_TEXT_SECTION_NAME	\
	HOT_TEXT_SECTION_NAME

/* Other obsolete target macros, or macros that used to be in target
   headers and were not used, and may be obsolete or may never have
   been used.  */
 #pragma GCC poison INT_ASM_OP ASM_OUTPUT_EH_REGION_BEG CPP_PREDEFINES	   \
	ASM_OUTPUT_EH_REGION_END ASM_OUTPUT_LABELREF_AS_INT SMALL_STACK    \
	DOESNT_NEED_UNWINDER EH_TABLE_LOOKUP OBJC_SELECTORS_WITHOUT_LABELS \
	OMIT_EH_TABLE EASY_DIV_EXPR IMPLICIT_FIX_EXPR			   \
	LONGJMP_RESTORE_FROM_STACK MAX_INT_TYPE_SIZE ASM_IDENTIFY_GCC	   \
	STDC_VALUE TRAMPOLINE_ALIGN ASM_IDENTIFY_GCC_AFTER_SOURCE	   \
	SLOW_ZERO_EXTEND SUBREG_REGNO_OFFSET DWARF_LINE_MIN_INSTR_LENGTH   \
	TRADITIONAL_RETURN_FLOAT NO_BUILTIN_SIZE_TYPE			   \
	NO_BUILTIN_PTRDIFF_TYPE NO_BUILTIN_WCHAR_TYPE NO_BUILTIN_WINT_TYPE \
	BLOCK_PROFILER BLOCK_PROFILER_CODE FUNCTION_BLOCK_PROFILER	   \
	FUNCTION_BLOCK_PROFILER_EXIT MACHINE_STATE_SAVE			   \
	MACHINE_STATE_RESTORE SCCS_DIRECTIVE SECTION_ASM_OP BYTEORDER	   \
	ASM_OUTPUT_DEFINE_LABEL_DIFFERENCE_SYMBOL HOST_WORDS_BIG_ENDIAN	   \
	OBJC_PROLOGUE ALLOCATE_TRAMPOLINE HANDLE_PRAGMA ROUND_TYPE_SIZE	   \
	ROUND_TYPE_SIZE_UNIT CONST_SECTION_ASM_OP CRT_GET_RFIB_TEXT	   \
	DBX_LBRAC_FIRST DBX_OUTPUT_ENUM DBX_OUTPUT_SOURCE_FILENAME	   \
	DBX_WORKING_DIRECTORY INSN_CACHE_DEPTH INSN_CACHE_SIZE		   \
	INSN_CACHE_LINE_WIDTH INIT_SECTION_PREAMBLE NEED_ATEXIT ON_EXIT	   \
	EXIT_BODY OBJECT_FORMAT_ROSE MULTIBYTE_CHARS MAP_CHARACTER	   \
	LIBGCC_NEEDS_DOUBLE FINAL_PRESCAN_LABEL DEFAULT_CALLER_SAVES	   \
	LOAD_ARGS_REVERSED MAX_INTEGER_COMPUTATION_MODE			   \
	CONVERT_HARD_REGISTER_TO_SSA_P ASM_OUTPUT_MAIN_SOURCE_FILENAME	   \
	FIRST_INSN_ADDRESS TEXT_SECTION SHARED_BSS_SECTION_ASM_OP	   \
	PROMOTED_MODE EXPAND_BUILTIN_VA_END				   \
	LINKER_DOES_NOT_WORK_WITH_DWARF2 FUNCTION_ARG_KEEP_AS_REFERENCE	   \
	GIV_SORT_CRITERION MAX_LONG_TYPE_SIZE MAX_LONG_DOUBLE_TYPE_SIZE	   \
	MAX_WCHAR_TYPE_SIZE SHARED_SECTION_ASM_OP INTEGRATE_THRESHOLD      \
	FINAL_REG_PARM_STACK_SPACE MAYBE_REG_PARM_STACK_SPACE		   \
	TRADITIONAL_PIPELINE_INTERFACE DFA_PIPELINE_INTERFACE		   \
	DBX_OUTPUT_STANDARD_TYPES BUILTIN_SETJMP_FRAME_VALUE		   \
	SUNOS4_SHARED_LIBRARIES PROMOTE_FOR_CALL_ONLY			   \
	SPACE_AFTER_L_OPTION NO_RECURSIVE_FUNCTION_CSE			   \
	DEFAULT_MAIN_RETURN TARGET_MEM_FUNCTIONS EXPAND_BUILTIN_VA_ARG	   \
	COLLECT_PARSE_FLAG DWARF2_GENERATE_TEXT_SECTION_LABEL WINNING_GDB  \
	ASM_OUTPUT_FILENAME ASM_OUTPUT_SOURCE_LINE FILE_NAME_JOINER	   \
	GDB_INV_REF_REGPARM_STABS_LETTER DBX_MEMPARM_STABS_LETTER	   \
	PUT_SDB_SRC_FILE STABS_GCC_MARKER DBX_OUTPUT_FUNCTION_END	   \
	DBX_OUTPUT_GCC_MARKER DBX_FINISH_SYMBOL SDB_GENERATE_FAKE	   \
	NON_SAVING_SETJMP TARGET_LATE_RTL_PROLOGUE_EPILOGUE		   \
	CASE_DROPS_THROUGH TARGET_BELL TARGET_BS TARGET_CR TARGET_DIGIT0   \
        TARGET_ESC TARGET_FF TARGET_NEWLINE TARGET_TAB TARGET_VT	   \
        LINK_LIBGCC_SPECIAL DONT_ACCESS_GBLS_AFTER_EPILOGUE		   \
	TARGET_OPTIONS TARGET_SWITCHES EXTRA_CC_MODES FINALIZE_PIC	   \
	PREDICATE_CODES SPECIAL_MODE_PREDICATES	UNALIGNED_WORD_ASM_OP	   \
	EXTRA_SECTIONS EXTRA_SECTION_FUNCTIONS READONLY_DATA_SECTION	   \
	TARGET_ASM_EXCEPTION_SECTION TARGET_ASM_EH_FRAME_SECTION	   \
	SMALL_ARG_MAX ASM_OUTPUT_SHARED_BSS ASM_OUTPUT_SHARED_COMMON	   \
	ASM_OUTPUT_SHARED_LOCAL ASM_MAKE_LABEL_LINKONCE			   \
	STACK_CHECK_PROBE_INTERVAL STACK_CHECK_PROBE_LOAD		   \
	ORDER_REGS_FOR_LOCAL_ALLOC FUNCTION_OUTGOING_VALUE		   \
	ASM_DECLARE_CONSTANT_NAME MODIFY_TARGET_NAME SWITCHES_NEED_SPACES  \
	SWITCH_CURTAILS_COMPILATION SWITCH_TAKES_ARG WORD_SWITCH_TAKES_ARG \
	TARGET_OPTION_TRANSLATE_TABLE HANDLE_PRAGMA_PACK_PUSH_POP	   \
	HANDLE_SYSV_PRAGMA HANDLE_PRAGMA_WEAK CONDITIONAL_REGISTER_USAGE   \
	FUNCTION_ARG_BOUNDARY MUST_USE_SJLJ_EXCEPTIONS US_SOFTWARE_GOFAST  \
	USING_SVR4_H SVR4_ASM_SPEC FUNCTION_ARG FUNCTION_ARG_ADVANCE	   \
<<<<<<< HEAD
	FUNCTION_INCOMING_ARG TARGET_VERSION		   \
=======
	FUNCTION_INCOMING_ARG IRA_COVER_CLASSES TARGET_VERSION		   \
>>>>>>> 9e049dc6
	MACHINE_TYPE TARGET_HAS_TARGETCM ASM_OUTPUT_BSS

/* Hooks that are no longer used.  */
 #pragma GCC poison LANG_HOOKS_FUNCTION_MARK LANG_HOOKS_FUNCTION_FREE	\
	LANG_HOOKS_MARK_TREE LANG_HOOKS_INSERT_DEFAULT_ATTRIBUTES \
	LANG_HOOKS_TREE_INLINING_ESTIMATE_NUM_INSNS \
	LANG_HOOKS_PUSHLEVEL LANG_HOOKS_SET_BLOCK \
	LANG_HOOKS_MAYBE_BUILD_CLEANUP LANG_HOOKS_UPDATE_DECL_AFTER_SAVING \
	LANG_HOOKS_POPLEVEL LANG_HOOKS_TRUTHVALUE_CONVERSION \
	TARGET_PROMOTE_FUNCTION_ARGS TARGET_PROMOTE_FUNCTION_RETURN \
	LANG_HOOKS_MISSING_ARGUMENT LANG_HOOKS_HASH_TYPES \
	TARGET_HANDLE_OFAST TARGET_OPTION_OPTIMIZATION \
        TARGET_IRA_COVER_CLASSES

/* Hooks into libgcc2.  */
 #pragma GCC poison LIBGCC2_DOUBLE_TYPE_SIZE LIBGCC2_WORDS_BIG_ENDIAN \
   LIBGCC2_FLOAT_WORDS_BIG_ENDIAN

/* Miscellaneous macros that are no longer used.  */
 #pragma GCC poison USE_MAPPED_LOCATION GET_ENVIRONMENT

/* Libiberty macros that are no longer used in GCC.  */
#undef ANSI_PROTOTYPES
#undef PTR_CONST
#undef LONG_DOUBLE
#undef VPARAMS
#undef VA_OPEN
#undef VA_FIXEDARG
#undef VA_CLOSE
#undef VA_START
 #pragma GCC poison ANSI_PROTOTYPES PTR_CONST LONG_DOUBLE VPARAMS VA_OPEN \
  VA_FIXEDARG VA_CLOSE VA_START
#endif /* IN_GCC */

/* Front ends should never have to include middle-end headers.  Enforce
   this by poisoning the header double-include protection defines.  */
#ifdef IN_GCC_FRONTEND
#pragma GCC poison GCC_RTL_H GCC_EXCEPT_H GCC_EXPR_H
#endif

/* Note: not all uses of the `index' token (e.g. variable names and
   structure members) have been eliminated.  */
#undef bcopy
#undef bzero
#undef bcmp
#undef rindex
 #pragma GCC poison bcopy bzero bcmp rindex

#endif /* GCC >= 3.0 */

/* This macro allows casting away const-ness to pass -Wcast-qual
   warnings.  DO NOT USE THIS UNLESS YOU REALLY HAVE TO!  It should
   only be used in certain specific cases.  One valid case is where
   the C standard definitions or prototypes force you to.  E.g. if you
   need to free a const object, or if you pass a const string to
   execv, et al.  Another valid use would be in an allocation function
   that creates const objects that need to be initialized.  In some
   cases we have non-const functions that return the argument
   (e.g. next_nonnote_insn).  Rather than create const shadow
   functions, we can cast away const-ness in calling these interfaces
   if we're careful to verify that the called function does indeed not
   modify its argument and the return value is only used in a const
   context.  (This can be somewhat dangerous as these assumptions can
   change after the fact).  Beyond these uses, most other cases of
   using this macro should be viewed with extreme caution.  */

#ifdef __cplusplus
#define CONST_CAST2(TOTYPE,FROMTYPE,X) (const_cast<TOTYPE> (X))
#else
#if defined(__GNUC__) && GCC_VERSION > 4000
/* GCC 4.0.x has a bug where it may ICE on this expression,
   so does GCC 3.4.x (PR17436).  */
#define CONST_CAST2(TOTYPE,FROMTYPE,X) ((__extension__(union {FROMTYPE _q; TOTYPE _nq;})(X))._nq)
#elif defined(__GNUC__)
static inline char *
helper_const_non_const_cast (const char *p)
{
  union {
    const char *const_c;
    char *c;
  } val;
  val.const_c = p;
  return val.c;
}

#define CONST_CAST2(TOTYPE,FROMTYPE,X) \
	((TOTYPE) helper_const_non_const_cast ((const char *) (FROMTYPE) (X)))
#else
#define CONST_CAST2(TOTYPE,FROMTYPE,X) ((TOTYPE)(FROMTYPE)(X))
#endif
#endif
#define CONST_CAST(TYPE,X) CONST_CAST2(TYPE, const TYPE, (X))
#define CONST_CAST_TREE(X) CONST_CAST(union tree_node *, (X))
#define CONST_CAST_RTX(X) CONST_CAST(struct rtx_def *, (X))
#define CONST_CAST_BB(X) CONST_CAST(struct basic_block_def *, (X))
#define CONST_CAST_GIMPLE(X) CONST_CAST(union gimple_statement_d *, (X))

/* Activate certain diagnostics as warnings (not errors via the
   -Werror flag).  */
#if GCC_VERSION >= 4003
/* If asserts are disabled, activate -Wuninitialized as a warning (not
   an error/-Werror).  */
#ifndef ENABLE_ASSERT_CHECKING
#pragma GCC diagnostic warning "-Wuninitialized"
#endif
#endif

#ifdef ENABLE_VALGRIND_CHECKING
# ifdef HAVE_VALGRIND_MEMCHECK_H
#  include <valgrind/memcheck.h>
# elif defined HAVE_MEMCHECK_H
#  include <memcheck.h>
# else
#  include <valgrind.h>
# endif
/* Compatibility macros to let valgrind 3.1 work.  */
# ifndef VALGRIND_MAKE_MEM_NOACCESS
#  define VALGRIND_MAKE_MEM_NOACCESS VALGRIND_MAKE_NOACCESS
# endif
# ifndef VALGRIND_MAKE_MEM_DEFINED
#  define VALGRIND_MAKE_MEM_DEFINED VALGRIND_MAKE_READABLE
# endif
# ifndef VALGRIND_MAKE_MEM_UNDEFINED
#  define VALGRIND_MAKE_MEM_UNDEFINED VALGRIND_MAKE_WRITABLE
# endif
#else
/* Avoid #ifdef:s when we can help it.  */
#define VALGRIND_DISCARD(x)
#define VALGRIND_MALLOCLIKE_BLOCK(w,x,y,z)
#define VALGRIND_FREELIKE_BLOCK(x,y)
#endif

/* In LTO -fwhole-program build we still want to keep the debug functions available
   for debugger.  Mark them as used to prevent removal.  */
#if (GCC_VERSION > 4000)
#define DEBUG_FUNCTION __attribute__ ((__used__))
#define DEBUG_VARIABLE __attribute__ ((__used__))
#else
#define DEBUG_FUNCTION
#define DEBUG_VARIABLE
#endif

#endif /* ! GCC_SYSTEM_H */<|MERGE_RESOLUTION|>--- conflicted
+++ resolved
@@ -829,11 +829,7 @@
 	HANDLE_SYSV_PRAGMA HANDLE_PRAGMA_WEAK CONDITIONAL_REGISTER_USAGE   \
 	FUNCTION_ARG_BOUNDARY MUST_USE_SJLJ_EXCEPTIONS US_SOFTWARE_GOFAST  \
 	USING_SVR4_H SVR4_ASM_SPEC FUNCTION_ARG FUNCTION_ARG_ADVANCE	   \
-<<<<<<< HEAD
-	FUNCTION_INCOMING_ARG TARGET_VERSION		   \
-=======
 	FUNCTION_INCOMING_ARG IRA_COVER_CLASSES TARGET_VERSION		   \
->>>>>>> 9e049dc6
 	MACHINE_TYPE TARGET_HAS_TARGETCM ASM_OUTPUT_BSS
 
 /* Hooks that are no longer used.  */
