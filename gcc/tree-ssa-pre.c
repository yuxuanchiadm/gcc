--- conflicted
+++ resolved
@@ -1306,11 +1306,7 @@
 	  unsigned int cnt;
 	  /* Try to find a vuse that dominates this phi node by skipping
 	     non-clobbering statements.  */
-<<<<<<< HEAD
-	  vuse = get_continuation_for_phi (phi, &ref, &visited, false);
-=======
 	  vuse = get_continuation_for_phi (phi, &ref, &cnt, &visited, false);
->>>>>>> 747e4b8f
 	  if (visited)
 	    BITMAP_FREE (visited);
 	}
@@ -2549,26 +2545,6 @@
   sbitmap_free (changed_blocks);
 }
 
-<<<<<<< HEAD
-/* Return true if OP is a tree which we can perform PRE on.
-   This may not match the operations we can value number, but in
-   a perfect world would.  */
-
-static bool
-can_PRE_operation (tree op)
-{
-  return UNARY_CLASS_P (op)
-    || BINARY_CLASS_P (op)
-    || COMPARISON_CLASS_P (op)
-    || TREE_CODE (op) == MEM_REF 
-    || TREE_CODE (op) == COMPONENT_REF
-    || TREE_CODE (op) == VIEW_CONVERT_EXPR
-    || TREE_CODE (op) == CALL_EXPR
-    || TREE_CODE (op) == ARRAY_REF;
-}
-
-=======
->>>>>>> 747e4b8f
 
 /* Inserted expressions are placed onto this worklist, which is used
    for performing quick dead code elimination of insertions we made
@@ -3804,13 +3780,9 @@
 	      bitmap_value_insert_into_set (AVAIL_OUT (block), e);
 	    }
 
-<<<<<<< HEAD
-	  if (gimple_has_side_effects (stmt) || stmt_could_throw_p (stmt))
-=======
 	  if (gimple_has_side_effects (stmt)
 	      || stmt_could_throw_p (stmt)
 	      || is_gimple_debug (stmt))
->>>>>>> 747e4b8f
 	    continue;
 
 	  FOR_EACH_SSA_TREE_OPERAND (op, stmt, iter, SSA_OP_USE)
@@ -4222,25 +4194,6 @@
 		  fprintf (dump_file, " in ");
 		  print_gimple_stmt (dump_file, stmt, 0, 0);
 		}
-<<<<<<< HEAD
-	    }
-	  /* If the statement is a scalar store, see if the expression
-	     has the same value number as its rhs.  If so, the store is
-	     dead.  */
-	  else if (gimple_assign_single_p (stmt)
-		   && !gimple_has_volatile_ops (stmt)
-		   && !is_gimple_reg (gimple_assign_lhs (stmt))
-		   && (TREE_CODE (rhs) == SSA_NAME
-		       || is_gimple_min_invariant (rhs)))
-	    {
-	      tree val;
-	      val = vn_reference_lookup (gimple_assign_lhs (stmt),
-					 gimple_vuse (stmt), VN_WALK, NULL);
-	      if (TREE_CODE (rhs) == SSA_NAME)
-		rhs = VN_INFO (rhs)->valnum;
-	      if (val
-		  && operand_equal_p (val, rhs, 0))
-=======
 
 	      if (TREE_CODE (sprime) == SSA_NAME)
 		gimple_set_plf (SSA_NAME_DEF_STMT (sprime),
@@ -4261,7 +4214,6 @@
 	      /* If we removed EH side-effects from the statement, clean
 		 its EH information.  */
 	      if (maybe_clean_or_replace_eh_stmt (orig_stmt, stmt))
->>>>>>> 747e4b8f
 		{
 		  bitmap_set_bit (need_eh_cleanup,
 				  gimple_bb (stmt)->index);
