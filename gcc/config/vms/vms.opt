; Copyright (C) 2009, 2011 Free Software Foundation, Inc.
;
; This file is part of GCC.
;
; GCC is free software; you can redistribute it and/or modify it under
; the terms of the GNU General Public License as published by the Free
; Software Foundation; either version 3, or (at your option) any later
; version.
;
; GCC is distributed in the hope that it will be useful, but WITHOUT ANY
; WARRANTY; without even the implied warranty of MERCHANTABILITY or
; FITNESS FOR A PARTICULAR PURPOSE.  See the GNU General Public License
; for more details.
;
; You should have received a copy of the GNU General Public License
; along with GCC; see the file COPYING3.  If not see
; <http://www.gnu.org/licenses/>.

map
<<<<<<< HEAD
Driver RejectNegative
=======
Target RejectNegative
>>>>>>> 67b73e13

mmalloc64
Target Report Mask(MALLOC64)
Malloc data into P2 space

mdebug-main=
Target RejectNegative Joined Var(vms_debug_main)
Set name of main routine for the debugger

mvms-return-codes
<<<<<<< HEAD
Driver RejectNegative
=======
Target RejectNegative
>>>>>>> 67b73e13
<|MERGE_RESOLUTION|>--- conflicted
+++ resolved
@@ -17,11 +17,7 @@
 ; <http://www.gnu.org/licenses/>.
 
 map
-<<<<<<< HEAD
-Driver RejectNegative
-=======
 Target RejectNegative
->>>>>>> 67b73e13
 
 mmalloc64
 Target Report Mask(MALLOC64)
@@ -32,8 +28,4 @@
 Set name of main routine for the debugger
 
 mvms-return-codes
-<<<<<<< HEAD
-Driver RejectNegative
-=======
-Target RejectNegative
->>>>>>> 67b73e13
+Target RejectNegative