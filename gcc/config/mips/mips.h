--- conflicted
+++ resolved
@@ -924,15 +924,7 @@
 				 && !TARGET_MIPS16)
 
 /* ISA has integer multiply-accumulate instructions, madd and msub.  */
-<<<<<<< HEAD
-#define ISA_HAS_MADD_MSUB	((ISA_MIPS32				\
-				 || ISA_MIPS32R2			\
-				 || ISA_MIPS64				\
-				 || ISA_MIPS64R2)			\
-				 && TARGET_MADD)
-=======
-#define ISA_HAS_MADD_MSUB	(mips_isa_rev >= 1)
->>>>>>> e899b9f2
+#define ISA_HAS_MADD_MSUB	(mips_isa_rev >= 1 && TARGET_MADD)
 
 /* Integer multiply-accumulate instructions should be generated.  */
 #define GENERATE_MADD_MSUB	(TARGET_IMADD && !TARGET_MIPS16)
