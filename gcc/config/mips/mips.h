--- conflicted
+++ resolved
@@ -453,8 +453,6 @@
       else if (ISA_MIPS32R2)						\
 	{								\
 	  builtin_define ("__mips=32");					\
-<<<<<<< HEAD
-=======
 	  builtin_define ("_MIPS_ISA=_MIPS_ISA_MIPS32");		\
 	}								\
       else if (ISA_MIPS32R3)						\
@@ -465,7 +463,6 @@
       else if (ISA_MIPS32R5)						\
 	{								\
 	  builtin_define ("__mips=32");					\
->>>>>>> 331c6259
 	  builtin_define ("_MIPS_ISA=_MIPS_ISA_MIPS32");		\
 	}								\
       else if (ISA_MIPS64)						\
@@ -478,8 +475,6 @@
 	  builtin_define ("__mips=64");					\
 	  builtin_define ("_MIPS_ISA=_MIPS_ISA_MIPS64");		\
 	}								\
-<<<<<<< HEAD
-=======
       else if (ISA_MIPS64R3)						\
 	{								\
 	  builtin_define ("__mips=64");					\
@@ -490,7 +485,6 @@
 	  builtin_define ("__mips=64");					\
 	  builtin_define ("_MIPS_ISA=_MIPS_ISA_MIPS64");		\
 	}								\
->>>>>>> 331c6259
       if (mips_isa_rev > 0)						\
 	builtin_define_with_int_value ("__mips_isa_rev",		\
 				       mips_isa_rev);			\
