/* Definitions for MIPS running Linux-based GNU systems with ELF format.
   Copyright (C) 1998, 1999, 2000, 2001, 2002, 2003, 2004, 2005, 2006,
<<<<<<< HEAD
   2007, 2008 Free Software Foundation, Inc.
=======
   2007, 2008, 2010, 2011 Free Software Foundation, Inc.
>>>>>>> 3082eeb7

This file is part of GCC.

GCC is free software; you can redistribute it and/or modify
it under the terms of the GNU General Public License as published by
the Free Software Foundation; either version 3, or (at your option)
any later version.

GCC is distributed in the hope that it will be useful,
but WITHOUT ANY WARRANTY; without even the implied warranty of
MERCHANTABILITY or FITNESS FOR A PARTICULAR PURPOSE.  See the
GNU General Public License for more details.

You should have received a copy of the GNU General Public License
along with GCC; see the file COPYING3.  If not see
<http://www.gnu.org/licenses/>.  */

<<<<<<< HEAD
#undef WCHAR_TYPE
#define WCHAR_TYPE "int"

#undef WCHAR_TYPE_SIZE
#define WCHAR_TYPE_SIZE 32

#undef ASM_DECLARE_OBJECT_NAME
#define ASM_DECLARE_OBJECT_NAME mips_declare_object_name

#undef TARGET_VERSION
#if TARGET_ENDIAN_DEFAULT == 0
#define TARGET_VERSION fprintf (stderr, " (MIPSel GNU/Linux with ELF)");
#else
#define TARGET_VERSION fprintf (stderr, " (MIPS GNU/Linux with ELF)");
#endif

#undef MD_EXEC_PREFIX
#undef MD_STARTFILE_PREFIX

/* If we don't set MASK_ABICALLS, we can't default to PIC.  */
#undef TARGET_DEFAULT
#define TARGET_DEFAULT MASK_ABICALLS

#define TARGET_OS_CPP_BUILTINS()				\
  do {								\
    LINUX_TARGET_OS_CPP_BUILTINS();				\
    /* The GNU C++ standard library requires this.  */		\
    if (c_dialect_cxx ())					\
      builtin_define ("_GNU_SOURCE");				\
  } while (0)

#undef SUBTARGET_CPP_SPEC
#define SUBTARGET_CPP_SPEC "%{posix:-D_POSIX_SOURCE} %{pthread:-D_REENTRANT}"

/* A standard GNU/Linux mapping.  On most targets, it is included in
   CC1_SPEC itself by config/linux.h, but mips.h overrides CC1_SPEC
   and provides this hook instead.  */
#undef SUBTARGET_CC1_SPEC
#define SUBTARGET_CC1_SPEC "%{profile:-p}"

/* From iris5.h */
/* -G is incompatible with -KPIC which is the default, so only allow objects
   in the small data section if the user explicitly asks for it.  */
#undef MIPS_DEFAULT_GVALUE
#define MIPS_DEFAULT_GVALUE 0

#define GLIBC_DYNAMIC_LINKER "/lib/ld.so.1"

/* Borrowed from sparc/linux.h */
#undef LINK_SPEC
#define LINK_SPEC \
 "%(endian_spec) \
  %{shared:-shared} \
  %{!shared: \
    %{!ibcs: \
      %{!static: \
        %{rdynamic:-export-dynamic} \
        %{!dynamic-linker:-dynamic-linker " LINUX_DYNAMIC_LINKER "}} \
        %{static:-static}}}"

#undef SUBTARGET_ASM_SPEC
#define SUBTARGET_ASM_SPEC \
  "%{!mno-abicalls:%{mplt:-call_nonpic;:-KPIC}}"

/* The MIPS assembler has different syntax for .set. We set it to
   .dummy to trap any errors.  */
#undef SET_ASM_OP
#define SET_ASM_OP "\t.dummy\t"

#undef ASM_OUTPUT_DEF
#define ASM_OUTPUT_DEF(FILE,LABEL1,LABEL2)				\
 do {									\
	fputc ( '\t', FILE);						\
	assemble_name (FILE, LABEL1);					\
	fputs ( " = ", FILE);						\
	assemble_name (FILE, LABEL2);					\
	fputc ( '\n', FILE);						\
 } while (0)

/* The glibc _mcount stub will save $v0 for us.  Don't mess with saving
   it, since ASM_OUTPUT_REG_PUSH/ASM_OUTPUT_REG_POP do not work in the
   presence of $gp-relative calls.  */
#undef ASM_OUTPUT_REG_PUSH
#undef ASM_OUTPUT_REG_POP

#undef LIB_SPEC
#define LIB_SPEC "\
%{pthread:-lpthread} \
%{shared:-lc} \
%{!shared: \
  %{profile:-lc_p} %{!profile:-lc}}"

#define MD_UNWIND_SUPPORT "config/mips/linux-unwind.h"

#ifdef HAVE_AS_NO_SHARED
/* Default to -mno-shared for non-PIC.  */
# define NO_SHARED_SPECS \
  "%{mshared|mno-shared|fpic|fPIC|fpie|fPIE:;:-mno-shared}"
#else
# define NO_SHARED_SPECS ""
#endif

/* -march=native handling only makes sense with compiler running on
   a MIPS chip.  */
#if defined(__mips__)
extern const char *host_detect_local_cpu (int argc, const char **argv);
# define EXTRA_SPEC_FUNCTIONS \
  { "local_cpu_detect", host_detect_local_cpu },

# define MARCH_MTUNE_NATIVE_SPECS				\
  " %{march=native:%<march=native %:local_cpu_detect(arch)}"	\
  " %{mtune=native:%<mtune=native %:local_cpu_detect(tune)}"
#else
# define MARCH_MTUNE_NATIVE_SPECS ""
#endif

#define LINUX_DRIVER_SELF_SPECS \
  NO_SHARED_SPECS							\
  MARCH_MTUNE_NATIVE_SPECS,						\
  /* -mplt has no effect without -mno-shared.  Simplify later		\
     specs handling by removing a redundant option.  */			\
  "%{!mno-shared:%<mplt}",						\
  /* -mplt likewise has no effect for -mabi=64 without -msym32.  */	\
  "%{mabi=64:%{!msym32:%<mplt}}"

#undef DRIVER_SELF_SPECS
#define DRIVER_SELF_SPECS \
  BASE_DRIVER_SELF_SPECS, \
  LINUX_DRIVER_SELF_SPECS
=======
#define GLIBC_DYNAMIC_LINKER "/lib/ld.so.1"
>>>>>>> 3082eeb7
<|MERGE_RESOLUTION|>--- conflicted
+++ resolved
@@ -1,10 +1,6 @@
 /* Definitions for MIPS running Linux-based GNU systems with ELF format.
    Copyright (C) 1998, 1999, 2000, 2001, 2002, 2003, 2004, 2005, 2006,
-<<<<<<< HEAD
-   2007, 2008 Free Software Foundation, Inc.
-=======
    2007, 2008, 2010, 2011 Free Software Foundation, Inc.
->>>>>>> 3082eeb7
 
 This file is part of GCC.
 
@@ -22,136 +18,4 @@
 along with GCC; see the file COPYING3.  If not see
 <http://www.gnu.org/licenses/>.  */
 
-<<<<<<< HEAD
-#undef WCHAR_TYPE
-#define WCHAR_TYPE "int"
-
-#undef WCHAR_TYPE_SIZE
-#define WCHAR_TYPE_SIZE 32
-
-#undef ASM_DECLARE_OBJECT_NAME
-#define ASM_DECLARE_OBJECT_NAME mips_declare_object_name
-
-#undef TARGET_VERSION
-#if TARGET_ENDIAN_DEFAULT == 0
-#define TARGET_VERSION fprintf (stderr, " (MIPSel GNU/Linux with ELF)");
-#else
-#define TARGET_VERSION fprintf (stderr, " (MIPS GNU/Linux with ELF)");
-#endif
-
-#undef MD_EXEC_PREFIX
-#undef MD_STARTFILE_PREFIX
-
-/* If we don't set MASK_ABICALLS, we can't default to PIC.  */
-#undef TARGET_DEFAULT
-#define TARGET_DEFAULT MASK_ABICALLS
-
-#define TARGET_OS_CPP_BUILTINS()				\
-  do {								\
-    LINUX_TARGET_OS_CPP_BUILTINS();				\
-    /* The GNU C++ standard library requires this.  */		\
-    if (c_dialect_cxx ())					\
-      builtin_define ("_GNU_SOURCE");				\
-  } while (0)
-
-#undef SUBTARGET_CPP_SPEC
-#define SUBTARGET_CPP_SPEC "%{posix:-D_POSIX_SOURCE} %{pthread:-D_REENTRANT}"
-
-/* A standard GNU/Linux mapping.  On most targets, it is included in
-   CC1_SPEC itself by config/linux.h, but mips.h overrides CC1_SPEC
-   and provides this hook instead.  */
-#undef SUBTARGET_CC1_SPEC
-#define SUBTARGET_CC1_SPEC "%{profile:-p}"
-
-/* From iris5.h */
-/* -G is incompatible with -KPIC which is the default, so only allow objects
-   in the small data section if the user explicitly asks for it.  */
-#undef MIPS_DEFAULT_GVALUE
-#define MIPS_DEFAULT_GVALUE 0
-
-#define GLIBC_DYNAMIC_LINKER "/lib/ld.so.1"
-
-/* Borrowed from sparc/linux.h */
-#undef LINK_SPEC
-#define LINK_SPEC \
- "%(endian_spec) \
-  %{shared:-shared} \
-  %{!shared: \
-    %{!ibcs: \
-      %{!static: \
-        %{rdynamic:-export-dynamic} \
-        %{!dynamic-linker:-dynamic-linker " LINUX_DYNAMIC_LINKER "}} \
-        %{static:-static}}}"
-
-#undef SUBTARGET_ASM_SPEC
-#define SUBTARGET_ASM_SPEC \
-  "%{!mno-abicalls:%{mplt:-call_nonpic;:-KPIC}}"
-
-/* The MIPS assembler has different syntax for .set. We set it to
-   .dummy to trap any errors.  */
-#undef SET_ASM_OP
-#define SET_ASM_OP "\t.dummy\t"
-
-#undef ASM_OUTPUT_DEF
-#define ASM_OUTPUT_DEF(FILE,LABEL1,LABEL2)				\
- do {									\
-	fputc ( '\t', FILE);						\
-	assemble_name (FILE, LABEL1);					\
-	fputs ( " = ", FILE);						\
-	assemble_name (FILE, LABEL2);					\
-	fputc ( '\n', FILE);						\
- } while (0)
-
-/* The glibc _mcount stub will save $v0 for us.  Don't mess with saving
-   it, since ASM_OUTPUT_REG_PUSH/ASM_OUTPUT_REG_POP do not work in the
-   presence of $gp-relative calls.  */
-#undef ASM_OUTPUT_REG_PUSH
-#undef ASM_OUTPUT_REG_POP
-
-#undef LIB_SPEC
-#define LIB_SPEC "\
-%{pthread:-lpthread} \
-%{shared:-lc} \
-%{!shared: \
-  %{profile:-lc_p} %{!profile:-lc}}"
-
-#define MD_UNWIND_SUPPORT "config/mips/linux-unwind.h"
-
-#ifdef HAVE_AS_NO_SHARED
-/* Default to -mno-shared for non-PIC.  */
-# define NO_SHARED_SPECS \
-  "%{mshared|mno-shared|fpic|fPIC|fpie|fPIE:;:-mno-shared}"
-#else
-# define NO_SHARED_SPECS ""
-#endif
-
-/* -march=native handling only makes sense with compiler running on
-   a MIPS chip.  */
-#if defined(__mips__)
-extern const char *host_detect_local_cpu (int argc, const char **argv);
-# define EXTRA_SPEC_FUNCTIONS \
-  { "local_cpu_detect", host_detect_local_cpu },
-
-# define MARCH_MTUNE_NATIVE_SPECS				\
-  " %{march=native:%<march=native %:local_cpu_detect(arch)}"	\
-  " %{mtune=native:%<mtune=native %:local_cpu_detect(tune)}"
-#else
-# define MARCH_MTUNE_NATIVE_SPECS ""
-#endif
-
-#define LINUX_DRIVER_SELF_SPECS \
-  NO_SHARED_SPECS							\
-  MARCH_MTUNE_NATIVE_SPECS,						\
-  /* -mplt has no effect without -mno-shared.  Simplify later		\
-     specs handling by removing a redundant option.  */			\
-  "%{!mno-shared:%<mplt}",						\
-  /* -mplt likewise has no effect for -mabi=64 without -msym32.  */	\
-  "%{mabi=64:%{!msym32:%<mplt}}"
-
-#undef DRIVER_SELF_SPECS
-#define DRIVER_SELF_SPECS \
-  BASE_DRIVER_SELF_SPECS, \
-  LINUX_DRIVER_SELF_SPECS
-=======
-#define GLIBC_DYNAMIC_LINKER "/lib/ld.so.1"
->>>>>>> 3082eeb7
+#define GLIBC_DYNAMIC_LINKER "/lib/ld.so.1"