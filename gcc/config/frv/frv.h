/* Target macros for the FRV port of GCC.
<<<<<<< HEAD
   Copyright (C) 1999, 2000, 2001, 2002, 2003, 2004, 2005, 2007, 2008, 2009
=======
   Copyright (C) 1999, 2000, 2001, 2002, 2003, 2004, 2005, 2007, 2008, 2009,
   2010, 2011
>>>>>>> 3082eeb7
   Free Software Foundation, Inc.
   Contributed by Red Hat Inc.

   This file is part of GCC.

   GCC is free software; you can redistribute it and/or modify it
   under the terms of the GNU General Public License as published
   by the Free Software Foundation; either version 3, or (at your
   option) any later version.

   GCC is distributed in the hope that it will be useful, but WITHOUT
   ANY WARRANTY; without even the implied warranty of MERCHANTABILITY
   or FITNESS FOR A PARTICULAR PURPOSE.  See the GNU General Public
   License for more details.

   You should have received a copy of the GNU General Public License
   along with GCC; see the file COPYING3.  If not see
   <http://www.gnu.org/licenses/>.  */

#ifndef __FRV_H__
#define __FRV_H__

/* Frv general purpose macros.  */
/* Align an address.  */
#define ADDR_ALIGN(addr,align) (((addr) + (align) - 1) & ~((align) - 1))

/* Driver configuration.  */

/* -fpic and -fPIC used to imply the -mlibrary-pic multilib, but with
    FDPIC which multilib to use depends on whether FDPIC is in use or
    not.  The trick we use is to introduce -multilib-library-pic as a
    pseudo-flag that selects the library-pic multilib, and map fpic
    and fPIC to it only if fdpic is not selected.  Also, if fdpic is
    selected and no PIC/PIE options are present, we imply -fPIE.
    Otherwise, if -fpic or -fPIC are enabled and we're optimizing for
    speed, or if we have -On with n>=3, enable inlining of PLTs.  As
    for -mgprel-ro, we want to enable it by default, but not for -fpic or
    -fpie.  */

#define DRIVER_SELF_SPECS SUBTARGET_DRIVER_SELF_SPECS \
"%{mno-pack:\
   %{!mhard-float:-msoft-float}\
   %{!mmedia:-mno-media}}\
 %{!mfdpic:%{fpic|fPIC: -multilib-library-pic}}\
 %{mfdpic:%{!fpic:%{!fpie:%{!fPIC:%{!fPIE:\
   	    %{!fno-pic:%{!fno-pie:%{!fno-PIC:%{!fno-PIE:-fPIE}}}}}}}} \
	  %{!mno-inline-plt:%{O*:%{!O0:%{!Os:%{fpic|fPIC:-minline-plt} \
                    %{!fpic:%{!fPIC:%{!O:%{!O1:%{!O2:-minline-plt}}}}}}}}} \
	  %{!mno-gprel-ro:%{!fpic:%{!fpie:-mgprel-ro}}}} \
"
#ifndef SUBTARGET_DRIVER_SELF_SPECS
# define SUBTARGET_DRIVER_SELF_SPECS
#endif

#undef  ASM_SPEC
#define ASM_SPEC "\
%{G*} \
%{mtomcat-stats} \
%{!mno-eflags: \
    %{mcpu=*} \
    %{mgpr-*} %{mfpr-*} \
    %{msoft-float} %{mhard-float} \
    %{mdword} %{mno-dword} \
    %{mdouble} %{mno-double} \
    %{mmedia} %{mno-media} \
    %{mmuladd} %{mno-muladd} \
    %{mpack} %{mno-pack} \
    %{mno-fdpic:-mnopic} %{mfdpic} \
    %{fpic|fpie: -mpic} %{fPIC|fPIE: -mPIC} %{mlibrary-pic}}"

#undef  STARTFILE_SPEC
#define STARTFILE_SPEC "crt0%O%s frvbegin%O%s"

#undef  ENDFILE_SPEC
#define ENDFILE_SPEC "frvend%O%s"


#define MASK_DEFAULT_FRV	\
  (MASK_MEDIA			\
   | MASK_DOUBLE		\
   | MASK_MULADD		\
   | MASK_DWORD			\
   | MASK_PACK)

#define MASK_DEFAULT_FR500 \
  (MASK_MEDIA | MASK_DWORD | MASK_PACK)

#define MASK_DEFAULT_FR550 \
  (MASK_MEDIA | MASK_DWORD | MASK_PACK)

#define MASK_DEFAULT_FR450	\
  (MASK_GPR_32			\
   | MASK_FPR_32		\
   | MASK_MEDIA			\
   | MASK_SOFT_FLOAT		\
   | MASK_DWORD			\
   | MASK_PACK)

#define MASK_DEFAULT_FR400	\
  (MASK_GPR_32			\
   | MASK_FPR_32		\
   | MASK_MEDIA			\
   | MASK_ACC_4			\
   | MASK_SOFT_FLOAT		\
   | MASK_DWORD			\
   | MASK_PACK)

#define MASK_DEFAULT_SIMPLE \
  (MASK_GPR_32 | MASK_SOFT_FLOAT)

/* A C string constant that tells the GCC driver program options to pass to
   `cc1'.  It can also specify how to translate options you give to GCC into
   options for GCC to pass to the `cc1'.

   Do not define this macro if it does not need to do anything.  */
/* For ABI compliance, we need to put bss data into the normal data section.  */
#define CC1_SPEC "%{G*}"

#undef	LINK_SPEC
#define LINK_SPEC "\
%{h*} %{v:-V} \
%{mfdpic:-melf32frvfd -z text} \
%{static:-dn -Bstatic} \
%{shared:-Bdynamic} \
%{symbolic:-Bsymbolic} \
%{G*}"

#undef  LIB_SPEC
#define LIB_SPEC "--start-group -lc -lsim --end-group"

#ifndef CPU_TYPE
#define CPU_TYPE		FRV_CPU_FR500
#endif

/* Run-time target specifications */

#define TARGET_CPU_CPP_BUILTINS()					\
  do									\
    {									\
      int issue_rate;							\
									\
      builtin_define ("__frv__");					\
      builtin_assert ("machine=frv");					\
									\
      issue_rate = frv_issue_rate ();					\
      if (issue_rate > 1)						\
	builtin_define_with_int_value ("__FRV_VLIW__", issue_rate);	\
      builtin_define_with_int_value ("__FRV_GPR__", NUM_GPRS);		\
      builtin_define_with_int_value ("__FRV_FPR__", NUM_FPRS);		\
      builtin_define_with_int_value ("__FRV_ACC__", NUM_ACCS);		\
									\
      switch (frv_cpu_type)						\
	{								\
	case FRV_CPU_GENERIC:						\
	  builtin_define ("__CPU_GENERIC__");				\
	  break;							\
	case FRV_CPU_FR550:						\
	  builtin_define ("__CPU_FR550__");				\
	  break;							\
	case FRV_CPU_FR500:						\
	case FRV_CPU_TOMCAT:						\
	  builtin_define ("__CPU_FR500__");				\
	  break;							\
	case FRV_CPU_FR450:						\
	  builtin_define ("__CPU_FR450__");				\
	  break;							\
	case FRV_CPU_FR405:						\
	  builtin_define ("__CPU_FR405__");				\
	  break;							\
	case FRV_CPU_FR400:						\
	  builtin_define ("__CPU_FR400__");				\
	  break;							\
	case FRV_CPU_FR300:						\
	case FRV_CPU_SIMPLE:						\
	  builtin_define ("__CPU_FR300__");				\
	  break;							\
	}								\
									\
      if (TARGET_HARD_FLOAT)						\
	builtin_define ("__FRV_HARD_FLOAT__");				\
      if (TARGET_DWORD)							\
	builtin_define ("__FRV_DWORD__");				\
      if (TARGET_FDPIC)							\
	builtin_define ("__FRV_FDPIC__");				\
      if (flag_leading_underscore > 0)					\
	builtin_define ("__FRV_UNDERSCORE__");				\
    }									\
  while (0)


#define TARGET_HAS_FPRS		(TARGET_HARD_FLOAT || TARGET_MEDIA)

#define NUM_GPRS		(TARGET_GPR_32? 32 : 64)
#define NUM_FPRS		(!TARGET_HAS_FPRS? 0 : TARGET_FPR_32? 32 : 64)
#define NUM_ACCS		(!TARGET_MEDIA? 0 : TARGET_ACC_4? 4 : 8)

/* X is a valid accumulator number if (X & ACC_MASK) == X.  */
#define ACC_MASK						\
  (!TARGET_MEDIA ? 0						\
   : TARGET_ACC_4 ? 3						\
   : frv_cpu_type == FRV_CPU_FR450 ? 11				\
   : 7)

/* Macros to identify the blend of media instructions available.  Revision 1
   is the one found on the FR500.  Revision 2 includes the changes made for
   the FR400.

   Treat the generic processor as a revision 1 machine for now, for
   compatibility with earlier releases.  */

#define TARGET_MEDIA_REV1					\
  (TARGET_MEDIA							\
   && (frv_cpu_type == FRV_CPU_GENERIC				\
       || frv_cpu_type == FRV_CPU_FR500))

#define TARGET_MEDIA_REV2					\
  (TARGET_MEDIA							\
   && (frv_cpu_type == FRV_CPU_FR400				\
       || frv_cpu_type == FRV_CPU_FR405				\
       || frv_cpu_type == FRV_CPU_FR450				\
       || frv_cpu_type == FRV_CPU_FR550))

#define TARGET_MEDIA_FR450					\
  (frv_cpu_type == FRV_CPU_FR450)

#define TARGET_FR500_FR550_BUILTINS				\
   (frv_cpu_type == FRV_CPU_FR500				\
    || frv_cpu_type == FRV_CPU_FR550)

#define TARGET_FR405_BUILTINS					\
  (frv_cpu_type == FRV_CPU_FR405				\
   || frv_cpu_type == FRV_CPU_FR450)

#ifndef HAVE_AS_TLS
#define HAVE_AS_TLS 0
#endif

#define LABEL_ALIGN_AFTER_BARRIER(LABEL) (TARGET_ALIGN_LABELS ? 3 : 0)

/* Small Data Area Support.  */
/* Maximum size of variables that go in .sdata/.sbss.
   The -msdata=foo switch also controls how small variables are handled.  */
#ifndef SDATA_DEFAULT_SIZE
#define SDATA_DEFAULT_SIZE 8
#endif


/* Storage Layout */

/* Define this macro to have the value 1 if the most significant bit in a byte
   has the lowest number; otherwise define it to have the value zero.  This
   means that bit-field instructions count from the most significant bit.  If
   the machine has no bit-field instructions, then this must still be defined,
   but it doesn't matter which value it is defined to.  This macro need not be
   a constant.

   This macro does not affect the way structure fields are packed into bytes or
   words; that is controlled by `BYTES_BIG_ENDIAN'.  */
#define BITS_BIG_ENDIAN 1

/* Define this macro to have the value 1 if the most significant byte in a word
   has the lowest number.  This macro need not be a constant.  */
#define BYTES_BIG_ENDIAN 1

/* Define this macro to have the value 1 if, in a multiword object, the most
   significant word has the lowest number.  This applies to both memory
   locations and registers; GCC fundamentally assumes that the order of
   words in memory is the same as the order in registers.  This macro need not
   be a constant.  */
#define WORDS_BIG_ENDIAN 1

/* Number of storage units in a word; normally 4.  */
#define UNITS_PER_WORD 4

/* A macro to update MODE and UNSIGNEDP when an object whose type is TYPE and
   which has the specified mode and signedness is to be stored in a register.
   This macro is only called when TYPE is a scalar type.

   On most RISC machines, which only have operations that operate on a full
   register, define this macro to set M to `word_mode' if M is an integer mode
   narrower than `BITS_PER_WORD'.  In most cases, only integer modes should be
   widened because wider-precision floating-point operations are usually more
   expensive than their narrower counterparts.

   For most machines, the macro definition does not change UNSIGNEDP.  However,
   some machines, have instructions that preferentially handle either signed or
   unsigned quantities of certain modes.  For example, on the DEC Alpha, 32-bit
   loads from memory and 32-bit add instructions sign-extend the result to 64
   bits.  On such machines, set UNSIGNEDP according to which kind of extension
   is more efficient.

   Do not define this macro if it would never modify MODE.  */
#define PROMOTE_MODE(MODE, UNSIGNEDP, TYPE)	\
  do						\
    {						\
      if (GET_MODE_CLASS (MODE) == MODE_INT	\
	  && GET_MODE_SIZE (MODE) < 4)		\
	(MODE) = SImode;			\
    }						\
  while (0)

/* Normal alignment required for function parameters on the stack, in bits.
   All stack parameters receive at least this much alignment regardless of data
   type.  On most machines, this is the same as the size of an integer.  */
#define PARM_BOUNDARY 32

/* Define this macro if you wish to preserve a certain alignment for the stack
   pointer.  The definition is a C expression for the desired alignment
   (measured in bits).

   If `PUSH_ROUNDING' is not defined, the stack will always be aligned to the
   specified boundary.  If `PUSH_ROUNDING' is defined and specifies a less
   strict alignment than `STACK_BOUNDARY', the stack may be momentarily
   unaligned while pushing arguments.  */
#define STACK_BOUNDARY 64

/* Alignment required for a function entry point, in bits.  */
#define FUNCTION_BOUNDARY 128

/* Biggest alignment that any data type can require on this machine,
   in bits.  */
#define BIGGEST_ALIGNMENT 64

/* @@@ A hack, needed because libobjc wants to use ADJUST_FIELD_ALIGN for
   some reason.  */
#ifdef IN_TARGET_LIBS
#define BIGGEST_FIELD_ALIGNMENT 64
#else
/* An expression for the alignment of a structure field FIELD if the
   alignment computed in the usual way is COMPUTED.  GCC uses this
   value instead of the value in `BIGGEST_ALIGNMENT' or
   `BIGGEST_FIELD_ALIGNMENT', if defined, for structure fields only.  */
#define ADJUST_FIELD_ALIGN(FIELD, COMPUTED) 				\
  frv_adjust_field_align (FIELD, COMPUTED)
#endif

/* If defined, a C expression to compute the alignment for a static variable.
   TYPE is the data type, and ALIGN is the alignment that the object
   would ordinarily have.  The value of this macro is used instead of that
   alignment to align the object.

   If this macro is not defined, then ALIGN is used.

   One use of this macro is to increase alignment of medium-size data to make
   it all fit in fewer cache lines.  Another is to cause character arrays to be
   word-aligned so that `strcpy' calls that copy constants to character arrays
   can be done inline.  */
#define DATA_ALIGNMENT(TYPE, ALIGN)		\
  (TREE_CODE (TYPE) == ARRAY_TYPE		\
   && TYPE_MODE (TREE_TYPE (TYPE)) == QImode	\
   && (ALIGN) < BITS_PER_WORD ? BITS_PER_WORD : (ALIGN))

/* If defined, a C expression to compute the alignment given to a constant that
   is being placed in memory.  CONSTANT is the constant and ALIGN is the
   alignment that the object would ordinarily have.  The value of this macro is
   used instead of that alignment to align the object.

   If this macro is not defined, then ALIGN is used.

   The typical use of this macro is to increase alignment for string constants
   to be word aligned so that `strcpy' calls that copy constants can be done
   inline.  */
#define CONSTANT_ALIGNMENT(EXP, ALIGN)  \
  (TREE_CODE (EXP) == STRING_CST	\
   && (ALIGN) < BITS_PER_WORD ? BITS_PER_WORD : (ALIGN))

/* Define this macro to be the value 1 if instructions will fail to work if
   given data not on the nominal alignment.  If instructions will merely go
   slower in that case, define this macro as 0.  */
#define STRICT_ALIGNMENT 1

#define PCC_BITFIELD_TYPE_MATTERS 1


/* Layout of Source Language Data Types.  */

#define CHAR_TYPE_SIZE         8
#define SHORT_TYPE_SIZE       16
#define INT_TYPE_SIZE         32
#define LONG_TYPE_SIZE        32
#define LONG_LONG_TYPE_SIZE   64
#define FLOAT_TYPE_SIZE       32
#define DOUBLE_TYPE_SIZE      64
#define LONG_DOUBLE_TYPE_SIZE 64

/* An expression whose value is 1 or 0, according to whether the type `char'
   should be signed or unsigned by default.  The user can always override this
   default with the options `-fsigned-char' and `-funsigned-char'.  */
#define DEFAULT_SIGNED_CHAR 1

#undef  SIZE_TYPE
#define SIZE_TYPE "unsigned int"

#undef  PTRDIFF_TYPE
#define PTRDIFF_TYPE "int"

#undef  WCHAR_TYPE
#define WCHAR_TYPE "long int"

#undef  WCHAR_TYPE_SIZE
#define WCHAR_TYPE_SIZE BITS_PER_WORD


/* General purpose registers.  */
#define GPR_FIRST       0                       /* First gpr */
#define GPR_LAST        (GPR_FIRST + 63)        /* Last gpr */
#define GPR_R0          GPR_FIRST               /* R0, constant 0 */
#define GPR_FP          (GPR_FIRST + 2)         /* Frame pointer */
#define GPR_SP          (GPR_FIRST + 1)         /* Stack pointer */
						/* small data register */
#define SDA_BASE_REG    ((unsigned)(TARGET_FDPIC ? -1 : flag_pic ? PIC_REGNO : (GPR_FIRST + 16)))
#define PIC_REGNO       (GPR_FIRST + (TARGET_FDPIC?15:17))        /* PIC register.  */
#define FDPIC_FPTR_REGNO  (GPR_FIRST + 14)        /* uClinux PIC function pointer register.  */
#define FDPIC_REGNO   (GPR_FIRST + 15)        /* uClinux PIC register.  */

#define HARD_REGNO_RENAME_OK(from,to) (TARGET_FDPIC ? ((to) != FDPIC_REG) : 1)

#define OUR_FDPIC_REG	get_hard_reg_initial_val (SImode, FDPIC_REGNO)

#define FPR_FIRST       64			/* First FP reg */
#define FPR_LAST        127			/* Last  FP reg */

#define GPR_TEMP_NUM	frv_condexec_temps	/* # gprs to reserve for temps */

/* We reserve the last CR and CCR in each category to be used as a reload
   register to reload the CR/CCR registers.  This is a kludge.  */
#define CC_FIRST	128			/* First ICC/FCC reg */
#define CC_LAST		135			/* Last  ICC/FCC reg */
#define ICC_FIRST	(CC_FIRST + 4)		/* First ICC reg */
#define ICC_LAST	(CC_FIRST + 7)		/* Last  ICC reg */
#define ICC_TEMP	(CC_FIRST + 7)		/* Temporary ICC reg */
#define FCC_FIRST	(CC_FIRST)		/* First FCC reg */
#define FCC_LAST	(CC_FIRST + 3)		/* Last  FCC reg */

/* Amount to shift a value to locate a ICC or FCC register in the CCR
   register and shift it to the bottom 4 bits.  */
#define CC_SHIFT_RIGHT(REGNO) (((REGNO) - CC_FIRST) << 2)

/* Mask to isolate a single ICC/FCC value.  */
#define CC_MASK		0xf

/* Masks to isolate the various bits in an ICC field.  */
#define ICC_MASK_N	0x8	/* negative */
#define ICC_MASK_Z	0x4	/* zero */
#define ICC_MASK_V	0x2	/* overflow */
#define ICC_MASK_C	0x1	/* carry */

/* Mask to isolate the N/Z flags in an ICC.  */
#define ICC_MASK_NZ (ICC_MASK_N | ICC_MASK_Z)

/* Mask to isolate the Z/C flags in an ICC.  */
#define ICC_MASK_ZC (ICC_MASK_Z | ICC_MASK_C)

/* Masks to isolate the various bits in a FCC field.  */
#define FCC_MASK_E	0x8	/* equal */
#define FCC_MASK_L	0x4	/* less than */
#define FCC_MASK_G	0x2	/* greater than */
#define FCC_MASK_U	0x1	/* unordered */

/* For CCR registers, the machine wants CR4..CR7 to be used for integer
   code and CR0..CR3 to be used for floating point.  */
#define CR_FIRST	136			/* First CCR */
#define CR_LAST		143			/* Last  CCR */
#define CR_NUM		(CR_LAST-CR_FIRST+1)	/* # of CCRs (8) */
#define ICR_FIRST	(CR_FIRST + 4)		/* First integer CCR */
#define ICR_LAST	(CR_FIRST + 7)		/* Last  integer CCR */
#define ICR_TEMP	ICR_LAST		/* Temp  integer CCR */
#define FCR_FIRST	(CR_FIRST + 0)		/* First float CCR */
#define FCR_LAST	(CR_FIRST + 3)		/* Last  float CCR */

/* Amount to shift a value to locate a CR register in the CCCR special purpose
   register and shift it to the bottom 2 bits.  */
#define CR_SHIFT_RIGHT(REGNO) (((REGNO) - CR_FIRST) << 1)

/* Mask to isolate a single CR value.  */
#define CR_MASK		0x3

#define ACC_FIRST	144			/* First acc register */
#define ACC_LAST	155			/* Last  acc register */

#define ACCG_FIRST	156			/* First accg register */
#define ACCG_LAST	167			/* Last  accg register */

#define AP_FIRST	168			/* fake argument pointer */

#define SPR_FIRST	169
#define SPR_LAST	172
#define LR_REGNO	(SPR_FIRST)
#define LCR_REGNO	(SPR_FIRST + 1)
#define IACC_FIRST	(SPR_FIRST + 2)
#define IACC_LAST	(SPR_FIRST + 3)

#define GPR_P(R)	IN_RANGE (R, GPR_FIRST, GPR_LAST)
#define GPR_OR_AP_P(R)	(GPR_P (R) || (R) == ARG_POINTER_REGNUM)
#define FPR_P(R)	IN_RANGE (R, FPR_FIRST, FPR_LAST)
#define CC_P(R)		IN_RANGE (R, CC_FIRST, CC_LAST)
#define ICC_P(R)	IN_RANGE (R, ICC_FIRST, ICC_LAST)
#define FCC_P(R)	IN_RANGE (R, FCC_FIRST, FCC_LAST)
#define CR_P(R)		IN_RANGE (R, CR_FIRST, CR_LAST)
#define ICR_P(R)	IN_RANGE (R, ICR_FIRST, ICR_LAST)
#define FCR_P(R)	IN_RANGE (R, FCR_FIRST, FCR_LAST)
#define ACC_P(R)	IN_RANGE (R, ACC_FIRST, ACC_LAST)
#define ACCG_P(R)	IN_RANGE (R, ACCG_FIRST, ACCG_LAST)
#define SPR_P(R)	IN_RANGE (R, SPR_FIRST, SPR_LAST)

#define GPR_OR_PSEUDO_P(R)	(GPR_P (R) || (R) >= FIRST_PSEUDO_REGISTER)
#define FPR_OR_PSEUDO_P(R)	(FPR_P (R) || (R) >= FIRST_PSEUDO_REGISTER)
#define GPR_AP_OR_PSEUDO_P(R)	(GPR_OR_AP_P (R) || (R) >= FIRST_PSEUDO_REGISTER)
#define CC_OR_PSEUDO_P(R)	(CC_P (R) || (R) >= FIRST_PSEUDO_REGISTER)
#define ICC_OR_PSEUDO_P(R)	(ICC_P (R) || (R) >= FIRST_PSEUDO_REGISTER)
#define FCC_OR_PSEUDO_P(R)	(FCC_P (R) || (R) >= FIRST_PSEUDO_REGISTER)
#define CR_OR_PSEUDO_P(R)	(CR_P (R) || (R) >= FIRST_PSEUDO_REGISTER)
#define ICR_OR_PSEUDO_P(R)	(ICR_P (R) || (R) >= FIRST_PSEUDO_REGISTER)
#define FCR_OR_PSEUDO_P(R)	(FCR_P (R) || (R) >= FIRST_PSEUDO_REGISTER)
#define ACC_OR_PSEUDO_P(R)	(ACC_P (R) || (R) >= FIRST_PSEUDO_REGISTER)
#define ACCG_OR_PSEUDO_P(R)	(ACCG_P (R) || (R) >= FIRST_PSEUDO_REGISTER)

#define MAX_STACK_IMMEDIATE_OFFSET 2047


/* Register Basics.  */

/* Number of hardware registers known to the compiler.  They receive numbers 0
   through `FIRST_PSEUDO_REGISTER-1'; thus, the first pseudo register's number
   really is assigned the number `FIRST_PSEUDO_REGISTER'.  */
#define FIRST_PSEUDO_REGISTER (SPR_LAST + 1)

/* The first/last register that can contain the arguments to a function.  */
#define FIRST_ARG_REGNUM	(GPR_FIRST + 8)
#define LAST_ARG_REGNUM		(FIRST_ARG_REGNUM + FRV_NUM_ARG_REGS - 1)

/* Registers used by the exception handling functions.  These should be
   registers that are not otherwise used by the calling sequence.  */
#define FIRST_EH_REGNUM		14
#define LAST_EH_REGNUM		15

/* Scratch registers used in the prologue, epilogue and thunks.
   OFFSET_REGNO is for loading constant addends that are too big for a
   single instruction.  TEMP_REGNO is used for transferring SPRs to and from
   the stack, and various other activities.  */
#define OFFSET_REGNO		4
#define TEMP_REGNO		5

/* Registers used in the prologue.  OLD_SP_REGNO is the old stack pointer,
   which is sometimes used to set up the frame pointer.  */
#define OLD_SP_REGNO		6

/* Registers used in the epilogue.  STACKADJ_REGNO stores the exception
   handler's stack adjustment.  */
#define STACKADJ_REGNO		6

/* Registers used in thunks.  JMP_REGNO is used for loading the target
   address.  */
#define JUMP_REGNO		6

#define EH_RETURN_DATA_REGNO(N)	((N) <= (LAST_EH_REGNUM - FIRST_EH_REGNUM)? \
				 (N) + FIRST_EH_REGNUM : INVALID_REGNUM)
#define EH_RETURN_STACKADJ_RTX	gen_rtx_REG (SImode, STACKADJ_REGNO)
#define EH_RETURN_HANDLER_RTX   RETURN_ADDR_RTX (0, frame_pointer_rtx)

#define EPILOGUE_USES(REGNO) ((REGNO) == LR_REGNO)

/* An initializer that says which registers are used for fixed purposes all
   throughout the compiled code and are therefore not available for general
   allocation.  These would include the stack pointer, the frame pointer
   (except on machines where that can be used as a general register when no
   frame pointer is needed), the program counter on machines where that is
   considered one of the addressable registers, and any other numbered register
   with a standard use.

   This information is expressed as a sequence of numbers, separated by commas
   and surrounded by braces.  The Nth number is 1 if register N is fixed, 0
   otherwise.

   The table initialized from this macro, and the table initialized by the
   following one, may be overridden at run time either automatically, by the
   actions of the macro `CONDITIONAL_REGISTER_USAGE', or by the user with the
   command options `-ffixed-REG', `-fcall-used-REG' and `-fcall-saved-REG'.  */

/* gr0  -- Hard Zero
   gr1  -- Stack Pointer
   gr2  -- Frame Pointer
   gr3  -- Hidden Parameter
   gr16 -- Small Data reserved
   gr17 -- Pic reserved
   gr28 -- OS reserved
   gr29 -- OS reserved
   gr30 -- OS reserved
   gr31 -- OS reserved
   cr3  -- reserved to reload FCC registers.
   cr7  -- reserved to reload ICC registers.  */
#define FIXED_REGISTERS							\
{	/* Integer Registers */						\
	1, 1, 1, 1, 0, 0, 0, 0,		/* 000-007, gr0  - gr7  */	\
	0, 0, 0, 0, 0, 0, 0, 0,		/* 008-015, gr8  - gr15 */	\
	1, 1, 0, 0, 0, 0, 0, 0,		/* 016-023, gr16 - gr23 */	\
	0, 0, 0, 0, 1, 1, 1, 1,		/* 024-031, gr24 - gr31 */	\
	0, 0, 0, 0, 0, 0, 0, 0,		/* 032-039, gr32 - gr39 */	\
	0, 0, 0, 0, 0, 0, 0, 0,		/* 040-040, gr48 - gr47 */	\
	0, 0, 0, 0, 0, 0, 0, 0,		/* 048-055, gr48 - gr55 */	\
	0, 0, 0, 0, 0, 0, 0, 0,		/* 056-063, gr56 - gr63 */	\
	/* Float Registers */						\
	0, 0, 0, 0, 0, 0, 0, 0,		/* 064-071, fr0  - fr7  */	\
	0, 0, 0, 0, 0, 0, 0, 0,		/* 072-079, fr8  - fr15 */	\
	0, 0, 0, 0, 0, 0, 0, 0,		/* 080-087, fr16 - fr23 */	\
	0, 0, 0, 0, 0, 0, 0, 0,		/* 088-095, fr24 - fr31 */	\
	0, 0, 0, 0, 0, 0, 0, 0,		/* 096-103, fr32 - fr39 */	\
	0, 0, 0, 0, 0, 0, 0, 0,		/* 104-111, fr48 - fr47 */	\
	0, 0, 0, 0, 0, 0, 0, 0,		/* 112-119, fr48 - fr55 */	\
	0, 0, 0, 0, 0, 0, 0, 0,		/* 120-127, fr56 - fr63 */	\
	/* Condition Code Registers */					\
	0, 0, 0, 0,			/* 128-131, fcc0 - fcc3  */	\
	0, 0, 0, 1,			/* 132-135, icc0 - icc3 */	\
	/* Conditional execution Registers (CCR) */			\
	0, 0, 0, 0, 0, 0, 0, 1,		/* 136-143, cr0 - cr7 */	\
	/* Accumulators */						\
	1, 1, 1, 1, 1, 1, 1, 1,		/* 144-151, acc0  - acc7 */	\
	1, 1, 1, 1,			/* 152-155, acc8  - acc11 */	\
	1, 1, 1, 1, 1, 1, 1, 1,		/* 156-163, accg0 - accg7 */	\
	1, 1, 1, 1,			/* 164-167, accg8 - accg11 */	\
	/* Other registers */						\
	1,				/* 168, AP   - fake arg ptr */	\
	1,				/* 169, LR   - Link register*/	\
	0,				/* 170, LCR  - Loop count reg*/	\
	1, 1				/* 171-172, iacc0 */		\
}

/* Like `FIXED_REGISTERS' but has 1 for each register that is clobbered (in
   general) by function calls as well as for fixed registers.  This macro
   therefore identifies the registers that are not available for general
   allocation of values that must live across function calls.

   If a register has 0 in `CALL_USED_REGISTERS', the compiler automatically
   saves it on function entry and restores it on function exit, if the register
   is used within the function.  */
#define CALL_USED_REGISTERS						\
{	/* Integer Registers */						\
	1, 1, 1, 1, 1, 1, 1, 1,		/* 000-007, gr0  - gr7  */	\
	1, 1, 1, 1, 1, 1, 1, 1,		/* 008-015, gr8  - gr15 */	\
	1, 1, 0, 0, 0, 0, 0, 0,		/* 016-023, gr16 - gr23 */	\
	0, 0, 0, 0, 1, 1, 1, 1,		/* 024-031, gr24 - gr31 */	\
	1, 1, 1, 1, 1, 1, 1, 1,		/* 032-039, gr32 - gr39 */	\
	1, 1, 1, 1, 1, 1, 1, 1,		/* 040-040, gr48 - gr47 */	\
	0, 0, 0, 0, 0, 0, 0, 0,		/* 048-055, gr48 - gr55 */	\
	0, 0, 0, 0, 0, 0, 0, 0,		/* 056-063, gr56 - gr63 */	\
	/* Float Registers */						\
	1, 1, 1, 1, 1, 1, 1, 1,		/* 064-071, fr0  - fr7  */	\
	1, 1, 1, 1, 1, 1, 1, 1,		/* 072-079, fr8  - fr15 */	\
	0, 0, 0, 0, 0, 0, 0, 0,		/* 080-087, fr16 - fr23 */	\
	0, 0, 0, 0, 0, 0, 0, 0,		/* 088-095, fr24 - fr31 */	\
	1, 1, 1, 1, 1, 1, 1, 1,		/* 096-103, fr32 - fr39 */	\
	1, 1, 1, 1, 1, 1, 1, 1,		/* 104-111, fr48 - fr47 */	\
	0, 0, 0, 0, 0, 0, 0, 0,		/* 112-119, fr48 - fr55 */	\
	0, 0, 0, 0, 0, 0, 0, 0,		/* 120-127, fr56 - fr63 */	\
	/* Condition Code Registers */					\
	1, 1, 1, 1,			/* 128-131, fcc0 - fcc3 */	\
	1, 1, 1, 1,			/* 132-135, icc0 - icc3  */	\
	/* Conditional execution Registers (CCR) */			\
	1, 1, 1, 1, 1, 1, 1, 1,		/* 136-143, cr0 - cr7 */	\
	/* Accumulators */						\
	1, 1, 1, 1, 1, 1, 1, 1,		/* 144-151, acc0 - acc7 */	\
	1, 1, 1, 1,			/* 152-155, acc8 - acc11 */	\
	1, 1, 1, 1, 1, 1, 1, 1,		/* 156-163, accg0 - accg7 */	\
	1, 1, 1, 1,			/* 164-167, accg8 - accg11 */	\
	/* Other registers */						\
	1,				/* 168, AP  - fake arg ptr */	\
	1,				/* 169, LR  - Link register*/	\
	1,				/* 170, LCR - Loop count reg */	\
	1, 1				/* 171-172, iacc0 */		\
}


/* Order of allocation of registers.  */

/* If defined, an initializer for a vector of integers, containing the numbers
   of hard registers in the order in which GCC should prefer to use them
   (from most preferred to least).

   If this macro is not defined, registers are used lowest numbered first (all
   else being equal).

   One use of this macro is on machines where the highest numbered registers
   must always be saved and the save-multiple-registers instruction supports
   only sequences of consecutive registers.  On such machines, define
   `REG_ALLOC_ORDER' to be an initializer that lists the highest numbered
   allocatable register first.  */

/* On the FRV, allocate GR16 and GR17 after other saved registers so that we
   have a better chance of allocating 2 registers at a time and can use the
   double word load/store instructions in the prologue.  */
#define REG_ALLOC_ORDER							\
{									\
  /* volatile registers */						\
  GPR_FIRST  +  4, GPR_FIRST  +  5, GPR_FIRST  +  6, GPR_FIRST 	+  7,	\
  GPR_FIRST  +  8, GPR_FIRST  +  9, GPR_FIRST  + 10, GPR_FIRST 	+ 11,	\
  GPR_FIRST  + 12, GPR_FIRST  + 13, GPR_FIRST  + 14, GPR_FIRST 	+ 15,	\
  GPR_FIRST  + 32, GPR_FIRST  + 33, GPR_FIRST  + 34, GPR_FIRST 	+ 35,	\
  GPR_FIRST  + 36, GPR_FIRST  + 37, GPR_FIRST  + 38, GPR_FIRST 	+ 39,	\
  GPR_FIRST  + 40, GPR_FIRST  + 41, GPR_FIRST  + 42, GPR_FIRST 	+ 43,	\
  GPR_FIRST  + 44, GPR_FIRST  + 45, GPR_FIRST  + 46, GPR_FIRST 	+ 47,	\
									\
  FPR_FIRST  +  0, FPR_FIRST  +  1, FPR_FIRST  +  2, FPR_FIRST 	+  3,	\
  FPR_FIRST  +  4, FPR_FIRST  +  5, FPR_FIRST  +  6, FPR_FIRST 	+  7,	\
  FPR_FIRST  +  8, FPR_FIRST  +  9, FPR_FIRST  + 10, FPR_FIRST 	+ 11,	\
  FPR_FIRST  + 12, FPR_FIRST  + 13, FPR_FIRST  + 14, FPR_FIRST 	+ 15,	\
  FPR_FIRST  + 32, FPR_FIRST  + 33, FPR_FIRST  + 34, FPR_FIRST 	+ 35,	\
  FPR_FIRST  + 36, FPR_FIRST  + 37, FPR_FIRST  + 38, FPR_FIRST 	+ 39,	\
  FPR_FIRST  + 40, FPR_FIRST  + 41, FPR_FIRST  + 42, FPR_FIRST 	+ 43,	\
  FPR_FIRST  + 44, FPR_FIRST  + 45, FPR_FIRST  + 46, FPR_FIRST 	+ 47,	\
									\
  ICC_FIRST  +  0, ICC_FIRST  +  1, ICC_FIRST  +  2, ICC_FIRST 	+  3,	\
  FCC_FIRST  +  0, FCC_FIRST  +  1, FCC_FIRST  +  2, FCC_FIRST 	+  3,	\
  CR_FIRST   +  0, CR_FIRST   +  1, CR_FIRST   +  2, CR_FIRST  	+  3,	\
  CR_FIRST   +  4, CR_FIRST   +  5, CR_FIRST   +  6, CR_FIRST  	+  7,	\
									\
  /* saved registers */							\
  GPR_FIRST  + 18, GPR_FIRST  + 19,					\
  GPR_FIRST  + 20, GPR_FIRST  + 21, GPR_FIRST  + 22, GPR_FIRST 	+ 23,	\
  GPR_FIRST  + 24, GPR_FIRST  + 25, GPR_FIRST  + 26, GPR_FIRST 	+ 27,	\
  GPR_FIRST  + 48, GPR_FIRST  + 49, GPR_FIRST  + 50, GPR_FIRST 	+ 51,	\
  GPR_FIRST  + 52, GPR_FIRST  + 53, GPR_FIRST  + 54, GPR_FIRST 	+ 55,	\
  GPR_FIRST  + 56, GPR_FIRST  + 57, GPR_FIRST  + 58, GPR_FIRST 	+ 59,	\
  GPR_FIRST  + 60, GPR_FIRST  + 61, GPR_FIRST  + 62, GPR_FIRST 	+ 63,	\
  GPR_FIRST  + 16, GPR_FIRST  + 17,					\
									\
  FPR_FIRST  + 16, FPR_FIRST  + 17, FPR_FIRST  + 18, FPR_FIRST 	+ 19,	\
  FPR_FIRST  + 20, FPR_FIRST  + 21, FPR_FIRST  + 22, FPR_FIRST 	+ 23,	\
  FPR_FIRST  + 24, FPR_FIRST  + 25, FPR_FIRST  + 26, FPR_FIRST 	+ 27,	\
  FPR_FIRST  + 28, FPR_FIRST  + 29, FPR_FIRST  + 30, FPR_FIRST 	+ 31,	\
  FPR_FIRST  + 48, FPR_FIRST  + 49, FPR_FIRST  + 50, FPR_FIRST 	+ 51,	\
  FPR_FIRST  + 52, FPR_FIRST  + 53, FPR_FIRST  + 54, FPR_FIRST 	+ 55,	\
  FPR_FIRST  + 56, FPR_FIRST  + 57, FPR_FIRST  + 58, FPR_FIRST 	+ 59,	\
  FPR_FIRST  + 60, FPR_FIRST  + 61, FPR_FIRST  + 62, FPR_FIRST 	+ 63,	\
									\
  /* special or fixed registers */					\
  GPR_FIRST  +  0, GPR_FIRST  +  1, GPR_FIRST  +  2, GPR_FIRST 	+  3,	\
  GPR_FIRST  + 28, GPR_FIRST  + 29, GPR_FIRST  + 30, GPR_FIRST 	+ 31,	\
  ACC_FIRST  +  0, ACC_FIRST  +  1, ACC_FIRST  +  2, ACC_FIRST 	+  3,	\
  ACC_FIRST  +  4, ACC_FIRST  +  5, ACC_FIRST  +  6, ACC_FIRST 	+  7,	\
  ACC_FIRST  +  8, ACC_FIRST  +  9, ACC_FIRST  + 10, ACC_FIRST 	+ 11,	\
  ACCG_FIRST +  0, ACCG_FIRST +  1, ACCG_FIRST +  2, ACCG_FIRST	+  3,	\
  ACCG_FIRST +  4, ACCG_FIRST +  5, ACCG_FIRST +  6, ACCG_FIRST	+  7,	\
  ACCG_FIRST +  8, ACCG_FIRST +  9, ACCG_FIRST + 10, ACCG_FIRST	+ 11,	\
  AP_FIRST, 	   LR_REGNO,       LCR_REGNO,				\
  IACC_FIRST +  0, IACC_FIRST +  1					\
}


/* How Values Fit in Registers.  */

/* A C expression for the number of consecutive hard registers, starting at
   register number REGNO, required to hold a value of mode MODE.

   On a machine where all registers are exactly one word, a suitable definition
   of this macro is

        #define HARD_REGNO_NREGS(REGNO, MODE)            \
           ((GET_MODE_SIZE (MODE) + UNITS_PER_WORD - 1)  \
            / UNITS_PER_WORD))  */

/* On the FRV, make the CC modes take 3 words in the integer registers, so that
   we can build the appropriate instructions to properly reload the values.  */
#define HARD_REGNO_NREGS(REGNO, MODE) frv_hard_regno_nregs (REGNO, MODE)

/* A C expression that is nonzero if it is permissible to store a value of mode
   MODE in hard register number REGNO (or in several registers starting with
   that one).  For a machine where all registers are equivalent, a suitable
   definition is

        #define HARD_REGNO_MODE_OK(REGNO, MODE) 1

   It is not necessary for this macro to check for the numbers of fixed
   registers, because the allocation mechanism considers them to be always
   occupied.

   On some machines, double-precision values must be kept in even/odd register
   pairs.  The way to implement that is to define this macro to reject odd
   register numbers for such modes.

   The minimum requirement for a mode to be OK in a register is that the
   `movMODE' instruction pattern support moves between the register and any
   other hard register for which the mode is OK; and that moving a value into
   the register and back out not alter it.

   Since the same instruction used to move `SImode' will work for all narrower
   integer modes, it is not necessary on any machine for `HARD_REGNO_MODE_OK'
   to distinguish between these modes, provided you define patterns `movhi',
   etc., to take advantage of this.  This is useful because of the interaction
   between `HARD_REGNO_MODE_OK' and `MODES_TIEABLE_P'; it is very desirable for
   all integer modes to be tieable.

   Many machines have special registers for floating point arithmetic.  Often
   people assume that floating point machine modes are allowed only in floating
   point registers.  This is not true.  Any registers that can hold integers
   can safely *hold* a floating point machine mode, whether or not floating
   arithmetic can be done on it in those registers.  Integer move instructions
   can be used to move the values.

   On some machines, though, the converse is true: fixed-point machine modes
   may not go in floating registers.  This is true if the floating registers
   normalize any value stored in them, because storing a non-floating value
   there would garble it.  In this case, `HARD_REGNO_MODE_OK' should reject
   fixed-point machine modes in floating registers.  But if the floating
   registers do not automatically normalize, if you can store any bit pattern
   in one and retrieve it unchanged without a trap, then any machine mode may
   go in a floating register, so you can define this macro to say so.

   The primary significance of special floating registers is rather that they
   are the registers acceptable in floating point arithmetic instructions.
   However, this is of no concern to `HARD_REGNO_MODE_OK'.  You handle it by
   writing the proper constraints for those instructions.

   On some machines, the floating registers are especially slow to access, so
   that it is better to store a value in a stack frame than in such a register
   if floating point arithmetic is not being done.  As long as the floating
   registers are not in class `GENERAL_REGS', they will not be used unless some
   pattern's constraint asks for one.  */
#define HARD_REGNO_MODE_OK(REGNO, MODE) frv_hard_regno_mode_ok (REGNO, MODE)

/* A C expression that is nonzero if it is desirable to choose register
   allocation so as to avoid move instructions between a value of mode MODE1
   and a value of mode MODE2.

   If `HARD_REGNO_MODE_OK (R, MODE1)' and `HARD_REGNO_MODE_OK (R, MODE2)' are
   ever different for any R, then `MODES_TIEABLE_P (MODE1, MODE2)' must be
   zero.  */
#define MODES_TIEABLE_P(MODE1, MODE2) (MODE1 == MODE2)

/* Define this macro if the compiler should avoid copies to/from CCmode
   registers.  You should only define this macro if support fo copying to/from
   CCmode is incomplete.  */
#define AVOID_CCMODE_COPIES


/* Register Classes.  */

/* An enumeral type that must be defined with all the register class names as
   enumeral values.  `NO_REGS' must be first.  `ALL_REGS' must be the last
   register class, followed by one more enumeral value, `LIM_REG_CLASSES',
   which is not a register class but rather tells how many classes there are.

   Each register class has a number, which is the value of casting the class
   name to type `int'.  The number serves as an index in many of the tables
   described below.  */
enum reg_class
{
  NO_REGS,
  ICC_REGS,
  FCC_REGS,
  CC_REGS,
  ICR_REGS,
  FCR_REGS,
  CR_REGS,
  LCR_REG,
  LR_REG,
  GR8_REGS,
  GR9_REGS,
  GR89_REGS,
  FDPIC_REGS,
  FDPIC_FPTR_REGS,
  FDPIC_CALL_REGS,
  SPR_REGS,
  QUAD_ACC_REGS,
  ACCG_REGS,
  QUAD_FPR_REGS,
  QUAD_REGS,
  GPR_REGS,
  ALL_REGS,
  LIM_REG_CLASSES
};

#define GENERAL_REGS GPR_REGS

/* The number of distinct register classes, defined as follows:

        #define N_REG_CLASSES (int) LIM_REG_CLASSES  */
#define N_REG_CLASSES ((int) LIM_REG_CLASSES)

/* An initializer containing the names of the register classes as C string
   constants.  These names are used in writing some of the debugging dumps.  */
#define REG_CLASS_NAMES {						\
   "NO_REGS",								\
   "ICC_REGS",								\
   "FCC_REGS",								\
   "CC_REGS",								\
   "ICR_REGS",								\
   "FCR_REGS",								\
   "CR_REGS",								\
   "LCR_REG",								\
   "LR_REG",								\
   "GR8_REGS",                                                          \
   "GR9_REGS",                                                          \
   "GR89_REGS",                                                         \
   "FDPIC_REGS",							\
   "FDPIC_FPTR_REGS",							\
   "FDPIC_CALL_REGS",							\
   "SPR_REGS",								\
   "QUAD_ACC_REGS",							\
   "ACCG_REGS",								\
   "QUAD_FPR_REGS",							\
   "QUAD_REGS",								\
   "GPR_REGS",								\
   "ALL_REGS"								\
}

/* An initializer containing the contents of the register classes, as integers
   which are bit masks.  The Nth integer specifies the contents of class N.
   The way the integer MASK is interpreted is that register R is in the class
   if `MASK & (1 << R)' is 1.

   When the machine has more than 32 registers, an integer does not suffice.
   Then the integers are replaced by sub-initializers, braced groupings
   containing several integers.  Each sub-initializer must be suitable as an
   initializer for the type `HARD_REG_SET' which is defined in
   `hard-reg-set.h'.  */
#define REG_CLASS_CONTENTS						       \
{  /* gr0-gr31 gr32-gr63  fr0-fr31   fr32-fr-63 cc/ccr/acc ap/spr */	       \
  { 0x00000000,0x00000000,0x00000000,0x00000000,0x00000000,0x0}, /* NO_REGS  */\
  { 0x00000000,0x00000000,0x00000000,0x00000000,0x000000f0,0x0}, /* ICC_REGS */\
  { 0x00000000,0x00000000,0x00000000,0x00000000,0x0000000f,0x0}, /* FCC_REGS */\
  { 0x00000000,0x00000000,0x00000000,0x00000000,0x000000ff,0x0}, /* CC_REGS  */\
  { 0x00000000,0x00000000,0x00000000,0x00000000,0x0000f000,0x0}, /* ICR_REGS */\
  { 0x00000000,0x00000000,0x00000000,0x00000000,0x00000f00,0x0}, /* FCR_REGS */\
  { 0x00000000,0x00000000,0x00000000,0x00000000,0x0000ff00,0x0}, /* CR_REGS  */\
  { 0x00000000,0x00000000,0x00000000,0x00000000,0x00000000,0x400}, /* LCR_REGS */\
  { 0x00000000,0x00000000,0x00000000,0x00000000,0x00000000,0x200}, /* LR_REGS  */\
  { 0x00000100,0x00000000,0x00000000,0x00000000,0x00000000,0x0}, /* GR8_REGS */\
  { 0x00000200,0x00000000,0x00000000,0x00000000,0x00000000,0x0}, /* GR9_REGS */\
  { 0x00000300,0x00000000,0x00000000,0x00000000,0x00000000,0x0}, /* GR89_REGS */\
  { 0x00008000,0x00000000,0x00000000,0x00000000,0x00000000,0x0}, /* FDPIC_REGS */\
  { 0x00004000,0x00000000,0x00000000,0x00000000,0x00000000,0x0}, /* FDPIC_FPTR_REGS */\
  { 0x0000c000,0x00000000,0x00000000,0x00000000,0x00000000,0x0}, /* FDPIC_CALL_REGS */\
  { 0x00000000,0x00000000,0x00000000,0x00000000,0x00000000,0x1e00}, /* SPR_REGS */\
  { 0x00000000,0x00000000,0x00000000,0x00000000,0x0fff0000,0x0}, /* QUAD_ACC */\
  { 0x00000000,0x00000000,0x00000000,0x00000000,0xf0000000,0xff}, /* ACCG_REGS*/\
  { 0x00000000,0x00000000,0xffffffff,0xffffffff,0x00000000,0x0}, /* QUAD_FPR */\
  { 0x0ffffffc,0xffffffff,0x00000000,0x00000000,0x00000000,0x0}, /* QUAD_REGS*/\
  { 0xffffffff,0xffffffff,0x00000000,0x00000000,0x00000000,0x100}, /* GPR_REGS */\
  { 0xffffffff,0xffffffff,0xffffffff,0xffffffff,0xffffffff,0x1fff}, /* ALL_REGS */\
}

#define EVEN_ACC_REGS   QUAD_ACC_REGS
#define ACC_REGS        QUAD_ACC_REGS
#define FEVEN_REGS      QUAD_FPR_REGS
#define FPR_REGS        QUAD_FPR_REGS
#define EVEN_REGS       QUAD_REGS

/* A C expression whose value is a register class containing hard register
   REGNO.  In general there is more than one such class; choose a class which
   is "minimal", meaning that no smaller class also contains the register.  */

extern enum reg_class regno_reg_class[];
#define REGNO_REG_CLASS(REGNO) regno_reg_class [REGNO]

/* A macro whose definition is the name of the class to which a valid base
   register must belong.  A base register is one used in an address which is
   the register value plus a displacement.  */
#define BASE_REG_CLASS GPR_REGS

/* A macro whose definition is the name of the class to which a valid index
   register must belong.  An index register is one used in an address where its
   value is either multiplied by a scale factor or added to another register
   (as well as added to a displacement).  */
#define INDEX_REG_CLASS GPR_REGS

/* A C expression which is nonzero if register number NUM is suitable for use
   as a base register in operand addresses.  It may be either a suitable hard
   register or a pseudo register that has been allocated such a hard register.  */
#define REGNO_OK_FOR_BASE_P(NUM)           \
  ((NUM) < FIRST_PSEUDO_REGISTER           \
   ? GPR_P (NUM)                           \
   : (reg_renumber [NUM] >= 0 && GPR_P (reg_renumber [NUM])))

/* A C expression which is nonzero if register number NUM is suitable for use
   as an index register in operand addresses.  It may be either a suitable hard
   register or a pseudo register that has been allocated such a hard register.

   The difference between an index register and a base register is that the
   index register may be scaled.  If an address involves the sum of two
   registers, neither one of them scaled, then either one may be labeled the
   "base" and the other the "index"; but whichever labeling is used must fit
   the machine's constraints of which registers may serve in each capacity.
   The compiler will try both labelings, looking for one that is valid, and
   will reload one or both registers only if neither labeling works.  */
#define REGNO_OK_FOR_INDEX_P(NUM)                                       \
  ((NUM) < FIRST_PSEUDO_REGISTER                                        \
   ? GPR_P (NUM)                                                        \
   : (reg_renumber [NUM] >= 0 && GPR_P (reg_renumber [NUM])))

#define SECONDARY_INPUT_RELOAD_CLASS(CLASS, MODE, X) \
  frv_secondary_reload_class (CLASS, MODE, X)

#define SECONDARY_OUTPUT_RELOAD_CLASS(CLASS, MODE, X) \
  frv_secondary_reload_class (CLASS, MODE, X)

/* A C expression for the maximum number of consecutive registers of
   class CLASS needed to hold a value of mode MODE.

   This is closely related to the macro `HARD_REGNO_NREGS'.  In fact, the value
   of the macro `CLASS_MAX_NREGS (CLASS, MODE)' should be the maximum value of
   `HARD_REGNO_NREGS (REGNO, MODE)' for all REGNO values in the class CLASS.

   This macro helps control the handling of multiple-word values in
   the reload pass.

   This declaration is required.  */
#define CLASS_MAX_NREGS(CLASS, MODE) frv_class_max_nregs (CLASS, MODE)

#define ZERO_P(x) (x == CONST0_RTX (GET_MODE (x)))


/* Basic Stack Layout.  */

/* Structure to describe information about a saved range of registers */

typedef struct frv_stack_regs {
  const char * name;		/* name of the register ranges */
  int first;			/* first register in the range */
  int last;			/* last register in the range */
  int size_1word;		/* # of bytes to be stored via 1 word stores */
  int size_2words;		/* # of bytes to be stored via 2 word stores */
  unsigned char field_p;	/* true if the registers are a single SPR */
  unsigned char dword_p;	/* true if we can do dword stores */
  unsigned char special_p;	/* true if the regs have a fixed save loc.  */
} frv_stack_regs_t;

/* Register ranges to look into saving.  */
#define STACK_REGS_GPR		0	/* Gprs (normally gr16..gr31, gr48..gr63) */
#define STACK_REGS_FPR		1	/* Fprs (normally fr16..fr31, fr48..fr63) */
#define STACK_REGS_LR		2	/* LR register */
#define STACK_REGS_CC		3	/* CCrs (normally not saved) */
#define STACK_REGS_LCR		5	/* lcr register */
#define STACK_REGS_STDARG	6	/* stdarg registers */
#define STACK_REGS_STRUCT	7	/* structure return (gr3) */
#define STACK_REGS_FP		8	/* FP register */
#define STACK_REGS_MAX		9	/* # of register ranges */

/* Values for save_p field.  */
#define REG_SAVE_NO_SAVE	0	/* register not saved */
#define REG_SAVE_1WORD		1	/* save the register */
#define REG_SAVE_2WORDS		2	/* save register and register+1 */

/* Structure used to define the frv stack.  */

typedef struct frv_stack {
  int total_size;		/* total bytes allocated for stack */
  int vars_size;		/* variable save area size */
  int parameter_size;		/* outgoing parameter size */
  int stdarg_size;		/* size of regs needed to be saved for stdarg */
  int regs_size;		/* size of the saved registers */
  int regs_size_1word;		/* # of bytes to be stored via 1 word stores */
  int regs_size_2words;		/* # of bytes to be stored via 2 word stores */
  int header_size;		/* size of the old FP, struct ret., LR save */
  int pretend_size;		/* size of pretend args */
  int vars_offset;		/* offset to save local variables from new SP*/
  int regs_offset;		/* offset to save registers from new SP */
				/* register range information */
  frv_stack_regs_t regs[STACK_REGS_MAX];
				/* offset to store each register */
  int reg_offset[FIRST_PSEUDO_REGISTER];
				/* whether to save register (& reg+1) */
  unsigned char save_p[FIRST_PSEUDO_REGISTER];
} frv_stack_t;

/* Define this macro if pushing a word onto the stack moves the stack pointer
   to a smaller address.  */
#define STACK_GROWS_DOWNWARD 1

/* Define this macro to nonzero if the addresses of local variable slots
   are at negative offsets from the frame pointer.  */
#define FRAME_GROWS_DOWNWARD 1

/* Offset from the frame pointer to the first local variable slot to be
   allocated.

   If `FRAME_GROWS_DOWNWARD', find the next slot's offset by subtracting the
   first slot's length from `STARTING_FRAME_OFFSET'.  Otherwise, it is found by
   adding the length of the first slot to the value `STARTING_FRAME_OFFSET'.  */
#define STARTING_FRAME_OFFSET 0

/* Offset from the stack pointer register to the first location at which
   outgoing arguments are placed.  If not specified, the default value of zero
   is used.  This is the proper value for most machines.

   If `ARGS_GROW_DOWNWARD', this is the offset to the location above the first
   location at which outgoing arguments are placed.  */
#define STACK_POINTER_OFFSET 0

/* Offset from the argument pointer register to the first argument's address.
   On some machines it may depend on the data type of the function.

   If `ARGS_GROW_DOWNWARD', this is the offset to the location above the first
   argument's address.  */
#define FIRST_PARM_OFFSET(FUNDECL) 0

/* A C expression whose value is RTL representing the address in a stack frame
   where the pointer to the caller's frame is stored.  Assume that FRAMEADDR is
   an RTL expression for the address of the stack frame itself.

   If you don't define this macro, the default is to return the value of
   FRAMEADDR--that is, the stack frame address is also the address of the stack
   word that points to the previous frame.  */
#define DYNAMIC_CHAIN_ADDRESS(FRAMEADDR) frv_dynamic_chain_address (FRAMEADDR)

/* A C expression whose value is RTL representing the value of the return
   address for the frame COUNT steps up from the current frame, after the
   prologue.  FRAMEADDR is the frame pointer of the COUNT frame, or the frame
   pointer of the COUNT - 1 frame if `RETURN_ADDR_IN_PREVIOUS_FRAME' is
   defined.

   The value of the expression must always be the correct address when COUNT is
   zero, but may be `NULL_RTX' if there is not way to determine the return
   address of other frames.  */
#define RETURN_ADDR_RTX(COUNT, FRAMEADDR) frv_return_addr_rtx (COUNT, FRAMEADDR)

#define RETURN_POINTER_REGNUM LR_REGNO

/* A C expression whose value is RTL representing the location of the incoming
   return address at the beginning of any function, before the prologue.  This
   RTL is either a `REG', indicating that the return value is saved in `REG',
   or a `MEM' representing a location in the stack.

   You only need to define this macro if you want to support call frame
   debugging information like that provided by DWARF 2.  */
#define INCOMING_RETURN_ADDR_RTX gen_rtx_REG (SImode, RETURN_POINTER_REGNUM)


/* Register That Address the Stack Frame.  */

/* The register number of the stack pointer register, which must also be a
   fixed register according to `FIXED_REGISTERS'.  On most machines, the
   hardware determines which register this is.  */
#define STACK_POINTER_REGNUM (GPR_FIRST + 1)

/* The register number of the frame pointer register, which is used to access
   automatic variables in the stack frame.  On some machines, the hardware
   determines which register this is.  On other machines, you can choose any
   register you wish for this purpose.  */
#define FRAME_POINTER_REGNUM (GPR_FIRST + 2)

/* The register number of the arg pointer register, which is used to access the
   function's argument list.  On some machines, this is the same as the frame
   pointer register.  On some machines, the hardware determines which register
   this is.  On other machines, you can choose any register you wish for this
   purpose.  If this is not the same register as the frame pointer register,
   then you must mark it as a fixed register according to `FIXED_REGISTERS', or
   arrange to be able to eliminate it.  */

/* On frv this is a fake register that is eliminated in
   terms of either the frame pointer or stack pointer.  */
#define ARG_POINTER_REGNUM AP_FIRST

/* Register numbers used for passing a function's static chain pointer.  If
   register windows are used, the register number as seen by the called
   function is `STATIC_CHAIN_INCOMING_REGNUM', while the register number as
   seen by the calling function is `STATIC_CHAIN_REGNUM'.  If these registers
   are the same, `STATIC_CHAIN_INCOMING_REGNUM' need not be defined.

   The static chain register need not be a fixed register.

   If the static chain is passed in memory, these macros should not be defined;
   instead, the next two macros should be defined.  */
#define STATIC_CHAIN_REGNUM (GPR_FIRST + 7)
#define STATIC_CHAIN_INCOMING_REGNUM (GPR_FIRST + 7)


/* Eliminating the Frame Pointer and the Arg Pointer.  */

/* If defined, this macro specifies a table of register pairs used to eliminate
   unneeded registers that point into the stack frame.  If it is not defined,
   the only elimination attempted by the compiler is to replace references to
   the frame pointer with references to the stack pointer.

   The definition of this macro is a list of structure initializations, each of
   which specifies an original and replacement register.

   On some machines, the position of the argument pointer is not known until
   the compilation is completed.  In such a case, a separate hard register must
   be used for the argument pointer.  This register can be eliminated by
   replacing it with either the frame pointer or the argument pointer,
   depending on whether or not the frame pointer has been eliminated.

   In this case, you might specify:
        #define ELIMINABLE_REGS  \
        {{ARG_POINTER_REGNUM, STACK_POINTER_REGNUM}, \
         {ARG_POINTER_REGNUM, FRAME_POINTER_REGNUM}, \
         {FRAME_POINTER_REGNUM, STACK_POINTER_REGNUM}}

   Note that the elimination of the argument pointer with the stack pointer is
   specified first since that is the preferred elimination.  */

#define ELIMINABLE_REGS							\
{									\
  {ARG_POINTER_REGNUM,	 STACK_POINTER_REGNUM},				\
  {ARG_POINTER_REGNUM,	 FRAME_POINTER_REGNUM},				\
  {FRAME_POINTER_REGNUM, STACK_POINTER_REGNUM}				\
}

/* This macro is similar to `INITIAL_FRAME_POINTER_OFFSET'.  It specifies the
   initial difference between the specified pair of registers.  This macro must
   be defined if `ELIMINABLE_REGS' is defined.  */

#define INITIAL_ELIMINATION_OFFSET(FROM, TO, OFFSET)			\
  (OFFSET) = frv_initial_elimination_offset (FROM, TO)


/* Passing Function Arguments on the Stack.  */

/* If defined, the maximum amount of space required for outgoing arguments will
   be computed and placed into the variable
   `crtl->outgoing_args_size'.  No space will be pushed onto the
   stack for each call; instead, the function prologue should increase the
   stack frame size by this amount.

   Defining both `PUSH_ROUNDING' and `ACCUMULATE_OUTGOING_ARGS' is not
   proper.  */
#define ACCUMULATE_OUTGOING_ARGS 1


/* The number of register assigned to holding function arguments.  */

#define FRV_NUM_ARG_REGS        6

/* A C type for declaring a variable that is used as the first argument of
   `FUNCTION_ARG' and other related values.  For some target machines, the type
   `int' suffices and can hold the number of bytes of argument so far.

   There is no need to record in `CUMULATIVE_ARGS' anything about the arguments
   that have been passed on the stack.  The compiler has other variables to
   keep track of that.  For target machines on which all arguments are passed
   on the stack, there is no need to store anything in `CUMULATIVE_ARGS';
   however, the data structure must exist and should not be empty, so use
   `int'.  */
#define CUMULATIVE_ARGS int

/* A C statement (sans semicolon) for initializing the variable CUM for the
   state at the beginning of the argument list.  The variable has type
   `CUMULATIVE_ARGS'.  The value of FNTYPE is the tree node for the data type
   of the function which will receive the args, or 0 if the args are to a
   compiler support library function.  The value of INDIRECT is nonzero when
   processing an indirect call, for example a call through a function pointer.
   The value of INDIRECT is zero for a call to an explicitly named function, a
   library function call, or when `INIT_CUMULATIVE_ARGS' is used to find
   arguments for the function being compiled.

   When processing a call to a compiler support library function, LIBNAME
   identifies which one.  It is a `symbol_ref' rtx which contains the name of
   the function, as a string.  LIBNAME is 0 when an ordinary C function call is
   being processed.  Thus, each time this macro is called, either LIBNAME or
   FNTYPE is nonzero, but never both of them at once.  */

#define INIT_CUMULATIVE_ARGS(CUM, FNTYPE, LIBNAME, FNDECL, N_NAMED_ARGS) \
  frv_init_cumulative_args (&CUM, FNTYPE, LIBNAME, FNDECL, FALSE)

/* Like `INIT_CUMULATIVE_ARGS' but overrides it for the purposes of finding the
   arguments for the function being compiled.  If this macro is undefined,
   `INIT_CUMULATIVE_ARGS' is used instead.

   The value passed for LIBNAME is always 0, since library routines with
   special calling conventions are never compiled with GCC.  The argument
   LIBNAME exists for symmetry with `INIT_CUMULATIVE_ARGS'.  */

#define INIT_CUMULATIVE_INCOMING_ARGS(CUM, FNTYPE, LIBNAME) \
  frv_init_cumulative_args (&CUM, FNTYPE, LIBNAME, NULL, TRUE)

/* A C expression that is nonzero if REGNO is the number of a hard register in
   which function arguments are sometimes passed.  This does *not* include
   implicit arguments such as the static chain and the structure-value address.
   On many machines, no registers can be used for this purpose since all
   function arguments are pushed on the stack.  */
#define FUNCTION_ARG_REGNO_P(REGNO) \
  ((REGNO) >= FIRST_ARG_REGNUM && ((REGNO) <= LAST_ARG_REGNUM))


/* How Scalar Function Values are Returned.  */

/* The number of the hard register that is used to return a scalar value from a
   function call.  */
#define RETURN_VALUE_REGNUM	(GPR_FIRST + 8)

#define FUNCTION_VALUE_REGNO_P(REGNO) frv_function_value_regno_p (REGNO)


/* How Large Values are Returned.  */

/* The number of the register that is used to pass the structure
   value address.  */
#define FRV_STRUCT_VALUE_REGNUM (GPR_FIRST + 3)


/* Function Entry and Exit.  */

/* Define this macro as a C expression that is nonzero if the return
   instruction or the function epilogue ignores the value of the stack pointer;
   in other words, if it is safe to delete an instruction to adjust the stack
   pointer before a return from the function.

   Note that this macro's value is relevant only for functions for which frame
   pointers are maintained.  It is never safe to delete a final stack
   adjustment in a function that has no frame pointer, and the compiler knows
   this regardless of `EXIT_IGNORE_STACK'.  */
#define EXIT_IGNORE_STACK 1

/* Generating Code for Profiling.  */

/* A C statement or compound statement to output to FILE some assembler code to
   call the profiling subroutine `mcount'.  Before calling, the assembler code
   must load the address of a counter variable into a register where `mcount'
   expects to find the address.  The name of this variable is `LP' followed by
   the number LABELNO, so you would generate the name using `LP%d' in a
   `fprintf'.

   The details of how the address should be passed to `mcount' are determined
   by your operating system environment, not by GCC.  To figure them out,
   compile a small program for profiling using the system's installed C
   compiler and look at the assembler code that results.

   This declaration must be present, but it can be an abort if profiling is
   not implemented.  */

#define FUNCTION_PROFILER(FILE, LABELNO)

/* Trampolines for Nested Functions.  */

/* A C expression for the size in bytes of the trampoline, as an integer.  */
#define TRAMPOLINE_SIZE frv_trampoline_size ()

/* Alignment required for trampolines, in bits.

   If you don't define this macro, the value of `BIGGEST_ALIGNMENT' is used for
   aligning trampolines.  */
#define TRAMPOLINE_ALIGNMENT (TARGET_FDPIC ? 64 : 32)

/* Define this macro if trampolines need a special subroutine to do their work.
   The macro should expand to a series of `asm' statements which will be
   compiled with GCC.  They go in a library function named
   `__transfer_from_trampoline'.

   If you need to avoid executing the ordinary prologue code of a compiled C
   function when you jump to the subroutine, you can do so by placing a special
   label of your own in the assembler code.  Use one `asm' statement to
   generate an assembler label, and another to make the label global.  Then
   trampolines can use that label to jump directly to your special assembler
   code.  */

#ifdef __FRV_UNDERSCORE__
#define TRAMPOLINE_TEMPLATE_NAME "___trampoline_template"
#else
#define TRAMPOLINE_TEMPLATE_NAME "__trampoline_template"
#endif

#define Twrite _write

#if ! __FRV_FDPIC__
#define TRANSFER_FROM_TRAMPOLINE					\
extern int Twrite (int, const void *, unsigned);			\
									\
void									\
__trampoline_setup (short * addr, int size, int fnaddr, int sc)		\
{									\
  extern short __trampoline_template[];					\
  short * to = addr;							\
  short * from = &__trampoline_template[0];				\
  int i;								\
									\
  if (size < 20)							\
    {									\
      Twrite (2, "__trampoline_setup bad size\n",			\
	      sizeof ("__trampoline_setup bad size\n") - 1);		\
      exit (-1);							\
    }									\
									\
  to[0] = from[0];							\
  to[1] = (short)(fnaddr);						\
  to[2] = from[2];							\
  to[3] = (short)(sc);							\
  to[4] = from[4];							\
  to[5] = (short)(fnaddr >> 16);					\
  to[6] = from[6];							\
  to[7] = (short)(sc >> 16);						\
  to[8] = from[8];							\
  to[9] = from[9];							\
									\
  for (i = 0; i < 20; i++)						\
    __asm__ volatile ("dcf @(%0,%1)\n\tici @(%0,%1)" :: "r" (to), "r" (i)); \
}									\
									\
__asm__("\n"								\
	"\t.globl " TRAMPOLINE_TEMPLATE_NAME "\n"			\
	"\t.text\n"							\
	TRAMPOLINE_TEMPLATE_NAME ":\n"					\
	"\tsetlos #0, gr6\n"	/* jump register */			\
	"\tsetlos #0, gr7\n"	/* static chain */			\
	"\tsethi #0, gr6\n"						\
	"\tsethi #0, gr7\n"						\
	"\tjmpl @(gr0,gr6)\n");
#else
#define TRANSFER_FROM_TRAMPOLINE					\
extern int Twrite (int, const void *, unsigned);			\
									\
void									\
__trampoline_setup (addr, size, fnaddr, sc)				\
     short * addr;							\
     int size;								\
     int fnaddr;							\
     int sc;								\
{									\
  extern short __trampoline_template[];					\
  short * from = &__trampoline_template[0];				\
  int i;								\
  short **desc = (short **)addr;					\
  short * to = addr + 4;						\
									\
  if (size != 32)							\
    {									\
      Twrite (2, "__trampoline_setup bad size\n",			\
	      sizeof ("__trampoline_setup bad size\n") - 1);		\
      exit (-1);							\
    }									\
									\
  /* Create a function descriptor with the address of the code below	\
     and NULL as the FDPIC value.  We don't need the real GOT value	\
     here, since we don't use it, so we use NULL, that is just as	\
     good.  */								\
  desc[0] = to;								\
  desc[1] = NULL;							\
  size -= 8;								\
									\
  to[0] = from[0];							\
  to[1] = (short)(fnaddr);						\
  to[2] = from[2];							\
  to[3] = (short)(sc);							\
  to[4] = from[4];							\
  to[5] = (short)(fnaddr >> 16);					\
  to[6] = from[6];							\
  to[7] = (short)(sc >> 16);						\
  to[8] = from[8];							\
  to[9] = from[9];							\
  to[10] = from[10];							\
  to[11] = from[11];							\
									\
  for (i = 0; i < size; i++)						\
    __asm__ volatile ("dcf @(%0,%1)\n\tici @(%0,%1)" :: "r" (to), "r" (i)); \
}									\
									\
__asm__("\n"								\
	"\t.globl " TRAMPOLINE_TEMPLATE_NAME "\n"			\
	"\t.text\n"							\
	TRAMPOLINE_TEMPLATE_NAME ":\n"					\
	"\tsetlos #0, gr6\n"	/* Jump register.  */			\
	"\tsetlos #0, gr7\n"	/* Static chain.  */			\
	"\tsethi #0, gr6\n"						\
	"\tsethi #0, gr7\n"						\
	"\tldd @(gr6,gr0),gr14\n"					\
	"\tjmpl @(gr14,gr0)\n"						\
	);
#endif


/* Addressing Modes.  */

/* A number, the maximum number of registers that can appear in a valid memory
   address.  Note that it is up to you to specify a value equal to the maximum
   number that `TARGET_LEGITIMATE_ADDRESS_P' would ever accept.  */
#define MAX_REGS_PER_ADDRESS 2

/* A C expression that is nonzero if X (assumed to be a `reg' RTX) is valid for
   use as a base register.  For hard registers, it should always accept those
   which the hardware permits and reject the others.  Whether the macro accepts
   or rejects pseudo registers must be controlled by `REG_OK_STRICT' as
   described above.  This usually requires two variant definitions, of which
   `REG_OK_STRICT' controls the one actually used.  */
#ifdef REG_OK_STRICT
#define REG_OK_FOR_BASE_P(X) GPR_P (REGNO (X))
#else
#define REG_OK_FOR_BASE_P(X) GPR_AP_OR_PSEUDO_P (REGNO (X))
#endif

/* A C expression that is nonzero if X (assumed to be a `reg' RTX) is valid for
   use as an index register.

   The difference between an index register and a base register is that the
   index register may be scaled.  If an address involves the sum of two
   registers, neither one of them scaled, then either one may be labeled the
   "base" and the other the "index"; but whichever labeling is used must fit
   the machine's constraints of which registers may serve in each capacity.
   The compiler will try both labelings, looking for one that is valid, and
   will reload one or both registers only if neither labeling works.  */
#define REG_OK_FOR_INDEX_P(X) REG_OK_FOR_BASE_P (X)

#define FIND_BASE_TERM frv_find_base_term

<<<<<<< HEAD
/* A C expression that is nonzero if X is a legitimate constant for an
   immediate operand on the target machine.  You can assume that X satisfies
   `CONSTANT_P', so you need not check this.  In fact, `1' is a suitable
   definition for this macro on machines where anything `CONSTANT_P' is valid.  */
#define LEGITIMATE_CONSTANT_P(X) frv_legitimate_constant_p (X)

=======
>>>>>>> 3082eeb7
/* The load-and-update commands allow pre-modification in addresses.
   The index has to be in a register.  */
#define HAVE_PRE_MODIFY_REG 1


/* We define extra CC modes in frv-modes.def so we need a selector.  */

#define SELECT_CC_MODE frv_select_cc_mode

/* A C expression whose value is one if it is always safe to reverse a
   comparison whose mode is MODE.  If `SELECT_CC_MODE' can ever return MODE for
   a floating-point inequality comparison, then `REVERSIBLE_CC_MODE (MODE)'
   must be zero.

   You need not define this macro if it would always returns zero or if the
   floating-point format is anything other than `IEEE_FLOAT_FORMAT'.  For
   example, here is the definition used on the SPARC, where floating-point
   inequality comparisons are always given `CCFPEmode':

        #define REVERSIBLE_CC_MODE(MODE)  ((MODE) != CCFPEmode)  */

/* On frv, don't consider floating point comparisons to be reversible.  In
   theory, fp equality comparisons can be reversible.  */
#define REVERSIBLE_CC_MODE(MODE) \
  ((MODE) == CCmode || (MODE) == CC_UNSmode || (MODE) == CC_NZmode)

/* Frv CCR_MODE's are not reversible.  */
#define REVERSE_CONDEXEC_PREDICATES_P(x,y)      0


/* Describing Relative Costs of Operations.  */

/* A C expression for the cost of a branch instruction.  A value of 1 is the
   default; other values are interpreted relative to that.  */
#define BRANCH_COST(speed_p, predictable_p) frv_branch_cost_int

/* Define this macro as a C expression which is nonzero if accessing less than
   a word of memory (i.e. a `char' or a `short') is no faster than accessing a
   word of memory, i.e., if such access require more than one instruction or if
   there is no difference in cost between byte and (aligned) word loads.

   When this macro is not defined, the compiler will access a field by finding
   the smallest containing object; when it is defined, a fullword load will be
   used if alignment permits.  Unless bytes accesses are faster than word
   accesses, using word accesses is preferable since it may eliminate
   subsequent memory access if subsequent accesses occur to other fields in the
   same word of the structure, but to different bytes.  */
#define SLOW_BYTE_ACCESS 1

/* Define this macro if it is as good or better to call a constant function
   address than to call an address kept in a register.  */
#define NO_FUNCTION_CSE


/* Dividing the output into sections.  */

/* A C expression whose value is a string containing the assembler operation
   that should precede instructions and read-only data.  Normally `".text"' is
   right.  */
#define TEXT_SECTION_ASM_OP "\t.text"

/* A C expression whose value is a string containing the assembler operation to
   identify the following data as writable initialized data.  Normally
   `".data"' is right.  */
#define DATA_SECTION_ASM_OP "\t.data"

#define BSS_SECTION_ASM_OP "\t.section .bss,\"aw\""

/* Short Data Support */
#define SDATA_SECTION_ASM_OP	"\t.section .sdata,\"aw\""

#undef	INIT_SECTION_ASM_OP
#undef	FINI_SECTION_ASM_OP
#define INIT_SECTION_ASM_OP	"\t.section .init,\"ax\""
#define FINI_SECTION_ASM_OP	"\t.section .fini,\"ax\""

#undef CTORS_SECTION_ASM_OP
#undef DTORS_SECTION_ASM_OP
#define CTORS_SECTION_ASM_OP	"\t.section\t.ctors,\"a\""
#define DTORS_SECTION_ASM_OP	"\t.section\t.dtors,\"a\""

/* A C expression whose value is a string containing the assembler operation to
   switch to the fixup section that records all initialized pointers in a -fpic
   program so they can be changed program startup time if the program is loaded
   at a different address than linked for.  */
#define FIXUP_SECTION_ASM_OP	"\t.section .rofixup,\"a\""

/* Position Independent Code.  */

/* A C expression that is nonzero if X is a legitimate immediate operand on the
   target machine when generating position independent code.  You can assume
   that X satisfies `CONSTANT_P', so you need not check this.  You can also
   assume FLAG_PIC is true, so you need not check it either.  You need not
   define this macro if all constants (including `SYMBOL_REF') can be immediate
   operands when generating position independent code.  */
#define LEGITIMATE_PIC_OPERAND_P(X)					\
  (   GET_CODE (X) == CONST_INT						\
   || GET_CODE (X) == CONST_DOUBLE					\
   || (GET_CODE (X) == HIGH && GET_CODE (XEXP (X, 0)) == CONST_INT)	\
   || got12_operand (X, VOIDmode))					\


/* The Overall Framework of an Assembler File.  */

/* A C string constant describing how to begin a comment in the target
   assembler language.  The compiler assumes that the comment will end at the
   end of the line.  */
#define ASM_COMMENT_START ";"

/* A C string constant for text to be output before each `asm' statement or
   group of consecutive ones.  Normally this is `"#APP"', which is a comment
   that has no effect on most assemblers but tells the GNU assembler that it
   must check the lines that follow for all valid assembler constructs.  */
#define ASM_APP_ON "#APP\n"

/* A C string constant for text to be output after each `asm' statement or
   group of consecutive ones.  Normally this is `"#NO_APP"', which tells the
   GNU assembler to resume making the time-saving assumptions that are valid
   for ordinary compiler output.  */
#define ASM_APP_OFF "#NO_APP\n"


/* Output of Data.  */

/* This is how to output a label to dwarf/dwarf2.  */
#define ASM_OUTPUT_DWARF_ADDR(STREAM, LABEL)				\
do {									\
  fprintf (STREAM, "\t.picptr\t");					\
  assemble_name (STREAM, LABEL);					\
} while (0)

/* Whether to emit the gas specific dwarf2 line number support.  */
#define DWARF2_ASM_LINE_DEBUG_INFO (TARGET_DEBUG_LOC)

/* Output of Uninitialized Variables.  */

/* A C statement (sans semicolon) to output to the stdio stream STREAM the
   assembler definition of a local-common-label named NAME whose size is SIZE
   bytes.  The variable ROUNDED is the size rounded up to whatever alignment
   the caller wants.

   Use the expression `assemble_name (STREAM, NAME)' to output the name itself;
   before and after that, output the additional assembler syntax for defining
   the name, and a newline.

   This macro controls how the assembler definitions of uninitialized static
   variables are output.  */
#undef ASM_OUTPUT_LOCAL

#undef ASM_OUTPUT_ALIGNED_LOCAL

/* This is for final.c, because it is used by ASM_DECLARE_OBJECT_NAME.  */
extern int size_directive_output;

/* Like `ASM_OUTPUT_ALIGNED_LOCAL' except that it takes an additional
   parameter - the DECL of variable to be output, if there is one.
   This macro can be called with DECL == NULL_TREE.  If you define
   this macro, it is used in place of `ASM_OUTPUT_LOCAL' and
   `ASM_OUTPUT_ALIGNED_LOCAL', and gives you more flexibility in
   handling the destination of the variable.  */
#undef ASM_OUTPUT_ALIGNED_DECL_LOCAL
#define ASM_OUTPUT_ALIGNED_DECL_LOCAL(STREAM, DECL, NAME, SIZE, ALIGN)	\
do {                                                                   	\
  if ((SIZE) > 0 && (SIZE) <= (unsigned HOST_WIDE_INT) g_switch_value)	\
    switch_to_section (get_named_section (NULL, ".sbss", 0));           \
  else                                                                 	\
    switch_to_section (bss_section);                                  	\
  ASM_OUTPUT_ALIGN (STREAM, floor_log2 ((ALIGN) / BITS_PER_UNIT));     	\
  ASM_DECLARE_OBJECT_NAME (STREAM, NAME, DECL);                        	\
  ASM_OUTPUT_SKIP (STREAM, (SIZE) ? (SIZE) : 1);                       	\
} while (0)


/* Output and Generation of Labels.  */

/* A C statement (sans semicolon) to output to the stdio stream STREAM the
   assembler definition of a label named NAME.  Use the expression
   `assemble_name (STREAM, NAME)' to output the name itself; before and after
   that, output the additional assembler syntax for defining the name, and a
   newline.  */
#define ASM_OUTPUT_LABEL(STREAM, NAME)					\
do {									\
  assemble_name (STREAM, NAME);						\
  fputs (":\n", STREAM);						\
} while (0)

/* Globalizing directive for a label.  */
#define GLOBAL_ASM_OP "\t.globl "

#undef ASM_GENERATE_INTERNAL_LABEL
#define ASM_GENERATE_INTERNAL_LABEL(LABEL, PREFIX, NUM)			\
do {									\
  sprintf (LABEL, "*.%s%ld", PREFIX, (long)NUM);			\
} while (0)


/* Macros Controlling Initialization Routines.  */

#undef INIT_SECTION_ASM_OP

/* If defined, `main' will call `__main' despite the presence of
   `INIT_SECTION_ASM_OP'.  This macro should be defined for systems where the
   init section is not actually run automatically, but is still useful for
   collecting the lists of constructors and destructors.  */
#define INVOKE__main

/* Output of Assembler Instructions.  */

/* A C initializer containing the assembler's names for the machine registers,
   each one as a C string constant.  This is what translates register numbers
   in the compiler into assembler language.  */
#define REGISTER_NAMES							\
{									\
 "gr0",  "sp",   "fp",   "gr3",  "gr4",  "gr5",  "gr6",  "gr7",		\
  "gr8",  "gr9",  "gr10", "gr11", "gr12", "gr13", "gr14", "gr15",	\
  "gr16", "gr17", "gr18", "gr19", "gr20", "gr21", "gr22", "gr23",	\
  "gr24", "gr25", "gr26", "gr27", "gr28", "gr29", "gr30", "gr31",	\
  "gr32", "gr33", "gr34", "gr35", "gr36", "gr37", "gr38", "gr39",	\
  "gr40", "gr41", "gr42", "gr43", "gr44", "gr45", "gr46", "gr47",	\
  "gr48", "gr49", "gr50", "gr51", "gr52", "gr53", "gr54", "gr55",	\
  "gr56", "gr57", "gr58", "gr59", "gr60", "gr61", "gr62", "gr63",	\
									\
  "fr0",  "fr1",  "fr2",  "fr3",  "fr4",  "fr5",  "fr6",  "fr7",	\
  "fr8",  "fr9",  "fr10", "fr11", "fr12", "fr13", "fr14", "fr15",	\
  "fr16", "fr17", "fr18", "fr19", "fr20", "fr21", "fr22", "fr23",	\
  "fr24", "fr25", "fr26", "fr27", "fr28", "fr29", "fr30", "fr31",	\
  "fr32", "fr33", "fr34", "fr35", "fr36", "fr37", "fr38", "fr39",	\
  "fr40", "fr41", "fr42", "fr43", "fr44", "fr45", "fr46", "fr47",	\
  "fr48", "fr49", "fr50", "fr51", "fr52", "fr53", "fr54", "fr55",	\
  "fr56", "fr57", "fr58", "fr59", "fr60", "fr61", "fr62", "fr63",	\
									\
  "fcc0", "fcc1", "fcc2", "fcc3", "icc0", "icc1", "icc2", "icc3",	\
  "cc0",  "cc1",  "cc2",  "cc3",  "cc4",  "cc5",  "cc6",  "cc7",	\
  "acc0", "acc1", "acc2", "acc3", "acc4", "acc5", "acc6", "acc7",	\
  "acc8", "acc9", "acc10", "acc11",					\
  "accg0","accg1","accg2","accg3","accg4","accg5","accg6","accg7",	\
  "accg8", "accg9", "accg10", "accg11",					\
  "ap",   "lr",   "lcr",  "iacc0h", "iacc0l"				\
}

/* Define this macro if you are using an unusual assembler that
   requires different names for the machine instructions.

   The definition is a C statement or statements which output an
   assembler instruction opcode to the stdio stream STREAM.  The
   macro-operand PTR is a variable of type `char *' which points to
   the opcode name in its "internal" form--the form that is written
   in the machine description.  The definition should output the
   opcode name to STREAM, performing any translation you desire, and
   increment the variable PTR to point at the end of the opcode so
   that it will not be output twice.

   In fact, your macro definition may process less than the entire
   opcode name, or more than the opcode name; but if you want to
   process text that includes `%'-sequences to substitute operands,
   you must take care of the substitution yourself.  Just be sure to
   increment PTR over whatever text should not be output normally.

   If you need to look at the operand values, they can be found as the
   elements of `recog_operand'.

   If the macro definition does nothing, the instruction is output in
   the usual way.  */

#define ASM_OUTPUT_OPCODE(STREAM, PTR)\
   (PTR) = frv_asm_output_opcode (STREAM, PTR)

/* If defined, a C statement to be executed just prior to the output
   of assembler code for INSN, to modify the extracted operands so
   they will be output differently.

   Here the argument OPVEC is the vector containing the operands
   extracted from INSN, and NOPERANDS is the number of elements of
   the vector which contain meaningful data for this insn.  The
   contents of this vector are what will be used to convert the insn
   template into assembler code, so you can change the assembler
   output by changing the contents of the vector.

   This macro is useful when various assembler syntaxes share a single
   file of instruction patterns; by defining this macro differently,
   you can cause a large class of instructions to be output
   differently (such as with rearranged operands).  Naturally,
   variations in assembler syntax affecting individual insn patterns
   ought to be handled by writing conditional output routines in
   those patterns.

   If this macro is not defined, it is equivalent to a null statement.  */

#define FINAL_PRESCAN_INSN(INSN, OPVEC, NOPERANDS)\
  frv_final_prescan_insn (INSN, OPVEC, NOPERANDS)

#undef USER_LABEL_PREFIX
#define USER_LABEL_PREFIX ""
#define REGISTER_PREFIX ""
#define LOCAL_LABEL_PREFIX "."
#define IMMEDIATE_PREFIX "#"


/* Output of dispatch tables.  */

/* This macro should be provided on machines where the addresses in a dispatch
   table are relative to the table's own address.

   The definition should be a C statement to output to the stdio stream STREAM
   an assembler pseudo-instruction to generate a difference between two labels.
   VALUE and REL are the numbers of two internal labels.  The definitions of
   these labels are output using `(*targetm.asm_out.internal_label)', and they must be
   printed in the same way here.  For example,

        fprintf (STREAM, "\t.word L%d-L%d\n", VALUE, REL)  */
#define ASM_OUTPUT_ADDR_DIFF_ELT(STREAM, BODY, VALUE, REL) \
fprintf (STREAM, "\t.word .L%d-.L%d\n", VALUE, REL)

/* This macro should be provided on machines where the addresses in a dispatch
   table are absolute.

   The definition should be a C statement to output to the stdio stream STREAM
   an assembler pseudo-instruction to generate a reference to a label.  VALUE
   is the number of an internal label whose definition is output using
   `(*targetm.asm_out.internal_label)'.  For example,

        fprintf (STREAM, "\t.word L%d\n", VALUE)  */
#define ASM_OUTPUT_ADDR_VEC_ELT(STREAM, VALUE) \
fprintf (STREAM, "\t.word .L%d\n", VALUE)

#define JUMP_TABLES_IN_TEXT_SECTION (flag_pic)

/* Assembler Commands for Exception Regions.  */

/* Define this macro to 0 if your target supports DWARF 2 frame unwind
   information, but it does not yet work with exception handling.  Otherwise,
   if your target supports this information (if it defines
   `INCOMING_RETURN_ADDR_RTX' and either `UNALIGNED_INT_ASM_OP' or
   `OBJECT_FORMAT_ELF'), GCC will provide a default definition of 1.

   If this macro is defined to 1, the DWARF 2 unwinder will be the default
   exception handling mechanism; otherwise, setjmp/longjmp will be used by
   default.

   If this macro is defined to anything, the DWARF 2 unwinder will be used
   instead of inline unwinders and __unwind_function in the non-setjmp case.  */
#define DWARF2_UNWIND_INFO 1

#define DWARF_FRAME_RETURN_COLUMN DWARF_FRAME_REGNUM (LR_REGNO)

/* Assembler Commands for Alignment.  */

#undef  ASM_OUTPUT_SKIP
#define ASM_OUTPUT_SKIP(STREAM, NBYTES) \
  fprintf (STREAM, "\t.zero\t%u\n", (int)(NBYTES))

/* A C statement to output to the stdio stream STREAM an assembler command to
   advance the location counter to a multiple of 2 to the POWER bytes.  POWER
   will be a C expression of type `int'.  */
#define ASM_OUTPUT_ALIGN(STREAM, POWER) \
  fprintf ((STREAM), "\t.p2align %d\n", (POWER))

/* Inside the text section, align with unpacked nops rather than zeros.  */
#define ASM_OUTPUT_ALIGN_WITH_NOP(STREAM, POWER) \
  fprintf ((STREAM), "\t.p2alignl %d,0x80880000\n", (POWER))

/* Macros Affecting all Debug Formats.  */

/* A C expression that returns the DBX register number for the compiler
   register number REGNO.  In simple cases, the value of this expression may be
   REGNO itself.  But sometimes there are some registers that the compiler
   knows about and DBX does not, or vice versa.  In such cases, some register
   may need to have one number in the compiler and another for DBX.

   If two registers have consecutive numbers inside GCC, and they can be
   used as a pair to hold a multiword value, then they *must* have consecutive
   numbers after renumbering with `DBX_REGISTER_NUMBER'.  Otherwise, debuggers
   will be unable to access such a pair, because they expect register pairs to
   be consecutive in their own numbering scheme.

   If you find yourself defining `DBX_REGISTER_NUMBER' in way that does not
   preserve register pairs, then what you must do instead is redefine the
   actual register numbering scheme.

   This declaration is required.  */
#define DBX_REGISTER_NUMBER(REGNO) (REGNO)

#undef  PREFERRED_DEBUGGING_TYPE
#define PREFERRED_DEBUGGING_TYPE DWARF2_DEBUG

/* Miscellaneous Parameters.  */

/* An alias for a machine mode name.  This is the machine mode that elements of
   a jump-table should have.  */
#define CASE_VECTOR_MODE SImode

/* Define this macro if operations between registers with integral mode smaller
   than a word are always performed on the entire register.  Most RISC machines
   have this property and most CISC machines do not.  */
#define WORD_REGISTER_OPERATIONS

/* Define this macro to be a C expression indicating when insns that read
   memory in MODE, an integral mode narrower than a word, set the bits outside
   of MODE to be either the sign-extension or the zero-extension of the data
   read.  Return `SIGN_EXTEND' for values of MODE for which the insn
   sign-extends, `ZERO_EXTEND' for which it zero-extends, and `UNKNOWN' for other
   modes.

   This macro is not called with MODE non-integral or with a width greater than
   or equal to `BITS_PER_WORD', so you may return any value in this case.  Do
   not define this macro if it would always return `UNKNOWN'.  On machines where
   this macro is defined, you will normally define it as the constant
   `SIGN_EXTEND' or `ZERO_EXTEND'.  */
#define LOAD_EXTEND_OP(MODE) SIGN_EXTEND

/* Define if loading short immediate values into registers sign extends.  */
#define SHORT_IMMEDIATES_SIGN_EXTEND

/* The maximum number of bytes that a single instruction can move quickly from
   memory to memory.  */
#define MOVE_MAX 8

/* A C expression which is nonzero if on this machine it is safe to "convert"
   an integer of INPREC bits to one of OUTPREC bits (where OUTPREC is smaller
   than INPREC) by merely operating on it as if it had only OUTPREC bits.

   On many machines, this expression can be 1.

   When `TRULY_NOOP_TRUNCATION' returns 1 for a pair of sizes for modes for
   which `MODES_TIEABLE_P' is 0, suboptimal code can result.  If this is the
   case, making `TRULY_NOOP_TRUNCATION' return 0 in such cases may improve
   things.  */
#define TRULY_NOOP_TRUNCATION(OUTPREC, INPREC) 1

/* An alias for the machine mode for pointers.  On most machines, define this
   to be the integer mode corresponding to the width of a hardware pointer;
   `SImode' on 32-bit machine or `DImode' on 64-bit machines.  On some machines
   you must define this to be one of the partial integer modes, such as
   `PSImode'.

   The width of `Pmode' must be at least as large as the value of
   `POINTER_SIZE'.  If it is not equal, you must define the macro
   `POINTERS_EXTEND_UNSIGNED' to specify how pointers are extended to `Pmode'.  */
#define Pmode SImode

/* An alias for the machine mode used for memory references to functions being
   called, in `call' RTL expressions.  On most machines this should be
   `QImode'.  */
#define FUNCTION_MODE QImode

/* A C expression for the maximum number of instructions to execute via
   conditional execution instructions instead of a branch.  A value of
   BRANCH_COST+1 is the default if the machine does not use
   cc0, and 1 if it does use cc0.  */
#define MAX_CONDITIONAL_EXECUTE frv_condexec_insns

/* A C expression to modify the code described by the conditional if
   information CE_INFO, possibly updating the tests in TRUE_EXPR, and
   FALSE_EXPR for converting if-then and if-then-else code to conditional
   instructions.  Set either TRUE_EXPR or FALSE_EXPR to a null pointer if the
   tests cannot be converted.  */
#define IFCVT_MODIFY_TESTS(CE_INFO, TRUE_EXPR, FALSE_EXPR)		\
frv_ifcvt_modify_tests (CE_INFO, &TRUE_EXPR, &FALSE_EXPR)

/* A C expression to modify the code described by the conditional if
   information CE_INFO, for the basic block BB, possibly updating the tests in
   TRUE_EXPR, and FALSE_EXPR for converting the && and || parts of if-then or
   if-then-else code to conditional instructions.  OLD_TRUE and OLD_FALSE are
   the previous tests.  Set either TRUE_EXPR or FALSE_EXPR to a null pointer if
   the tests cannot be converted.  */
#define IFCVT_MODIFY_MULTIPLE_TESTS(CE_INFO, BB, TRUE_EXPR, FALSE_EXPR) \
frv_ifcvt_modify_multiple_tests (CE_INFO, BB, &TRUE_EXPR, &FALSE_EXPR)

/* A C expression to modify the code described by the conditional if
   information CE_INFO with the new PATTERN in INSN.  If PATTERN is a null
   pointer after the IFCVT_MODIFY_INSN macro executes, it is assumed that that
   insn cannot be converted to be executed conditionally.  */
#define IFCVT_MODIFY_INSN(CE_INFO, PATTERN, INSN) \
(PATTERN) = frv_ifcvt_modify_insn (CE_INFO, PATTERN, INSN)

/* A C expression to perform any final machine dependent modifications in
   converting code to conditional execution in the code described by the
   conditional if information CE_INFO.  */
#define IFCVT_MODIFY_FINAL(CE_INFO) frv_ifcvt_modify_final (CE_INFO)

/* A C expression to cancel any machine dependent modifications in converting
   code to conditional execution in the code described by the conditional if
   information CE_INFO.  */
#define IFCVT_MODIFY_CANCEL(CE_INFO) frv_ifcvt_modify_cancel (CE_INFO)

/* Initialize the extra fields provided by IFCVT_EXTRA_FIELDS.  */
#define IFCVT_INIT_EXTRA_FIELDS(CE_INFO) frv_ifcvt_init_extra_fields (CE_INFO)

/* The definition of the following macro results in that the 2nd jump
   optimization (after the 2nd insn scheduling) is minimal.  It is
   necessary to define when start cycle marks of insns (TImode is used
   for this) is used for VLIW insn packing.  Some jump optimizations
   make such marks invalid.  These marks are corrected for some
   (minimal) optimizations.  ??? Probably the macro is temporary.
   Final solution could making the 2nd jump optimizations before the
   2nd instruction scheduling or corrections of the marks for all jump
   optimizations.  Although some jump optimizations are actually
   deoptimizations for VLIW (super-scalar) processors.  */

#define MINIMAL_SECOND_JUMP_OPTIMIZATION


/* If the following macro is defined and nonzero and deterministic
   finite state automata are used for pipeline hazard recognition, we
   will try to exchange insns in queue ready to improve the schedule.
   The more macro value, the more tries will be made.  */
#define FIRST_CYCLE_MULTIPASS_SCHEDULING 1

/* The following macro is used only when value of
   FIRST_CYCLE_MULTIPASS_SCHEDULING is nonzero.  The more macro value,
   the more tries will be made to choose better schedule.  If the
   macro value is zero or negative there will be no multi-pass
   scheduling.  */
#define FIRST_CYCLE_MULTIPASS_SCHEDULING_LOOKAHEAD frv_sched_lookahead

enum frv_builtins
{
  FRV_BUILTIN_MAND,
  FRV_BUILTIN_MOR,
  FRV_BUILTIN_MXOR,
  FRV_BUILTIN_MNOT,
  FRV_BUILTIN_MAVEH,
  FRV_BUILTIN_MSATHS,
  FRV_BUILTIN_MSATHU,
  FRV_BUILTIN_MADDHSS,
  FRV_BUILTIN_MADDHUS,
  FRV_BUILTIN_MSUBHSS,
  FRV_BUILTIN_MSUBHUS,
  FRV_BUILTIN_MPACKH,
  FRV_BUILTIN_MQADDHSS,
  FRV_BUILTIN_MQADDHUS,
  FRV_BUILTIN_MQSUBHSS,
  FRV_BUILTIN_MQSUBHUS,
  FRV_BUILTIN_MUNPACKH,
  FRV_BUILTIN_MDPACKH,
  FRV_BUILTIN_MBTOH,
  FRV_BUILTIN_MHTOB,
  FRV_BUILTIN_MCOP1,
  FRV_BUILTIN_MCOP2,
  FRV_BUILTIN_MROTLI,
  FRV_BUILTIN_MROTRI,
  FRV_BUILTIN_MWCUT,
  FRV_BUILTIN_MSLLHI,
  FRV_BUILTIN_MSRLHI,
  FRV_BUILTIN_MSRAHI,
  FRV_BUILTIN_MEXPDHW,
  FRV_BUILTIN_MEXPDHD,
  FRV_BUILTIN_MMULHS,
  FRV_BUILTIN_MMULHU,
  FRV_BUILTIN_MMULXHS,
  FRV_BUILTIN_MMULXHU,
  FRV_BUILTIN_MMACHS,
  FRV_BUILTIN_MMACHU,
  FRV_BUILTIN_MMRDHS,
  FRV_BUILTIN_MMRDHU,
  FRV_BUILTIN_MQMULHS,
  FRV_BUILTIN_MQMULHU,
  FRV_BUILTIN_MQMULXHU,
  FRV_BUILTIN_MQMULXHS,
  FRV_BUILTIN_MQMACHS,
  FRV_BUILTIN_MQMACHU,
  FRV_BUILTIN_MCPXRS,
  FRV_BUILTIN_MCPXRU,
  FRV_BUILTIN_MCPXIS,
  FRV_BUILTIN_MCPXIU,
  FRV_BUILTIN_MQCPXRS,
  FRV_BUILTIN_MQCPXRU,
  FRV_BUILTIN_MQCPXIS,
  FRV_BUILTIN_MQCPXIU,
  FRV_BUILTIN_MCUT,
  FRV_BUILTIN_MCUTSS,
  FRV_BUILTIN_MWTACC,
  FRV_BUILTIN_MWTACCG,
  FRV_BUILTIN_MRDACC,
  FRV_BUILTIN_MRDACCG,
  FRV_BUILTIN_MTRAP,
  FRV_BUILTIN_MCLRACC,
  FRV_BUILTIN_MCLRACCA,
  FRV_BUILTIN_MDUNPACKH,
  FRV_BUILTIN_MBTOHE,
  FRV_BUILTIN_MQXMACHS,
  FRV_BUILTIN_MQXMACXHS,
  FRV_BUILTIN_MQMACXHS,
  FRV_BUILTIN_MADDACCS,
  FRV_BUILTIN_MSUBACCS,
  FRV_BUILTIN_MASACCS,
  FRV_BUILTIN_MDADDACCS,
  FRV_BUILTIN_MDSUBACCS,
  FRV_BUILTIN_MDASACCS,
  FRV_BUILTIN_MABSHS,
  FRV_BUILTIN_MDROTLI,
  FRV_BUILTIN_MCPLHI,
  FRV_BUILTIN_MCPLI,
  FRV_BUILTIN_MDCUTSSI,
  FRV_BUILTIN_MQSATHS,
  FRV_BUILTIN_MQLCLRHS,
  FRV_BUILTIN_MQLMTHS,
  FRV_BUILTIN_MQSLLHI,
  FRV_BUILTIN_MQSRAHI,
  FRV_BUILTIN_MHSETLOS,
  FRV_BUILTIN_MHSETLOH,
  FRV_BUILTIN_MHSETHIS,
  FRV_BUILTIN_MHSETHIH,
  FRV_BUILTIN_MHDSETS,
  FRV_BUILTIN_MHDSETH,
  FRV_BUILTIN_SMUL,
  FRV_BUILTIN_UMUL,
  FRV_BUILTIN_PREFETCH0,
  FRV_BUILTIN_PREFETCH,
  FRV_BUILTIN_SMASS,
  FRV_BUILTIN_SMSSS,
  FRV_BUILTIN_SMU,
  FRV_BUILTIN_SCUTSS,
  FRV_BUILTIN_ADDSS,
  FRV_BUILTIN_SUBSS,
  FRV_BUILTIN_SLASS,
  FRV_BUILTIN_IACCreadll,
  FRV_BUILTIN_IACCreadl,
  FRV_BUILTIN_IACCsetll,
  FRV_BUILTIN_IACCsetl,
  FRV_BUILTIN_SCAN,
  FRV_BUILTIN_READ8,
  FRV_BUILTIN_READ16,
  FRV_BUILTIN_READ32,
  FRV_BUILTIN_READ64,
  FRV_BUILTIN_WRITE8,
  FRV_BUILTIN_WRITE16,
  FRV_BUILTIN_WRITE32,
  FRV_BUILTIN_WRITE64
};
#define FRV_BUILTIN_FIRST_NONMEDIA FRV_BUILTIN_SMUL

/* Enable prototypes on the call rtl functions.  */
#define MD_CALL_PROTOTYPES 1

#define CPU_UNITS_QUERY 1

#ifdef __FRV_FDPIC__
#define CRT_GET_RFIB_DATA(dbase) \
  ({ extern void *_GLOBAL_OFFSET_TABLE_; (dbase) = &_GLOBAL_OFFSET_TABLE_; })
#endif

#endif /* __FRV_H__ */<|MERGE_RESOLUTION|>--- conflicted
+++ resolved
@@ -1,10 +1,6 @@
 /* Target macros for the FRV port of GCC.
-<<<<<<< HEAD
-   Copyright (C) 1999, 2000, 2001, 2002, 2003, 2004, 2005, 2007, 2008, 2009
-=======
    Copyright (C) 1999, 2000, 2001, 2002, 2003, 2004, 2005, 2007, 2008, 2009,
    2010, 2011
->>>>>>> 3082eeb7
    Free Software Foundation, Inc.
    Contributed by Red Hat Inc.
 
@@ -1516,15 +1512,6 @@
 
 #define FIND_BASE_TERM frv_find_base_term
 
-<<<<<<< HEAD
-/* A C expression that is nonzero if X is a legitimate constant for an
-   immediate operand on the target machine.  You can assume that X satisfies
-   `CONSTANT_P', so you need not check this.  In fact, `1' is a suitable
-   definition for this macro on machines where anything `CONSTANT_P' is valid.  */
-#define LEGITIMATE_CONSTANT_P(X) frv_legitimate_constant_p (X)
-
-=======
->>>>>>> 3082eeb7
 /* The load-and-update commands allow pre-modification in addresses.
    The index has to be in a register.  */
 #define HAVE_PRE_MODIFY_REG 1
