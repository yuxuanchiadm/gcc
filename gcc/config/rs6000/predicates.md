--- conflicted
+++ resolved
@@ -1,10 +1,6 @@
 ;; Predicate definitions for POWER and PowerPC.
-<<<<<<< HEAD
-;; Copyright (C) 2005, 2006, 2007, 2008, 2009 Free Software Foundation, Inc.
-=======
 ;; Copyright (C) 2005, 2006, 2007, 2008, 2009, 2010, 2011
 ;; Free Software Foundation, Inc.
->>>>>>> 3082eeb7
 ;;
 ;; This file is part of GCC.
 ;;
@@ -74,13 +70,8 @@
 		     || VLOGICAL_REGNO_P (REGNO (op))
 		     || REGNO (op) > LAST_VIRTUAL_REGISTER")))
 
-<<<<<<< HEAD
-;; Return 1 if op is XER register.
-(define_predicate "xer_operand"
-=======
 ;; Return 1 if op is the carry register.
 (define_predicate "ca_operand"
->>>>>>> 3082eeb7
   (and (match_code "reg")
        (match_test "CA_REGNO_P (REGNO (op))")))
 
@@ -337,14 +328,7 @@
   if (TARGET_PAIRED_FLOAT)
     return false;
 
-<<<<<<< HEAD
-  if ((VSX_VECTOR_MODE (mode) || mode == TImode) && zero_constant (op, mode))
-    return true;
-
-  if (ALTIVEC_VECTOR_MODE (mode))
-=======
   if (VECTOR_MEM_ALTIVEC_OR_VSX_P (mode))
->>>>>>> 3082eeb7
     {
       if (zero_constant (op, mode))
 	return true;
@@ -401,14 +385,10 @@
        (and (match_test "TARGET_ALTIVEC")
 	    (match_test "easy_altivec_constant (op, mode)")))
 {
-<<<<<<< HEAD
-  HOST_WIDE_INT val = const_vector_elt_as_int (op, GET_MODE_NUNITS (mode) - 1);
-=======
   HOST_WIDE_INT val;
   if (mode == V2DImode || mode == V2DFmode)
     return 0;
   val = const_vector_elt_as_int (op, GET_MODE_NUNITS (mode) - 1);
->>>>>>> 3082eeb7
   return EASY_VECTOR_MSB (val, GET_MODE_INNER (mode));
 })
 
@@ -455,18 +435,12 @@
     op = XEXP (op, 0);
   else if (GET_CODE (op) == PRE_MODIFY)
     op = XEXP (op, 1);
-<<<<<<< HEAD
-
-  return (GET_CODE (op) != PLUS
-	  || ! REG_P (XEXP (op, 0))
-=======
   else if (GET_CODE (op) == LO_SUM
 	   && GET_CODE (XEXP (op, 0)) == REG
 	   && GET_CODE (XEXP (op, 1)) == CONST)
     op = XEXP (XEXP (op, 1), 0);
 
   return (GET_CODE (op) != PLUS
->>>>>>> 3082eeb7
 	  || GET_CODE (XEXP (op, 1)) != CONST_INT
 	  || INTVAL (XEXP (op, 1)) % 4 == 0);
 })
