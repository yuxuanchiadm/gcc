--- conflicted
+++ resolved
@@ -1,10 +1,6 @@
 /* Definitions of target machine for GNU compiler, for IBM RS/6000.
-<<<<<<< HEAD
-   Copyright (C) 2000, 2001, 2002, 2003, 2004, 2005, 2006, 2007, 2008, 2009
-=======
    Copyright (C) 2000, 2001, 2002, 2003, 2004, 2005, 2006, 2007, 2008, 2009,
    2010, 2011
->>>>>>> 3082eeb7
    Free Software Foundation, Inc.
    Contributed by Richard Kenner (kenner@vlsi1.ultra.nyu.edu)
 
@@ -83,10 +79,7 @@
 						    enum machine_mode,
 						    enum reg_class);
 extern void rs6000_secondary_reload_inner (rtx, rtx, rtx, bool);
-<<<<<<< HEAD
-=======
 extern void rs6000_secondary_reload_ppc64 (rtx, rtx, rtx, bool);
->>>>>>> 3082eeb7
 extern int paired_emit_vector_cond_expr (rtx, rtx, rtx,
                                          rtx, rtx, rtx);
 extern void paired_expand_vector_move (rtx operands[]);
@@ -129,10 +122,6 @@
 extern rtx (*rs6000_legitimize_reload_address_ptr) (rtx, enum machine_mode,
 						    int, int, int, int *);
 extern bool rs6000_legitimate_offset_address_p (enum machine_mode, rtx, int);
-<<<<<<< HEAD
-extern bool (*rs6000_mode_dependent_address_ptr) (rtx);
-=======
->>>>>>> 3082eeb7
 extern rtx rs6000_find_base_term (rtx);
 extern bool rs6000_offsettable_memref_p (rtx);
 extern rtx rs6000_return_addr (int, rtx);
@@ -154,13 +143,6 @@
 						     unsigned int);
 extern unsigned int darwin_rs6000_special_round_type_align (tree, unsigned int,
 							    unsigned int);
-<<<<<<< HEAD
-extern void function_arg_advance (CUMULATIVE_ARGS *, enum machine_mode,
-				  tree, int, int);
-extern int function_arg_boundary (enum machine_mode, tree);
-extern rtx function_arg (CUMULATIVE_ARGS *, enum machine_mode, tree, int);
-=======
->>>>>>> 3082eeb7
 extern tree altivec_resolve_overloaded_builtin (location_t, tree, void *);
 extern rtx rs6000_libcall_value (enum machine_mode);
 extern rtx rs6000_va_arg (tree, tree);
@@ -189,17 +171,7 @@
 extern void rs6000_emit_epilogue (int);
 extern void rs6000_emit_eh_reg_restore (rtx, rtx);
 extern const char * output_isel (rtx *);
-<<<<<<< HEAD
-extern int rs6000_register_move_cost (enum machine_mode,
-				      enum reg_class, enum reg_class);
-extern int rs6000_memory_move_cost (enum machine_mode, enum reg_class, int);
-extern bool rs6000_tls_referenced_p (rtx);
-extern void rs6000_conditional_register_usage (void);
-=======
 extern void rs6000_call_indirect_aix (rtx, rtx, rtx);
-extern void rs6000_aix_asm_output_dwarf_table_ref (char *);
->>>>>>> 3082eeb7
-
 extern void rs6000_aix_asm_output_dwarf_table_ref (char *);
 
 /* Declare functions in rs6000-c.c */
