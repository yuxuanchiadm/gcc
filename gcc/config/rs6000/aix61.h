--- conflicted
+++ resolved
@@ -1,10 +1,6 @@
 /* Definitions of target machine for GNU compiler,
    for IBM RS/6000 POWER running AIX V6.1.
-<<<<<<< HEAD
-   Copyright (C) 2002, 2003, 2004, 2005, 2006, 2007, 2008, 2009
-=======
    Copyright (C) 2002, 2003, 2004, 2005, 2006, 2007, 2008, 2009, 2010
->>>>>>> b56a5220
    Free Software Foundation, Inc.
    Contributed by David Edelsohn (edelsohn@gnu.org).
 
