<<<<<<< HEAD
# Copyright (C) 2004, 2008, 2009, 2010 Free Software Foundation, Inc.
=======
# Copyright (C) 2004, 2008, 2009, 2010, 2011 Free Software Foundation, Inc.
>>>>>>> 3082eeb7
#
# This file is part of GCC.
#
# GCC is free software; you can redistribute it and/or modify
# it under the terms of the GNU General Public License as published by
# the Free Software Foundation; either version 3, or (at your option)
# any later version.
#
# GCC is distributed in the hope that it will be useful,
# but WITHOUT ANY WARRANTY; without even the implied warranty of
# MERCHANTABILITY or FITNESS FOR A PARTICULAR PURPOSE.  See the
# GNU General Public License for more details.
#
# You should have received a copy of the GNU General Public License
# along with GCC; see the file COPYING3.  If not see
# <http://www.gnu.org/licenses/>.

# Solaris-specific format checking and pragmas
sol2-c.o: $(srcdir)/config/sol2-c.c $(CONFIG_H) $(SYSTEM_H) coretypes.h \
<<<<<<< HEAD
  tree.h c-format.h intl.h $(CPPLIB_H) c-pragma.h $(TM_H) $(TM_P_H) \
  toplev.h $(C_COMMON_H)
	$(COMPILER) -c $(ALL_COMPILERFLAGS) $(ALL_CPPFLAGS) $(INCLUDES) \
	  $(srcdir)/config/sol2-c.c

# Solaris-specific attributes
sol2.o: $(srcdir)/config/sol2.c $(CONFIG_H) $(SYSTEM_H) coretypes.h \
  tree.h output.h $(TM_H) $(TM_P_H) toplev.h $(GGC_H)
	$(COMPILER) -c $(ALL_COMPILERFLAGS) $(ALL_CPPFLAGS) $(INCLUDES) \
	  $(srcdir)/config/sol2.c
=======
  tree.h c-family/c-format.h $(C_PRAGMA_H) $(C_COMMON_H) $(CPPLIB_H) \
  intl.h $(TM_H) $(TM_P_H)
	$(COMPILER) -c $(ALL_COMPILERFLAGS) $(ALL_CPPFLAGS) $(INCLUDES) $<

# Solaris-specific C++ mangling.
sol2-cxx.o: $(srcdir)/config/sol2-cxx.c $(CONFIG_H) $(SYSTEM_H) coretypes.h \
  tree.h cp/cp-tree.h $(TM_H) $(TM_P_H)
	$(COMPILER) -c $(ALL_COMPILERFLAGS) $(ALL_CPPFLAGS) $(INCLUDES) $<

# Corresponding stub routines.
sol2-stubs.o: $(srcdir)/config/sol2-stubs.c $(CONFIG_H) $(SYSTEM_H) coretypes.h \
  tree.h $(TM_H) $(TM_P_H)
	$(COMPILER) -c $(ALL_COMPILERFLAGS) $(ALL_CPPFLAGS) $(INCLUDES) $<

# Solaris-specific attributes
sol2.o: $(srcdir)/config/sol2.c $(CONFIG_H) $(SYSTEM_H) coretypes.h \
  tree.h output.h $(TM_H) $(TARGET_H) $(TM_P_H) $(GGC_H)
	$(COMPILER) -c $(ALL_COMPILERFLAGS) $(ALL_CPPFLAGS) $(INCLUDES) $<

# This is required by gcc/ada/gcc-interface/Makefile.in.
TARGET_LIBGCC2_CFLAGS = -fPIC
>>>>>>> 3082eeb7
<|MERGE_RESOLUTION|>--- conflicted
+++ resolved
@@ -1,8 +1,4 @@
-<<<<<<< HEAD
-# Copyright (C) 2004, 2008, 2009, 2010 Free Software Foundation, Inc.
-=======
 # Copyright (C) 2004, 2008, 2009, 2010, 2011 Free Software Foundation, Inc.
->>>>>>> 3082eeb7
 #
 # This file is part of GCC.
 #
@@ -22,18 +18,6 @@
 
 # Solaris-specific format checking and pragmas
 sol2-c.o: $(srcdir)/config/sol2-c.c $(CONFIG_H) $(SYSTEM_H) coretypes.h \
-<<<<<<< HEAD
-  tree.h c-format.h intl.h $(CPPLIB_H) c-pragma.h $(TM_H) $(TM_P_H) \
-  toplev.h $(C_COMMON_H)
-	$(COMPILER) -c $(ALL_COMPILERFLAGS) $(ALL_CPPFLAGS) $(INCLUDES) \
-	  $(srcdir)/config/sol2-c.c
-
-# Solaris-specific attributes
-sol2.o: $(srcdir)/config/sol2.c $(CONFIG_H) $(SYSTEM_H) coretypes.h \
-  tree.h output.h $(TM_H) $(TM_P_H) toplev.h $(GGC_H)
-	$(COMPILER) -c $(ALL_COMPILERFLAGS) $(ALL_CPPFLAGS) $(INCLUDES) \
-	  $(srcdir)/config/sol2.c
-=======
   tree.h c-family/c-format.h $(C_PRAGMA_H) $(C_COMMON_H) $(CPPLIB_H) \
   intl.h $(TM_H) $(TM_P_H)
 	$(COMPILER) -c $(ALL_COMPILERFLAGS) $(ALL_CPPFLAGS) $(INCLUDES) $<
@@ -54,5 +38,4 @@
 	$(COMPILER) -c $(ALL_COMPILERFLAGS) $(ALL_CPPFLAGS) $(INCLUDES) $<
 
 # This is required by gcc/ada/gcc-interface/Makefile.in.
-TARGET_LIBGCC2_CFLAGS = -fPIC
->>>>>>> 3082eeb7
+TARGET_LIBGCC2_CFLAGS = -fPIC