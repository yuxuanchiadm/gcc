--- conflicted
+++ resolved
@@ -1506,17 +1506,10 @@
 
 ;; HImode does not need scratch.  Use attribute for this constraint.
 ;; Use QI scratch for DI mode as this is often split into byte sized operands.
-<<<<<<< HEAD
 
 (define_mode_attr rotx [(DI "&r,&r,X") (SI "&r,&r,X") (HI "X,X,X")])
 (define_mode_attr rotsmode [(DI "QI") (SI "HI") (HI "QI")])
 
-=======
-
-(define_mode_attr rotx [(DI "&r,&r,X") (SI "&r,&r,X") (HI "X,X,X")])
-(define_mode_attr rotsmode [(DI "QI") (SI "HI") (HI "QI")])
-
->>>>>>> b56a5220
 (define_expand "rotl<mode>3"
   [(parallel [(set (match_operand:HIDI 0 "register_operand" "")
 		   (rotate:HIDI (match_operand:HIDI 1 "register_operand" "")
