--- conflicted
+++ resolved
@@ -387,13 +387,9 @@
   unsigned int has_pclmul = 0, has_abm = 0, has_lwp = 0;
   unsigned int has_fma = 0, has_fma4 = 0, has_xop = 0;
   unsigned int has_bmi = 0, has_bmi2 = 0, has_tbm = 0, has_lzcnt = 0;
-<<<<<<< HEAD
-  unsigned int has_rdrnd = 0, has_f16c = 0, has_fsgsbase = 0;
-=======
   unsigned int has_hle = 0, has_rtm = 0;
   unsigned int has_rdrnd = 0, has_f16c = 0, has_fsgsbase = 0;
   unsigned int has_rdseed = 0, has_prfchw = 0, has_adx = 0;
->>>>>>> 747e4b8f
   unsigned int has_osxsave = 0;
 
   bool arch;
@@ -462,11 +458,8 @@
       has_avx2 = ebx & bit_AVX2;
       has_bmi2 = ebx & bit_BMI2;
       has_fsgsbase = ebx & bit_FSGSBASE;
-<<<<<<< HEAD
-=======
       has_rdseed = ebx & bit_RDSEED;
       has_adx = ebx & bit_ADX;
->>>>>>> 747e4b8f
     }
 
   /* Get XCR_XFEATURE_ENABLED_MASK register with xgetbv.  */
@@ -762,16 +755,6 @@
       const char *sse4_2 = has_sse4_2 ? " -msse4.2" : " -mno-sse4.2";
       const char *sse4_1 = has_sse4_1 ? " -msse4.1" : " -mno-sse4.1";
       const char *lzcnt = has_lzcnt ? " -mlzcnt" : " -mno-lzcnt";
-<<<<<<< HEAD
-      const char *rdrnd = has_rdrnd ? " -mrdrnd" : " -mno-rdrnd";
-      const char *f16c = has_f16c ? " -mf16c" : " -mno-f16c";
-      const char *fsgsbase = has_fsgsbase ? " -mfsgsbase" : " -mno-fsgsbase";
-
-      options = concat (options, cx16, sahf, movbe, ase, pclmul,
-			popcnt, abm, lwp, fma, fma4, xop, bmi, bmi2,
-			tbm, avx, avx2, sse4_2, sse4_1, lzcnt, rdrnd,
-			f16c, fsgsbase, NULL);
-=======
       const char *hle = has_hle ? " -mhle" : " -mno-hle";
       const char *rtm = has_rtm ? " -mrtm" : " -mno-rtm";
       const char *rdrnd = has_rdrnd ? " -mrdrnd" : " -mno-rdrnd";
@@ -785,7 +768,6 @@
 			popcnt, abm, lwp, fma, fma4, xop, bmi, bmi2,
 			tbm, avx, avx2, sse4_2, sse4_1, lzcnt, rtm,
 			hle, rdrnd, f16c, fsgsbase, rdseed, prfchw, adx, NULL);
->>>>>>> 747e4b8f
     }
 
 done:
