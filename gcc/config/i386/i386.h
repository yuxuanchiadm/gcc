--- conflicted
+++ resolved
@@ -1,10 +1,6 @@
 /* Definitions of target machine for GCC for IA-32.
    Copyright (C) 1988, 1992, 1994, 1995, 1996, 1997, 1998, 1999, 2000,
-<<<<<<< HEAD
-   2001, 2002, 2003, 2004, 2005, 2006, 2007, 2008, 2009, 2010
-=======
    2001, 2002, 2003, 2004, 2005, 2006, 2007, 2008, 2009, 2010, 2011
->>>>>>> 3082eeb7
    Free Software Foundation, Inc.
 
 This file is part of GCC.
@@ -248,12 +244,9 @@
 #define TARGET_GENERIC64 (ix86_tune == PROCESSOR_GENERIC64)
 #define TARGET_GENERIC (TARGET_GENERIC32 || TARGET_GENERIC64)
 #define TARGET_AMDFAM10 (ix86_tune == PROCESSOR_AMDFAM10)
-<<<<<<< HEAD
-=======
 #define TARGET_BDVER1 (ix86_tune == PROCESSOR_BDVER1)
 #define TARGET_BDVER2 (ix86_tune == PROCESSOR_BDVER2)
 #define TARGET_BTVER1 (ix86_tune == PROCESSOR_BTVER1)
->>>>>>> 3082eeb7
 #define TARGET_ATOM (ix86_tune == PROCESSOR_ATOM)
 
 /* Feature tests against the various tunings.  */
@@ -322,14 +315,11 @@
   X86_TUNE_USE_VECTOR_CONVERTS,
   X86_TUNE_FUSE_CMP_AND_BRANCH,
   X86_TUNE_OPT_AGU,
-<<<<<<< HEAD
-=======
   X86_TUNE_VECTORIZE_DOUBLE,
   X86_TUNE_SOFTWARE_PREFETCHING_BENEFICIAL,
   X86_TUNE_AVX128_OPTIMAL,
   X86_TUNE_REASSOC_INT_TO_PARALLEL,
   X86_TUNE_REASSOC_FP_TO_PARALLEL,
->>>>>>> 3082eeb7
 
   X86_TUNE_LAST
 };
@@ -422,8 +412,6 @@
 #define TARGET_FUSE_CMP_AND_BRANCH \
 	ix86_tune_features[X86_TUNE_FUSE_CMP_AND_BRANCH]
 #define TARGET_OPT_AGU ix86_tune_features[X86_TUNE_OPT_AGU]
-<<<<<<< HEAD
-=======
 #define TARGET_VECTORIZE_DOUBLE \
 	ix86_tune_features[X86_TUNE_VECTORIZE_DOUBLE]
 #define TARGET_SOFTWARE_PREFETCHING_BENEFICIAL \
@@ -434,7 +422,6 @@
 	ix86_tune_features[X86_TUNE_REASSOC_INT_TO_PARALLEL]
 #define TARGET_REASSOC_FP_TO_PARALLEL \
 	ix86_tune_features[X86_TUNE_REASSOC_FP_TO_PARALLEL]
->>>>>>> 3082eeb7
 
 /* Feature tests against the various architecture variations.  */
 enum ix86_arch_indices {
@@ -471,11 +458,6 @@
 #define TARGET_GNU2_TLS		(ix86_tls_dialect == TLS_DIALECT_GNU2)
 #define TARGET_ANY_GNU_TLS	(TARGET_GNU_TLS || TARGET_GNU2_TLS)
 #define TARGET_SUN_TLS		0
-<<<<<<< HEAD
-
-extern int ix86_isa_flags;
-=======
->>>>>>> 3082eeb7
 
 #ifndef TARGET_64BIT_DEFAULT
 #define TARGET_64BIT_DEFAULT 0
@@ -525,12 +507,6 @@
 /* This is re-defined by cygming.h.  */
 #define TARGET_SEH 0
 
-<<<<<<< HEAD
-/* The abi used by target.  */
-extern enum calling_abi ix86_abi;
-
-=======
->>>>>>> 3082eeb7
 /* The default abi used by target.  */
 #define DEFAULT_ABI SYSV_ABI
 
@@ -574,20 +550,7 @@
 /* Specs for the compiler proper */
 
 #ifndef CC1_CPU_SPEC
-<<<<<<< HEAD
-#define CC1_CPU_SPEC_1 "\
-%{mcpu=*:-mtune=%* \
-%n`-mcpu=' is deprecated. Use `-mtune=' or '-march=' instead.\n} \
-%<mcpu=* \
-%{mintel-syntax:-masm=intel \
-%n`-mintel-syntax' is deprecated. Use `-masm=intel' instead.\n} \
-%{msse5:-mavx \
-%n'-msse5' was removed.\n} \
-%{mno-intel-syntax:-masm=att \
-%n`-mno-intel-syntax' is deprecated. Use `-masm=att' instead.\n}"
-=======
 #define CC1_CPU_SPEC_1 ""
->>>>>>> 3082eeb7
 
 #ifndef HAVE_LOCAL_CPU_DETECT
 #define CC1_CPU_SPEC CC1_CPU_SPEC_1
@@ -622,10 +585,7 @@
   TARGET_CPU_DEFAULT_prescott,
   TARGET_CPU_DEFAULT_nocona,
   TARGET_CPU_DEFAULT_core2,
-<<<<<<< HEAD
-=======
   TARGET_CPU_DEFAULT_corei7,
->>>>>>> 3082eeb7
   TARGET_CPU_DEFAULT_atom,
 
   TARGET_CPU_DEFAULT_geode,
@@ -886,14 +846,6 @@
 
 #define MINIMUM_ALIGNMENT(EXP, MODE, ALIGN) \
   ix86_minimum_alignment (EXP, MODE, ALIGN)
-<<<<<<< HEAD
-
-
-/* If defined, a C expression that gives the alignment boundary, in
-   bits, of an argument with the specified mode and type.  If it is
-   not defined, `PARM_BOUNDARY' is used for all arguments.  */
-=======
->>>>>>> 3082eeb7
 
 
 /* Set this nonzero if move instructions will actually fail to work
@@ -917,9 +869,6 @@
   (((MODE) == SFmode && !(TARGET_SSE && TARGET_SSE_MATH))	\
    || ((MODE) == DFmode && !(TARGET_SSE2 && TARGET_SSE_MATH))	\
    || (MODE) == XFmode)
-
-/* Cover class containing the stack registers.  */
-#define STACK_REG_COVER_CLASS FLOAT_REGS
 
 /* Number of actual hardware registers.
    The hardware registers are assigned numbers for the compiler
@@ -1020,12 +969,6 @@
 
 #define OVERRIDE_ABI_FORMAT(FNDECL) ix86_call_abi_override (FNDECL)
 
-<<<<<<< HEAD
-/* Macro to conditionally modify fixed_regs/call_used_regs.  */
-#define CONDITIONAL_REGISTER_USAGE  ix86_conditional_register_usage ()
-
-=======
->>>>>>> 3082eeb7
 /* Return number of consecutive hard regs needed starting at reg REGNO
    to hold something of mode MODE.
    This is ordinarily the length in words of a value of mode MODE
@@ -1307,12 +1250,8 @@
    for a vector of HARD_REG_SET of length N_REG_CLASSES.
 
    Note that the default setting of CLOBBERED_REGS is for 32-bit; this
-<<<<<<< HEAD
-   is adjusted by CONDITIONAL_REGISTER_USAGE for the 64-bit ABI in effect.  */
-=======
    is adjusted by TARGET_CONDITIONAL_REGISTER_USAGE for the 64-bit ABI
    in effect.  */
->>>>>>> 3082eeb7
 
 #define REG_CLASS_CONTENTS						\
 {     { 0x00,     0x0 },						\
@@ -1353,11 +1292,6 @@
    registers.  */
 #define TARGET_SMALL_REGISTER_CLASSES_FOR_MODE_P hook_bool_mode_true
 
-<<<<<<< HEAD
-#define SMALL_REGISTER_CLASSES 1
-
-=======
->>>>>>> 3082eeb7
 #define QI_REG_P(X) (REG_P (X) && REGNO (X) <= BX_REG)
 
 #define GENERAL_REGNO_P(N) \
@@ -1393,10 +1327,6 @@
 
 #define SSE_FLOAT_MODE_P(MODE) \
   ((TARGET_SSE && (MODE) == SFmode) || (TARGET_SSE2 && (MODE) == DFmode))
-
-#define FMA4_VEC_FLOAT_MODE_P(MODE) \
-  (TARGET_FMA4 && ((MODE) == V4SFmode || (MODE) == V2DFmode \
-		  || (MODE) == V8SFmode || (MODE) == V4DFmode))
 
 #define FMA4_VEC_FLOAT_MODE_P(MODE) \
   (TARGET_FMA4 && ((MODE) == V4SFmode || (MODE) == V2DFmode \
@@ -1441,47 +1371,6 @@
    ? mode_for_size (32, GET_MODE_CLASS (MODE), 0)		\
    : MODE)
 
-<<<<<<< HEAD
-/* Return the maximum number of consecutive registers
-   needed to represent mode MODE in a register of class CLASS.  */
-/* On the 80386, this is the size of MODE in words,
-   except in the FP regs, where a single reg is always enough.  */
-#define CLASS_MAX_NREGS(CLASS, MODE)					\
- (!MAYBE_INTEGER_CLASS_P (CLASS)					\
-  ? (COMPLEX_MODE_P (MODE) ? 2 : 1)					\
-  : (((((MODE) == XFmode ? 12 : GET_MODE_SIZE (MODE)))			\
-      + UNITS_PER_WORD - 1) / UNITS_PER_WORD))
-
-/* A C expression whose value is nonzero if pseudos that have been
-   assigned to registers of class CLASS would likely be spilled
-   because registers of CLASS are needed for spill registers.
-
-   The default value of this macro returns 1 if CLASS has exactly one
-   register and zero otherwise.  On most machines, this default
-   should be used.  Only define this macro to some other expression
-   if pseudo allocated by `local-alloc.c' end up in memory because
-   their hard registers were needed for spill registers.  If this
-   macro returns nonzero for those classes, those pseudos will only
-   be allocated by `global.c', which knows how to reallocate the
-   pseudo to another register.  If there would not be another
-   register available for reallocation, you should not change the
-   definition of this macro since the only effect of such a
-   definition would be to slow down register allocation.  */
-
-#define CLASS_LIKELY_SPILLED_P(CLASS)					\
-  (((CLASS) == AREG)							\
-   || ((CLASS) == DREG)							\
-   || ((CLASS) == CREG)							\
-   || ((CLASS) == BREG)							\
-   || ((CLASS) == AD_REGS)						\
-   || ((CLASS) == SIREG)						\
-   || ((CLASS) == DIREG)						\
-   || ((CLASS) == SSE_FIRST_REG)					\
-   || ((CLASS) == FP_TOP_REG)						\
-   || ((CLASS) == FP_SECOND_REG))
-
-=======
->>>>>>> 3082eeb7
 /* Return a class of registers that cannot change FROM mode to TO mode.  */
 
 #define CANNOT_CHANGE_MODE_CLASS(FROM, TO, CLASS) \
@@ -1517,20 +1406,6 @@
 #define PUSH_ROUNDING(BYTES) \
   (((BYTES) + UNITS_PER_WORD - 1) & -UNITS_PER_WORD)
 
-<<<<<<< HEAD
-/* If defined, the maximum amount of space required for outgoing arguments will
-   be computed and placed into the variable
-   `crtl->outgoing_args_size'.  No space will be pushed onto the
-   stack for each call; instead, the function prologue should increase the stack
-   frame size by this amount.  
-   
-   MS ABI seem to require 16 byte alignment everywhere except for function
-   prologue and apilogue.  This is not possible without
-   ACCUMULATE_OUTGOING_ARGS.  */
-
-#define ACCUMULATE_OUTGOING_ARGS \
-  (TARGET_ACCUMULATE_OUTGOING_ARGS || ix86_cfun_abi () == MS_ABI)
-=======
 /* If defined, the maximum amount of space required for outgoing arguments
    will be computed and placed into the variable `crtl->outgoing_args_size'.
    No space will be pushed onto the stack for each call; instead, the
@@ -1542,7 +1417,6 @@
 
 #define ACCUMULATE_OUTGOING_ARGS \
   (TARGET_ACCUMULATE_OUTGOING_ARGS || TARGET_64BIT_MS_ABI)
->>>>>>> 3082eeb7
 
 /* If defined, a C expression whose value is nonzero when we want to use PUSH
    instructions to pass outgoing arguments.  */
@@ -1606,15 +1480,10 @@
   int mmx_nregs;		/* # mmx registers available for passing */
   int mmx_regno;		/* next available mmx register number */
   int maybe_vaarg;		/* true for calls to possibly vardic fncts.  */
-<<<<<<< HEAD
-  int float_in_sse;		/* 1 if in 32-bit mode SFmode (2 for DFmode) should
-				   be passed in SSE registers.  Otherwise 0.  */
-=======
   int caller;			/* true if it is caller.  */
   int float_in_sse;		/* Set to 1 or 2 for 32bit targets if
 				   SFmode/DFmode arguments should be passed
 				   in SSE registers.  Otherwise 0.  */
->>>>>>> 3082eeb7
   enum calling_abi call_abi;	/* Set to SYSV_ABI for sysv abi. Otherwise
  				   MS_ABI for ms abi.  */
 } CUMULATIVE_ARGS;
@@ -1624,35 +1493,8 @@
    For a library call, FNTYPE is 0.  */
 
 #define INIT_CUMULATIVE_ARGS(CUM, FNTYPE, LIBNAME, FNDECL, N_NAMED_ARGS) \
-<<<<<<< HEAD
-  init_cumulative_args (&(CUM), (FNTYPE), (LIBNAME), (FNDECL))
-
-/* Update the data in CUM to advance over an argument
-   of mode MODE and data type TYPE.
-   (TYPE is null for libcalls where that information may not be available.)  */
-
-#define FUNCTION_ARG_ADVANCE(CUM, MODE, TYPE, NAMED) \
-  function_arg_advance (&(CUM), (MODE), (TYPE), (NAMED))
-
-/* Define where to put the arguments to a function.
-   Value is zero to push the argument on the stack,
-   or a hard register in which to store the argument.
-
-   MODE is the argument's machine mode.
-   TYPE is the data type of the argument (as a tree).
-    This is null for libcalls where that information may
-    not be available.
-   CUM is a variable of type CUMULATIVE_ARGS which gives info about
-    the preceding args and about the function being called.
-   NAMED is nonzero if this argument is a named parameter
-    (otherwise it is an extra parameter matching an ellipsis).  */
-
-#define FUNCTION_ARG(CUM, MODE, TYPE, NAMED) \
-  function_arg (&(CUM), (MODE), (TYPE), (NAMED))
-=======
   init_cumulative_args (&(CUM), (FNTYPE), (LIBNAME), (FNDECL), \
 			(N_NAMED_ARGS) != -1)
->>>>>>> 3082eeb7
 
 /* Output assembler code to FILE to increment profiler label # LABELNO
    for profiling a function entry.  */
@@ -1792,14 +1634,6 @@
 
 #define CONSTANT_ADDRESS_P(X)  constant_address_p (X)
 
-<<<<<<< HEAD
-/* Nonzero if the constant value X is a legitimate general operand.
-   It is given that X satisfies CONSTANT_P or is a CONST_DOUBLE.  */
-
-#define LEGITIMATE_CONSTANT_P(X)  legitimate_constant_p (X)
-
-=======
->>>>>>> 3082eeb7
 /* If defined, a C expression to determine the base term of address X.
    This macro is used in only one place: `find_base_term' in alias.c.
 
@@ -1835,15 +1669,10 @@
 #define X86_32_REGPARM_MAX 3
 
 #define REGPARM_MAX							\
-<<<<<<< HEAD
-  (TARGET_64BIT ? (TARGET_64BIT_MS_ABI ? X86_64_MS_REGPARM_MAX		\
-		   : X86_64_REGPARM_MAX)				\
-=======
   (TARGET_64BIT								\
    ? (TARGET_64BIT_MS_ABI						\
       ? X86_64_MS_REGPARM_MAX						\
       : X86_64_REGPARM_MAX)						\
->>>>>>> 3082eeb7
    : X86_32_REGPARM_MAX)
 
 #define X86_64_SSE_REGPARM_MAX 8
@@ -1852,15 +1681,10 @@
 #define X86_32_SSE_REGPARM_MAX (TARGET_SSE ? (TARGET_MACHO ? 4 : 3) : 0)
 
 #define SSE_REGPARM_MAX							\
-<<<<<<< HEAD
-  (TARGET_64BIT ? (TARGET_64BIT_MS_ABI ? X86_64_MS_SSE_REGPARM_MAX	\
-		   : X86_64_SSE_REGPARM_MAX)				\
-=======
   (TARGET_64BIT								\
    ? (TARGET_64BIT_MS_ABI						\
       ? X86_64_MS_SSE_REGPARM_MAX					\
       : X86_64_SSE_REGPARM_MAX)						\
->>>>>>> 3082eeb7
    : X86_32_SSE_REGPARM_MAX)
 
 #define MMX_REGPARM_MAX (TARGET_64BIT ? 0 : (TARGET_MMX ? 3 : 0))
@@ -2169,8 +1993,6 @@
     }
 #endif
 
-<<<<<<< HEAD
-=======
 /* Write the extra assembler code needed to declare a function
    properly.  */
 
@@ -2178,7 +2000,6 @@
 #define ASM_OUTPUT_FUNCTION_LABEL(FILE, NAME, DECL) \
   ix86_asm_output_function_label (FILE, NAME, DECL)
 
->>>>>>> 3082eeb7
 /* Under some conditions we need jump tables in the text section,
    because the assembler cannot handle label differences between
    sections.  This is the case for x86_64 on Mach-O for example.  */
@@ -2220,12 +2041,9 @@
   PROCESSOR_GENERIC32,
   PROCESSOR_GENERIC64,
   PROCESSOR_AMDFAM10,
-<<<<<<< HEAD
-=======
   PROCESSOR_BDVER1,
   PROCESSOR_BDVER2,
   PROCESSOR_BTVER1,
->>>>>>> 3082eeb7
   PROCESSOR_ATOM,
   PROCESSOR_max
 };
@@ -2244,12 +2062,6 @@
 /* Smallest class containing REGNO.  */
 extern enum reg_class const regclass_map[FIRST_PSEUDO_REGISTER];
 
-<<<<<<< HEAD
-extern rtx ix86_compare_op0;	/* operand 0 for comparisons */
-extern rtx ix86_compare_op1;	/* operand 1 for comparisons */
-
-=======
->>>>>>> 3082eeb7
 enum ix86_fpcmp_strategy {
   IX86_FPCMP_SAHF,
   IX86_FPCMP_COMI,
@@ -2348,17 +2160,6 @@
 #define FASTCALL_PREFIX '@'
  
-<<<<<<< HEAD
-/* Machine specific CFA tracking during prologue/epilogue generation.  */
-
-#ifndef USED_FOR_TARGET
-struct GTY(()) machine_cfa_state
-{
-  rtx reg;
-  HOST_WIDE_INT offset;
-};
-
-=======
 /* Machine specific frame tracking during prologue/epilogue generation.  */
 
 #ifndef USED_FOR_TARGET
@@ -2400,7 +2201,6 @@
 /* Private to winnt.c.  */
 struct seh_frame_state;
 
->>>>>>> 3082eeb7
 struct GTY(()) machine_function {
   struct stack_local_entry *stack_locals;
   const char *some_ld_name;
@@ -2412,14 +2212,6 @@
      has been computed for.  */
   int use_fast_prologue_epilogue_nregs;
 
-<<<<<<< HEAD
-  /* The CFA state at the end of the prologue.  */
-  struct machine_cfa_state cfa;
-
-  /* This value is used for amd64 targets and specifies the current abi
-     to be used. MS_ABI means ms abi. Otherwise SYSV_ABI means sysv abi.  */
-  enum calling_abi call_abi;
-=======
   /* For -fsplit-stack support: A stack local which holds a pointer to
      the stack arguments for a function with a variable number of
      arguments.  This is set at the start of the function and is used
@@ -2430,7 +2222,6 @@
   /* This value is used for amd64 targets and specifies the current abi
      to be used. MS_ABI means ms abi. Otherwise SYSV_ABI means sysv abi.  */
   ENUM_BITFIELD(calling_abi) call_abi : 8;
->>>>>>> 3082eeb7
 
   /* Nonzero if the function accesses a previous frame.  */
   BOOL_BITFIELD accesses_prev_frame : 1;
@@ -2456,8 +2247,6 @@
   /* If true, the current function has a STATIC_CHAIN is placed on the
      stack below the return address.  */
   BOOL_BITFIELD static_chain_on_stack : 1;
-<<<<<<< HEAD
-=======
 
   /* Nonzero if caller passes 256bit AVX modes.  */
   BOOL_BITFIELD caller_pass_avx256_p : 1;
@@ -2480,7 +2269,6 @@
 
   /* During SEH output, this is non-null.  */
   struct seh_frame_state * GTY((skip(""))) seh;
->>>>>>> 3082eeb7
 };
 #endif
 
@@ -2498,10 +2286,6 @@
    REG_SP is live.  */
 #define ix86_current_function_calls_tls_descriptor \
   (ix86_tls_descriptor_calls_expanded_in_cfun && df_regs_ever_live_p (SP_REG))
-<<<<<<< HEAD
-#define ix86_cfa_state (&cfun->machine->cfa)
-=======
->>>>>>> 3082eeb7
 #define ix86_static_chain_on_stack (cfun->machine->static_chain_on_stack)
 
 /* Control behavior of x86_file_start.  */
