--- conflicted
+++ resolved
@@ -1,9 +1,5 @@
 ;; Predicate definitions for IA-32 and x86-64.
-<<<<<<< HEAD
-;; Copyright (C) 2004, 2005, 2006, 2007, 2008, 2009
-=======
 ;; Copyright (C) 2004, 2005, 2006, 2007, 2008, 2009, 2010, 2011
->>>>>>> 3082eeb7
 ;; Free Software Foundation, Inc.
 ;;
 ;; This file is part of GCC.
@@ -86,34 +82,14 @@
   (and (match_code "reg")
        (match_test "REGNO (op) == FLAGS_REG")))
 
-<<<<<<< HEAD
-=======
 ;; Return true if op is one of QImode registers: %[abcd][hl].
 (define_predicate "QIreg_operand"
   (match_test "QI_REG_P (op)"))
 
->>>>>>> 3082eeb7
 ;; Return true if op is a QImode register operand other than
 ;; %[abcd][hl].
 (define_predicate "ext_QIreg_operand"
   (and (match_code "reg")
-<<<<<<< HEAD
-       (match_test "TARGET_64BIT
-		    && GET_MODE (op) == QImode
-		    && REGNO (op) > BX_REG")))
-
-;; Similarly, but don't check mode of the operand.
-(define_predicate "ext_QIreg_nomode_operand"
-  (and (match_code "reg")
-       (match_test "TARGET_64BIT
-		    && REGNO (op) > BX_REG")))
-
-;; Return true if op is not xmm0 register.
-(define_predicate "reg_not_xmm0_operand"
-   (and (match_operand 0 "register_operand")
-	(match_test "!REG_P (op) 
-		     || REGNO (op) != FIRST_SSE_REG")))
-=======
        (match_test "TARGET_64BIT")
        (match_test "REGNO (op) > BX_REG")))
 
@@ -123,18 +99,12 @@
 {
   if (GET_CODE (op) == SUBREG)
     op = SUBREG_REG (op);
->>>>>>> 3082eeb7
 
   return !REG_P (op) || REGNO (op) != FIRST_SSE_REG;
 })
 
 ;; As above, but also allow memory operands.
 (define_predicate "nonimm_not_xmm0_operand"
-<<<<<<< HEAD
-   (and (match_operand 0 "nonimmediate_operand")
-	(match_test "!REG_P (op) 
-		     || REGNO (op) != FIRST_SSE_REG")))
-=======
   (ior (match_operand 0 "memory_operand")
        (match_operand 0 "reg_not_xmm0_operand")))
 
@@ -149,7 +119,6 @@
   (if_then_else (match_test "TARGET_AVX")
     (match_operand 0 "nonimmediate_operand")
     (match_operand 0 "nonimm_not_xmm0_operand")))
->>>>>>> 3082eeb7
 
 ;; Return true if VALUE can be stored in a sign extended immediate field.
 (define_predicate "x86_64_immediate_operand"
@@ -561,22 +530,6 @@
 			FIRST_PSEUDO_REGISTER, LAST_VIRTUAL_REGISTER));
 })
 
-;; P6 processors will jump to the address after the decrement when %esp
-;; is used as a call operand, so they will execute return address as a code.
-;; See Pentium Pro errata 70, Pentium 2 errata A33 and Pentium 3 errata E17.
-
-(define_predicate "call_register_no_elim_operand"
-  (match_operand 0 "register_operand")
-{
-  if (GET_CODE (op) == SUBREG)
-    op = SUBREG_REG (op);
-
-  if (!TARGET_64BIT && op == stack_pointer_rtx)
-    return 0;
-
-  return register_no_elim_operand (op, mode);
-})
-
 ;; Similarly, but include the stack pointer.  This is used to prevent esp
 ;; from being used as an index reg.
 (define_predicate "index_register_operand"
@@ -612,12 +565,8 @@
 (define_predicate "call_insn_operand"
   (ior (match_operand 0 "constant_call_address_operand")
        (match_operand 0 "call_register_no_elim_operand")
-<<<<<<< HEAD
-       (match_operand 0 "memory_operand")))
-=======
        (and (not (match_test "TARGET_X32"))
 	    (match_operand 0 "memory_operand"))))
->>>>>>> 3082eeb7
 
 ;; Similarly, but for tail calls, in which we cannot allow memory references.
 (define_predicate "sibcall_insn_operand"
@@ -648,15 +597,12 @@
   (and (match_code "const_int")
        (match_test "INTVAL (op) == 128")))
 
-<<<<<<< HEAD
-=======
 ;; Match exactly 0x0FFFFFFFF in anddi as a zero-extension operation
 (define_predicate "const_32bit_mask"
   (and (match_code "const_int")
        (match_test "trunc_int_for_mode (INTVAL (op), DImode)
 		    == (HOST_WIDE_INT) 0xffffffff")))
 
->>>>>>> 3082eeb7
 ;; Match 2, 4, or 8.  Used for leal multiplicands.
 (define_predicate "const248_operand"
   (match_code "const_int")
@@ -774,11 +720,7 @@
   /* On Pentium4, the inc and dec operations causes extra dependency on flag
      registers, since carry flag is not set.  */
   if (!TARGET_USE_INCDEC && !optimize_insn_for_size_p ())
-<<<<<<< HEAD
-    return 0;
-=======
-    return false;
->>>>>>> 3082eeb7
+    return false;
   return op == const1_rtx || op == constm1_rtx;
 })
 
@@ -809,11 +751,7 @@
   op = maybe_get_pool_constant (op);
 
   if (!(op && GET_CODE (op) == CONST_VECTOR))
-<<<<<<< HEAD
-    return 0;
-=======
-    return false;
->>>>>>> 3082eeb7
+    return false;
 
   n_elts = CONST_VECTOR_NUNITS (op);
 
@@ -896,20 +834,12 @@
 
   /* Registers and immediate operands are always "aligned".  */
   if (!MEM_P (op))
-<<<<<<< HEAD
-    return 1;
-=======
     return true;
->>>>>>> 3082eeb7
 
   /* All patterns using aligned_operand on memory operands ends up
      in promoting memory operand to 64bit and thus causing memory mismatch.  */
   if (TARGET_MEMORY_MISMATCH_STALL && !optimize_insn_for_size_p ())
-<<<<<<< HEAD
-    return 0;
-=======
-    return false;
->>>>>>> 3082eeb7
+    return false;
 
   /* Don't even try to do any aligned optimizations with volatiles.  */
   if (MEM_VOLATILE_P (op))
@@ -976,11 +906,7 @@
   int ok;
 
   if (TARGET_64BIT)
-<<<<<<< HEAD
-    return 0;
-=======
-    return false;
->>>>>>> 3082eeb7
+    return false;
 
   ok = ix86_decompose_address (XEXP (op, 0), &parts);
   gcc_assert (ok);
@@ -991,11 +917,7 @@
   return parts.disp != NULL_RTX;
 })
 
-<<<<<<< HEAD
-;; Returns 1 if OP is memory operand which will need zero or
-=======
 ;; Return true if OP is memory operand which will need zero or
->>>>>>> 3082eeb7
 ;; one register at most, not counting stack pointer or frame pointer.
 (define_predicate "cmpxchg8b_pic_memory_operand"
   (match_operand 0 "memory_operand")
@@ -1005,40 +927,24 @@
 
   ok = ix86_decompose_address (XEXP (op, 0), &parts);
   gcc_assert (ok);
-<<<<<<< HEAD
-=======
 
   if (parts.base && GET_CODE (parts.base) == SUBREG)
     parts.base = SUBREG_REG (parts.base);
   if (parts.index && GET_CODE (parts.index) == SUBREG)
     parts.index = SUBREG_REG (parts.index);
 
->>>>>>> 3082eeb7
   if (parts.base == NULL_RTX
       || parts.base == arg_pointer_rtx
       || parts.base == frame_pointer_rtx
       || parts.base == hard_frame_pointer_rtx
       || parts.base == stack_pointer_rtx)
-<<<<<<< HEAD
-    return 1;
-=======
     return true;
->>>>>>> 3082eeb7
 
   if (parts.index == NULL_RTX
       || parts.index == arg_pointer_rtx
       || parts.index == frame_pointer_rtx
       || parts.index == hard_frame_pointer_rtx
       || parts.index == stack_pointer_rtx)
-<<<<<<< HEAD
-    return 1;
-
-  return 0;
-})
-
-
-;; Returns 1 if OP is memory operand that cannot be represented
-=======
     return true;
 
   return false;
@@ -1046,7 +952,6 @@
 
 
 ;; Return true if OP is memory operand that cannot be represented
->>>>>>> 3082eeb7
 ;; by the modRM array.
 (define_predicate "long_memory_operand"
   (and (match_operand 0 "memory_operand")
@@ -1062,11 +967,7 @@
   if (inmode == CCFPmode || inmode == CCFPUmode)
     {
       if (!ix86_trivial_fp_comparison_operator (op, mode))
-<<<<<<< HEAD
-	return 0;
-=======
-	return false;
->>>>>>> 3082eeb7
+	return false;
       code = ix86_fp_compare_code_to_integer (code);
     }
   /* i387 supports just limited amount of conditional codes.  */
@@ -1089,17 +990,10 @@
 ;; The first set are supported directly; the second set can't be done with
 ;; full IEEE support, i.e. NaNs.
 
-<<<<<<< HEAD
-;; Return 1 if OP is a comparison operator that can be issued by
-;; avx predicate generation instructions
-(define_predicate "avx_comparison_float_operator"
-  (match_code "ne,eq,ge,gt,le,lt,unordered,ordered,uneq,unge,ungt,unle,unlt,ltgt"))
-=======
 (define_predicate "sse_comparison_operator"
   (ior (match_code "eq,ne,lt,le,unordered,unge,ungt,ordered")
        (and (match_test "TARGET_AVX")
 	    (match_code "ge,gt,uneq,unle,unlt,ltgt"))))
->>>>>>> 3082eeb7
 
 (define_predicate "ix86_comparison_int_operator"
   (match_code "ne,eq,ge,gt,le,lt"))
@@ -1157,11 +1051,7 @@
   if (inmode == CCFPmode || inmode == CCFPUmode)
     {
       if (!ix86_trivial_fp_comparison_operator (op, mode))
-<<<<<<< HEAD
-	return 0;
-=======
-	return false;
->>>>>>> 3082eeb7
+	return false;
       code = ix86_fp_compare_code_to_integer (code);
     }
   else if (inmode == CCCmode)
@@ -1172,19 +1062,11 @@
   return code == LTU;
 })
 
-<<<<<<< HEAD
-;; Return 1 if this comparison only requires testing one flag bit.
-(define_predicate "ix86_trivial_fp_comparison_operator"
-  (match_code "gt,ge,unlt,unle,uneq,ltgt,ordered,unordered"))
-
-;; Return 1 if we know how to do this comparison.  Others require
-=======
 ;; Return true if this comparison only requires testing one flag bit.
 (define_predicate "ix86_trivial_fp_comparison_operator"
   (match_code "gt,ge,unlt,unle,uneq,ltgt,ordered,unordered"))
 
 ;; Return true if we know how to do this comparison.  Others require
->>>>>>> 3082eeb7
 ;; testing more than one flag bit, and we let the generic middle-end
 ;; code do that.
 (define_predicate "ix86_fp_comparison_operator"
@@ -1193,8 +1075,6 @@
                (match_operand 0 "comparison_operator")
                (match_operand 0 "ix86_trivial_fp_comparison_operator")))
 
-<<<<<<< HEAD
-=======
 ;; Same as above, but for swapped comparison used in fp_jcc_4_387.
 (define_predicate "ix86_swapped_fp_comparison_operator"
   (match_operand 0 "comparison_operator")
@@ -1208,7 +1088,6 @@
   return ret;
 })
 
->>>>>>> 3082eeb7
 ;; Nearly general operand, but accept any const_double, since we wish
 ;; to be able to drop them into memory rather than have them get pulled
 ;; into registers.
@@ -1245,11 +1124,7 @@
 (define_predicate "commutative_operator"
   (match_code "plus,mult,and,ior,xor,smin,smax,umin,umax"))
 
-<<<<<<< HEAD
-;; Return 1 if OP is a binary operator that can be promoted to wider mode.
-=======
 ;; Return true if OP is a binary operator that can be promoted to wider mode.
->>>>>>> 3082eeb7
 (define_predicate "promotable_binary_operator"
   (ior (match_code "plus,and,ior,xor,ashift")
        (and (match_code "mult")
@@ -1266,22 +1141,14 @@
   (and (match_code "mem")
        (match_test "MEM_ALIGN (op) < GET_MODE_ALIGNMENT (mode)")))
 
-<<<<<<< HEAD
-;; Return 1 if OP is a emms operation, known to be a PARALLEL.
-=======
 ;; Return true if OP is a emms operation, known to be a PARALLEL.
->>>>>>> 3082eeb7
 (define_predicate "emms_operation"
   (match_code "parallel")
 {
   unsigned i;
 
   if (XVECLEN (op, 0) != 17)
-<<<<<<< HEAD
-    return 0;
-=======
-    return false;
->>>>>>> 3082eeb7
+    return false;
 
   for (i = 0; i < 8; i++)
     {
@@ -1291,11 +1158,7 @@
 	  || GET_CODE (SET_DEST (elt)) != REG
 	  || GET_MODE (SET_DEST (elt)) != XFmode
 	  || REGNO (SET_DEST (elt)) != FIRST_STACK_REG + i)
-<<<<<<< HEAD
-        return 0;
-=======
         return false;
->>>>>>> 3082eeb7
 
       elt = XVECEXP (op, 0, i+9);
 
@@ -1303,32 +1166,19 @@
 	  || GET_CODE (SET_DEST (elt)) != REG
 	  || GET_MODE (SET_DEST (elt)) != DImode
 	  || REGNO (SET_DEST (elt)) != FIRST_MMX_REG + i)
-<<<<<<< HEAD
-	return 0;
-    }
-  return 1;
-})
-
-;; Return 1 if OP is a vzeroall operation, known to be a PARALLEL.
-=======
 	return false;
     }
   return true;
 })
 
 ;; Return true if OP is a vzeroall operation, known to be a PARALLEL.
->>>>>>> 3082eeb7
 (define_predicate "vzeroall_operation"
   (match_code "parallel")
 {
   unsigned i, nregs = TARGET_64BIT ? 16 : 8;
 
   if ((unsigned) XVECLEN (op, 0) != 1 + nregs)
-<<<<<<< HEAD
-    return 0;
-=======
-    return false;
->>>>>>> 3082eeb7
+    return false;
 
   for (i = 0; i < nregs; i++)
     {
@@ -1339,78 +1189,12 @@
 	  || GET_MODE (SET_DEST (elt)) != V8SImode
 	  || REGNO (SET_DEST (elt)) != SSE_REGNO (i)
 	  || SET_SRC (elt) != CONST0_RTX (V8SImode))
-<<<<<<< HEAD
-	return 0;
-    }
-  return 1;
-})
-
-;; Return 1 if OP is a vzeroupper operation, known to be a PARALLEL.
-(define_predicate "vzeroupper_operation"
-  (match_code "parallel")
-{
-  unsigned i, nregs = TARGET_64BIT ? 16 : 8;
- 
-  if ((unsigned) XVECLEN (op, 0) != 1 + nregs)
-    return 0;
-
-  for (i = 0; i < nregs; i++)
-    {
-      rtx elt = XVECEXP (op, 0, i+1);
-
-      if (GET_CODE (elt) != CLOBBER
-	  || GET_CODE (SET_DEST (elt)) != REG
-	  || GET_MODE (SET_DEST (elt)) != V8SImode
-	  || REGNO (SET_DEST (elt)) != SSE_REGNO (i))
-	return 0;
-    }
-  return 1;
-})
-
-;; Return 1 if OP is a parallel for a vpermilp[ds] permute.
-;; ??? It would be much easier if the PARALLEL for a VEC_SELECT
-;; had a mode, but it doesn't.  So we have 4 copies and install
-;; the mode by hand.
-
-(define_predicate "avx_vpermilp_v8sf_operand"
-  (and (match_code "parallel")
-       (match_test "avx_vpermilp_parallel (op, V8SFmode)")))
-
-(define_predicate "avx_vpermilp_v4df_operand"
-  (and (match_code "parallel")
-       (match_test "avx_vpermilp_parallel (op, V4DFmode)")))
-
-(define_predicate "avx_vpermilp_v4sf_operand"
-  (and (match_code "parallel")
-       (match_test "avx_vpermilp_parallel (op, V4SFmode)")))
-
-(define_predicate "avx_vpermilp_v2df_operand"
-  (and (match_code "parallel")
-       (match_test "avx_vpermilp_parallel (op, V2DFmode)")))
-
-;; Return 1 if OP is a parallel for a vperm2f128 permute.
-
-(define_predicate "avx_vperm2f128_v8sf_operand"
-  (and (match_code "parallel")
-       (match_test "avx_vperm2f128_parallel (op, V8SFmode)")))
-
-(define_predicate "avx_vperm2f128_v8si_operand"
-  (and (match_code "parallel")
-       (match_test "avx_vperm2f128_parallel (op, V8SImode)")))
-
-(define_predicate "avx_vperm2f128_v4df_operand"
-  (and (match_code "parallel")
-       (match_test "avx_vperm2f128_parallel (op, V4DFmode)")))
-
-;; Return 1 if OP is a parallel for a vbroadcast permute.
-=======
 	return false;
     }
   return true;
 })
 
 ;; Return true if OP is a parallel for a vbroadcast permute.
->>>>>>> 3082eeb7
 
 (define_predicate "avx_vbroadcast_operand"
   (and (match_code "parallel")
