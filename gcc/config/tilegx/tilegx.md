--- conflicted
+++ resolved
@@ -905,11 +905,6 @@
 	(const:DI (unspec:DI [(match_operand:DI 1 "symbolic_operand" "")]
 			     UNSPEC_HW2_LAST)))])
 
-<<<<<<< HEAD
-;; Second step of the 3-insn sequence to materialize a symbolic
-;; address.
-=======
->>>>>>> 747e4b8f
 (define_expand "mov_address_step2"
   [(set (match_operand:DI 0 "register_operand" "")
 	(unspec:DI
