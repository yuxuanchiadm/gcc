--- conflicted
+++ resolved
@@ -191,12 +191,9 @@
 
 /* Crypto is an optional extension to AdvSIMD.  */
 #define TARGET_CRYPTO (TARGET_SIMD && AARCH64_ISA_CRYPTO)
-<<<<<<< HEAD
-=======
 
 /* CRC instructions that can be enabled through +crc arch extension.  */
 #define TARGET_CRC32 (AARCH64_ISA_CRC)
->>>>>>> 02d42640
 
 /* Standard register usage.  */
 
