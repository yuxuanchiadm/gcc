/* Copyright (C) 2011-2014 Free Software Foundation, Inc.
   Contributed by ARM Ltd.

   This file is part of GCC.

   GCC is free software; you can redistribute it and/or modify it
   under the terms of the GNU General Public License as published by
   the Free Software Foundation; either version 3, or (at your option)
   any later version.

   GCC is distributed in the hope that it will be useful, but
   WITHOUT ANY WARRANTY; without even the implied warranty of
   MERCHANTABILITY or FITNESS FOR A PARTICULAR PURPOSE.  See the GNU
   General Public License for more details.

   You should have received a copy of the GNU General Public License
   along with GCC; see the file COPYING3.  If not see
   <http://www.gnu.org/licenses/>.  */

/* This is a list of cores that implement AArch64.

   Before using #include to read this file, define a macro:

      AARCH64_CORE(CORE_NAME, CORE_IDENT, SCHEDULER_IDENT, ARCH, FLAGS, COSTS)

   The CORE_NAME is the name of the core, represented as a string constant.
   The CORE_IDENT is the name of the core, represented as an identifier.
   The SCHEDULER_IDENT is the name of the core for which scheduling decisions
   will be made, represented as an identifier.
   ARCH is the architecture revision implemented by the chip.
   FLAGS are the bitwise-or of the traits that apply to that core.
   This need not include flags implied by the architecture.
   COSTS is the name of the rtx_costs routine to use.  */

/* V8 Architecture Processors.  */

AARCH64_CORE("cortex-a53",  cortexa53, cortexa53, 8,  AARCH64_FL_FPSIMD | AARCH64_FL_CRC | AARCH64_FL_CRYPTO, cortexa53)
<<<<<<< HEAD
AARCH64_CORE("cortex-a57",  cortexa15, cortexa15, 8,  AARCH64_FL_FPSIMD | AARCH64_FL_CRC | AARCH64_FL_CRYPTO, generic)
AARCH64_CORE("thunder",	    thunder,   thunder,   8,  AARCH64_FL_FPSIMD | AARCH64_FL_CRC | AARCH64_FL_CRYPTO, thunder)
=======
AARCH64_CORE("cortex-a57",  cortexa15, cortexa15, 8,  AARCH64_FL_FPSIMD | AARCH64_FL_CRC | AARCH64_FL_CRYPTO, cortexa57)
>>>>>>> f93b7ec9

/* V8 big.LITTLE implementations.  */

AARCH64_CORE("cortex-a57.cortex-a53",  cortexa57cortexa53, cortexa53, 8,  AARCH64_FL_FPSIMD | AARCH64_FL_CRC | AARCH64_FL_CRYPTO, cortexa57)<|MERGE_RESOLUTION|>--- conflicted
+++ resolved
@@ -35,12 +35,8 @@
 /* V8 Architecture Processors.  */
 
 AARCH64_CORE("cortex-a53",  cortexa53, cortexa53, 8,  AARCH64_FL_FPSIMD | AARCH64_FL_CRC | AARCH64_FL_CRYPTO, cortexa53)
-<<<<<<< HEAD
-AARCH64_CORE("cortex-a57",  cortexa15, cortexa15, 8,  AARCH64_FL_FPSIMD | AARCH64_FL_CRC | AARCH64_FL_CRYPTO, generic)
+AARCH64_CORE("cortex-a57",  cortexa15, cortexa15, 8,  AARCH64_FL_FPSIMD | AARCH64_FL_CRC | AARCH64_FL_CRYPTO, cortexa57)
 AARCH64_CORE("thunder",	    thunder,   thunder,   8,  AARCH64_FL_FPSIMD | AARCH64_FL_CRC | AARCH64_FL_CRYPTO, thunder)
-=======
-AARCH64_CORE("cortex-a57",  cortexa15, cortexa15, 8,  AARCH64_FL_FPSIMD | AARCH64_FL_CRC | AARCH64_FL_CRYPTO, cortexa57)
->>>>>>> f93b7ec9
 
 /* V8 big.LITTLE implementations.  */
 
