/* Definitions of target machine for GNU compiler.
   Renesas H8/300 (generic)
   Copyright (C) 1992, 1993, 1994, 1995, 1996, 1996, 1997, 1998, 1999,
<<<<<<< HEAD
   2000, 2001, 2002, 2003, 2004, 2005, 2007, 2008, 2009
=======
   2000, 2001, 2002, 2003, 2004, 2005, 2007, 2008, 2009, 2010
>>>>>>> b56a5220
   Free Software Foundation, Inc.
   Contributed by Steve Chamberlain (sac@cygnus.com),
   Jim Wilson (wilson@cygnus.com), and Doug Evans (dje@cygnus.com).

This file is part of GCC.

GCC is free software; you can redistribute it and/or modify
it under the terms of the GNU General Public License as published by
the Free Software Foundation; either version 3, or (at your option)
any later version.

GCC is distributed in the hope that it will be useful,
but WITHOUT ANY WARRANTY; without even the implied warranty of
MERCHANTABILITY or FITNESS FOR A PARTICULAR PURPOSE.  See the
GNU General Public License for more details.

You should have received a copy of the GNU General Public License
along with GCC; see the file COPYING3.  If not see
<http://www.gnu.org/licenses/>.  */

#ifndef GCC_H8300_H
#define GCC_H8300_H

/* Which CPU to compile for.
   We use int for CPU_TYPE to avoid lots of casts.  */
#if 0 /* defined in insn-attr.h, here for documentation */
enum attr_cpu { CPU_H8300, CPU_H8300H };
#endif
extern int cpu_type;

/* Various globals defined in h8300.c.  */

extern const char *h8_push_op, *h8_pop_op, *h8_mov_op;
extern const char * const *h8_reg_names;

/* Target CPU builtins.  */
#define TARGET_CPU_CPP_BUILTINS()			\
  do							\
    {							\
      if (TARGET_H8300H)				\
	{						\
	  builtin_define ("__H8300H__");		\
	  builtin_assert ("cpu=h8300h");		\
	  builtin_assert ("machine=h8300h");		\
	  if (TARGET_NORMAL_MODE)			\
	    {						\
	      builtin_define ("__NORMAL_MODE__");	\
	    }						\
	}						\
      else if (TARGET_H8300SX)				\
	{						\
	  builtin_define ("__H8300SX__");		\
	  if (TARGET_NORMAL_MODE)			\
	    {						\
	      builtin_define ("__NORMAL_MODE__");	\
	    }						\
	}						\
      else if (TARGET_H8300S)				\
	{						\
	  builtin_define ("__H8300S__");		\
	  builtin_assert ("cpu=h8300s");		\
	  builtin_assert ("machine=h8300s");		\
	  if (TARGET_NORMAL_MODE)			\
	    {						\
	      builtin_define ("__NORMAL_MODE__");	\
	    }						\
	}						\
      else						\
	{						\
	  builtin_define ("__H8300__");			\
	  builtin_assert ("cpu=h8300");			\
	  builtin_assert ("machine=h8300");		\
	}						\
    }							\
  while (0)

#define LINK_SPEC "%{mh:%{mn:-m h8300hn}} %{mh:%{!mn:-m h8300h}} %{ms:%{mn:-m h8300sn}} %{ms:%{!mn:-m h8300s}}"

#define LIB_SPEC "%{mrelax:-relax} %{g:-lg} %{!p:%{!pg:-lc}}%{p:-lc_p}%{pg:-lc_p}"

/* Print subsidiary information on the compiler version in use.  */

#define TARGET_VERSION fprintf (stderr, " (Renesas H8/300)");

/* Macros used in the machine description to test the flags.  */

/* Select between the H8/300 and H8/300H CPUs.  */
#define TARGET_H8300	(! TARGET_H8300H && ! TARGET_H8300S)
#define TARGET_H8300S	(TARGET_H8300S_1 || TARGET_H8300SX)
/* Some multiply instructions are not available in all H8SX variants.
   Use this macro instead of TARGET_H8300SX to indicate this, even
   though we don't actually generate different code for now.  */
#define TARGET_H8300SXMUL TARGET_H8300SX

#ifdef IN_LIBGCC2
#undef TARGET_H8300H
#undef TARGET_H8300S
#undef TARGET_NORMAL_MODE
/* If compiling libgcc2, make these compile time constants based on what
   flags are we actually compiling with.  */
#ifdef __H8300H__
#define TARGET_H8300H	1
#else
#define TARGET_H8300H	0
#endif
#ifdef __H8300S__
#define TARGET_H8300S	1
#else
#define TARGET_H8300S	0
#endif
#ifdef __NORMAL_MODE__
#define TARGET_NORMAL_MODE 1
#else
#define TARGET_NORMAL_MODE 0
#endif
#endif /* !IN_LIBGCC2 */

/* Default target_flags if no switches specified.  */

#ifndef TARGET_DEFAULT
#define TARGET_DEFAULT (MASK_QUICKCALL)
#endif

/* We want dwarf2 info available to gdb.  */
#define DWARF2_DEBUGGING_INFO        1

/* The return address is pushed on the stack.  */
#define INCOMING_RETURN_ADDR_RTX   gen_rtx_MEM (Pmode, gen_rtx_REG (Pmode, STACK_POINTER_REGNUM))
#define INCOMING_FRAME_SP_OFFSET   (POINTER_SIZE / 8)

#define DWARF_CIE_DATA_ALIGNMENT	2

/* We want dwarf2 info available to gdb...  */
#define DWARF2_DEBUGGING_INFO        1
/* ... but we don't actually support full dwarf2 EH.  */
#define MUST_USE_SJLJ_EXCEPTIONS 1

/* The return address is pushed on the stack.  */
#define INCOMING_RETURN_ADDR_RTX   gen_rtx_MEM (Pmode, gen_rtx_REG (Pmode, STACK_POINTER_REGNUM))
#define INCOMING_FRAME_SP_OFFSET   (POINTER_SIZE / 8)

#define DWARF_CIE_DATA_ALIGNMENT	2

/* Define this if addresses of constant functions
   shouldn't be put through pseudo regs where they can be cse'd.
   Desirable on machines where ordinary constants are expensive
   but a CALL with constant address is cheap.

   Calls through a register are cheaper than calls to named
   functions; however, the register pressure this causes makes
   CSEing of function addresses generally a lose.  */
#define NO_FUNCTION_CSE

/* Target machine storage layout */

/* Define this if most significant bit is lowest numbered
   in instructions that operate on numbered bit-fields.
   This is not true on the H8/300.  */
#define BITS_BIG_ENDIAN 0

/* Define this if most significant byte of a word is the lowest numbered.  */
/* That is true on the H8/300.  */
#define BYTES_BIG_ENDIAN 1

/* Define this if most significant word of a multiword number is lowest
   numbered.  */
#define WORDS_BIG_ENDIAN 1

#define MAX_BITS_PER_WORD	32

/* Width of a word, in units (bytes).  */
#define UNITS_PER_WORD		(TARGET_H8300H || TARGET_H8300S ? 4 : 2)
#define MIN_UNITS_PER_WORD	2

#define SHORT_TYPE_SIZE	16
#define INT_TYPE_SIZE		(TARGET_INT32 ? 32 : 16)
#define LONG_TYPE_SIZE		32
#define LONG_LONG_TYPE_SIZE	64
#define FLOAT_TYPE_SIZE	32
#define DOUBLE_TYPE_SIZE	32
#define LONG_DOUBLE_TYPE_SIZE	DOUBLE_TYPE_SIZE

#define MAX_FIXED_MODE_SIZE	32

/* Allocation boundary (in *bits*) for storing arguments in argument list.  */
#define PARM_BOUNDARY (TARGET_H8300H || TARGET_H8300S ? 32 : 16)

/* Allocation boundary (in *bits*) for the code of a function.  */
#define FUNCTION_BOUNDARY 16

/* Alignment of field after `int : 0' in a structure.  */
/* One can argue this should be 32 for -mint32, but since 32-bit ints only
   need 16-bit alignment, this is left as is so that -mint32 doesn't change
   structure layouts.  */
#define EMPTY_FIELD_BOUNDARY 16

/* No data type wants to be aligned rounder than this.
   32-bit values are aligned as such on the H8/300H and H8S for speed.  */
#define BIGGEST_ALIGNMENT \
(((TARGET_H8300H || TARGET_H8300S) && ! TARGET_ALIGN_300) ? 32 : 16)

/* The stack goes in 16/32 bit lumps.  */
#define STACK_BOUNDARY (TARGET_H8300 ? 16 : 32)

/* Define this if move instructions will actually fail to work
   when given unaligned data.  */
/* On the H8/300, longs can be aligned on halfword boundaries, but not
   byte boundaries.  */
#define STRICT_ALIGNMENT 1

/* Standard register usage.  */

/* Number of actual hardware registers.
   The hardware registers are assigned numbers for the compiler
   from 0 to just below FIRST_PSEUDO_REGISTER.

   All registers that the compiler knows about must be given numbers,
   even those that are not normally considered general registers.

   Reg 9 does not correspond to any hardware register, but instead
   appears in the RTL as an argument pointer prior to reload, and is
   eliminated during reloading in favor of either the stack or frame
   pointer.  */

#define FIRST_PSEUDO_REGISTER 12

/* 1 for registers that have pervasive standard uses
   and are not available for the register allocator.  */

#define FIXED_REGISTERS				\
/* r0 r1 r2 r3 r4 r5 r6 r7 mac ap rap fp */	\
  { 0, 0, 0, 0, 0, 0, 0, 1,  0, 1,  1, 1 }

/* 1 for registers not available across function calls.
   These must include the FIXED_REGISTERS and also any
   registers that can be used without being saved.
   The latter must include the registers where values are returned
   and the register where structure-value addresses are passed.
   Aside from that, you can include as many other registers as you
   like.

   H8 destroys r0,r1,r2,r3.  */

#define CALL_USED_REGISTERS			\
/* r0 r1 r2 r3 r4 r5 r6 r7 mac ap rap fp */	\
  { 1, 1, 1, 1, 0, 0, 0, 1,  1, 1,  1, 1 }

#define REG_ALLOC_ORDER				\
/* r0 r1 r2 r3 r4 r5 r6 r7 mac ap rap  fp */	\
  { 2, 3, 0, 1, 4, 5, 6, 8,  7, 9, 10, 11 }

#define HARD_REGNO_NREGS(REGNO, MODE)		\
  h8300_hard_regno_nregs ((REGNO), (MODE))

#define HARD_REGNO_MODE_OK(REGNO, MODE)		\
  h8300_hard_regno_mode_ok ((REGNO), (MODE))

/* Value is 1 if it is a good idea to tie two pseudo registers
   when one has mode MODE1 and one has mode MODE2.
   If HARD_REGNO_MODE_OK could produce different values for MODE1 and MODE2,
   for any hard reg, then this must be 0 for correct output.  */
#define MODES_TIEABLE_P(MODE1, MODE2)					  \
  ((MODE1) == (MODE2)							  \
   || (((MODE1) == QImode || (MODE1) == HImode				  \
	|| ((TARGET_H8300H || TARGET_H8300S) && (MODE1) == SImode))	  \
       &&  ((MODE2) == QImode || (MODE2) == HImode			  \
	    || ((TARGET_H8300H || TARGET_H8300S) && (MODE2) == SImode))))

/* A C expression that is nonzero if hard register NEW_REG can be
   considered for use as a rename register for OLD_REG register */

#define HARD_REGNO_RENAME_OK(OLD_REG, NEW_REG)		\
   h8300_hard_regno_rename_ok (OLD_REG, NEW_REG)

/* Specify the registers used for certain standard purposes.
   The values of these macros are register numbers.  */

/* H8/300 pc is not overloaded on a register.  */

/*#define PC_REGNUM 15*/

/* Register to use for pushing function arguments.  */
#define STACK_POINTER_REGNUM SP_REG

/* Base register for access to local variables of the function.  */
#define HARD_FRAME_POINTER_REGNUM HFP_REG

/* Base register for access to local variables of the function.  */
#define FRAME_POINTER_REGNUM FP_REG

/* Base register for access to arguments of the function.  */
#define ARG_POINTER_REGNUM AP_REG

/* Register in which static-chain is passed to a function.  */
#define STATIC_CHAIN_REGNUM SC_REG

/* Fake register that holds the address on the stack of the
   current function's return address.  */
#define RETURN_ADDRESS_POINTER_REGNUM RAP_REG

/* A C expression whose value is RTL representing the value of the return
   address for the frame COUNT steps up from the current frame.
   FRAMEADDR is already the frame pointer of the COUNT frame, assuming
   a stack layout with the frame pointer as the first saved register.  */
#define RETURN_ADDR_RTX(COUNT, FRAME) h8300_return_addr_rtx ((COUNT), (FRAME))

/* Define the classes of registers for register constraints in the
   machine description.  Also define ranges of constants.

   One of the classes must always be named ALL_REGS and include all hard regs.
   If there is more than one class, another class must be named NO_REGS
   and contain no registers.

   The name GENERAL_REGS must be the name of a class (or an alias for
   another name such as ALL_REGS).  This is the class of registers
   that is allowed by "g" or "r" in a register constraint.
   Also, registers outside this class are allocated only when
   instructions express preferences for them.

   The classes must be numbered in nondecreasing order; that is,
   a larger-numbered class must never be contained completely
   in a smaller-numbered class.

   For any two classes, it is very desirable that there be another
   class that represents their union.  */

enum reg_class {
  NO_REGS, COUNTER_REGS, SOURCE_REGS, DESTINATION_REGS,
  GENERAL_REGS, MAC_REGS, ALL_REGS, LIM_REG_CLASSES
};

#define N_REG_CLASSES ((int) LIM_REG_CLASSES)

/* Give names of register classes as strings for dump file.  */

#define REG_CLASS_NAMES \
{ "NO_REGS", "COUNTER_REGS", "SOURCE_REGS", "DESTINATION_REGS", \
  "GENERAL_REGS", "MAC_REGS", "ALL_REGS", "LIM_REGS" }

/* The following macro defines cover classes for Integrated Register
   Allocator.  Cover classes is a set of non-intersected register
   classes covering all hard registers used for register allocation
   purpose.  Any move between two registers of a cover class should be
   cheaper than load or store of the registers.  The macro value is
   array of register classes with LIM_REG_CLASSES used as the end
   marker.  */

#define IRA_COVER_CLASSES \
{						\
  GENERAL_REGS, MAC_REGS, LIM_REG_CLASSES	\
}

/* Define which registers fit in which classes.
   This is an initializer for a vector of HARD_REG_SET
   of length N_REG_CLASSES.  */

#define REG_CLASS_CONTENTS			\
{      {0},		/* No regs      */	\
   {0x010},		/* COUNTER_REGS */	\
   {0x020},		/* SOURCE_REGS */	\
   {0x040},		/* DESTINATION_REGS */	\
   {0xeff},		/* GENERAL_REGS */	\
   {0x100},		/* MAC_REGS */		\
   {0xfff},		/* ALL_REGS	*/	\
}

/* The same information, inverted:
   Return the class number of the smallest class containing
   reg number REGNO.  This could be a conditional expression
   or could index an array.  */

#define REGNO_REG_CLASS(REGNO)				\
  ((REGNO) == MAC_REG ? MAC_REGS			\
   : (REGNO) == COUNTER_REG ? COUNTER_REGS		\
   : (REGNO) == SOURCE_REG ? SOURCE_REGS		\
   : (REGNO) == DESTINATION_REG ? DESTINATION_REGS	\
   : GENERAL_REGS)

/* The class value for index registers, and the one for base regs.  */

#define INDEX_REG_CLASS (TARGET_H8300SX ? GENERAL_REGS : NO_REGS)
#define BASE_REG_CLASS  GENERAL_REGS

/* Get reg_class from a letter such as appears in the machine description.

   'a' is the MAC register.  */

#define REG_CLASS_FROM_LETTER(C) (h8300_reg_class_from_letter (C))

/* The letters I, J, K, L, M, N, O, P in a register constraint string
   can be used to stand for particular ranges of immediate operands.
   This macro defines what the ranges are.
   C is the letter, and VALUE is a constant value.
   Return 1 if VALUE is in the range specified by C.  */

#define CONST_OK_FOR_I(VALUE) ((VALUE) == 0)
#define CONST_OK_FOR_J(VALUE) (((VALUE) & 0xff) == 0)
#define CONST_OK_FOR_L(VALUE)				\
  (TARGET_H8300H || TARGET_H8300S			\
   ? (VALUE) == 1 || (VALUE) == 2 || (VALUE) == 4	\
   : (VALUE) == 1 || (VALUE) == 2)
#define CONST_OK_FOR_M(VALUE)				\
  ((VALUE) == 1 || (VALUE) == 2)
#define CONST_OK_FOR_N(VALUE)				\
  (TARGET_H8300H || TARGET_H8300S			\
   ? (VALUE) == -1 || (VALUE) == -2 || (VALUE) == -4	\
   : (VALUE) == -1 || (VALUE) == -2)
#define CONST_OK_FOR_O(VALUE)				\
  ((VALUE) == -1 || (VALUE) == -2)

/* Multi-letter constraints for constant are always started with P
   (just because it was the only letter in the range left.  New
   constraints for constants should be added here.  */
#define CONST_OK_FOR_Ppositive(VALUE, NBITS)		\
  ((VALUE) > 0 && (VALUE) < (1 << (NBITS)))
#define CONST_OK_FOR_Pnegative(VALUE, NBITS)		\
  ((VALUE) < 0 && (VALUE) > -(1 << (NBITS)))
#define CONST_OK_FOR_P(VALUE, STR) \
  ((STR)[1] >= '1' && (STR)[1] <= '9' && (STR)[2] == '<' 	\
   ? (((STR)[3] == '0' || ((STR)[3] == 'X' && TARGET_H8300SX))	\
      && CONST_OK_FOR_Pnegative ((VALUE), (STR)[1] - '0'))	\
   : ((STR)[1] >= '1' && (STR)[1] <= '9' && (STR)[2] == '>')	\
   ? (((STR)[3] == '0' || ((STR)[3] == 'X' && TARGET_H8300SX))	\
      && CONST_OK_FOR_Ppositive ((VALUE), (STR)[1] - '0'))	\
   : 0)
#define CONSTRAINT_LEN_FOR_P(STR) \
  ((((STR)[1] >= '1' && (STR)[1] <= '9')			\
    && ((STR)[2] == '<' || (STR)[2] == '>')			\
    && ((STR)[3] == 'X' || (STR)[3] == '0')) ? 4		\
   : 0)

#define CONST_OK_FOR_CONSTRAINT_P(VALUE, C, STR)	\
  ((C) == 'P' ? CONST_OK_FOR_P ((VALUE), (STR))		\
   : CONST_OK_FOR_LETTER_P ((VALUE), (C)))
  
#define CONST_OK_FOR_LETTER_P(VALUE, C)		\
  ((C) == 'I' ? CONST_OK_FOR_I (VALUE) :	\
   (C) == 'J' ? CONST_OK_FOR_J (VALUE) :	\
   (C) == 'L' ? CONST_OK_FOR_L (VALUE) :	\
   (C) == 'M' ? CONST_OK_FOR_M (VALUE) :	\
   (C) == 'N' ? CONST_OK_FOR_N (VALUE) :	\
   (C) == 'O' ? CONST_OK_FOR_O (VALUE) :	\
   0)

/* Similar, but for floating constants, and defining letters G and H.
   Here VALUE is the CONST_DOUBLE rtx itself.

  `G' is a floating-point zero.  */

#define CONST_DOUBLE_OK_FOR_LETTER_P(VALUE, C)	\
  ((C) == 'G' ? (VALUE) == CONST0_RTX (SFmode)	\
   : 0)

/* Return the maximum number of consecutive registers
   needed to represent mode MODE in a register of class CLASS.  */

/* On the H8, this is the size of MODE in words.  */

#define CLASS_MAX_NREGS(CLASS, MODE)	\
  ((GET_MODE_SIZE (MODE) + UNITS_PER_WORD - 1) / UNITS_PER_WORD)

/* Any SI register-to-register move may need to be reloaded,
   so define REGISTER_MOVE_COST to be > 2 so that reload never
   shortcuts.  */

#define REGISTER_MOVE_COST(MODE, CLASS1, CLASS2)  \
  (CLASS1 == MAC_REGS || CLASS2 == MAC_REGS ? 6 : 3)

/* Stack layout; function entry, exit and calling.  */

/* Define this if pushing a word on the stack
   makes the stack pointer a smaller address.  */

#define STACK_GROWS_DOWNWARD

/* Define this to nonzero if the nominal address of the stack frame
   is at the high-address end of the local variables;
   that is, each additional local variable allocated
   goes at a more negative offset in the frame.  */

#define FRAME_GROWS_DOWNWARD 1

/* Offset within stack frame to start allocating local variables at.
   If FRAME_GROWS_DOWNWARD, this is the offset to the END of the
   first local allocated.  Otherwise, it is the offset to the BEGINNING
   of the first local allocated.  */

#define STARTING_FRAME_OFFSET 0

/* If we generate an insn to push BYTES bytes,
   this says how many the stack pointer really advances by.

   On the H8/300, @-sp really pushes a byte if you ask it to - but that's
   dangerous, so we claim that it always pushes a word, then we catch
   the mov.b rx,@-sp and turn it into a mov.w rx,@-sp on output.

   On the H8/300H, we simplify TARGET_QUICKCALL by setting this to 4
   and doing a similar thing.  */

#define PUSH_ROUNDING(BYTES) \
  (((BYTES) + PARM_BOUNDARY / 8 - 1) & -PARM_BOUNDARY / 8)

/* Offset of first parameter from the argument pointer register value.  */
/* Is equal to the size of the saved fp + pc, even if an fp isn't
   saved since the value is used before we know.  */

#define FIRST_PARM_OFFSET(FNDECL) 0

/* Definitions for register eliminations.

   This is an array of structures.  Each structure initializes one pair
   of eliminable registers.  The "from" register number is given first,
   followed by "to".  Eliminations of the same "from" register are listed
   in order of preference.

   We have three registers that can be eliminated on the h8300.
   First, the frame pointer register can often be eliminated in favor
   of the stack pointer register.  Secondly, the argument pointer
   register and the return address pointer register are always
   eliminated; they are replaced with either the stack or frame
   pointer.  */

#define ELIMINABLE_REGS						\
{{ ARG_POINTER_REGNUM, STACK_POINTER_REGNUM},			\
 { ARG_POINTER_REGNUM, HARD_FRAME_POINTER_REGNUM},		\
 { RETURN_ADDRESS_POINTER_REGNUM, STACK_POINTER_REGNUM},	\
 { RETURN_ADDRESS_POINTER_REGNUM, HARD_FRAME_POINTER_REGNUM},	\
 { FRAME_POINTER_REGNUM, STACK_POINTER_REGNUM},			\
 { FRAME_POINTER_REGNUM, HARD_FRAME_POINTER_REGNUM}}

/* Define the offset between two registers, one to be eliminated, and the other
   its replacement, at the start of a routine.  */

#define INITIAL_ELIMINATION_OFFSET(FROM, TO, OFFSET)		\
  ((OFFSET) = h8300_initial_elimination_offset ((FROM), (TO)))

/* Define how to find the value returned by a function.
   VALTYPE is the data type of the value (as a tree).
   If the precise function being called is known, FUNC is its FUNCTION_DECL;
   otherwise, FUNC is 0.

   On the H8 the return value is in R0/R1.  */

#define FUNCTION_VALUE(VALTYPE, FUNC) \
  gen_rtx_REG (TYPE_MODE (VALTYPE), R0_REG)

/* Define how to find the value returned by a library function
   assuming the value has mode MODE.  */

/* On the H8 the return value is in R0/R1.  */

#define LIBCALL_VALUE(MODE) \
  gen_rtx_REG (MODE, R0_REG)

/* 1 if N is a possible register number for a function value.
   On the H8, R0 is the only register thus used.  */

#define FUNCTION_VALUE_REGNO_P(N) ((N) == R0_REG)

/* Define this if PCC uses the nonreentrant convention for returning
   structure and union values.  */

/*#define PCC_STATIC_STRUCT_RETURN*/

/* 1 if N is a possible register number for function argument passing.
   On the H8, no registers are used in this way.  */

#define FUNCTION_ARG_REGNO_P(N) (TARGET_QUICKCALL ? N < 3 : 0)

/* When this hook returns true for MODE, the compiler allows
   registers explicitly used in the rtl to be used as spill registers
   but prevents the compiler from extending the lifetime of these
   registers.  */
#define TARGET_SMALL_REGISTER_CLASSES_FOR_MODE_P hook_bool_mode_true

/* Define a data type for recording info about an argument list
   during the scan of that argument list.  This data type should
   hold all necessary information about the function itself
   and about the args processed so far, enough to enable macros
   such as FUNCTION_ARG to determine where the next arg should go.

   On the H8/300, this is a two item struct, the first is the number
   of bytes scanned so far and the second is the rtx of the called
   library function if any.  */

#define CUMULATIVE_ARGS struct cum_arg
struct cum_arg
{
  int nbytes;
  struct rtx_def *libcall;
};

/* Initialize a variable CUM of type CUMULATIVE_ARGS
   for a call to a function whose data type is FNTYPE.
   For a library call, FNTYPE is 0.

   On the H8/300, the offset starts at 0.  */

#define INIT_CUMULATIVE_ARGS(CUM, FNTYPE, LIBNAME, INDIRECT, N_NAMED_ARGS) \
 ((CUM).nbytes = 0, (CUM).libcall = LIBNAME)

/* Output assembler code to FILE to increment profiler label # LABELNO
   for profiling a function entry.  */

#define FUNCTION_PROFILER(FILE, LABELNO)  \
  fprintf (FILE, "\t%s\t#LP%d,%s\n\tjsr @mcount\n", \
	   h8_mov_op, (LABELNO), h8_reg_names[0]);

/* EXIT_IGNORE_STACK should be nonzero if, when returning from a function,
   the stack pointer does not matter.  The value is tested only in
   functions that have frame pointers.
   No definition is equivalent to always zero.  */

#define EXIT_IGNORE_STACK 0

/* Length in units of the trampoline for entering a nested function.  */

#define TRAMPOLINE_SIZE ((Pmode == HImode) ? 8 : 12)

/* Addressing modes, and classification of registers for them.  */

#define HAVE_POST_INCREMENT 1
#define HAVE_PRE_DECREMENT 1
#define HAVE_POST_DECREMENT TARGET_H8300SX
#define HAVE_PRE_INCREMENT TARGET_H8300SX

/* Macros to check register numbers against specific register classes.  */

/* These assume that REGNO is a hard or pseudo reg number.
   They give nonzero only if REGNO is a hard reg of the suitable class
   or a pseudo reg currently allocated to a suitable hard reg.
   Since they use reg_renumber, they are safe only once reg_renumber
   has been allocated, which happens in local-alloc.c.  */

#define REGNO_OK_FOR_INDEX_P(regno) 0

#define REGNO_OK_FOR_BASE_P(regno)				\
  (((regno) < FIRST_PSEUDO_REGISTER && regno != MAC_REG)	\
   || reg_renumber[regno] >= 0)

/* Maximum number of registers that can appear in a valid memory address.  */

#define MAX_REGS_PER_ADDRESS 1

/* 1 if X is an rtx for a constant that is a valid address.  */

#define CONSTANT_ADDRESS_P(X)					\
  (GET_CODE (X) == LABEL_REF || GET_CODE (X) == SYMBOL_REF	\
   || (GET_CODE (X) == CONST_INT				\
       /* We handle signed and unsigned offsets here.  */	\
       && INTVAL (X) > (TARGET_H8300 ? -0x10000 : -0x1000000)	\
       && INTVAL (X) < (TARGET_H8300 ? 0x10000 : 0x1000000))	\
   || (GET_CODE (X) == HIGH || GET_CODE (X) == CONST))

/* Nonzero if the constant value X is a legitimate general operand.
   It is given that X satisfies CONSTANT_P or is a CONST_DOUBLE.  */

#define LEGITIMATE_CONSTANT_P(X) (h8300_legitimate_constant_p (X))

/* The macros REG_OK_FOR..._P assume that the arg is a REG rtx
   and check its validity for a certain class.
   We have two alternate definitions for each of them.
   The usual definition accepts all pseudo regs; the other rejects
   them unless they have been allocated suitable hard regs.
   The symbol REG_OK_STRICT causes the latter definition to be used.

   Most source files want to accept pseudo regs in the hope that
   they will get allocated to the class that the insn wants them to be in.
   Source files for reload pass need to be strict.
   After reload, it makes no difference, since pseudo regs have
   been eliminated by then.  */

/* Non-strict versions.  */
#define REG_OK_FOR_INDEX_NONSTRICT_P(X) 0
/* Don't use REGNO_OK_FOR_BASE_P here because it uses reg_renumber.  */
#define REG_OK_FOR_BASE_NONSTRICT_P(X)				\
  (REGNO (X) >= FIRST_PSEUDO_REGISTER || REGNO (X) != MAC_REG)

/* Strict versions.  */
#define REG_OK_FOR_INDEX_STRICT_P(X) REGNO_OK_FOR_INDEX_P (REGNO (X))
#define REG_OK_FOR_BASE_STRICT_P(X)  REGNO_OK_FOR_BASE_P (REGNO (X))

#ifndef REG_OK_STRICT

#define REG_OK_FOR_INDEX_P(X) REG_OK_FOR_INDEX_NONSTRICT_P (X)
#define REG_OK_FOR_BASE_P(X)  REG_OK_FOR_BASE_NONSTRICT_P (X)

#else

#define REG_OK_FOR_INDEX_P(X) REG_OK_FOR_INDEX_STRICT_P (X)
#define REG_OK_FOR_BASE_P(X)  REG_OK_FOR_BASE_STRICT_P (X)

#endif

/* Extra constraints.  */

#define OK_FOR_Q(OP)					\
  (TARGET_H8300SX && memory_operand ((OP), VOIDmode))

#define OK_FOR_R(OP)					\
  (GET_CODE (OP) == CONST_INT				\
   ? !h8300_shift_needs_scratch_p (INTVAL (OP), QImode)	\
   : 0)

#define OK_FOR_S(OP)					\
  (GET_CODE (OP) == CONST_INT				\
   ? !h8300_shift_needs_scratch_p (INTVAL (OP), HImode)	\
   : 0)

#define OK_FOR_T(OP)					\
  (GET_CODE (OP) == CONST_INT				\
   ? !h8300_shift_needs_scratch_p (INTVAL (OP), SImode)	\
   : 0)

/* 'U' if valid for a bset destination;
   i.e. a register, register indirect, or the eightbit memory region
   (a SYMBOL_REF with an SYMBOL_REF_FLAG set).

   On the H8S 'U' can also be a 16bit or 32bit absolute.  */
#define OK_FOR_U(OP)							\
  ((GET_CODE (OP) == REG && REG_OK_FOR_BASE_P (OP))			\
   || (GET_CODE (OP) == MEM && GET_CODE (XEXP (OP, 0)) == REG		\
       && REG_OK_FOR_BASE_P (XEXP (OP, 0)))				\
   || (GET_CODE (OP) == MEM && GET_CODE (XEXP (OP, 0)) == SYMBOL_REF	\
       && TARGET_H8300S)						\
   || (GET_CODE (OP) == MEM && GET_CODE (XEXP (OP, 0)) == CONST		\
       && GET_CODE (XEXP (XEXP (OP, 0), 0)) == PLUS			\
       && GET_CODE (XEXP (XEXP (XEXP (OP, 0), 0), 0)) == SYMBOL_REF	\
       && GET_CODE (XEXP (XEXP (XEXP (OP, 0), 0), 1)) == CONST_INT	\
       && (TARGET_H8300S						\
	   || SYMBOL_REF_FLAG (XEXP (XEXP (XEXP (OP, 0), 0), 0))))	\
   || (GET_CODE (OP) == MEM						\
       && h8300_eightbit_constant_address_p (XEXP (OP, 0)))		\
   || (GET_CODE (OP) == MEM && (TARGET_H8300S || TARGET_H8300SX)	\
       && GET_CODE (XEXP (OP, 0)) == CONST_INT))

/* Multi-letter constraints starting with W are to be used for
   operands that require a memory operand, i.e,. that are never used
   along with register constraints (see EXTRA_MEMORY_CONSTRAINTS).  */

#define OK_FOR_WU(OP)					\
  (GET_CODE (OP) == MEM && OK_FOR_U (OP))

#define OK_FOR_W(OP, STR)				\
  ((STR)[1] == 'U' ? OK_FOR_WU (OP)			\
   : 0)

#define CONSTRAINT_LEN_FOR_W(STR)			\
  ((STR)[1] == 'U' ? 2					\
   : 0)

/* Multi-letter constraints starting with Y are to be used for operands
   that are constant immediates and have single 1 or 0 in their binary
   representation.  */

#define OK_FOR_Y2(OP)                                   \
  ((GET_CODE (OP) == CONST_INT) && (exact_log2 (INTVAL (OP) & 0xff) != -1))

#define OK_FOR_Y0(OP)                                   \
  ((GET_CODE (OP) == CONST_INT) && (exact_log2 (~INTVAL (OP) & 0xff) != -1))

#define OK_FOR_Y(OP, STR)                               \
  ((STR)[1] == '2' ? OK_FOR_Y2 (OP)                     \
   : (STR)[1] == '0' ? OK_FOR_Y0 (OP)	\
   : 0)

#define CONSTRAINT_LEN_FOR_Y(STR)			\
  ((STR)[1] == '2' ? 2                                  \
   : (STR)[1] == '0' ? 2		\
   : 0)

#define OK_FOR_Z(OP)					\
  (TARGET_H8300SX					\
   && GET_CODE (OP) == MEM				\
   && CONSTANT_P (XEXP ((OP), 0)))

#define EXTRA_CONSTRAINT_STR(OP, C, STR)	\
  ((C) == 'Q' ? OK_FOR_Q (OP) :			\
   (C) == 'R' ? OK_FOR_R (OP) :			\
   (C) == 'S' ? OK_FOR_S (OP) :			\
   (C) == 'T' ? OK_FOR_T (OP) :			\
   (C) == 'U' ? OK_FOR_U (OP) :			\
   (C) == 'W' ? OK_FOR_W ((OP), (STR)) :	\
   (C) == 'Y' ? OK_FOR_Y ((OP), (STR)) :	\
   (C) == 'Z' ? OK_FOR_Z (OP) :			\
   0)

#define CONSTRAINT_LEN(C, STR) \
  ((C) == 'P' ? CONSTRAINT_LEN_FOR_P (STR)	\
   : (C) == 'W' ? CONSTRAINT_LEN_FOR_W (STR)	\
   : (C) == 'Y' ? CONSTRAINT_LEN_FOR_Y (STR)	\
   : DEFAULT_CONSTRAINT_LEN ((C), (STR)))

/* Experiments suggest that it's better not add 'Q' or 'U' here.  No
   patterns need it for correctness (no patterns use 'Q' and 'U'
   without also providing a register alternative).  And defining it
   will mean that a spilled pseudo could be replaced by its frame
   location in several consecutive insns.

   Instead, it seems to be better to force pseudos to be reloaded
   into registers and then use peepholes to recombine insns when
   beneficial.

   Unfortunately, for WU (unlike plain U, that matches regs as well),
   we must require a memory address.  In fact, all multi-letter
   constraints started with W are supposed to have this property, so
   we just test for W here.  */
#define EXTRA_MEMORY_CONSTRAINT(C, STR) \
  ((C) == 'W')


/* Go to LABEL if ADDR (a legitimate address expression)
   has an effect that depends on the machine mode it is used for.

   On the H8/300, the predecrement and postincrement address depend thus
   (the amount of decrement or increment being the length of the operand).  */

#define GO_IF_MODE_DEPENDENT_ADDRESS(ADDR, LABEL) \
  if (GET_CODE (ADDR) == PLUS \
      && h8300_get_index (XEXP (ADDR, 0), VOIDmode, 0) != XEXP (ADDR, 0)) \
    goto LABEL;

/* Specify the machine mode that this machine uses
   for the index in the tablejump instruction.  */
#define CASE_VECTOR_MODE Pmode

/* Define this as 1 if `char' should by default be signed; else as 0.

   On the H8/300, sign extension is expensive, so we'll say that chars
   are unsigned.  */
#define DEFAULT_SIGNED_CHAR 0

/* This flag, if defined, says the same insns that convert to a signed fixnum
   also convert validly to an unsigned one.  */
#define FIXUNS_TRUNC_LIKE_FIX_TRUNC

/* Max number of bytes we can move from memory to memory
   in one reasonably fast instruction.  */
#define MOVE_MAX	(TARGET_H8300H || TARGET_H8300S ? 4 : 2)
#define MAX_MOVE_MAX	4

/* Nonzero if access to memory by bytes is slow and undesirable.  */
#define SLOW_BYTE_ACCESS TARGET_SLOWBYTE

/* Define if shifts truncate the shift count
   which implies one can omit a sign-extension or zero-extension
   of a shift count.  */
/* #define SHIFT_COUNT_TRUNCATED */

/* Value is 1 if truncating an integer of INPREC bits to OUTPREC bits
   is done just by pretending it is already truncated.  */
#define TRULY_NOOP_TRUNCATION(OUTPREC, INPREC) 1

/* Specify the machine mode that pointers have.
   After generation of rtl, the compiler makes no further distinction
   between pointers and any other objects of this machine mode.  */
#define Pmode								      \
  ((TARGET_H8300H || TARGET_H8300S) && !TARGET_NORMAL_MODE ? SImode : HImode)

/* ANSI C types.
   We use longs for the H8/300H and the H8S because ints can be 16 or 32.
   GCC requires SIZE_TYPE to be the same size as pointers.  */
#define SIZE_TYPE								\
  (TARGET_H8300 || TARGET_NORMAL_MODE ? TARGET_INT32 ? "short unsigned int" : "unsigned int" : "long unsigned int")
#define PTRDIFF_TYPE						\
  (TARGET_H8300 || TARGET_NORMAL_MODE ? TARGET_INT32 ? "short int" : "int" : "long int")

#define POINTER_SIZE							\
  ((TARGET_H8300H || TARGET_H8300S) && !TARGET_NORMAL_MODE ? 32 : 16)

#define WCHAR_TYPE "short unsigned int"
#define WCHAR_TYPE_SIZE 16

/* A function address in a call instruction
   is a byte address (for indexing purposes)
   so give the MEM rtx a byte's mode.  */
#define FUNCTION_MODE QImode

/* Return the length of JUMP's delay slot insn (0 if it has none).
   If JUMP is a delayed branch, NEXT_INSN (PREV_INSN (JUMP)) will
   be the containing SEQUENCE, not JUMP itself.  */
#define DELAY_SLOT_LENGTH(JUMP) \
  (NEXT_INSN (PREV_INSN (JUMP)) == JUMP ? 0 : 2)

#define BRANCH_COST(speed_p, predictable_p) 0

/* Tell final.c how to eliminate redundant test instructions.  */

/* Here we define machine-dependent flags and fields in cc_status
   (see `conditions.h').  No extra ones are needed for the h8300.  */

/* Store in cc_status the expressions
   that the condition codes will describe
   after execution of an instruction whose pattern is EXP.
   Do not alter them if the instruction would not alter the cc's.  */

#define NOTICE_UPDATE_CC(EXP, INSN) notice_update_cc (EXP, INSN)

/* The add insns don't set overflow in a usable way.  */
#define CC_OVERFLOW_UNUSABLE 01000
/* The mov,and,or,xor insns don't set carry.  That's OK though as the
   Z bit is all we need when doing unsigned comparisons on the result of
   these insns (since they're always with 0).  However, conditions.h has
   CC_NO_OVERFLOW defined for this purpose.  Rename it to something more
   understandable.  */
#define CC_NO_CARRY CC_NO_OVERFLOW

/* Control the assembler format that we output.  */

/* Output to assembler file text saying following lines
   may contain character constants, extra white space, comments, etc.  */

#define ASM_APP_ON "; #APP\n"

/* Output to assembler file text saying following lines
   no longer contain unusual constructs.  */

#define ASM_APP_OFF "; #NO_APP\n"

#define FILE_ASM_OP "\t.file\n"

/* The assembler op to get a word, 2 bytes for the H8/300, 4 for H8/300H.  */
#define ASM_WORD_OP							\
  (TARGET_H8300 || TARGET_NORMAL_MODE ? "\t.word\t" : "\t.long\t")

#define TEXT_SECTION_ASM_OP "\t.section .text"
#define DATA_SECTION_ASM_OP "\t.section .data"
#define BSS_SECTION_ASM_OP "\t.section .bss"

#undef DO_GLOBAL_CTORS_BODY
#define DO_GLOBAL_CTORS_BODY			\
{						\
  extern func_ptr __ctors[];			\
  extern func_ptr __ctors_end[];		\
  func_ptr *p;					\
  for (p = __ctors_end; p > __ctors; )		\
    {						\
      (*--p)();					\
    }						\
}

#undef DO_GLOBAL_DTORS_BODY
#define DO_GLOBAL_DTORS_BODY			\
{						\
  extern func_ptr __dtors[];			\
  extern func_ptr __dtors_end[];		\
  func_ptr *p;					\
  for (p = __dtors; p < __dtors_end; p++)	\
    {						\
      (*p)();					\
    }						\
}

/* How to refer to registers in assembler output.
   This sequence is indexed by compiler's hard-register-number (see above).  */

#define REGISTER_NAMES \
{ "r0", "r1", "r2", "r3", "r4", "r5", "r6", "sp", "mac", "ap", "rap", "fp" }

#define ADDITIONAL_REGISTER_NAMES \
{ {"er0", 0}, {"er1", 1}, {"er2", 2}, {"er3", 3}, {"er4", 4}, \
  {"er5", 5}, {"er6", 6}, {"er7", 7}, {"r7", 7} }

/* Globalizing directive for a label.  */
#define GLOBAL_ASM_OP "\t.global "

#define ASM_DECLARE_FUNCTION_NAME(FILE, NAME, DECL) \
   ASM_OUTPUT_LABEL (FILE, NAME)

/* The prefix to add to user-visible assembler symbols.  */

#define USER_LABEL_PREFIX "_"

/* This is how to store into the string LABEL
   the symbol_ref name of an internal numbered label where
   PREFIX is the class of label and NUM is the number within the class.
   This is suitable for output with `assemble_name'.

   N.B.: The h8300.md branch_true and branch_false patterns also know
   how to generate internal labels.  */
#define ASM_GENERATE_INTERNAL_LABEL(LABEL, PREFIX, NUM)	\
  sprintf (LABEL, "*.%s%lu", PREFIX, (unsigned long)(NUM))

/* This is how to output an insn to push a register on the stack.
   It need not be very fast code.  */

#define ASM_OUTPUT_REG_PUSH(FILE, REGNO) \
  fprintf (FILE, "\t%s\t%s\n", h8_push_op, h8_reg_names[REGNO])

/* This is how to output an insn to pop a register from the stack.
   It need not be very fast code.  */

#define ASM_OUTPUT_REG_POP(FILE, REGNO) \
  fprintf (FILE, "\t%s\t%s\n", h8_pop_op, h8_reg_names[REGNO])

/* This is how to output an element of a case-vector that is absolute.  */

#define ASM_OUTPUT_ADDR_VEC_ELT(FILE, VALUE) \
  fprintf (FILE, "%s.L%d\n", ASM_WORD_OP, VALUE)

/* This is how to output an element of a case-vector that is relative.  */

#define ASM_OUTPUT_ADDR_DIFF_ELT(FILE, BODY, VALUE, REL) \
  fprintf (FILE, "%s.L%d-.L%d\n", ASM_WORD_OP, VALUE, REL)

/* This is how to output an assembler line
   that says to advance the location counter
   to a multiple of 2**LOG bytes.  */

#define ASM_OUTPUT_ALIGN(FILE, LOG)		\
  if ((LOG) != 0)				\
    fprintf (FILE, "\t.align %d\n", (LOG))

#define ASM_OUTPUT_SKIP(FILE, SIZE) \
  fprintf (FILE, "\t.space %d\n", (int)(SIZE))

/* This says how to output an assembler line
   to define a global common symbol.  */

#define ASM_OUTPUT_COMMON(FILE, NAME, SIZE, ROUNDED)	\
( fputs ("\t.comm ", (FILE)),				\
  assemble_name ((FILE), (NAME)),			\
  fprintf ((FILE), ",%lu\n", (unsigned long)(SIZE)))

/* This says how to output the assembler to define a global
   uninitialized but not common symbol.
   Try to use asm_output_bss to implement this macro.  */

#define ASM_OUTPUT_BSS(FILE, DECL, NAME, SIZE, ROUNDED)		\
  asm_output_bss ((FILE), (DECL), (NAME), (SIZE), (ROUNDED))

#define ASM_OUTPUT_ALIGNED_BSS(FILE, DECL, NAME, SIZE, ALIGN) \
  asm_output_aligned_bss (FILE, DECL, NAME, SIZE, ALIGN)

/* This says how to output an assembler line
   to define a local common symbol.  */

#define ASM_OUTPUT_LOCAL(FILE, NAME, SIZE, ROUNDED)	\
( fputs ("\t.lcomm ", (FILE)),				\
  assemble_name ((FILE), (NAME)),			\
  fprintf ((FILE), ",%d\n", (int)(SIZE)))

#define ASM_PN_FORMAT "%s___%lu"

/* Print an instruction operand X on file FILE.
   Look in h8300.c for details.  */

#define PRINT_OPERAND_PUNCT_VALID_P(CODE) \
  ((CODE) == '#')

#define PRINT_OPERAND(FILE, X, CODE) print_operand (FILE, X, CODE)

/* Print a memory operand whose address is X, on file FILE.
   This uses a function in h8300.c.  */

#define PRINT_OPERAND_ADDRESS(FILE, ADDR) print_operand_address (FILE, ADDR)

/* H8300 specific pragmas.  */
#define REGISTER_TARGET_PRAGMAS()				\
  do								\
    {								\
      c_register_pragma (0, "saveall", h8300_pr_saveall);	\
      c_register_pragma (0, "interrupt", h8300_pr_interrupt);	\
    }								\
  while (0)

#define FINAL_PRESCAN_INSN(insn, operand, nop)	\
  final_prescan_insn (insn, operand, nop)

extern int h8300_move_ratio;
#define MOVE_RATIO(speed) h8300_move_ratio

/* Machine-specific symbol_ref flags.  */
#define SYMBOL_FLAG_FUNCVEC_FUNCTION	(SYMBOL_FLAG_MACH_DEP << 0)
#define SYMBOL_FLAG_EIGHTBIT_DATA	(SYMBOL_FLAG_MACH_DEP << 1)
#define SYMBOL_FLAG_TINY_DATA		(SYMBOL_FLAG_MACH_DEP << 2)

#endif /* ! GCC_H8300_H */<|MERGE_RESOLUTION|>--- conflicted
+++ resolved
@@ -1,11 +1,7 @@
 /* Definitions of target machine for GNU compiler.
    Renesas H8/300 (generic)
    Copyright (C) 1992, 1993, 1994, 1995, 1996, 1996, 1997, 1998, 1999,
-<<<<<<< HEAD
-   2000, 2001, 2002, 2003, 2004, 2005, 2007, 2008, 2009
-=======
    2000, 2001, 2002, 2003, 2004, 2005, 2007, 2008, 2009, 2010
->>>>>>> b56a5220
    Free Software Foundation, Inc.
    Contributed by Steve Chamberlain (sac@cygnus.com),
    Jim Wilson (wilson@cygnus.com), and Doug Evans (dje@cygnus.com).
@@ -138,17 +134,6 @@
 
 #define DWARF_CIE_DATA_ALIGNMENT	2
 
-/* We want dwarf2 info available to gdb...  */
-#define DWARF2_DEBUGGING_INFO        1
-/* ... but we don't actually support full dwarf2 EH.  */
-#define MUST_USE_SJLJ_EXCEPTIONS 1
-
-/* The return address is pushed on the stack.  */
-#define INCOMING_RETURN_ADDR_RTX   gen_rtx_MEM (Pmode, gen_rtx_REG (Pmode, STACK_POINTER_REGNUM))
-#define INCOMING_FRAME_SP_OFFSET   (POINTER_SIZE / 8)
-
-#define DWARF_CIE_DATA_ALIGNMENT	2
-
 /* Define this if addresses of constant functions
    shouldn't be put through pseudo regs where they can be cse'd.
    Desirable on machines where ordinary constants are expensive
