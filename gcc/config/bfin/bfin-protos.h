--- conflicted
+++ resolved
@@ -1,9 +1,5 @@
 /* Prototypes for Blackfin functions used in the md file & elsewhere.
-<<<<<<< HEAD
-   Copyright (C) 2005, 2007, 2008, 2009 Free Software Foundation, Inc.
-=======
    Copyright (C) 2005, 2007, 2008, 2009, 2010 Free Software Foundation, Inc.
->>>>>>> b56a5220
 
    This file is part of GNU CC.
 
@@ -108,11 +104,7 @@
 extern void asm_conditional_branch (rtx, rtx *, int, int);
 extern rtx bfin_gen_compare (rtx, Mmode);
 
-<<<<<<< HEAD
-extern int bfin_local_alignment (tree, int);
-=======
 extern unsigned bfin_local_alignment (tree, unsigned);
->>>>>>> b56a5220
 extern rtx bfin_va_arg (tree, tree);
 
 extern void bfin_expand_prologue (void);
