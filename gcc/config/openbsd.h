/* Base configuration file for all OpenBSD targets.
   Copyright (C) 1999, 2000, 2004, 2005, 2007, 2009, 2010
   Free Software Foundation, Inc.

This file is part of GCC.

GCC is free software; you can redistribute it and/or modify
it under the terms of the GNU General Public License as published by
the Free Software Foundation; either version 3, or (at your option)
any later version.

GCC is distributed in the hope that it will be useful,
but WITHOUT ANY WARRANTY; without even the implied warranty of
MERCHANTABILITY or FITNESS FOR A PARTICULAR PURPOSE.  See the
GNU General Public License for more details.

You should have received a copy of the GNU General Public License
along with GCC; see the file COPYING3.  If not see
<http://www.gnu.org/licenses/>.  */

/* Common OpenBSD configuration. 
   All OpenBSD architectures include this file, which is intended as
   a repository for common defines. 

   Some defines are common to all architectures, a few of them are
   triggered by OBSD_* guards, so that we won't override architecture
   defaults by mistakes.

   OBSD_HAS_CORRECT_SPECS: 
      another mechanism provides correct specs already.
   OBSD_NO_DYNAMIC_LIBRARIES: 
      no implementation of dynamic libraries.
   OBSD_OLD_GAS: 
      older flavor of gas which needs help for PIC.
   OBSD_HAS_DECLARE_FUNCTION_NAME, OBSD_HAS_DECLARE_FUNCTION_SIZE,
   OBSD_HAS_DECLARE_OBJECT: 
      PIC support, FUNCTION_NAME/FUNCTION_SIZE are independent, whereas
      the corresponding logic for OBJECTS is necessarily coupled.

   There are also a few `default' defines such as ASM_WEAKEN_LABEL,
   intended as common ground for arch that don't provide 
   anything suitable.  */

/* OPENBSD_NATIVE is defined only when gcc is configured as part of
   the OpenBSD source tree, specifically through Makefile.bsd-wrapper.

   In such a case the include path can be trimmed as there is no
   distinction between system includes and gcc includes.  */

/* This configuration method, namely Makefile.bsd-wrapper and
   OPENBSD_NATIVE is NOT recommended for building cross-compilers.  */

#ifdef OPENBSD_NATIVE

/* The compiler is configured with ONLY the gcc/g++ standard headers.  */
#undef INCLUDE_DEFAULTS
#define INCLUDE_DEFAULTS			\
  {						\
    { GPLUSPLUS_INCLUDE_DIR, "G++", 1, 1 },	\
    { GPLUSPLUS_TOOL_INCLUDE_DIR, "G++", 1, 1 }, \
    { GPLUSPLUS_BACKWARD_INCLUDE_DIR, "G++", 1, 1 }, \
    { STANDARD_INCLUDE_DIR, STANDARD_INCLUDE_COMPONENT, 0, 0 }, \
    { 0, 0, 0, 0 }				\
  }

/* Under OpenBSD, the normal location of the various *crt*.o files is the
   /usr/lib directory.  */
#undef STANDARD_STARTFILE_PREFIX
#define STANDARD_STARTFILE_PREFIX	"/usr/local/lib/"

#endif


/* Controlling the compilation driver.  */
/* TARGET_OS_CPP_BUILTINS() common to all OpenBSD targets.  */
#define OPENBSD_OS_CPP_BUILTINS()		\
  do						\
    {						\
      builtin_define ("__OpenBSD__");		\
      builtin_define ("__unix__");		\
      builtin_define ("__ANSI_COMPAT");		\
      builtin_assert ("system=unix");		\
      builtin_assert ("system=bsd");		\
      builtin_assert ("system=OpenBSD");	\
    }						\
  while (0)

/* TARGET_OS_CPP_BUILTINS() common to all OpenBSD ELF targets.  */
#define OPENBSD_OS_CPP_BUILTINS_ELF()		\
  do						\
    {						\
      OPENBSD_OS_CPP_BUILTINS();		\
      builtin_define ("__ELF__");		\
    }						\
while (0)

/* TARGET_OS_CPP_BUILTINS() common to all LP64 OpenBSD targets.  */
#define OPENBSD_OS_CPP_BUILTINS_LP64()		\
  do						\
    {						\
      builtin_define ("_LP64");			\
      builtin_define ("__LP64__");		\
    }						\
  while (0)

/* CPP_SPEC appropriate for OpenBSD. We deal with -posix and -pthread.
   XXX the way threads are handled currently is not very satisfying,
   since all code must be compiled with -pthread to work. 
   This two-stage defines makes it easy to pick that for targets that
   have subspecs.  */
#ifdef CPP_CPU_SPEC
#define OBSD_CPP_SPEC "%(cpp_cpu) %{posix:-D_POSIX_SOURCE} %{pthread:-D_POSIX_THREADS}"
#else
#define OBSD_CPP_SPEC "%{posix:-D_POSIX_SOURCE} %{pthread:-D_POSIX_THREADS}"
#endif

#undef LIB_SPEC
#define LIB_SPEC OBSD_LIB_SPEC

#ifndef OBSD_HAS_CORRECT_SPECS

#undef CPP_SPEC
#define CPP_SPEC OBSD_CPP_SPEC

#ifdef OBSD_OLD_GAS
/* ASM_SPEC appropriate for OpenBSD.  For some architectures, OpenBSD 
   still uses a special flavor of gas that needs to be told when generating 
   pic code.  */
#undef ASM_SPEC
#define ASM_SPEC "%{fpic|fpie:-k} %{fPIC|fPIE:-k -K}"
#endif

/* Since we use gas, stdin -> - is a good idea.  */
#define AS_NEEDS_DASH_FOR_PIPED_INPUT

#undef LIB_SPEC
#define LIB_SPEC OBSD_LIB_SPEC

#if defined(HAVE_LD_EH_FRAME_HDR)
#define LINK_EH_SPEC "%{!static:--eh-frame-hdr} "
#endif

#undef LIB_SPEC
#define LIB_SPEC OBSD_LIB_SPEC
#endif

#define TARGET_POSIX_IO

/* Runtime target specification.  */

/* Miscellaneous parameters.  */

/* Controlling debugging info: dbx options.  */

/* Don't use the `xsTAG;' construct in DBX output; OpenBSD systems that
   use DBX don't support it.  */
#define DBX_NO_XREFS


/* - we use . - _func instead of a local label,
   - we put extra spaces in expressions such as 
     .type _func , @function
     This is more readable for a human being and confuses c++filt less.  */

/* Assembler format: output and generation of labels.  */

/* Define the strings used for the .type and .size directives.
   These strings generally do not vary from one system running OpenBSD
   to another, but if a given system needs to use different pseudo-op
   names for these, they may be overridden in the arch specific file.  */ 

/* OpenBSD assembler is hacked to have .type & .size support even in a.out
   format object files.  Functions size are supported but not activated 
   yet (look for GRACE_PERIOD_EXPIRED in gas/config/obj-aout.c).  
   SET_ASM_OP is needed for attribute alias to work.  */

#undef TYPE_ASM_OP
#undef SIZE_ASM_OP
#undef SET_ASM_OP
#undef GLOBAL_ASM_OP

#define TYPE_ASM_OP	"\t.type\t"
#define SIZE_ASM_OP	"\t.size\t"
#define SET_ASM_OP	"\t.set\t"
#define GLOBAL_ASM_OP	"\t.globl\t"

/* The following macro defines the format used to output the second
   operand of the .type assembler directive.  */
#undef TYPE_OPERAND_FMT
#define TYPE_OPERAND_FMT	"@%s"

/* Provision if extra assembler code is needed to declare a function's result
   (taken from svr4, not needed yet actually).  */
#ifndef ASM_DECLARE_RESULT
#define ASM_DECLARE_RESULT(FILE, RESULT)
#endif

/* These macros generate the special .type and .size directives which
   are used to set the corresponding fields of the linker symbol table
   entries under OpenBSD.  These macros also have to output the starting 
   labels for the relevant functions/objects.  */

#ifndef OBSD_HAS_DECLARE_FUNCTION_NAME
/* Extra assembler code needed to declare a function properly.
   Some assemblers may also need to also have something extra said 
   about the function's return value.  We allow for that here.  */
#undef ASM_DECLARE_FUNCTION_NAME
#define ASM_DECLARE_FUNCTION_NAME(FILE, NAME, DECL)			\
  do {									\
    ASM_OUTPUT_TYPE_DIRECTIVE (FILE, NAME, "function");			\
    ASM_DECLARE_RESULT (FILE, DECL_RESULT (DECL));			\
    ASM_OUTPUT_FUNCTION_LABEL (FILE, NAME, DECL);			\
  } while (0)
#endif

#ifndef OBSD_HAS_DECLARE_FUNCTION_SIZE
/* Declare the size of a function.  */
#undef ASM_DECLARE_FUNCTION_SIZE
#define ASM_DECLARE_FUNCTION_SIZE(FILE, FNAME, DECL)		\
  do {								\
    if (!flag_inhibit_size_directive)				\
      ASM_OUTPUT_MEASURED_SIZE (FILE, FNAME);			\
  } while (0)
#endif

#ifndef OBSD_HAS_DECLARE_OBJECT
/* Extra assembler code needed to declare an object properly.  */
#undef ASM_DECLARE_OBJECT_NAME
#define ASM_DECLARE_OBJECT_NAME(FILE, NAME, DECL)		\
  do {								\
      HOST_WIDE_INT size;					\
      ASM_OUTPUT_TYPE_DIRECTIVE (FILE, NAME, "object");		\
      size_directive_output = 0;				\
      if (!flag_inhibit_size_directive				\
	  && (DECL) && DECL_SIZE (DECL))			\
	{							\
	  size_directive_output = 1;				\
	  size = int_size_in_bytes (TREE_TYPE (DECL));		\
	  ASM_OUTPUT_SIZE_DIRECTIVE (FILE, NAME, size);		\
	}							\
      ASM_OUTPUT_LABEL (FILE, NAME);				\
  } while (0)

/* Output the size directive for a decl in rest_of_decl_compilation
   in the case where we did not do so before the initializer.
   Once we find the error_mark_node, we know that the value of
   size_directive_output was set by ASM_DECLARE_OBJECT_NAME 
   when it was run for the same decl.  */
#undef ASM_FINISH_DECLARE_OBJECT
#define ASM_FINISH_DECLARE_OBJECT(FILE, DECL, TOP_LEVEL, AT_END)	 \
do {									 \
     const char *name = XSTR (XEXP (DECL_RTL (DECL), 0), 0);		 \
     HOST_WIDE_INT size;						 \
     if (!flag_inhibit_size_directive && DECL_SIZE (DECL)		 \
         && ! AT_END && TOP_LEVEL					 \
	 && DECL_INITIAL (DECL) == error_mark_node			 \
	 && !size_directive_output)					 \
       {								 \
	 size_directive_output = 1;					 \
	 size = int_size_in_bytes (TREE_TYPE (DECL));			 \
	 ASM_OUTPUT_SIZE_DIRECTIVE (FILE, name, size);			 \
       }								 \
   } while (0)
#endif


/* Those are `generic' ways to weaken/globalize a label. We shouldn't need
   to override a processor specific definition. Hence, #ifndef ASM_*
   In case overriding turns out to be needed, one can always #undef ASM_* 
   before including this file.  */

/* Tell the assembler that a symbol is weak.  */
/* Note: netbsd arm32 assembler needs a .globl here. An override may 
   be needed when/if we go for arm32 support.  */
#ifndef ASM_WEAKEN_LABEL
#define ASM_WEAKEN_LABEL(FILE,NAME) \
  do { fputs ("\t.weak\t", FILE); assemble_name (FILE, NAME); \
       fputc ('\n', FILE); } while (0)
#endif

/* Storage layout.  */


<<<<<<< HEAD
/* bug work around: we don't want to support #pragma weak, but the current
   code layout needs HANDLE_PRAGMA_WEAK asserted for __attribute((weak)) to
   work.  On the other hand, we don't define HANDLE_PRAGMA_WEAK directly,
   as this depends on a few other details as well...  */
#define HANDLE_SYSV_PRAGMA 1

/* Stack is explicitly denied execution rights on OpenBSD platforms.  */
#define ENABLE_EXECUTE_STACK						\
extern void __enable_execute_stack (void *);				\
void									\
__enable_execute_stack (void *addr)					\
{									\
  long size = getpagesize ();						\
  long mask = ~(size-1);						\
  char *page = (char *) (((long) addr) & mask); 			\
  char *end  = (char *) ((((long) (addr + TRAMPOLINE_SIZE)) & mask) + size); \
								      \
  if (mprotect (page, end - page, PROT_READ | PROT_WRITE | PROT_EXEC) < 0) \
    perror ("mprotect of trampoline code");				\
}

#include <sys/types.h>
#include <sys/mman.h>
=======
#define HAVE_ENABLE_EXECUTE_STACK
>>>>>>> 3082eeb7
<|MERGE_RESOLUTION|>--- conflicted
+++ resolved
@@ -287,30 +287,4 @@
 
  
-<<<<<<< HEAD
-/* bug work around: we don't want to support #pragma weak, but the current
-   code layout needs HANDLE_PRAGMA_WEAK asserted for __attribute((weak)) to
-   work.  On the other hand, we don't define HANDLE_PRAGMA_WEAK directly,
-   as this depends on a few other details as well...  */
-#define HANDLE_SYSV_PRAGMA 1
-
-/* Stack is explicitly denied execution rights on OpenBSD platforms.  */
-#define ENABLE_EXECUTE_STACK						\
-extern void __enable_execute_stack (void *);				\
-void									\
-__enable_execute_stack (void *addr)					\
-{									\
-  long size = getpagesize ();						\
-  long mask = ~(size-1);						\
-  char *page = (char *) (((long) addr) & mask); 			\
-  char *end  = (char *) ((((long) (addr + TRAMPOLINE_SIZE)) & mask) + size); \
-								      \
-  if (mprotect (page, end - page, PROT_READ | PROT_WRITE | PROT_EXEC) < 0) \
-    perror ("mprotect of trampoline code");				\
-}
-
-#include <sys/types.h>
-#include <sys/mman.h>
-=======
-#define HAVE_ENABLE_EXECUTE_STACK
->>>>>>> 3082eeb7
+#define HAVE_ENABLE_EXECUTE_STACK