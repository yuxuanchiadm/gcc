;; FR30 machine description.
;; Copyright (C) 1998-2013 Free Software Foundation, Inc.
;; Contributed by Cygnus Solutions.

;; This file is part of GCC.

;; GCC is free software; you can redistribute it and/or modify
;; it under the terms of the GNU General Public License as published by
;; the Free Software Foundation; either version 3, or (at your option)
;; any later version.

;; GCC is distributed in the hope that it will be useful,
;; but WITHOUT ANY WARRANTY; without even the implied warranty of
;; MERCHANTABILITY or FITNESS FOR A PARTICULAR PURPOSE.  See the
;; GNU General Public License for more details.

;; You should have received a copy of the GNU General Public License
;; along with GCC; see the file COPYING3.  If not see
;; <http://www.gnu.org/licenses/>.

;;- See file "rtl.def" for documentation on define_insn, match_*, et. al.

;;{{{ Attributes 

(define_attr "length" "" (const_int 2))

;; Used to distinguish between small memory model targets and big mode targets.

(define_attr "size" "small,big"
  (const (if_then_else (symbol_ref "TARGET_SMALL_MODEL")
		       (const_string "small")
		       (const_string "big"))))


;; Define an attribute to be used by the delay slot code.
;; An instruction by default is considered to be 'delayable'
;; that is, it can be placed into a delay slot, but it is not
;; itself a delayed branch type instruction.  An instruction
;; whose type is 'delayed' is one which has a delay slot, and
;; an instruction whose delay_type is 'other' is one which does
;; not have a delay slot, nor can it be placed into a delay slot.

(define_attr "delay_type" "delayable,delayed,other" (const_string "delayable"))

;;}}} 
;;{{{ Delay Slot Specifications 

(define_delay (eq_attr "delay_type" "delayed")
  [(and (eq_attr "delay_type" "delayable")
	(eq_attr "length" "2"))
   (nil)
   (nil)]
)

(include "predicates.md")
(include "constraints.md")

;;}}}
;;{{{ Moves 

;;{{{ Comment 

;; Wrap moves in define_expand to prevent memory->memory moves from being
;; generated at the RTL level, which generates better code for most machines
;; which can't do mem->mem moves.

;; If operand 0 is a `subreg' with mode M of a register whose own mode is wider
;; than M, the effect of this instruction is to store the specified value in
;; the part of the register that corresponds to mode M.  The effect on the rest
;; of the register is undefined.

;; This class of patterns is special in several ways.  First of all, each of
;; these names *must* be defined, because there is no other way to copy a datum
;; from one place to another.

;; Second, these patterns are not used solely in the RTL generation pass.  Even
;; the reload pass can generate move insns to copy values from stack slots into
;; temporary registers.  When it does so, one of the operands is a hard
;; register and the other is an operand that can need to be reloaded into a
;; register.

;; Therefore, when given such a pair of operands, the pattern must
;; generate RTL which needs no reloading and needs no temporary
;; registers--no registers other than the operands.  For example, if
;; you support the pattern with a `define_expand', then in such a
;; case the `define_expand' mustn't call `force_reg' or any other such
;; function which might generate new pseudo registers.

;; This requirement exists even for subword modes on a RISC machine
;; where fetching those modes from memory normally requires several
;; insns and some temporary registers.  Look in `spur.md' to see how
;; the requirement can be satisfied.

;; During reload a memory reference with an invalid address may be passed as an
;; operand.  Such an address will be replaced with a valid address later in the
;; reload pass.  In this case, nothing may be done with the address except to
;; use it as it stands.  If it is copied, it will not be replaced with a valid
;; address.  No attempt should be made to make such an address into a valid
;; address and no routine (such as `change_address') that will do so may be
;; called.  Note that `general_operand' will fail when applied to such an
;; address.
;;
;; The global variable `reload_in_progress' (which must be explicitly declared
;; if required) can be used to determine whether such special handling is
;; required.
;;
;; The variety of operands that have reloads depends on the rest of
;; the machine description, but typically on a RISC machine these can
;; only be pseudo registers that did not get hard registers, while on
;; other machines explicit memory references will get optional
;; reloads.
;;
;; If a scratch register is required to move an object to or from memory, it
;; can be allocated using `gen_reg_rtx' prior to reload.  But this is
;; impossible during and after reload.  If there are cases needing scratch
;; registers after reload, you must define `SECONDARY_INPUT_RELOAD_CLASS' and
;; perhaps also `SECONDARY_OUTPUT_RELOAD_CLASS' to detect them, and provide
;; patterns `reload_inM' or `reload_outM' to handle them.

;; The constraints on a `moveM' must permit moving any hard register to any
;; other hard register provided that `HARD_REGNO_MODE_OK' permits mode M in
;; both registers and `REGISTER_MOVE_COST' applied to their classes returns a
;; value of 2.

;; It is obligatory to support floating point `moveM' instructions
;; into and out of any registers that can hold fixed point values,
;; because unions and structures (which have modes `SImode' or
;; `DImode') can be in those registers and they may have floating
;; point members.

;; There may also be a need to support fixed point `moveM' instructions in and
;; out of floating point registers.  Unfortunately, I have forgotten why this
;; was so, and I don't know whether it is still true.  If `HARD_REGNO_MODE_OK'
;; rejects fixed point values in floating point registers, then the constraints
;; of the fixed point `moveM' instructions must be designed to avoid ever
;; trying to reload into a floating point register.

;;}}}
;;{{{ Push and Pop  

;; Push a register onto the stack
(define_insn "movsi_push"
  [(set (mem:SI (pre_dec:SI (reg:SI 15)))
	(match_operand:SI 0 "register_operand" "a"))]
  ""
  "st	%0, @-r15"
)

;; Pop a register off the stack
(define_insn "movsi_pop"
  [(set (match_operand:SI 0 "register_operand" "=a")
	(mem:SI (post_inc:SI (reg:SI 15))))]
  ""
  "ld	@r15+, %0"
)

;;}}}
;;{{{ 1 Byte Moves 

(define_expand "movqi"
  [(set (match_operand:QI 0 "general_operand" "")
	(match_operand:QI 1 "general_operand" ""))]
  ""
  "
{
  if (!reload_in_progress
      && !reload_completed
      && GET_CODE (operands[0]) == MEM
      && (GET_CODE (operands[1]) == MEM
         || immediate_operand (operands[1], QImode)))
    operands[1] = copy_to_mode_reg (QImode, operands[1]);
}")

(define_insn "movqi_unsigned_register_load"
  [(set (match_operand:SI 0 "register_operand"              "=r")
	(zero_extend:SI (match_operand:QI 1 "memory_operand" "m")))]
  ""
  "ldub	%1, %0"
)

(define_expand "movqi_signed_register_load"
  [(set (match_operand:SI 0 "register_operand"               "")
	(sign_extend:SI (match_operand:QI 1 "memory_operand" "")))]
  ""
  "
  emit_insn (gen_movqi_unsigned_register_load (operands[0], operands[1]));
  emit_insn (gen_extendqisi2 (operands[0], operands[0]));
  DONE;
  "
)

(define_insn "*movqi_internal"
  [(set (match_operand:QI 0 "nonimmediate_operand" "=r,red,m,r")
	(match_operand:QI 1 "general_operand"       "i,red,r,rm"))]
  ""
  "@
   ldi:8\\t#%A1, %0
   mov  \\t%1, %0
   stb  \\t%1, %0
   ldub \\t%1, %0"
)

;;}}}
;;{{{ 2 Byte Moves 

(define_expand "movhi"
  [(set (match_operand:HI 0 "general_operand" "")
	(match_operand:HI 1 "general_operand" ""))]
  ""
  "
{
  if (!reload_in_progress
      && !reload_completed
      && GET_CODE (operands[0]) == MEM
      && (GET_CODE (operands[1]) == MEM
	 || immediate_operand (operands[1], HImode)))
    operands[1] = copy_to_mode_reg (HImode, operands[1]);
}")

(define_insn "movhi_unsigned_register_load"
  [(set (match_operand:SI 0 "register_operand" "=r")
	(zero_extend:SI (match_operand:HI 1 "memory_operand" "m")))]
  ""
  "lduh	%1, %0"
)

(define_expand "movhi_signed_register_load"
  [(set (match_operand:SI 0 "register_operand" "")
	(sign_extend:SI (match_operand:HI 1 "memory_operand" "")))]
  ""
  "
  emit_insn (gen_movhi_unsigned_register_load (operands[0], operands[1]));
  emit_insn (gen_extendhisi2 (operands[0], operands[0]));
  DONE;
  "
)

(define_insn "*movhi_internal"
  [(set (match_operand:HI 0 "nonimmediate_operand" "=r,r,r,red,m,r")
	(match_operand:HI 1 "general_operand"       "L,M,n,red,r,rm"))]
  ""
  "@
   ldi:8 \\t#%1, %0
   ldi:20\\t#%1, %0
   ldi:32\\t#%1, %0
   mov   \\t%1, %0
   sth   \\t%1, %0
   lduh  \\t%1, %0"
  [(set_attr "length" "*,4,6,*,*,*")]
)

;;}}}
;;{{{ 4 Byte Moves 

;; If the destination is a MEM and the source is a
;; MEM or an CONST_INT move the source into a register.
(define_expand "movsi"
  [(set (match_operand:SI 0 "nonimmediate_operand" "")
	(match_operand:SI 1 "general_operand" ""))]
  ""
  "{
  if (!reload_in_progress
      && !reload_completed
      && GET_CODE(operands[0]) == MEM
      && (GET_CODE (operands[1]) == MEM
	  || immediate_operand (operands[1], SImode)))
     operands[1] = copy_to_mode_reg (SImode, operands[1]);
  }"
)

;; We can do some clever tricks when loading certain immediate
;; values.  We implement these tricks as define_splits, rather
;; than putting the code into the define_expand "movsi" above,
;; because if we put them there, they will be evaluated at RTL
;; generation time and then the combiner pass will come along
;; and replace the multiple insns that have been generated with
;; the original, slower, load insns.  (The combiner pass only
;; cares about reducing the number of instructions, it does not
;; care about instruction lengths or speeds).  Splits are
;; evaluated after the combine pass and before the scheduling
;; passes, so that they are the perfect place to put this
;; intelligence.
;;
;; XXX we probably ought to implement these for QI and HI mode
;; loads as well.

;; If we are loading a small negative constant we can save space
;; and time by loading the positive value and then sign extending it.
(define_split
  [(set (match_operand:SI 0 "register_operand"  "")
	(match_operand:SI 1 "const_int_operand" ""))]
   "INTVAL (operands[1]) <= -1 && INTVAL (operands[1]) >= -128
    && (GET_CODE (operands[0]) != SUBREG
	|| SCALAR_INT_MODE_P (GET_MODE (XEXP (operands[0], 0))))"
   [(set (match_dup 0) (match_dup 1))
    (set (match_dup 0) (sign_extend:SI (match_dup 2)))]
   "{
   operands[1] = GEN_INT (INTVAL (operands[1]) & 0xff);
   operands[2] = gen_lowpart (QImode, operands[0]);
   }"
)

;; If we are loading a large negative constant, one which does
;; not have any of its bottom 24 bit set, then we can save time
;; and space by loading the byte value and shifting it into place.
(define_split
  [(set (match_operand:SI 0 "register_operand"  "")
	(match_operand:SI 1 "const_int_operand" ""))]
   "(INTVAL (operands[1]) < 0) && ((INTVAL (operands[1]) & 0x00ffffff) == 0)"
   [(set (match_dup 0) (match_dup 2))
    (parallel [(set (match_dup 0) (ashift:SI (match_dup 0) (const_int 24)))
	       (clobber (reg:CC 16))])]
   "{
   HOST_WIDE_INT val = INTVAL (operands[1]);
   operands[2] = GEN_INT (val >> 24);
   }"
)

;; If we are loading a large positive constant, one which has bits
;; in the top byte set, but whose set bits all lie within an 8 bit
;; range, then we can save time and space by loading the byte value
;; and shifting it into place.
(define_split
  [(set (match_operand:SI 0 "register_operand"  "")
	(match_operand:SI 1 "const_int_operand" ""))]
   "(INTVAL (operands[1]) > 0x00ffffff)
   && ((INTVAL (operands[1]) >> exact_log2 (INTVAL (operands[1]) & (- INTVAL (operands[1])))) < 0x100)"
   [(set (match_dup 0) (match_dup 2))
    (parallel [(set (match_dup 0) (ashift:SI (match_dup 0) (match_dup 3)))
	       (clobber (reg:CC 16))])]
   "{
   HOST_WIDE_INT val = INTVAL (operands[1]);
   int shift = exact_log2 (val & ( - val));
   operands[2] = GEN_INT (val >> shift);
   operands[3] = GEN_INT (shift);
   }"
)

;; When TARGET_SMALL_MODEL is defined we assume that all symbolic
;; values are addresses which will fit in 20 bits.

(define_insn "movsi_internal"
  [(set (match_operand:SI 0 "nonimmediate_operand" "=r,r,r,r,red,V,r,m")
	(match_operand:SI 1 "general_operand"       "L,M,n,i,rde,r,rm,r"))]
  ""
  "*
  {
    switch (which_alternative)
    {
    case 0: return   \"ldi:8 \\t#%1, %0\";
    case 1: return   \"ldi:20\\t#%1, %0\";
    case 2: return   \"ldi:32\\t#%1, %0\";
    case 3: if (TARGET_SMALL_MODEL)
	      return \"ldi:20\\t%1, %0\";
            else
	      return \"ldi:32\\t%1, %0\";
    case 4: return   \"mov   \\t%1, %0\";
    case 5: return   \"st    \\t%1, %0\";
    case 6: return   \"ld    \\t%1, %0\";
    case 7: return   \"st    \\t%1, %0\";
    default: gcc_unreachable ();
   }
  }"
  [(set (attr "length") (cond [(eq_attr "alternative" "1") (const_int 4)
			       (eq_attr "alternative" "2") (const_int 6)
			       (eq_attr "alternative" "3") 
			                (if_then_else (eq_attr "size" "small")
						      (const_int 4)
						      (const_int 6))]
			      (const_int 2)))]
)

;;}}}
;;{{{ 8 Byte Moves

;; Note - the FR30 does not have an 8 byte load/store instruction
;; but we have to support this pattern because some other patterns
;; (e.g. muldisi2) can produce a DImode result.
;; (This code is stolen from the M32R port.)

(define_expand "movdi"
  [(set (match_operand:DI 0 "nonimmediate_operand" "")
        (match_operand:DI 1 "general_operand" ""))]
  ""
  "
  /* Everything except mem = const or mem = mem can be done easily.  */

  if (GET_CODE (operands[0]) == MEM)
    operands[1] = force_reg (DImode, operands[1]);
  "
)

;; We use an insn and a split so that we can generate
;; RTL rather than text from fr30_move_double().

(define_insn "*movdi_insn"
  [(set (match_operand:DI 0 "nonimmediate_di_operand" "=r,r,m,r")
        (match_operand:DI 1 "di_operand"               "r,m,r,nF"))]
  "register_operand (operands[0], DImode) || register_operand (operands[1], DImode)"
  "#"
  [(set_attr "length" "4,8,12,12")]
)

(define_split
  [(set (match_operand:DI 0 "nonimmediate_di_operand" "")
        (match_operand:DI 1 "di_operand" ""))]
  "reload_completed"
  [(match_dup 2)]
  "operands[2] = fr30_move_double (operands);"
)

;;}}}
;;{{{ Load & Store Multiple Registers 

;; The load multiple and store multiple patterns are implemented
;; as peepholes because the only time they are expected to occur
;; is during function prologues and epilogues.

(define_peephole
  [(set (mem:SI (pre_dec:SI (reg:SI 15)))
	(match_operand:SI 0 "high_register_operand" "h"))
   (set (mem:SI (pre_dec:SI (reg:SI 15)))
	(match_operand:SI 1 "high_register_operand" "h"))
   (set (mem:SI (pre_dec:SI (reg:SI 15)))
	(match_operand:SI 2 "high_register_operand" "h"))
   (set (mem:SI (pre_dec:SI (reg:SI 15)))
	(match_operand:SI 3 "high_register_operand" "h"))]
  "fr30_check_multiple_regs (operands, 4, 1)"
  "stm1	(%0, %1, %2, %3)"
  [(set_attr "delay_type" "other")]
)

(define_peephole
  [(set (mem:SI (pre_dec:SI (reg:SI 15)))
	(match_operand:SI 0 "high_register_operand" "h"))
   (set (mem:SI (pre_dec:SI (reg:SI 15)))
	(match_operand:SI 1 "high_register_operand" "h"))
   (set (mem:SI (pre_dec:SI (reg:SI 15)))
	(match_operand:SI 2 "high_register_operand" "h"))]
  "fr30_check_multiple_regs (operands, 3, 1)"
  "stm1	(%0, %1, %2)"
  [(set_attr "delay_type" "other")]
)

(define_peephole
  [(set (mem:SI (pre_dec:SI (reg:SI 15)))
	(match_operand:SI 0 "high_register_operand" "h"))
   (set (mem:SI (pre_dec:SI (reg:SI 15)))
	(match_operand:SI 1 "high_register_operand" "h"))]
  "fr30_check_multiple_regs (operands, 2, 1)"
  "stm1	(%0, %1)"
  [(set_attr "delay_type" "other")]
)

(define_peephole
  [(set (match_operand:SI 0 "high_register_operand" "h")
	(mem:SI (post_inc:SI (reg:SI 15))))
   (set (match_operand:SI 1 "high_register_operand" "h")
	(mem:SI (post_inc:SI (reg:SI 15))))
   (set (match_operand:SI 2 "high_register_operand" "h")
	(mem:SI (post_inc:SI (reg:SI 15))))
   (set (match_operand:SI 3 "high_register_operand" "h")
	(mem:SI (post_inc:SI (reg:SI 15))))]
  "fr30_check_multiple_regs (operands, 4, 0)"
  "ldm1	(%0, %1, %2, %3)"
  [(set_attr "delay_type" "other")]
)

(define_peephole
  [(set (match_operand:SI 0 "high_register_operand" "h")
	(mem:SI (post_inc:SI (reg:SI 15))))
   (set (match_operand:SI 1 "high_register_operand" "h")
	(mem:SI (post_inc:SI (reg:SI 15))))
   (set (match_operand:SI 2 "high_register_operand" "h")
	(mem:SI (post_inc:SI (reg:SI 15))))]
  "fr30_check_multiple_regs (operands, 3, 0)"
  "ldm1	(%0, %1, %2)"
  [(set_attr "delay_type" "other")]
)

(define_peephole
  [(set (match_operand:SI 0 "high_register_operand" "h")
	(mem:SI (post_inc:SI (reg:SI 15))))
   (set (match_operand:SI 1 "high_register_operand" "h")
	(mem:SI (post_inc:SI (reg:SI 15))))]
  "fr30_check_multiple_regs (operands, 2, 0)"
  "ldm1	(%0, %1)"
  [(set_attr "delay_type" "other")]
)

(define_peephole
  [(set (mem:SI (pre_dec:SI (reg:SI 15)))
	(match_operand:SI 0 "low_register_operand" "l"))
   (set (mem:SI (pre_dec:SI (reg:SI 15)))
	(match_operand:SI 1 "low_register_operand" "l"))
   (set (mem:SI (pre_dec:SI (reg:SI 15)))
	(match_operand:SI 2 "low_register_operand" "l"))
   (set (mem:SI (pre_dec:SI (reg:SI 15)))
	(match_operand:SI 3 "low_register_operand" "l"))]
  "fr30_check_multiple_regs (operands, 4, 1)"
  "stm0	(%0, %1, %2, %3)"
  [(set_attr "delay_type" "other")]
)

(define_peephole
  [(set (mem:SI (pre_dec:SI (reg:SI 15)))
	(match_operand:SI 0 "low_register_operand" "l"))
   (set (mem:SI (pre_dec:SI (reg:SI 15)))
	(match_operand:SI 1 "low_register_operand" "l"))
   (set (mem:SI (pre_dec:SI (reg:SI 15)))
	(match_operand:SI 2 "low_register_operand" "l"))]
  "fr30_check_multiple_regs (operands, 3, 1)"
  "stm0	(%0, %1, %2)"
  [(set_attr "delay_type" "other")]
)

(define_peephole
  [(set (mem:SI (pre_dec:SI (reg:SI 15)))
	(match_operand:SI 0 "low_register_operand" "l"))
   (set (mem:SI (pre_dec:SI (reg:SI 15)))
	(match_operand:SI 1 "low_register_operand" "l"))]
  "fr30_check_multiple_regs (operands, 2, 1)"
  "stm0	(%0, %1)"
  [(set_attr "delay_type" "other")]
)

;;}}}
;;{{{ Floating Point Moves 

;; Note - Patterns for SF mode moves are compulsory, but
;; patterns for DF are optional, as GCC can synthesize them.

(define_expand "movsf"
  [(set (match_operand:SF 0 "general_operand" "")
	(match_operand:SF 1 "general_operand" ""))]
  ""
  "{
  if (!reload_in_progress && !reload_completed
      && memory_operand (operands[0], SFmode)
      && memory_operand (operands[1], SFmode))
    operands[1] = copy_to_mode_reg (SFmode, operands[1]);
  }"
)

(define_insn "*movsf_internal"
  [(set (match_operand:SF 0 "nonimmediate_operand" "=r,r,red,m,r")
	(match_operand:SF 1 "general_operand"      "Fn,i,rde,r,rm"))]
  ""
  "*
  {
    switch (which_alternative)
    {
    case 0: return   \"ldi:32\\t%1, %0\";
    case 1: if (TARGET_SMALL_MODEL)
	      return \"ldi:20\\t%1, %0\";
            else
	      return \"ldi:32\\t%1, %0\";
    case 2: return   \"mov   \\t%1, %0\";
    case 3: return   \"st    \\t%1, %0\";
    case 4: return   \"ld    \\t%1, %0\";
    default: gcc_unreachable ();	       
    }
  }"
  [(set (attr "length") (cond [(eq_attr "alternative" "0") (const_int 6)
			       (eq_attr "alternative" "1") 
			                (if_then_else (eq_attr "size" "small")
						      (const_int 4)
						      (const_int 6))]
			      (const_int 2)))]
)

(define_insn "*movsf_constant_store"
  [(set (match_operand:SF 0 "memory_operand"    "=m")
	(match_operand:SF 1 "immediate_operand" "F"))]
  ""
  "*
  {
  const char *    ldi_instr;
  const char *    tmp_reg;
  static char     buffer[100];

  ldi_instr = fr30_const_double_is_zero (operands[1]) ? \"ldi:8\" : \"ldi:32\";

  tmp_reg = reg_names [COMPILER_SCRATCH_REGISTER];
  
  sprintf (buffer, \"%s\\t#%%1, %s\\t;\\n\\tst\\t%s, %%0\\t; Created by movsf_constant_store\",
    ldi_instr, tmp_reg, tmp_reg);

  return buffer;
  }"
  [(set_attr "length" "8")]
)

;;}}}

;;}}} 
;;{{{ Conversions 

;; Signed conversions from a smaller integer to a larger integer

(define_insn "extendqisi2"
  [(set (match_operand:SI 0 "register_operand"                "=r")
	(sign_extend:SI (match_operand:QI 1 "register_operand" "0")))]
  ""
  "extsb	%0"
)

(define_insn "extendhisi2"
  [(set (match_operand:SI 0 "register_operand"                "=r")
	(sign_extend:SI (match_operand:HI 1 "register_operand" "0")))]
  ""
  "extsh	%0"
)

;; Unsigned conversions from a smaller integer to a larger integer

(define_insn "zero_extendqisi2"
  [(set (match_operand:SI 0 "register_operand"                "=r")
	(zero_extend:SI (match_operand:QI 1 "register_operand" "0")))]
  ""
  "extub	%0"
)

(define_insn "zero_extendhisi2"
  [(set (match_operand:SI 0 "register_operand"                "=r")
	(zero_extend:SI (match_operand:HI 1 "register_operand" "0")))]
  ""
  "extuh	%0"
)

;;}}} 
;;{{{ Arithmetic 

;;{{{ Addition 

;; This is a special pattern just for adjusting the stack size.
(define_insn "add_to_stack"
  [(set (reg:SI 15)
	(plus:SI (reg:SI 15)
		 (match_operand:SI 0 "stack_add_operand" "i")))]
  ""
  "addsp	%0"
)

;; We need some trickery to be able to handle the addition of
;; large (i.e. outside +/- 16) constants.  We need to be able to
;; handle this because reload assumes that it can generate add
;; instructions with arbitrary sized constants.
(define_expand "addsi3"
  [(set (match_operand:SI 0 "register_operand"           "")
	(plus:SI (match_operand:SI 1 "register_operand"  "")
		 (match_operand:SI 2 "nonmemory_operand" "")))]
  ""
  "{
  if (   GET_CODE (operands[2]) == REG
      || GET_CODE (operands[2]) == SUBREG)
    emit_insn (gen_addsi_regs (operands[0], operands[1], operands[2]));
  else if (GET_CODE (operands[2]) != CONST_INT)
    emit_insn (gen_addsi_big_int (operands[0], operands[1], operands[2]));
  else if (INTVAL (operands[2]) >= -16
	   && INTVAL (operands[2]) <= 15
	   && (!REG_P (operands[1])
	       || !REGNO_PTR_FRAME_P (REGNO (operands[1]))
	       || REGNO (operands[1]) == STACK_POINTER_REGNUM))
    emit_insn (gen_addsi_small_int (operands[0], operands[1], operands[2]));
  else
    emit_insn (gen_addsi_big_int (operands[0], operands[1], operands[2]));
  DONE;
  }"
)

(define_insn "addsi_regs"
  [(set (match_operand:SI 0 "register_operand"          "=r")
	(plus:SI (match_operand:SI 1 "register_operand" "%0")
		 (match_operand:SI 2 "register_operand"  "r")))]
  ""
  "addn	%2, %0"
)

;; Do not allow an eliminable register in the source register.  It
;; might be eliminated in favor of the stack pointer, probably
;; increasing the offset, and so rendering the instruction illegal.
(define_insn "addsi_small_int"
  [(set (match_operand:SI 0 "register_operand"              "=r,r")
	(plus:SI (match_operand:SI 1 "register_operand"      "0,0")
		 (match_operand:SI 2 "add_immediate_operand" "I,J")))]
  "!REG_P (operands[1])
   || !REGNO_PTR_FRAME_P (REGNO (operands[1]))
   || REGNO (operands[1]) == STACK_POINTER_REGNUM"
  "@
   addn	%2, %0
   addn2	%2, %0"
)

(define_expand "addsi_big_int"
  [(set (match_operand:SI 0 "register_operand"           "")
	(plus:SI (match_operand:SI 1 "register_operand"  "")
		 (match_operand:SI 2 "immediate_operand" "")))]
  ""
  "{
  /* Cope with the possibility that ops 0 and 1 are the same register.  */
  if (rtx_equal_p (operands[0], operands[1]))
    {
      if (reload_in_progress || reload_completed)
        {
	  rtx reg = gen_rtx_REG (SImode, 0/*COMPILER_SCRATCH_REGISTER*/);
	  
	  emit_insn (gen_movsi (reg, operands[2]));
	  emit_insn (gen_addsi_regs (operands[0], operands[0], reg));
	}
      else
	{
	  operands[2] = force_reg (SImode, operands[2]);
	  emit_insn (gen_addsi_regs (operands[0], operands[0], operands[2]));
	}
    }
  else
    {
      emit_insn (gen_movsi (operands[0], operands[2]));
      emit_insn (gen_addsi_regs (operands[0], operands[0], operands[1]));
    }
  DONE;
  }"
)

(define_insn "*addsi_for_reload"
  [(set (match_operand:SI 0 "register_operand"         "=&r,r,r")
	(plus:SI (match_operand:SI 1 "register_operand"  "r,r,r")
		 (match_operand:SI 2 "immediate_operand" "L,M,n")))]
  "reload_in_progress || reload_completed"
  "@
  ldi:8\\t#%2, %0  \\n\\taddn\\t%1, %0
  ldi:20\\t#%2, %0 \\n\\taddn\\t%1, %0
  ldi:32\\t#%2, %0 \\n\\taddn\\t%1, %0"
  [(set_attr "length" "4,6,8")]
)

;;}}}
;;{{{ Subtraction 

(define_insn "subsi3"
  [(set (match_operand:SI 0 "register_operand"       "=r")
	(minus:SI (match_operand:SI 1 "register_operand" "0")
	          (match_operand:SI 2 "register_operand" "r")))]
  ""
  "subn	%2, %0"
)

;;}}}
;;{{{ Multiplication 

;; Signed multiplication producing 64-bit results from 32-bit inputs
(define_insn "mulsidi3"
  [(set (match_operand:DI 0 "register_operand"                             "=r")
	   (mult:DI (sign_extend:DI (match_operand:SI 1 "register_operand" "%r"))
		    (sign_extend:DI (match_operand:SI 2 "register_operand"  "r"))))
   (clobber (reg:CC 16))]
  ""
  "mul	%2, %1\\n\\tmov\\tmdh, %0\\n\\tmov\\tmdl, %p0"
  [(set_attr "length" "6")]
)

;; Unsigned multiplication producing 64-bit results from 32-bit inputs
(define_insn "umulsidi3"
  [(set (match_operand:DI 0 "register_operand"                             "=r")
	   (mult:DI (zero_extend:DI (match_operand:SI 1 "register_operand" "%r"))
		    (zero_extend:DI (match_operand:SI 2 "register_operand"  "r"))))
   (clobber (reg:CC 16))]
  ""
  "mulu	%2, %1\\n\\tmov\\tmdh, %0\\n\\tmov\\tmdl, %p0"
  [(set_attr "length" "6")]
)

;; Signed multiplication producing 32-bit result from 16-bit inputs
(define_insn "mulhisi3"
  [(set (match_operand:SI 0 "register_operand"                             "=r")
	   (mult:SI (sign_extend:SI (match_operand:HI 1 "register_operand" "%r"))
		    (sign_extend:SI (match_operand:HI 2 "register_operand"  "r"))))
   (clobber (reg:CC 16))]
  ""
  "mulh	%2, %1\\n\\tmov\\tmdl, %0"
  [(set_attr "length" "4")]
)

;; Unsigned multiplication producing 32-bit result from 16-bit inputs
(define_insn "umulhisi3"
  [(set (match_operand:SI 0 "register_operand"                             "=r")
	   (mult:SI (zero_extend:SI (match_operand:HI 1 "register_operand" "%r"))
		    (zero_extend:SI (match_operand:HI 2 "register_operand"  "r"))))
   (clobber (reg:CC 16))]
  ""
  "muluh	%2, %1\\n\\tmov\\tmdl, %0"
  [(set_attr "length" "4")]
)

;; Signed multiplication producing 32-bit result from 32-bit inputs
(define_insn "mulsi3"
  [(set (match_operand:SI 0 "register_operand"             "=r")
	   (mult:SI (match_operand:SI 1 "register_operand" "%r")
		    (match_operand:SI 2 "register_operand"  "r")))
   (clobber (reg:CC 16))]
  ""
  "mul	%2, %1\\n\\tmov\\tmdl, %0"
  [(set_attr "length" "4")]
)

;;}}}
;;}}} 
;;{{{ Shifts 

;; Arithmetic Shift Left
(define_insn "ashlsi3"
  [(set (match_operand:SI 0 "register_operand"            "=r,r,r")
	(ashift:SI (match_operand:SI 1 "register_operand"  "0,0,0")
		   (match_operand:SI 2 "nonmemory_operand" "r,I,K")))
   (clobber (reg:CC 16))]
  ""
  "@
  lsl	%2, %0
  lsl	%2, %0
  lsl2	%x2, %0"
)

;; Arithmetic Shift Right
(define_insn "ashrsi3"
  [(set (match_operand:SI 0 "register_operand"              "=r,r,r")
	(ashiftrt:SI (match_operand:SI 1 "register_operand"  "0,0,0")
		     (match_operand:SI 2 "nonmemory_operand" "r,I,K")))
   (clobber (reg:CC 16))]
  ""
  "@
  asr	%2, %0
  asr	%2, %0
  asr2	%x2, %0"
)

;; Logical Shift Right
(define_insn "lshrsi3"
  [(set (match_operand:SI 0 "register_operand"              "=r,r,r")
	(lshiftrt:SI (match_operand:SI 1 "register_operand"  "0,0,0")
		     (match_operand:SI 2 "nonmemory_operand" "r,I,K")))
   (clobber (reg:CC 16))]
  ""
  "@
  lsr	%2, %0
  lsr	%2, %0
  lsr2	%x2, %0"
)

;;}}} 
;;{{{ Logical Operations 

;; Logical AND, 32-bit integers
(define_insn "andsi3"
  [(set (match_operand:SI 0 "register_operand"         "=r")
	(and:SI (match_operand:SI 1 "register_operand" "%r")
		(match_operand:SI 2 "register_operand"  "0")))
   (clobber (reg:CC 16))]
  ""
  "and	%1, %0"
)

;; Inclusive OR, 32-bit integers
(define_insn "iorsi3"
  [(set (match_operand:SI 0 "register_operand"         "=r")
	(ior:SI (match_operand:SI 1 "register_operand" "%r")
		(match_operand:SI 2 "register_operand"  "0")))
   (clobber (reg:CC 16))]
  ""
  "or	%1, %0"
)

;; Exclusive OR, 32-bit integers
(define_insn "xorsi3"
  [(set (match_operand:SI 0 "register_operand"         "=r")
	(xor:SI (match_operand:SI 1 "register_operand" "%r")
		(match_operand:SI 2 "register_operand"  "0")))
   (clobber (reg:CC 16))]
  ""
  "eor	%1, %0"
)

;; One's complement, 32-bit integers
(define_expand "one_cmplsi2"
  [(set (match_operand:SI 0 "register_operand"         "")
	(not:SI (match_operand:SI 1 "register_operand" "")))]
  ""
  "{
  if (rtx_equal_p (operands[0], operands[1]))
    {
      if (reload_in_progress || reload_completed)
        {
	  rtx reg = gen_rtx_REG (SImode, 0/*COMPILER_SCRATCH_REGISTER*/);
	  
	  emit_insn (gen_movsi (reg, constm1_rtx));
	  emit_insn (gen_xorsi3 (operands[0], operands[0], reg));
	}
      else
	{
	  rtx reg = gen_reg_rtx (SImode);
	
	  emit_insn (gen_movsi (reg, constm1_rtx));
	  emit_insn (gen_xorsi3 (operands[0], operands[0], reg));
	}
    }
  else
    {
      emit_insn (gen_movsi_internal (operands[0], constm1_rtx));
      emit_insn (gen_xorsi3 (operands[0], operands[1], operands[0]));
    }
  DONE;
  }"
)

;;}}} 
;;{{{ Comparisons 

;; The actual comparisons, generated by the cbranch and/or cstore expanders

(define_insn "*cmpsi_internal"
  [(set (reg:CC 16)
	(compare:CC (match_operand:SI 0 "register_operand"  "r,r,r")
		    (match_operand:SI 1 "nonmemory_operand" "r,I,J")))]
  ""
  "@
  cmp	%1, %0
  cmp	%1, %0
  cmp2	%1, %0"
)

;;}}} 
;;{{{ Branches 

;; Define_expands called by the machine independent part of the compiler
;; to allocate a new comparison register

(define_expand "cbranchsi4"
  [(set (reg:CC 16)
	(compare:CC (match_operand:SI 1 "register_operand"  "")
		    (match_operand:SI 2 "nonmemory_operand" "")))
   (set (pc)
	(if_then_else (match_operator 0 "ordered_comparison_operator"
		       [(reg:CC 16) (const_int 0)])
		      (label_ref (match_operand 3 "" ""))
		      (pc)))]
  ""
  ""
)


;; Actual branches.  We must allow for the (label_ref) and the (pc) to be
;; swapped.  If they are swapped, it reverses the sense of the branch.

;; This pattern matches the (branch-if-true) branches generated above.
;; It generates two different instruction sequences depending upon how
;; far away the destination is.

;; The calculation for the instruction length is derived as follows:
;; The branch instruction has a 9-bit signed displacement so we have
;; this inequality for the displacement:
;;
;;               -256 <= pc < 256
;; or
;;	   -256 + 256 <= pc + 256 < 256 + 256
;; i.e.
;;		    0 <= pc + 256 < 512 
;;
;; if we consider the displacement as an unsigned value, then negative
;; displacements become very large positive displacements, and the
;; inequality becomes:
;;
;;		pc + 256 < 512
;;
;; In order to allow for the fact that the real branch instruction works
;; from pc + 2, we increase the offset to 258.
;;
;; Note - we do not have to worry about whether the branch is delayed or
;; not, as branch shortening happens after delay slot reorganization.

(define_insn "*branch_true"
  [(set (pc)
	(if_then_else (match_operator 0 "comparison_operator"
<<<<<<< HEAD
					 [(reg:CC 16)
					  (const_int 0)])
=======
				      [(reg:CC 16)
				       (const_int 0)])
>>>>>>> bc75ee5f
		      (label_ref (match_operand 1 "" ""))
		      (pc)))]
  ""
  "*
  {
    if (get_attr_length (insn) == 2)
      return \"b%b0%#\\t%l1\";
    else
      {
        static char   buffer [100];
	const char *  tmp_reg; 
	const char *  ldi_insn;
	
        tmp_reg = reg_names [COMPILER_SCRATCH_REGISTER];
	
	ldi_insn = TARGET_SMALL_MODEL ? \"ldi:20\" : \"ldi:32\";

	/* The code produced here is, for say the EQ case:

	       Bne  1f
	       LDI  <label>, r0
	       JMP  r0
	     1:                                         */
	     
	sprintf (buffer,
	  \"b%%B0\\t1f\\t;\\n\\t%s\\t%%l1, %s\\t;\\n\\tjmp%%#\\t@%s\\t;\\n1:\",
	  ldi_insn, tmp_reg, tmp_reg);
 
        return buffer;
    }
  }"
  [(set (attr "length") (if_then_else
			  (ltu
			    (plus
			      (minus
			        (match_dup 1)
				(pc))
			      (const_int 254))
			    (const_int 506))
			  (const_int 2)
			  (if_then_else (eq_attr "size" "small")
					(const_int 8)
					(const_int 10))))
   (set_attr "delay_type" "delayed")]
)


;; This pattern is a duplicate of the previous one, except that the
;; branch occurs if the test is false, so the %B operator is used.
(define_insn "*branch_false"
  [(set (pc)
	(if_then_else (match_operator 0 "comparison_operator"
<<<<<<< HEAD
					 [(reg:CC 16)
					  (const_int 0)])
=======
				      [(reg:CC 16)
				       (const_int 0)])
>>>>>>> bc75ee5f
		      (pc)
		      (label_ref (match_operand 1 "" ""))))]
  ""
  "*
  {
    if (get_attr_length (insn) == 2)
      return \"b%B0%#\\t%l1 \";
    else
      {
        static char   buffer [100];
	const char *  tmp_reg; 
	const char *  ldi_insn;
	
        tmp_reg = reg_names [COMPILER_SCRATCH_REGISTER];
	
	ldi_insn = TARGET_SMALL_MODEL ? \"ldi:20\" : \"ldi:32\";

	sprintf (buffer,
	  \"b%%b0\\t1f\\t;\\n\\t%s\\t%%l1, %s\\t;\\n\\tjmp%%#\\t@%s\\t;\\n1:\",
	  ldi_insn, tmp_reg, tmp_reg);
 
        return buffer;
      }
  }"
  [(set (attr "length") (if_then_else (ltu (plus (minus (match_dup 1) (pc))
						 (const_int 254))
					   (const_int 506))
				      (const_int 2)
				      (if_then_else (eq_attr "size" "small")
						    (const_int 8)
						    (const_int 10))))
   (set_attr "delay_type" "delayed")]
)

;;}}} 
;;{{{ Calls & Jumps 

;; Subroutine call instruction returning no value.  Operand 0 is the function
;; to call; operand 1 is the number of bytes of arguments pushed (in mode
;; `SImode', except it is normally a `const_int'); operand 2 is the number of
;; registers used as operands.

(define_insn "call"
  [(call (match_operand 0 "call_operand" "Qm")
	 (match_operand 1 ""             "g"))
   (clobber (reg:SI 17))]
  ""
  "call%#\\t%0"
  [(set_attr "delay_type" "delayed")]
)

;; Subroutine call instruction returning a value.  Operand 0 is the hard
;; register in which the value is returned.  There are three more operands, the
;; same as the three operands of the `call' instruction (but with numbers
;; increased by one).

;; Subroutines that return `BLKmode' objects use the `call' insn.

(define_insn "call_value"
  [(set (match_operand 0 "register_operand"  "=r")
	(call (match_operand 1 "call_operand" "Qm")
	      (match_operand 2 ""             "g")))
   (clobber (reg:SI 17))]
  ""
  "call%#\\t%1"
  [(set_attr "delay_type" "delayed")]
)

;; Normal unconditional jump.
;; For a description of the computation of the length 
;; attribute see the branch patterns above.
;;
;; Although this instruction really clobbers r0, flow
;; relies on jump being simplejump_p in several places
;; and as r0 is fixed, this doesn't change anything
(define_insn "jump"
  [(set (pc) (label_ref (match_operand 0 "" "")))]
  ""
  "*
  {
    if (get_attr_length (insn) == 2)
       return \"bra%#\\t%0\";
    else
      {
        static char   buffer [100];
	const char *  tmp_reg; 
	const char *  ldi_insn;
	
        tmp_reg = reg_names [COMPILER_SCRATCH_REGISTER];

	ldi_insn = TARGET_SMALL_MODEL ? \"ldi:20\" : \"ldi:32\";

	sprintf (buffer, \"%s\\t%%0, %s\\t;\\n\\tjmp%%#\\t@%s\\t;\",
	  ldi_insn, tmp_reg, tmp_reg);
 
        return buffer;
      }
  }"
  [(set (attr "length") (if_then_else (ltu (plus (minus (match_dup 0) (pc))
						(const_int 254))
					  (const_int 506))
				     (const_int 2)
				     (if_then_else (eq_attr "size" "small")
						   (const_int 6)
						   (const_int 8))))
   (set_attr "delay_type" "delayed")]
)

;; Indirect jump through a register
(define_insn "indirect_jump"
  [(set (pc) (match_operand:SI 0 "nonimmediate_operand" "r"))]
  "GET_CODE (operands[0]) != MEM || GET_CODE (XEXP (operands[0], 0)) != PLUS"
  "jmp%#\\t@%0"
  [(set_attr "delay_type" "delayed")]
)

(define_insn "tablejump"
  [(set (pc) (match_operand:SI 0 "register_operand" "r"))
   (use (label_ref (match_operand 1 "" "")))]
  ""
  "jmp%#\\t@%0"
  [(set_attr "delay_type" "delayed")]
)

;;}}} 
;;{{{ Function Prologues and Epilogues 

;; Called after register allocation to add any instructions needed for the
;; prologue.  Using a prologue insn is favored compared to putting all of the
;; instructions in output_function_prologue(), since it allows the scheduler
;; to intermix instructions with the saves of the caller saved registers.  In
;; some cases, it might be necessary to emit a barrier instruction as the last
;; insn to prevent such scheduling.
(define_expand "prologue"
  [(clobber (const_int 0))]
  ""
  "{
  fr30_expand_prologue ();
  DONE;
  }"
)

;; Called after register allocation to add any instructions needed for the
;; epilogue.  Using an epilogue insn is favored compared to putting all of the
;; instructions in output_function_epilogue(), since it allows the scheduler
;; to intermix instructions with the restores of the caller saved registers.
;; In some cases, it might be necessary to emit a barrier instruction as the
;; first insn to prevent such scheduling.
(define_expand "epilogue"
  [(return)]
  ""
  "{
  fr30_expand_epilogue ();
  DONE;
  }"
)

(define_insn "return_from_func"
  [(return)
   (use (reg:SI 17))]
  "reload_completed"
  "ret%#"
  [(set_attr "delay_type" "delayed")]
)

(define_insn "leave_func"
  [(set (reg:SI 15) (plus:SI (reg:SI 14) (const_int 4)))
   (set (reg:SI 14) (mem:SI (minus:SI (reg:SI 15) (const_int 4))))]
  "reload_completed"
  "leave"
)

(define_expand "enter_func"
  [(parallel
  [(set (mem:SI (minus:SI (match_dup 1)
			  (const_int 4)))
	(match_dup 2))
   (set (match_dup 2)
	(minus:SI (match_dup 1)
		  (const_int 4)))
   (set (match_dup 1)
	(minus:SI (match_dup 1)
		  (match_operand:SI 0 "immediate_operand")))]
  )]
  ""
{
  operands[1] = stack_pointer_rtx;
  operands[2] = hard_frame_pointer_rtx;
})

(define_insn "*enter_func"
  [(set (mem:SI (minus:SI (reg:SI 15)
			  (const_int 4)))
	(reg:SI 14))
   (set (reg:SI 14)
	(minus:SI (reg:SI 15)
		  (const_int 4)))
   (set (reg:SI 15)
	(minus:SI (reg:SI 15)
		  (match_operand 0 "immediate_operand" "i")))]
  "reload_completed"
  "enter	#%0"
  [(set_attr "delay_type" "other")]
)

;;}}} 
;;{{{ Miscellaneous 

;; No operation, needed in case the user uses -g but not -O.
(define_insn "nop"
  [(const_int 0)]
  ""
  "nop"
)

;; Pseudo instruction that prevents the scheduler from moving code above this
;; point.
(define_insn "blockage"
  [(unspec_volatile [(const_int 0)] 0)]
  ""
  ""
  [(set_attr "length" "0")]
)
;;}}} 
  
;; Local Variables:
;; mode: md
;; folded-file: t
;; End:<|MERGE_RESOLUTION|>--- conflicted
+++ resolved
@@ -987,13 +987,8 @@
 (define_insn "*branch_true"
   [(set (pc)
 	(if_then_else (match_operator 0 "comparison_operator"
-<<<<<<< HEAD
-					 [(reg:CC 16)
-					  (const_int 0)])
-=======
 				      [(reg:CC 16)
 				       (const_int 0)])
->>>>>>> bc75ee5f
 		      (label_ref (match_operand 1 "" ""))
 		      (pc)))]
   ""
@@ -1046,13 +1041,8 @@
 (define_insn "*branch_false"
   [(set (pc)
 	(if_then_else (match_operator 0 "comparison_operator"
-<<<<<<< HEAD
-					 [(reg:CC 16)
-					  (const_int 0)])
-=======
 				      [(reg:CC 16)
 				       (const_int 0)])
->>>>>>> bc75ee5f
 		      (pc)
 		      (label_ref (match_operand 1 "" ""))))]
   ""
