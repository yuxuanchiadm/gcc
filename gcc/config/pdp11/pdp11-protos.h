--- conflicted
+++ resolved
@@ -44,11 +44,7 @@
 
 #endif /* RTX_CODE */
 
-<<<<<<< HEAD
-extern void output_ascii (FILE *, const char *, int);
-=======
 extern void output_ascii (FILE *, const char *, int);
 extern void pdp11_asm_output_var (FILE *, const char *, int, int, bool);
 extern void pdp11_expand_prologue (void);
-extern void pdp11_expand_epilogue (void);
->>>>>>> 3082eeb7
+extern void pdp11_expand_epilogue (void);