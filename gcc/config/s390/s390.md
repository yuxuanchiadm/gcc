;;- Machine description for GNU compiler -- S/390 / zSeries version.
;;  Copyright (C) 1999, 2000, 2001, 2002, 2003, 2004, 2005, 2006, 2007, 2008,
;;  2009, 2010 Free Software Foundation, Inc.
;;  Contributed by Hartmut Penner (hpenner@de.ibm.com) and
;;                 Ulrich Weigand (uweigand@de.ibm.com) and
;;                 Andreas Krebbel (Andreas.Krebbel@de.ibm.com)

;; This file is part of GCC.

;; GCC is free software; you can redistribute it and/or modify it under
;; the terms of the GNU General Public License as published by the Free
;; Software Foundation; either version 3, or (at your option) any later
;; version.

;; GCC is distributed in the hope that it will be useful, but WITHOUT ANY
;; WARRANTY; without even the implied warranty of MERCHANTABILITY or
;; FITNESS FOR A PARTICULAR PURPOSE.  See the GNU General Public License
;; for more details.

;; You should have received a copy of the GNU General Public License
;; along with GCC; see the file COPYING3.  If not see
;; <http://www.gnu.org/licenses/>.

;;
;; See constraints.md for a description of constraints specific to s390.
;;

;; Special formats used for outputting 390 instructions.
;;
;;     %C: print opcode suffix for branch condition.
;;     %D: print opcode suffix for inverse branch condition.
;;     %J: print tls_load/tls_gdcall/tls_ldcall suffix
;;     %G: print the size of the operand in bytes.
;;     %O: print only the displacement of a memory reference.
;;     %R: print only the base register of a memory reference.
;;     %S: print S-type memory reference (base+displacement).
;;     %N: print the second word of a DImode operand.
;;     %M: print the second word of a TImode operand.
;;     %Y: print shift count operand.
;;
;;     %b: print integer X as if it's an unsigned byte.
;;     %c: print integer X as if it's an signed byte.
;;     %x: print integer X as if it's an unsigned halfword.
;;     %h: print integer X as if it's a signed halfword.
;;     %i: print the first nonzero HImode part of X.
;;     %j: print the first HImode part unequal to -1 of X.
;;     %k: print the first nonzero SImode part of X.
;;     %m: print the first SImode part unequal to -1 of X.
;;     %o: print integer X as if it's an unsigned 32bit word.
;;
;; We have a special constraint for pattern matching.
;;
;;   s_operand -- Matches a valid S operand in a RS, SI or SS type instruction.
;;

;;
;; UNSPEC usage
;;

(define_constants
  [; Miscellaneous
   (UNSPEC_ROUND		1)
   (UNSPEC_CCU_TO_INT		2)
   (UNSPEC_CCZ_TO_INT		3)
   (UNSPEC_ICM			10)
   (UNSPEC_TIE                  11)

   ; GOT/PLT and lt-relative accesses
   (UNSPEC_LTREL_OFFSET		100)
   (UNSPEC_LTREL_BASE		101)
   (UNSPEC_POOL_OFFSET		102)
   (UNSPEC_GOTENT		110)
   (UNSPEC_GOT			111)
   (UNSPEC_GOTOFF		112)
   (UNSPEC_PLT			113)
   (UNSPEC_PLTOFF		114)

   ; Literal pool
   (UNSPEC_RELOAD_BASE		210)
   (UNSPEC_MAIN_BASE		211)
   (UNSPEC_LTREF		212)
   (UNSPEC_INSN			213)
   (UNSPEC_EXECUTE		214)

   ; Atomic Support
   (UNSPEC_MB			400)

   ; TLS relocation specifiers
   (UNSPEC_TLSGD		500)
   (UNSPEC_TLSLDM		501)
   (UNSPEC_NTPOFF               502)
   (UNSPEC_DTPOFF               503)
   (UNSPEC_GOTNTPOFF            504)
   (UNSPEC_INDNTPOFF            505)

   ; TLS support
   (UNSPEC_TLSLDM_NTPOFF	511)
   (UNSPEC_TLS_LOAD		512)

   ; String Functions
   (UNSPEC_SRST			600)
   (UNSPEC_MVST			601)

   ; Stack Smashing Protector
   (UNSPEC_SP_SET 		700)
   (UNSPEC_SP_TEST		701)

   ; Test Data Class (TDC)
   (UNSPEC_TDC_INSN		800)
<<<<<<< HEAD
=======

   ; Population Count
   (UNSPEC_POPCNT               900)
   (UNSPEC_COPYSIGN             901)
>>>>>>> b56a5220
 ])

;;
;; UNSPEC_VOLATILE usage
;;

(define_constants
  [; Blockage
   (UNSPECV_BLOCKAGE		0)

   ; TPF Support
   (UNSPECV_TPF_PROLOGUE        20)
   (UNSPECV_TPF_EPILOGUE        21)

   ; Literal pool
   (UNSPECV_POOL		200)
   (UNSPECV_POOL_SECTION	201)
   (UNSPECV_POOL_ALIGN		202)
   (UNSPECV_POOL_ENTRY		203)
   (UNSPECV_MAIN_POOL		300)

   ; TLS support
   (UNSPECV_SET_TP		500)

   ; Atomic Support
   (UNSPECV_CAS			700)
   (UNSPECV_ATOMIC_OP           701)
  ])

;;
;; Registers
;;

; Registers with special meaning

(define_constants
  [
   ; Sibling call register.
   (SIBCALL_REGNUM		 1)
   ; Literal pool base register.
   (BASE_REGNUM			13)
   ; Return address register.
   (RETURN_REGNUM		14)
   ; Condition code register.
   (CC_REGNUM			33)
   ; Thread local storage pointer register.
   (TP_REGNUM			36)
  ])

; Hardware register names

(define_constants
  [
   ; General purpose registers
   (GPR0_REGNUM                  0)
   ; Floating point registers.
   (FPR0_REGNUM                 16)
   (FPR2_REGNUM                 18)
  ])

;;
;; PFPO GPR0 argument format
;;

(define_constants
  [
   ; PFPO operation type
   (PFPO_CONVERT          0x1000000)
   ; PFPO operand types
   (PFPO_OP_TYPE_SF             0x5)
   (PFPO_OP_TYPE_DF             0x6)
   (PFPO_OP_TYPE_TF             0x7)
   (PFPO_OP_TYPE_SD             0x8)
   (PFPO_OP_TYPE_DD             0x9)
   (PFPO_OP_TYPE_TD             0xa)
   ; Bitposition of operand types
   (PFPO_OP0_TYPE_SHIFT          16)
   (PFPO_OP1_TYPE_SHIFT           8)
  ])


;; Instruction operand type as used in the Principles of Operation.
;; Used to determine defaults for length and other attribute values.

(define_attr "op_type"
  "NN,E,RR,RRE,RX,RS,RSI,RI,SI,S,SS,SSE,RXE,RSE,RIL,RIE,RXY,RSY,SIY,RRF,RRR,SIL,RRS,RIS"
  (const_string "NN"))

;; Instruction type attribute used for scheduling.

(define_attr "type" "none,integer,load,lr,la,larl,lm,stm,
	             cs,vs,store,sem,idiv,
                     imulhi,imulsi,imuldi,
		     branch,jsr,fsimptf,fsimpdf,fsimpsf,fhex,
		     floadtf,floaddf,floadsf,fstoredf,fstoresf,
		     fmultf,fmuldf,fmulsf,fdivtf,fdivdf,fdivsf,
		     ftoi,fsqrttf,fsqrtdf,fsqrtsf,
		     fmadddf,fmaddsf,
                     ftrunctf,ftruncdf, ftruncsd, ftruncdd,
                     itoftf, itofdf, itofsf, itofdd, itoftd,
                     fdivdd, fdivtd, floaddd, floadsd, fmuldd, fmultd,
                     fsimpdd, fsimpsd, fsimptd, fstoredd, fstoresd,
                     ftoidfp, other"
  (cond [(eq_attr "op_type" "NN")  (const_string "other")
         (eq_attr "op_type" "SS")  (const_string "cs")]
    (const_string "integer")))

;; Another attribute used for scheduling purposes:
;;   agen: Instruction uses the address generation unit
;;   reg: Instruction does not use the agen unit

(define_attr "atype" "agen,reg"
  (if_then_else (eq_attr "op_type" "E,RR,RI,RRE,RSI,RIL,RIE,RRF,RRR")
		(const_string "reg")
		(const_string "agen")))

;; Properties concerning Z10 execution grouping and value forwarding.
;; z10_super: instruction is superscalar.
;; z10_super_c: instruction is superscalar and meets the condition of z10_c.
;; z10_fwd: The instruction reads the value of an operand and stores it into a
;;   target register.  It can forward this value to a second instruction that reads
;;   the same register if that second instruction is issued in the same group.
;; z10_rec: The instruction is in the T pipeline and reads a register. If the
;;   instruction in the S pipe writes to the register, then the T instruction
;;   can immediately read the new value.
;; z10_fr: union of Z10_fwd and z10_rec.
;; z10_c: second operand of instruction is a register and read with complemented bits.
;;
;; An additional suffix A1, A3, or E1 indicates the respective AGI bypass.


(define_attr "z10prop" "none,
                        z10_super, z10_super_E1, z10_super_A1, z10_super_c, z10_super_c_E1,
                        z10_fwd, z10_fwd_A1, z10_fwd_A3, z10_fwd_E1,
                        z10_rec,
                        z10_fr, z10_fr_A3, z10_fr_E1,
                        z10_c"
             (const_string "none"))

;; Properties concerning Z196 decoding
;; z196_alone: must group alone
;; z196_end: ends a group
;; z196_cracked: instruction is cracked or expanded
(define_attr "z196prop" "none,
                         z196_alone, z196_ends,
                         z196_cracked"
             (const_string "none"))

;; Length in bytes.

(define_attr "length" ""
  (cond [(eq_attr "op_type" "E,RR")		              (const_int 2)
         (eq_attr "op_type" "RX,RI,RRE,RS,RSI,S,SI,RRF,RRR")  (const_int 4)]
    (const_int 6)))


;; Processor type.  This attribute must exactly match the processor_type
;; enumeration in s390.h.  The current machine description does not
;; distinguish between g5 and g6, but there are differences between the two
;; CPUs could in theory be modeled.

(define_attr "cpu" "g5,g6,z900,z990,z9_109,z10,z196"
  (const (symbol_ref "s390_tune_attr")))

(define_attr "cpu_facility" "standard,ieee,zarch,longdisp,extimm,dfp,z10,z196"
  (const_string "standard"))

(define_attr "enabled" ""
  (cond [(eq_attr "cpu_facility" "standard")
	 (const_int 1)

         (and (eq_attr "cpu_facility" "ieee")
	      (ne (symbol_ref "TARGET_CPU_IEEE_FLOAT") (const_int 0)))
	 (const_int 1)

	 (and (eq_attr "cpu_facility" "zarch")
	      (ne (symbol_ref "TARGET_ZARCH") (const_int 0)))
	 (const_int 1)

	 (and (eq_attr "cpu_facility" "longdisp")
	      (ne (symbol_ref "TARGET_LONG_DISPLACEMENT") (const_int 0)))
	 (const_int 1)

         (and (eq_attr "cpu_facility" "extimm")
	      (ne (symbol_ref "TARGET_EXTIMM") (const_int 0)))
	 (const_int 1)

         (and (eq_attr "cpu_facility" "dfp")
	      (ne (symbol_ref "TARGET_DFP") (const_int 0)))
	 (const_int 1)

         (and (eq_attr "cpu_facility" "z10")
              (ne (symbol_ref "TARGET_Z10") (const_int 0)))
	 (const_int 1)

         (and (eq_attr "cpu_facility" "z196")
              (ne (symbol_ref "TARGET_Z196") (const_int 0)))
	 (const_int 1)]
	(const_int 0)))

;; Pipeline description for z900.  For lack of anything better,
;; this description is also used for the g5 and g6.
(include "2064.md")

;; Pipeline description for z990, z9-109 and z9-ec.
(include "2084.md")

;; Pipeline description for z10
(include "2097.md")

;; Pipeline description for z196
(include "2817.md")

;; Predicates
(include "predicates.md")

;; Constraint definitions
(include "constraints.md")

;; Other includes
(include "tpf.md")

;; Iterators

;; These mode iterators allow floating point patterns to be generated from the
;; same template.
(define_mode_iterator FP_ALL [TF DF SF (TD "TARGET_HARD_DFP") (DD "TARGET_HARD_DFP")
                              (SD "TARGET_HARD_DFP")])
(define_mode_iterator FP [TF DF SF (TD "TARGET_HARD_DFP") (DD "TARGET_HARD_DFP")])
(define_mode_iterator FPALL [TF DF SF TD DD SD])
(define_mode_iterator BFP [TF DF SF])
(define_mode_iterator DFP [TD DD])
(define_mode_iterator DFP_ALL [TD DD SD])
(define_mode_iterator DSF [DF SF])
(define_mode_iterator SD_SF [SF SD])
(define_mode_iterator DD_DF [DF DD])
(define_mode_iterator TD_TF [TF TD])

;; This mode iterator allows 31-bit and 64-bit TDSI patterns to be generated
;; from the same template.
(define_mode_iterator TDSI [(TI "TARGET_64BIT") DI SI])

;; These mode iterators allow 31-bit and 64-bit GPR patterns to be generated
;; from the same template.
(define_mode_iterator GPR [(DI "TARGET_ZARCH") SI])
(define_mode_iterator DSI [DI SI])

;; These mode iterators allow :P to be used for patterns that operate on
;; pointer-sized quantities.  Exactly one of the two alternatives will match.
(define_mode_iterator P [(DI "TARGET_64BIT") (SI "!TARGET_64BIT")])

;; These macros refer to the actual word_mode of the configuration. This is equal
;; to Pmode except on 31-bit machines in zarch mode.
(define_mode_iterator DW [(TI "TARGET_ZARCH") (DI "!TARGET_ZARCH")])
(define_mode_iterator W  [(DI "TARGET_ZARCH") (SI "!TARGET_ZARCH")])

;; This mode iterator allows the QI and HI patterns to be defined from
;; the same template.
(define_mode_iterator HQI [HI QI])

;; This mode iterator allows the integer patterns to be defined from the
;; same template.
(define_mode_iterator INT [(DI "TARGET_ZARCH") SI HI QI])
(define_mode_iterator INTALL [TI DI SI HI QI])

;; This iterator allows some 'ashift' and 'lshiftrt' pattern to be defined from
;; the same template.
(define_code_iterator SHIFT [ashift lshiftrt])

;; This iterator and attribute allow to combine most atomic operations.
(define_code_iterator ATOMIC [and ior xor plus minus mult])
<<<<<<< HEAD
=======
(define_code_iterator ATOMIC_Z196 [and ior xor plus])
>>>>>>> b56a5220
(define_code_attr atomic [(and "and") (ior "ior") (xor "xor")
			  (plus "add") (minus "sub") (mult "nand")])
(define_code_attr noxa [(and "n") (ior "o") (xor "x") (plus "a")])

;; In FP templates, a string like "lt<de>br" will expand to "ltxbr" in
;; TF/TDmode, "ltdbr" in DF/DDmode, and "ltebr" in SF/SDmode.
(define_mode_attr xde [(TF "x") (DF "d") (SF "e") (TD "x") (DD "d") (SD "e")])

;; In FP templates, a <dee> in "m<dee><bt>r" will expand to "mx<bt>r" in
;; TF/TDmode, "md<bt>r" in DF/DDmode, "mee<bt>r" in SFmode and "me<bt>r in
;; SDmode.
(define_mode_attr xdee [(TF "x") (DF "d") (SF "ee") (TD "x") (DD "d") (SD "e")])

;; In FP templates, "<RRe>" will expand to "RRE" in TFmode and "RR" otherwise.
;; Likewise for "<RXe>".
(define_mode_attr RRe [(TF "RRE") (DF "RR") (SF "RR")])
(define_mode_attr RXe [(TF "RXE") (DF "RX") (SF "RX")])

;; The decimal floating point variants of add, sub, div and mul support 3
;; fp register operands.  The following attributes allow to merge the bfp and
;; dfp variants in a single insn definition.

;; This attribute is used to set op_type accordingly.
(define_mode_attr RRer [(TF "RRE") (DF "RRE") (SF "RRE") (TD "RRR")
                        (DD "RRR") (SD "RRR")])

;; This attribute is used in the operand constraint list in order to have the
;; first and the second operand match for bfp modes.
(define_mode_attr f0 [(TF "0") (DF "0") (SF "0") (TD "f") (DD "f") (DD "f")])

;; This attribute is used in the operand list of the instruction to have an
;; additional operand for the dfp instructions.
(define_mode_attr op1 [(TF "") (DF "") (SF "")
                       (TD "%1,") (DD "%1,") (SD "%1,")])


;; This attribute is used in the operand constraint list
;; for instructions dealing with the sign bit of 32 or 64bit fp values.
;; TFmode values are represented by a fp register pair.  Since the
;; sign bit instructions only handle single source and target fp registers
;; these instructions can only be used for TFmode values if the source and
;; target operand uses the same fp register.
(define_mode_attr fT0 [(TF "0") (DF "f") (SF "f")])

;; In FP templates, "<Rf>" will expand to "f" in TFmode and "R" otherwise.
;; This is used to disable the memory alternative in TFmode patterns.
(define_mode_attr Rf [(TF "f") (DF "R") (SF "R") (TD "f") (DD "f") (SD "f")])

;; This attribute adds b for bfp instructions and t for dfp instructions and is used
;; within instruction mnemonics.
(define_mode_attr bt [(TF "b") (DF "b") (SF "b") (TD "t") (DD "t") (SD "t")])

;; This attribute is used within instruction mnemonics.  It evaluates to d for dfp
;; modes and to an empty string for bfp modes.
(define_mode_attr _d [(TF "") (DF "") (SF "") (TD "d") (DD "d") (SD "d")])

;; In GPR and P templates, a constraint like "<d0>" will expand to "d" in DImode
;; and "0" in SImode. This allows to combine instructions of which the 31bit
;; version only operates on one register.
(define_mode_attr d0 [(DI "d") (SI "0")])

;; In combination with d0 this allows to combine instructions of which the 31bit
;; version only operates on one register. The DImode version needs an additional
;; register for the assembler output.
(define_mode_attr 1 [(DI "%1,") (SI "")])

;; In SHIFT templates, a string like "s<lr>dl" will expand to "sldl" in
;; 'ashift' and "srdl" in 'lshiftrt'.
(define_code_attr lr [(ashift "l") (lshiftrt "r")])

;; In SHIFT templates, this attribute holds the correct standard name for the
;; pattern itself and the corresponding function calls.
(define_code_attr shift [(ashift "ashl") (lshiftrt "lshr")])

;; This attribute handles differences in the instruction 'type' and will result
;; in "RRE" for DImode and "RR" for SImode.
(define_mode_attr E [(DI "E") (SI "")])

;; This attribute handles differences in the instruction 'type' and makes RX<Y>
;; to result in "RXY" for DImode and "RX" for SImode.
(define_mode_attr Y [(DI "Y") (SI "")])

;; This attribute handles differences in the instruction 'type' and will result
;; in "RSE" for TImode and "RS" for DImode.
(define_mode_attr TE [(TI "E") (DI "")])

;; In GPR templates, a string like "lc<g>r" will expand to "lcgr" in DImode
;; and "lcr" in SImode.
(define_mode_attr g [(DI "g") (SI "")])

;; In GPR templates, a string like "sl<y>" will expand to "slg" in DImode
;; and "sly" in SImode. This is useful because on 64bit the ..g instructions
;; were enhanced with long displacements whereas 31bit instructions got a ..y
;; variant for long displacements.
(define_mode_attr y [(DI "g") (SI "y")])

;; In DW templates, a string like "cds<g>" will expand to "cdsg" in TImode
;; and "cds" in DImode.
(define_mode_attr tg [(TI "g") (DI "")])

;; In GPR templates, a string like "c<gf>dbr" will expand to "cgdbr" in DImode
;; and "cfdbr" in SImode.
(define_mode_attr gf [(DI "g") (SI "f")])

;; In GPR templates, a string like sll<gk> will expand to sllg for DI
;; and sllk for SI.  This way it is possible to merge the new z196 SI
;; 3 operands shift instructions into the existing patterns.
(define_mode_attr gk [(DI "g") (SI "k")])

;; ICM mask required to load MODE value into the lowest subreg
;; of a SImode register.
(define_mode_attr icm_lo [(HI "3") (QI "1")])

;; In HQI templates, a string like "llg<hc>" will expand to "llgh" in
;; HImode and "llgc" in QImode.
(define_mode_attr hc [(HI "h") (QI "c")])

;; In P templates, the mode <DBL> will expand to "TI" in DImode and "DI"
;; in SImode.
(define_mode_attr DBL [(DI "TI") (SI "DI")])

;; This attribute expands to DF for TFmode and to DD for TDmode .  It is
;; used for Txmode splitters splitting a Txmode copy into 2 Dxmode copies.
(define_mode_attr HALF_TMODE [(TF "DF") (TD "DD")])

;; Maximum unsigned integer that fits in MODE.
(define_mode_attr max_uint [(HI "65535") (QI "255")])

;;
;;- Compare instructions.
;;

; Test-under-Mask instructions

(define_insn "*tmqi_mem"
  [(set (reg CC_REGNUM)
        (compare (and:QI (match_operand:QI 0 "memory_operand" "Q,S")
                         (match_operand:QI 1 "immediate_operand" "n,n"))
                 (match_operand:QI 2 "immediate_operand" "n,n")))]
  "s390_match_ccmode (insn, s390_tm_ccmode (operands[1], operands[2], false))"
  "@
   tm\t%S0,%b1
   tmy\t%S0,%b1"
  [(set_attr "op_type" "SI,SIY")
   (set_attr "z10prop" "z10_super,z10_super")])

(define_insn "*tmdi_reg"
  [(set (reg CC_REGNUM)
        (compare (and:DI (match_operand:DI 0 "nonimmediate_operand" "d,d,d,d")
                         (match_operand:DI 1 "immediate_operand"
					     "N0HD0,N1HD0,N2HD0,N3HD0"))
                 (match_operand:DI 2 "immediate_operand" "n,n,n,n")))]
  "TARGET_ZARCH
   && s390_match_ccmode (insn, s390_tm_ccmode (operands[1], operands[2], true))
   && s390_single_part (operands[1], DImode, HImode, 0) >= 0"
  "@
   tmhh\t%0,%i1
   tmhl\t%0,%i1
   tmlh\t%0,%i1
   tmll\t%0,%i1"
  [(set_attr "op_type" "RI")
   (set_attr "z10prop" "z10_super,z10_super,z10_super,z10_super")])

(define_insn "*tmsi_reg"
  [(set (reg CC_REGNUM)
        (compare (and:SI (match_operand:SI 0 "nonimmediate_operand" "d,d")
                         (match_operand:SI 1 "immediate_operand" "N0HS0,N1HS0"))
                 (match_operand:SI 2 "immediate_operand" "n,n")))]
  "s390_match_ccmode (insn, s390_tm_ccmode (operands[1], operands[2], true))
   && s390_single_part (operands[1], SImode, HImode, 0) >= 0"
  "@
   tmh\t%0,%i1
   tml\t%0,%i1"
  [(set_attr "op_type" "RI")
   (set_attr "z10prop" "z10_super,z10_super")])

(define_insn "*tm<mode>_full"
  [(set (reg CC_REGNUM)
        (compare (match_operand:HQI 0 "register_operand" "d")
                 (match_operand:HQI 1 "immediate_operand" "n")))]
  "s390_match_ccmode (insn, s390_tm_ccmode (constm1_rtx, operands[1], true))"
  "tml\t%0,<max_uint>"
  [(set_attr "op_type" "RI")
   (set_attr "z10prop" "z10_super")])


;
; Load-and-Test instructions
;

; tst(di|si) instruction pattern(s).

(define_insn "*tstdi_sign"
  [(set (reg CC_REGNUM)
        (compare
          (ashiftrt:DI
            (ashift:DI
              (subreg:DI (match_operand:SI 0 "nonimmediate_operand" "d,RT") 0)
	      (const_int 32)) (const_int 32))
	  (match_operand:DI 1 "const0_operand" "")))
   (set (match_operand:DI 2 "register_operand" "=d,d")
        (sign_extend:DI (match_dup 0)))]
  "s390_match_ccmode(insn, CCSmode) && TARGET_ZARCH"
  "ltgfr\t%2,%0
   ltgf\t%2,%0"
  [(set_attr "op_type"      "RRE,RXY")
   (set_attr "cpu_facility" "*,z10")
   (set_attr "z10prop" "z10_super_E1,z10_super_E1") ])

; ltr, lt, ltgr, ltg
(define_insn "*tst<mode>_extimm"
  [(set (reg CC_REGNUM)
        (compare (match_operand:GPR 0 "nonimmediate_operand" "d,RT")
                 (match_operand:GPR 1 "const0_operand" "")))
   (set (match_operand:GPR 2 "register_operand" "=d,d")
        (match_dup 0))]
  "s390_match_ccmode(insn, CCSmode) && TARGET_EXTIMM"
  "@
   lt<g>r\t%2,%0
   lt<g>\t%2,%0"
  [(set_attr "op_type" "RR<E>,RXY")
   (set_attr "z10prop" "z10_fr_E1,z10_fwd_A3") ])

; ltr, lt, ltgr, ltg
(define_insn "*tst<mode>_cconly_extimm"
  [(set (reg CC_REGNUM)
        (compare (match_operand:GPR 0 "nonimmediate_operand" "d,RT")
                 (match_operand:GPR 1 "const0_operand" "")))
   (clobber (match_scratch:GPR 2 "=X,d"))]
  "s390_match_ccmode(insn, CCSmode) && TARGET_EXTIMM"
  "@
   lt<g>r\t%0,%0
   lt<g>\t%2,%0"
  [(set_attr "op_type" "RR<E>,RXY")
   (set_attr "z10prop" "z10_fr_E1,z10_fwd_A3")])

(define_insn "*tstdi"
  [(set (reg CC_REGNUM)
        (compare (match_operand:DI 0 "register_operand" "d")
                 (match_operand:DI 1 "const0_operand" "")))
   (set (match_operand:DI 2 "register_operand" "=d")
        (match_dup 0))]
  "s390_match_ccmode(insn, CCSmode) && TARGET_ZARCH && !TARGET_EXTIMM"
  "ltgr\t%2,%0"
  [(set_attr "op_type" "RRE")
   (set_attr "z10prop" "z10_fr_E1")])

(define_insn "*tstsi"
  [(set (reg CC_REGNUM)
        (compare (match_operand:SI 0 "nonimmediate_operand" "d,Q,S")
                 (match_operand:SI 1 "const0_operand" "")))
   (set (match_operand:SI 2 "register_operand" "=d,d,d")
        (match_dup 0))]
  "s390_match_ccmode(insn, CCSmode) && !TARGET_EXTIMM"
  "@
   ltr\t%2,%0
   icm\t%2,15,%S0
   icmy\t%2,15,%S0"
  [(set_attr "op_type" "RR,RS,RSY")
   (set_attr "z10prop" "z10_fr_E1,z10_super_E1,z10_super_E1")])

(define_insn "*tstsi_cconly"
  [(set (reg CC_REGNUM)
        (compare (match_operand:SI 0 "nonimmediate_operand" "d,Q,S")
                 (match_operand:SI 1 "const0_operand" "")))
   (clobber (match_scratch:SI 2 "=X,d,d"))]
  "s390_match_ccmode(insn, CCSmode)"
  "@
   ltr\t%0,%0
   icm\t%2,15,%S0
   icmy\t%2,15,%S0"
  [(set_attr "op_type" "RR,RS,RSY")
   (set_attr "z10prop" "z10_fr_E1,z10_super_E1,z10_super_E1")])

(define_insn "*tstdi_cconly_31"
  [(set (reg CC_REGNUM)
        (compare (match_operand:DI 0 "register_operand" "d")
                 (match_operand:DI 1 "const0_operand" "")))]
  "s390_match_ccmode(insn, CCSmode) && !TARGET_ZARCH"
  "srda\t%0,0"
  [(set_attr "op_type" "RS")
   (set_attr "atype"   "reg")])

; ltr, ltgr
(define_insn "*tst<mode>_cconly2"
  [(set (reg CC_REGNUM)
        (compare (match_operand:GPR 0 "register_operand" "d")
                 (match_operand:GPR 1 "const0_operand" "")))]
  "s390_match_ccmode(insn, CCSmode)"
  "lt<g>r\t%0,%0"
  [(set_attr "op_type" "RR<E>")
   (set_attr "z10prop" "z10_fr_E1")])

; tst(hi|qi) instruction pattern(s).

(define_insn "*tst<mode>CCT"
  [(set (reg CC_REGNUM)
        (compare (match_operand:HQI 0 "nonimmediate_operand" "?Q,?S,d")
                 (match_operand:HQI 1 "const0_operand" "")))
   (set (match_operand:HQI 2 "register_operand" "=d,d,0")
        (match_dup 0))]
  "s390_match_ccmode(insn, CCTmode)"
  "@
   icm\t%2,<icm_lo>,%S0
   icmy\t%2,<icm_lo>,%S0
   tml\t%0,<max_uint>"
  [(set_attr "op_type" "RS,RSY,RI")
   (set_attr "z10prop" "z10_super_E1,z10_super_E1,z10_super")])

(define_insn "*tsthiCCT_cconly"
  [(set (reg CC_REGNUM)
        (compare (match_operand:HI 0 "nonimmediate_operand" "Q,S,d")
                 (match_operand:HI 1 "const0_operand" "")))
   (clobber (match_scratch:HI 2 "=d,d,X"))]
  "s390_match_ccmode(insn, CCTmode)"
  "@
   icm\t%2,3,%S0
   icmy\t%2,3,%S0
   tml\t%0,65535"
  [(set_attr "op_type" "RS,RSY,RI")
   (set_attr "z10prop" "z10_super_E1,z10_super_E1,z10_super")])

(define_insn "*tstqiCCT_cconly"
  [(set (reg CC_REGNUM)
        (compare (match_operand:QI 0 "nonimmediate_operand" "?Q,?S,d")
                 (match_operand:QI 1 "const0_operand" "")))]
  "s390_match_ccmode(insn, CCTmode)"
  "@
   cli\t%S0,0
   cliy\t%S0,0
   tml\t%0,255"
  [(set_attr "op_type" "SI,SIY,RI")
   (set_attr "z10prop" "z10_super,z10_super,z10_super")])

(define_insn "*tst<mode>"
  [(set (reg CC_REGNUM)
        (compare (match_operand:HQI 0 "s_operand" "Q,S")
                 (match_operand:HQI 1 "const0_operand" "")))
   (set (match_operand:HQI 2 "register_operand" "=d,d")
        (match_dup 0))]
  "s390_match_ccmode(insn, CCSmode)"
  "@
   icm\t%2,<icm_lo>,%S0
   icmy\t%2,<icm_lo>,%S0"
  [(set_attr "op_type" "RS,RSY")
   (set_attr "z10prop" "z10_super_E1,z10_super_E1")])

(define_insn "*tst<mode>_cconly"
  [(set (reg CC_REGNUM)
        (compare (match_operand:HQI 0 "s_operand" "Q,S")
                 (match_operand:HQI 1 "const0_operand" "")))
   (clobber (match_scratch:HQI 2 "=d,d"))]
  "s390_match_ccmode(insn, CCSmode)"
  "@
   icm\t%2,<icm_lo>,%S0
   icmy\t%2,<icm_lo>,%S0"
  [(set_attr "op_type" "RS,RSY")
   (set_attr "z10prop" "z10_super_E1,z10_super_E1")])


; Compare (equality) instructions

(define_insn "*cmpdi_cct"
  [(set (reg CC_REGNUM)
        (compare (match_operand:DI 0 "nonimmediate_operand" "%d,d,d,d,Q")
                 (match_operand:DI 1 "general_operand" "d,K,Os,RT,BQ")))]
  "s390_match_ccmode (insn, CCTmode) && TARGET_ZARCH"
  "@
   cgr\t%0,%1
   cghi\t%0,%h1
   cgfi\t%0,%1
   cg\t%0,%1
   #"
  [(set_attr "op_type" "RRE,RI,RIL,RXY,SS")
   (set_attr "z10prop" "z10_super_c,z10_super,z10_super,z10_super,*")])

(define_insn "*cmpsi_cct"
  [(set (reg CC_REGNUM)
        (compare (match_operand:SI 0 "nonimmediate_operand" "%d,d,d,d,d,Q")
                 (match_operand:SI 1 "general_operand" "d,K,Os,R,T,BQ")))]
  "s390_match_ccmode (insn, CCTmode)"
  "@
   cr\t%0,%1
   chi\t%0,%h1
   cfi\t%0,%1
   c\t%0,%1
   cy\t%0,%1
   #"
  [(set_attr "op_type" "RR,RI,RIL,RX,RXY,SS")
   (set_attr "z10prop" "z10_super_c,z10_super,z10_super,z10_super,z10_super,*")])

; Compare (signed) instructions

(define_insn "*cmpdi_ccs_sign"
  [(set (reg CC_REGNUM)
        (compare (sign_extend:DI (match_operand:SI 1 "nonimmediate_operand"
						     "d,RT,b"))
                 (match_operand:DI 0 "register_operand" "d, d,d")))]
  "s390_match_ccmode(insn, CCSRmode) && TARGET_ZARCH"
  "@
   cgfr\t%0,%1
   cgf\t%0,%1
   cgfrl\t%0,%1"
  [(set_attr "op_type"      "RRE,RXY,RIL")
   (set_attr "z10prop" "z10_c,*,*")
   (set_attr "type"         "*,*,larl")])



(define_insn "*cmpsi_ccs_sign"
  [(set (reg CC_REGNUM)
        (compare (sign_extend:SI (match_operand:HI 1 "memory_operand" "R,T,b"))
                 (match_operand:SI 0 "register_operand" "d,d,d")))]
  "s390_match_ccmode(insn, CCSRmode)"
  "@
   ch\t%0,%1
   chy\t%0,%1
   chrl\t%0,%1"
  [(set_attr "op_type"      "RX,RXY,RIL")
   (set_attr "cpu_facility" "*,*,z10")
   (set_attr "type"         "*,*,larl")
   (set_attr "z196prop" "z196_cracked,z196_cracked,z196_cracked")])

(define_insn "*cmphi_ccs_z10"
  [(set (reg CC_REGNUM)
        (compare (match_operand:HI 0 "s_operand"         "Q")
                 (match_operand:HI 1 "immediate_operand" "K")))]
  "s390_match_ccmode(insn, CCSmode) && TARGET_Z10"
  "chhsi\t%0,%1"
  [(set_attr "op_type" "SIL")
   (set_attr "z196prop" "z196_cracked")])

(define_insn "*cmpdi_ccs_signhi_rl"
  [(set (reg CC_REGNUM)
	(compare (sign_extend:DI (match_operand:HI 1 "memory_operand" "RT,b"))
		 (match_operand:GPR 0 "register_operand"  "d,d")))]
  "s390_match_ccmode(insn, CCSRmode) && TARGET_Z10"
  "@
   cgh\t%0,%1
   cghrl\t%0,%1"
  [(set_attr "op_type" "RXY,RIL")
   (set_attr "type"    "*,larl")])

; cr, chi, cfi, c, cy, cgr, cghi, cgfi, cg, chsi, cghsi, crl, cgrl
(define_insn "*cmp<mode>_ccs"
  [(set (reg CC_REGNUM)
        (compare (match_operand:GPR 0 "nonimmediate_operand"
                                      "d,d,Q, d,d,d,d")
                 (match_operand:GPR 1 "general_operand"
                                      "d,K,K,Os,R,T,b")))]
  "s390_match_ccmode(insn, CCSmode)"
  "@
   c<g>r\t%0,%1
   c<g>hi\t%0,%h1
   c<g>hsi\t%0,%h1
   c<g>fi\t%0,%1
   c<g>\t%0,%1
   c<y>\t%0,%1
   c<g>rl\t%0,%1"
  [(set_attr "op_type" "RR<E>,RI,SIL,RIL,RX<Y>,RXY,RIL")
   (set_attr "cpu_facility" "*,*,z10,extimm,*,*,z10")
   (set_attr "type" "*,*,*,*,*,*,larl")
   (set_attr "z10prop" "z10_super_c,z10_super,z10_super,z10_super,z10_super,z10_super,z10_super")])


; Compare (unsigned) instructions

(define_insn "*cmpsi_ccu_zerohi_rlsi"
  [(set (reg CC_REGNUM)
 	(compare (zero_extend:SI (mem:HI (match_operand:SI 1
					  "larl_operand" "X")))
		 (match_operand:SI 0 "register_operand" "d")))]
  "s390_match_ccmode(insn, CCURmode) && TARGET_Z10"
  "clhrl\t%0,%1"
  [(set_attr "op_type" "RIL")
   (set_attr "type"    "larl")
   (set_attr "z10prop" "z10_super")])

; clhrl, clghrl
(define_insn "*cmp<GPR:mode>_ccu_zerohi_rldi"
  [(set (reg CC_REGNUM)
 	(compare (zero_extend:GPR (mem:HI (match_operand:DI 1
					  "larl_operand" "X")))
		 (match_operand:GPR 0 "register_operand" "d")))]
  "s390_match_ccmode(insn, CCURmode) && TARGET_Z10"
  "cl<g>hrl\t%0,%1"
  [(set_attr "op_type" "RIL")
   (set_attr "type"    "larl")
   (set_attr "z10prop" "z10_super")])

(define_insn "*cmpdi_ccu_zero"
  [(set (reg CC_REGNUM)
        (compare (zero_extend:DI (match_operand:SI 1 "nonimmediate_operand"
                                                        "d,RT,b"))
                 (match_operand:DI 0 "register_operand" "d, d,d")))]
  "s390_match_ccmode (insn, CCURmode) && TARGET_ZARCH"
  "@
   clgfr\t%0,%1
   clgf\t%0,%1
   clgfrl\t%0,%1"
  [(set_attr "op_type"      "RRE,RXY,RIL")
   (set_attr "cpu_facility" "*,*,z10")
   (set_attr "type"         "*,*,larl")
   (set_attr "z10prop" "z10_super_c,z10_super_E1,z10_super")])

(define_insn "*cmpdi_ccu"
  [(set (reg CC_REGNUM)
        (compare (match_operand:DI 0 "nonimmediate_operand"
                                     "d, d,d,Q, d, Q,BQ")
                 (match_operand:DI 1 "general_operand"
                                     "d,Op,b,D,RT,BQ,Q")))]
  "s390_match_ccmode (insn, CCUmode) && TARGET_ZARCH"
  "@
   clgr\t%0,%1
   clgfi\t%0,%1
   clgrl\t%0,%1
   clghsi\t%0,%x1
   clg\t%0,%1
   #
   #"
  [(set_attr "op_type" "RRE,RIL,RIL,SIL,RXY,SS,SS")
   (set_attr "cpu_facility" "*,extimm,z10,z10,*,*,*")
   (set_attr "type"         "*,*,larl,*,*,*,*")
   (set_attr "z10prop" "z10_super_c,z10_super,z10_super,z10_super,z10_super,*,*")])

(define_insn "*cmpsi_ccu"
  [(set (reg CC_REGNUM)
        (compare (match_operand:SI 0 "nonimmediate_operand" "d, d,d,Q,d,d, Q,BQ")
                 (match_operand:SI 1 "general_operand"      "d,Os,b,D,R,T,BQ, Q")))]
  "s390_match_ccmode (insn, CCUmode)"
  "@
   clr\t%0,%1
   clfi\t%0,%o1
   clrl\t%0,%1
   clfhsi\t%0,%x1
   cl\t%0,%1
   cly\t%0,%1
   #
   #"
  [(set_attr "op_type" "RR,RIL,RIL,SIL,RX,RXY,SS,SS")
   (set_attr "cpu_facility" "*,extimm,z10,z10,*,*,*,*")
   (set_attr "type"         "*,*,larl,*,*,*,*,*")
   (set_attr "z10prop" "z10_super_c,z10_super,z10_super,z10_super,z10_super,z10_super,*,*")])

(define_insn "*cmphi_ccu"
  [(set (reg CC_REGNUM)
        (compare (match_operand:HI 0 "nonimmediate_operand" "d,d,Q,Q,BQ")
                 (match_operand:HI 1 "general_operand"      "Q,S,D,BQ,Q")))]
  "s390_match_ccmode (insn, CCUmode)
   && !register_operand (operands[1], HImode)"
  "@
   clm\t%0,3,%S1
   clmy\t%0,3,%S1
   clhhsi\t%0,%1
   #
   #"
  [(set_attr "op_type" "RS,RSY,SIL,SS,SS")
   (set_attr "cpu_facility" "*,*,z10,*,*")
   (set_attr "z10prop" "*,*,z10_super,*,*")])

(define_insn "*cmpqi_ccu"
  [(set (reg CC_REGNUM)
        (compare (match_operand:QI 0 "nonimmediate_operand" "d,d,Q,S,Q,BQ")
                 (match_operand:QI 1 "general_operand" "Q,S,n,n,BQ,Q")))]
  "s390_match_ccmode (insn, CCUmode)
   && !register_operand (operands[1], QImode)"
  "@
   clm\t%0,1,%S1
   clmy\t%0,1,%S1
   cli\t%S0,%b1
   cliy\t%S0,%b1
   #
   #"
  [(set_attr "op_type" "RS,RSY,SI,SIY,SS,SS")
   (set_attr "z10prop" "*,*,z10_super,z10_super,*,*")])


; Block compare (CLC) instruction patterns.

(define_insn "*clc"
  [(set (reg CC_REGNUM)
        (compare (match_operand:BLK 0 "memory_operand" "Q")
                 (match_operand:BLK 1 "memory_operand" "Q")))
   (use (match_operand 2 "const_int_operand" "n"))]
  "s390_match_ccmode (insn, CCUmode)
   && INTVAL (operands[2]) >= 1 && INTVAL (operands[2]) <= 256"
  "clc\t%O0(%2,%R0),%S1"
  [(set_attr "op_type" "SS")])

(define_split
  [(set (reg CC_REGNUM)
        (compare (match_operand 0 "memory_operand" "")
                 (match_operand 1 "memory_operand" "")))]
  "reload_completed
   && s390_match_ccmode (insn, CCUmode)
   && GET_MODE (operands[0]) == GET_MODE (operands[1])
   && GET_MODE_SIZE (GET_MODE (operands[0])) > 0"
  [(parallel
    [(set (match_dup 0) (match_dup 1))
     (use (match_dup 2))])]
{
  operands[2] = GEN_INT (GET_MODE_SIZE (GET_MODE (operands[0])));
  operands[0] = adjust_address (operands[0], BLKmode, 0);
  operands[1] = adjust_address (operands[1], BLKmode, 0);

  operands[1] = gen_rtx_COMPARE (GET_MODE (SET_DEST (PATTERN (curr_insn))),
				 operands[0], operands[1]);
  operands[0] = SET_DEST (PATTERN (curr_insn));
})


; (TF|DF|SF|TD|DD|SD) instructions

; ltxbr, ltdbr, ltebr, ltxtr, ltdtr
(define_insn "*cmp<mode>_ccs_0"
  [(set (reg CC_REGNUM)
        (compare (match_operand:FP 0 "register_operand" "f")
                 (match_operand:FP 1 "const0_operand"   "")))]
  "s390_match_ccmode(insn, CCSmode) && TARGET_HARD_FLOAT"
  "lt<xde><bt>r\t%0,%0"
   [(set_attr "op_type" "RRE")
    (set_attr "type"  "fsimp<mode>")])

; cxtr, cxbr, cdbr, cebr, cdb, ceb, cxbtr, cdbtr
(define_insn "*cmp<mode>_ccs"
  [(set (reg CC_REGNUM)
        (compare (match_operand:FP 0 "register_operand" "f,f")
                 (match_operand:FP 1 "general_operand"  "f,<Rf>")))]
  "s390_match_ccmode(insn, CCSmode) && TARGET_HARD_FLOAT"
  "@
   c<xde><bt>r\t%0,%1
   c<xde>b\t%0,%1"
   [(set_attr "op_type" "RRE,RXE")
    (set_attr "type"  "fsimp<mode>")])


; Compare and Branch instructions

; cij, cgij, crj, cgrj, cfi, cgfi, cr, cgr
; The following instructions do a complementary access of their second
; operand (z01 only): crj_c, cgrjc, cr, cgr
(define_insn "*cmp_and_br_signed_<mode>"
  [(set (pc)
	(if_then_else (match_operator 0 "s390_signed_integer_comparison"
			[(match_operand:GPR 1 "register_operand"  "d,d")
			 (match_operand:GPR 2 "nonmemory_operand" "d,C")])
		      (label_ref (match_operand 3 "" ""))
		      (pc)))
   (clobber (reg:CC CC_REGNUM))]
  "TARGET_Z10 && !TARGET_AVOID_CMP_AND_BRANCH"
{
  if (get_attr_length (insn) == 6)
    return which_alternative ?
      "c<g>ij%C0\t%1,%c2,%l3" : "c<g>rj%C0\t%1,%2,%l3";
  else
    return which_alternative ?
      "c<g>fi\t%1,%c2\;jg%C0\t%l3" : "c<g>r\t%1,%2\;jg%C0\t%l3";
}
  [(set_attr "op_type" "RIE")
   (set_attr "type"    "branch")
   (set_attr "z10prop" "z10_super_c,z10_super")
   (set (attr "length")
        (if_then_else (lt (abs (minus (pc) (match_dup 3))) (const_int 60000))
                      (const_int 6) (const_int 12)))]) ; 8 byte for cr/jg
                                                       ; 10 byte for cgr/jg

; clij, clgij, clrj, clgrj, clfi, clgfi, clr, clgr
; The following instructions do a complementary access of their second
; operand (z10 only): clrj, clgrj, clr, clgr
(define_insn "*cmp_and_br_unsigned_<mode>"
  [(set (pc)
	(if_then_else (match_operator 0 "s390_unsigned_integer_comparison"
			[(match_operand:GPR 1 "register_operand"  "d,d")
			 (match_operand:GPR 2 "nonmemory_operand" "d,I")])
		      (label_ref (match_operand 3 "" ""))
		      (pc)))
   (clobber (reg:CC CC_REGNUM))]
  "TARGET_Z10 && !TARGET_AVOID_CMP_AND_BRANCH"
{
  if (get_attr_length (insn) == 6)
    return which_alternative ?
      "cl<g>ij%C0\t%1,%b2,%l3" : "cl<g>rj%C0\t%1,%2,%l3";
  else
    return which_alternative ?
      "cl<g>fi\t%1,%b2\;jg%C0\t%l3" : "cl<g>r\t%1,%2\;jg%C0\t%l3";
}
  [(set_attr "op_type" "RIE")
   (set_attr "type"    "branch")
   (set_attr "z10prop" "z10_super_c,z10_super")
   (set (attr "length")
        (if_then_else (lt (abs (minus (pc) (match_dup 3))) (const_int 60000))
                      (const_int 6) (const_int 12)))]) ; 8 byte for clr/jg
                                                       ; 10 byte for clgr/jg

; And now the same two patterns as above but with a negated CC mask.

; cij, cgij, crj, cgrj, cfi, cgfi, cr, cgr
; The following instructions do a complementary access of their second
; operand (z01 only): crj_c, cgrjc, cr, cgr
(define_insn "*icmp_and_br_signed_<mode>"
  [(set (pc)
	(if_then_else (match_operator 0 "s390_signed_integer_comparison"
			[(match_operand:GPR 1 "register_operand"  "d,d")
			 (match_operand:GPR 2 "nonmemory_operand" "d,C")])
		      (pc)
		      (label_ref (match_operand 3 "" ""))))
   (clobber (reg:CC CC_REGNUM))]
<<<<<<< HEAD
  "TARGET_Z10"
=======
  "TARGET_Z10 && !TARGET_AVOID_CMP_AND_BRANCH"
>>>>>>> b56a5220
{
  if (get_attr_length (insn) == 6)
    return which_alternative ?
      "c<g>ij%D0\t%1,%c2,%l3" : "c<g>rj%D0\t%1,%2,%l3";
  else
    return which_alternative ?
      "c<g>fi\t%1,%c2\;jg%D0\t%l3" : "c<g>r\t%1,%2\;jg%D0\t%l3";
}
  [(set_attr "op_type" "RIE")
   (set_attr "type"    "branch")
   (set_attr "z10prop" "z10_super_c,z10_super")
   (set (attr "length")
        (if_then_else (lt (abs (minus (pc) (match_dup 3))) (const_int 60000))
                      (const_int 6) (const_int 12)))]) ; 8 byte for cr/jg
                                                       ; 10 byte for cgr/jg

; clij, clgij, clrj, clgrj, clfi, clgfi, clr, clgr
; The following instructions do a complementary access of their second
; operand (z10 only): clrj, clgrj, clr, clgr
(define_insn "*icmp_and_br_unsigned_<mode>"
  [(set (pc)
	(if_then_else (match_operator 0 "s390_unsigned_integer_comparison"
			[(match_operand:GPR 1 "register_operand"  "d,d")
			 (match_operand:GPR 2 "nonmemory_operand" "d,I")])
		      (pc)
		      (label_ref (match_operand 3 "" ""))))
   (clobber (reg:CC CC_REGNUM))]
<<<<<<< HEAD
  "TARGET_Z10"
=======
  "TARGET_Z10 && !TARGET_AVOID_CMP_AND_BRANCH"
>>>>>>> b56a5220
{
  if (get_attr_length (insn) == 6)
    return which_alternative ?
      "cl<g>ij%D0\t%1,%b2,%l3" : "cl<g>rj%D0\t%1,%2,%l3";
  else
    return which_alternative ?
      "cl<g>fi\t%1,%b2\;jg%D0\t%l3" : "cl<g>r\t%1,%2\;jg%D0\t%l3";
}
  [(set_attr "op_type" "RIE")
   (set_attr "type"    "branch")
   (set_attr "z10prop" "z10_super_c,z10_super")
   (set (attr "length")
        (if_then_else (lt (abs (minus (pc) (match_dup 3))) (const_int 60000))
                      (const_int 6) (const_int 12)))]) ; 8 byte for clr/jg
                                                       ; 10 byte for clgr/jg

;;
;;- Move instructions.
;;

;
; movti instruction pattern(s).
;

(define_insn "movti"
  [(set (match_operand:TI 0 "nonimmediate_operand" "=d,QS,d,o")
        (match_operand:TI 1 "general_operand" "QS,d,dPRT,d"))]
  "TARGET_ZARCH"
  "@
   lmg\t%0,%N0,%S1
   stmg\t%1,%N1,%S0
   #
   #"
  [(set_attr "op_type" "RSY,RSY,*,*")
   (set_attr "type" "lm,stm,*,*")])

(define_split
  [(set (match_operand:TI 0 "nonimmediate_operand" "")
        (match_operand:TI 1 "general_operand" ""))]
  "TARGET_ZARCH && reload_completed
   && s390_split_ok_p (operands[0], operands[1], TImode, 0)"
  [(set (match_dup 2) (match_dup 4))
   (set (match_dup 3) (match_dup 5))]
{
  operands[2] = operand_subword (operands[0], 0, 0, TImode);
  operands[3] = operand_subword (operands[0], 1, 0, TImode);
  operands[4] = operand_subword (operands[1], 0, 0, TImode);
  operands[5] = operand_subword (operands[1], 1, 0, TImode);
})

(define_split
  [(set (match_operand:TI 0 "nonimmediate_operand" "")
        (match_operand:TI 1 "general_operand" ""))]
  "TARGET_ZARCH && reload_completed
   && s390_split_ok_p (operands[0], operands[1], TImode, 1)"
  [(set (match_dup 2) (match_dup 4))
   (set (match_dup 3) (match_dup 5))]
{
  operands[2] = operand_subword (operands[0], 1, 0, TImode);
  operands[3] = operand_subword (operands[0], 0, 0, TImode);
  operands[4] = operand_subword (operands[1], 1, 0, TImode);
  operands[5] = operand_subword (operands[1], 0, 0, TImode);
})

(define_split
  [(set (match_operand:TI 0 "register_operand" "")
        (match_operand:TI 1 "memory_operand" ""))]
  "TARGET_ZARCH && reload_completed
   && !s_operand (operands[1], VOIDmode)"
  [(set (match_dup 0) (match_dup 1))]
{
  rtx addr = operand_subword (operands[0], 1, 0, TImode);
  addr = gen_lowpart (Pmode, addr);
  s390_load_address (addr, XEXP (operands[1], 0));
  operands[1] = replace_equiv_address (operands[1], addr);
})


;
; Patterns used for secondary reloads
;

; z10 provides move instructions accepting larl memory operands.
; Unfortunately there is no such variant for QI, TI and FP mode moves.
; These patterns are also used for unaligned SI and DI accesses.

(define_expand "reload<INTALL:mode><P:mode>_tomem_z10"
  [(parallel [(match_operand:INTALL 0 "memory_operand"   "")
	      (match_operand:INTALL 1 "register_operand" "=d")
	      (match_operand:P 2 "register_operand" "=&a")])]
  "TARGET_Z10"
{
  s390_reload_symref_address (operands[1], operands[0], operands[2], 1);
  DONE;
})

(define_expand "reload<INTALL:mode><P:mode>_toreg_z10"
  [(parallel [(match_operand:INTALL 0 "register_operand" "=d")
	      (match_operand:INTALL 1 "memory_operand"   "")
	      (match_operand:P 2 "register_operand" "=a")])]
  "TARGET_Z10"
{
  s390_reload_symref_address (operands[0], operands[1], operands[2], 0);
  DONE;
})

(define_expand "reload<FPALL:mode><P:mode>_tomem_z10"
  [(parallel [(match_operand:FPALL 0 "memory_operand"   "")
	      (match_operand:FPALL 1 "register_operand" "=d")
	      (match_operand:P 2 "register_operand" "=&a")])]
  "TARGET_Z10"
{
  s390_reload_symref_address (operands[1], operands[0], operands[2], 1);
  DONE;
})

(define_expand "reload<FPALL:mode><P:mode>_toreg_z10"
  [(parallel [(match_operand:FPALL 0 "register_operand" "=d")
	      (match_operand:FPALL 1 "memory_operand"   "")
	      (match_operand:P 2 "register_operand" "=a")])]
  "TARGET_Z10"
{
  s390_reload_symref_address (operands[0], operands[1], operands[2], 0);
  DONE;
})

(define_expand "reload<P:mode>_larl_odd_addend_z10"
  [(parallel [(match_operand:P 0 "register_operand" "=d")
	      (match_operand:P 1 "larl_operand"     "")
	      (match_operand:P 2 "register_operand" "=a")])]
  "TARGET_Z10"
{
  s390_reload_larl_operand (operands[0], operands[1], operands[2]);
  DONE;
})

; Handles loading a PLUS (load address) expression

(define_expand "reload<mode>_plus"
  [(parallel [(match_operand:P 0 "register_operand"  "=a")
              (match_operand:P 1 "s390_plus_operand" "")
              (match_operand:P 2 "register_operand"  "=&a")])]
  ""
{
  s390_expand_plus_operand (operands[0], operands[1], operands[2]);
  DONE;
})

; Handles assessing a non-offsetable memory address

(define_expand "reload<mode>_nonoffmem_in"
  [(parallel [(match_operand 0   "register_operand" "")
              (match_operand 1   "" "")
              (match_operand:P 2 "register_operand" "=&a")])]
  ""
{
  gcc_assert (MEM_P (operands[1]));
  s390_load_address (operands[2], find_replacement (&XEXP (operands[1], 0)));
  operands[1] = replace_equiv_address (operands[1], operands[2]);
  emit_move_insn (operands[0], operands[1]);
  DONE;
})

(define_expand "reload<mode>_nonoffmem_out"
  [(parallel [(match_operand   0 "" "")
              (match_operand   1 "register_operand" "")
              (match_operand:P 2 "register_operand" "=&a")])]
  ""
{
  gcc_assert (MEM_P (operands[0]));
  s390_load_address (operands[2], find_replacement (&XEXP (operands[0], 0)));
  operands[0] = replace_equiv_address (operands[0], operands[2]);
  emit_move_insn (operands[0], operands[1]);
  DONE;
})

(define_expand "reload<mode>_PIC_addr"
  [(parallel [(match_operand   0 "register_operand" "=d")
	      (match_operand   1 "larl_operand"     "")
	      (match_operand:P 2 "register_operand" "=a")])]
  ""
{
  rtx new_rtx = legitimize_pic_address (operands[1], operands[2]);
  emit_move_insn (operands[0], new_rtx);
})

;
; movdi instruction pattern(s).
;

(define_expand "movdi"
  [(set (match_operand:DI 0 "general_operand" "")
        (match_operand:DI 1 "general_operand" ""))]
  ""
{
  /* Handle symbolic constants.  */
  if (TARGET_64BIT
      && (SYMBOLIC_CONST (operands[1])
	  || (GET_CODE (operands[1]) == PLUS
	      && XEXP (operands[1], 0) == pic_offset_table_rtx
	      && SYMBOLIC_CONST (XEXP (operands[1], 1)))))
    emit_symbolic_move (operands);
})

(define_insn "*movdi_larl"
  [(set (match_operand:DI 0 "register_operand" "=d")
        (match_operand:DI 1 "larl_operand" "X"))]
  "TARGET_64BIT
   && !FP_REG_P (operands[0])"
  "larl\t%0,%1"
   [(set_attr "op_type" "RIL")
    (set_attr "type"    "larl")
    (set_attr "z10prop" "z10_super_A1")])

(define_insn "*movdi_64"
  [(set (match_operand:DI 0 "nonimmediate_operand"
                            "=d,d,d,d,d,d,d,d,f,d,d,d,d,d,
                             RT,!*f,!*f,!*f,!R,!T,b,Q,d,t,Q,t")
        (match_operand:DI 1 "general_operand"
                            "K,N0HD0,N1HD0,N2HD0,N3HD0,Os,N0SD0,N1SD0,d,f,L,b,d,RT,
                             d,*f,R,T,*f,*f,d,K,t,d,t,Q"))]
  "TARGET_ZARCH"
  "@
   lghi\t%0,%h1
   llihh\t%0,%i1
   llihl\t%0,%i1
   llilh\t%0,%i1
   llill\t%0,%i1
   lgfi\t%0,%1
   llihf\t%0,%k1
   llilf\t%0,%k1
   ldgr\t%0,%1
   lgdr\t%0,%1
   lay\t%0,%a1
   lgrl\t%0,%1
   lgr\t%0,%1
   lg\t%0,%1
   stg\t%1,%0
   ldr\t%0,%1
   ld\t%0,%1
   ldy\t%0,%1
   std\t%1,%0
   stdy\t%1,%0
   stgrl\t%1,%0
   mvghi\t%0,%1
   #
   #
   stam\t%1,%N1,%S0
   lam\t%0,%N0,%S1"
  [(set_attr "op_type" "RI,RI,RI,RI,RI,RIL,RIL,RIL,RRE,RRE,RXY,RIL,RRE,RXY,
                        RXY,RR,RX,RXY,RX,RXY,RIL,SIL,*,*,RS,RS")
   (set_attr "type" "*,*,*,*,*,*,*,*,floaddf,floaddf,la,larl,lr,load,store,
                     floaddf,floaddf,floaddf,fstoredf,fstoredf,larl,*,*,*,
                     *,*")
   (set_attr "cpu_facility" "*,*,*,*,*,extimm,extimm,extimm,dfp,dfp,longdisp,
                             z10,*,*,*,*,*,longdisp,*,longdisp,
                             z10,z10,*,*,*,*")
   (set_attr "z10prop" "z10_fwd_A1,
                        z10_fwd_E1,
                        z10_fwd_E1,
                        z10_fwd_E1,
                        z10_fwd_E1,
                        z10_fwd_A1,
                        z10_fwd_E1,
                        z10_fwd_E1,
                        *,
                        *,
                        z10_fwd_A1,
                        z10_fwd_A3,
                        z10_fr_E1,
                        z10_fwd_A3,
                        z10_rec,
                        *,
                        *,
                        *,
                        *,
                        *,
                        z10_rec,
                        z10_super,
                        *,
                        *,
                        *,
                        *")
])

(define_split
  [(set (match_operand:DI 0 "register_operand" "")
        (match_operand:DI 1 "register_operand" ""))]
  "TARGET_ZARCH && ACCESS_REG_P (operands[1])"
  [(set (match_dup 2) (match_dup 3))
   (set (match_dup 0) (ashift:DI (match_dup 0) (const_int 32)))
   (set (strict_low_part (match_dup 2)) (match_dup 4))]
  "operands[2] = gen_lowpart (SImode, operands[0]);
   s390_split_access_reg (operands[1], &operands[4], &operands[3]);")

(define_split
  [(set (match_operand:DI 0 "register_operand" "")
        (match_operand:DI 1 "register_operand" ""))]
  "TARGET_ZARCH && ACCESS_REG_P (operands[0])
   && dead_or_set_p (insn, operands[1])"
  [(set (match_dup 3) (match_dup 2))
   (set (match_dup 1) (lshiftrt:DI (match_dup 1) (const_int 32)))
   (set (match_dup 4) (match_dup 2))]
  "operands[2] = gen_lowpart (SImode, operands[1]);
   s390_split_access_reg (operands[0], &operands[3], &operands[4]);")

(define_split
  [(set (match_operand:DI 0 "register_operand" "")
        (match_operand:DI 1 "register_operand" ""))]
  "TARGET_ZARCH && ACCESS_REG_P (operands[0])
   && !dead_or_set_p (insn, operands[1])"
  [(set (match_dup 3) (match_dup 2))
   (set (match_dup 1) (rotate:DI (match_dup 1) (const_int 32)))
   (set (match_dup 4) (match_dup 2))
   (set (match_dup 1) (rotate:DI (match_dup 1) (const_int 32)))]
  "operands[2] = gen_lowpart (SImode, operands[1]);
   s390_split_access_reg (operands[0], &operands[3], &operands[4]);")

(define_insn "*movdi_31"
  [(set (match_operand:DI 0 "nonimmediate_operand"
                            "=d,d,Q,S,d   ,o,!*f,!*f,!*f,!R,!T,d")
        (match_operand:DI 1 "general_operand"
                            " Q,S,d,d,dPRT,d, *f,  R,  T,*f,*f,b"))]
  "!TARGET_ZARCH"
  "@
   lm\t%0,%N0,%S1
   lmy\t%0,%N0,%S1
   stm\t%1,%N1,%S0
   stmy\t%1,%N1,%S0
   #
   #
   ldr\t%0,%1
   ld\t%0,%1
   ldy\t%0,%1
   std\t%1,%0
   stdy\t%1,%0
   #"
  [(set_attr "op_type" "RS,RSY,RS,RSY,*,*,RR,RX,RXY,RX,RXY,*")
   (set_attr "type" "lm,lm,stm,stm,*,*,floaddf,floaddf,floaddf,fstoredf,fstoredf,*")
   (set_attr "cpu_facility" "*,*,*,*,*,*,*,*,*,*,*,z10")])

; For a load from a symbol ref we can use one of the target registers
; together with larl to load the address.
(define_split
  [(set (match_operand:DI 0 "register_operand" "")
        (match_operand:DI 1 "memory_operand" ""))]
  "!TARGET_ZARCH && reload_completed && TARGET_Z10
   && larl_operand (XEXP (operands[1], 0), SImode)"
  [(set (match_dup 2) (match_dup 3))
   (set (match_dup 0) (match_dup 1))]
{
  operands[2] = operand_subword (operands[0], 1, 0, DImode);
  operands[3] = XEXP (operands[1], 0);
  operands[1] = replace_equiv_address (operands[1], operands[2]);
})

(define_split
  [(set (match_operand:DI 0 "nonimmediate_operand" "")
        (match_operand:DI 1 "general_operand" ""))]
  "!TARGET_ZARCH && reload_completed
   && s390_split_ok_p (operands[0], operands[1], DImode, 0)"
  [(set (match_dup 2) (match_dup 4))
   (set (match_dup 3) (match_dup 5))]
{
  operands[2] = operand_subword (operands[0], 0, 0, DImode);
  operands[3] = operand_subword (operands[0], 1, 0, DImode);
  operands[4] = operand_subword (operands[1], 0, 0, DImode);
  operands[5] = operand_subword (operands[1], 1, 0, DImode);
})

(define_split
  [(set (match_operand:DI 0 "nonimmediate_operand" "")
        (match_operand:DI 1 "general_operand" ""))]
  "!TARGET_ZARCH && reload_completed
   && s390_split_ok_p (operands[0], operands[1], DImode, 1)"
  [(set (match_dup 2) (match_dup 4))
   (set (match_dup 3) (match_dup 5))]
{
  operands[2] = operand_subword (operands[0], 1, 0, DImode);
  operands[3] = operand_subword (operands[0], 0, 0, DImode);
  operands[4] = operand_subword (operands[1], 1, 0, DImode);
  operands[5] = operand_subword (operands[1], 0, 0, DImode);
})

(define_split
  [(set (match_operand:DI 0 "register_operand" "")
        (match_operand:DI 1 "memory_operand" ""))]
  "!TARGET_ZARCH && reload_completed
   && !FP_REG_P (operands[0])
   && !s_operand (operands[1], VOIDmode)"
  [(set (match_dup 0) (match_dup 1))]
{
  rtx addr = operand_subword (operands[0], 1, 0, DImode);
  s390_load_address (addr, XEXP (operands[1], 0));
  operands[1] = replace_equiv_address (operands[1], addr);
})

(define_peephole2
  [(set (match_operand:DI 0 "register_operand" "")
        (mem:DI (match_operand 1 "address_operand" "")))]
  "TARGET_ZARCH
   && !FP_REG_P (operands[0])
   && GET_CODE (operands[1]) == SYMBOL_REF
   && CONSTANT_POOL_ADDRESS_P (operands[1])
   && get_pool_mode (operands[1]) == DImode
   && legitimate_reload_constant_p (get_pool_constant (operands[1]))"
  [(set (match_dup 0) (match_dup 2))]
  "operands[2] = get_pool_constant (operands[1]);")

(define_insn "*la_64"
  [(set (match_operand:DI 0 "register_operand" "=d,d")
        (match_operand:QI 1 "address_operand" "ZQZR,ZSZT"))]
  "TARGET_64BIT"
  "@
   la\t%0,%a1
   lay\t%0,%a1"
  [(set_attr "op_type" "RX,RXY")
   (set_attr "type"    "la")
   (set_attr "z10prop" "z10_fwd_A1,z10_fwd_A1")])

(define_peephole2
  [(parallel
    [(set (match_operand:DI 0 "register_operand" "")
          (match_operand:QI 1 "address_operand" ""))
     (clobber (reg:CC CC_REGNUM))])]
  "TARGET_64BIT
   && preferred_la_operand_p (operands[1], const0_rtx)"
  [(set (match_dup 0) (match_dup 1))]
  "")

(define_peephole2
  [(set (match_operand:DI 0 "register_operand" "")
        (match_operand:DI 1 "register_operand" ""))
   (parallel
    [(set (match_dup 0)
          (plus:DI (match_dup 0)
                   (match_operand:DI 2 "nonmemory_operand" "")))
     (clobber (reg:CC CC_REGNUM))])]
  "TARGET_64BIT
   && !reg_overlap_mentioned_p (operands[0], operands[2])
   && preferred_la_operand_p (operands[1], operands[2])"
  [(set (match_dup 0) (plus:DI (match_dup 1) (match_dup 2)))]
  "")

;
; movsi instruction pattern(s).
;

(define_expand "movsi"
  [(set (match_operand:SI 0 "general_operand" "")
        (match_operand:SI 1 "general_operand" ""))]
  ""
{
  /* Handle symbolic constants.  */
  if (!TARGET_64BIT
      && (SYMBOLIC_CONST (operands[1])
	  || (GET_CODE (operands[1]) == PLUS
	      && XEXP (operands[1], 0) == pic_offset_table_rtx
	      && SYMBOLIC_CONST (XEXP(operands[1], 1)))))
    emit_symbolic_move (operands);
})

(define_insn "*movsi_larl"
  [(set (match_operand:SI 0 "register_operand" "=d")
        (match_operand:SI 1 "larl_operand" "X"))]
  "!TARGET_64BIT && TARGET_CPU_ZARCH
   && !FP_REG_P (operands[0])"
  "larl\t%0,%1"
   [(set_attr "op_type" "RIL")
    (set_attr "type"    "larl")
    (set_attr "z10prop" "z10_fwd_A1")])

(define_insn "*movsi_zarch"
  [(set (match_operand:SI 0 "nonimmediate_operand"
			    "=d,d,d,d,d,d,d,d,d,R,T,!*f,!*f,!*f,!R,!T,d,t,Q,b,Q,t")
        (match_operand:SI 1 "general_operand"
			    "K,N0HS0,N1HS0,Os,L,b,d,R,T,d,d,*f,R,T,*f,*f,t,d,t,d,K,Q"))]
  "TARGET_ZARCH"
  "@
   lhi\t%0,%h1
   llilh\t%0,%i1
   llill\t%0,%i1
   iilf\t%0,%o1
   lay\t%0,%a1
   lrl\t%0,%1
   lr\t%0,%1
   l\t%0,%1
   ly\t%0,%1
   st\t%1,%0
   sty\t%1,%0
   ler\t%0,%1
   le\t%0,%1
   ley\t%0,%1
   ste\t%1,%0
   stey\t%1,%0
   ear\t%0,%1
   sar\t%0,%1
   stam\t%1,%1,%S0
   strl\t%1,%0
   mvhi\t%0,%1
   lam\t%0,%0,%S1"
  [(set_attr "op_type" "RI,RI,RI,RIL,RXY,RIL,RR,RX,RXY,RX,RXY,
                        RR,RX,RXY,RX,RXY,RRE,RRE,RS,RIL,SIL,RS")
   (set_attr "type" "*,
                     *,
                     *,
                     *,
                     la,
                     larl,
                     lr,
                     load,
                     load,
                     store,
                     store,
                     floadsf,
                     floadsf,
                     floadsf,
                     fstoresf,
                     fstoresf,
                     *,
                     *,
                     *,
                     larl,
                     *,
                     *")
   (set_attr "cpu_facility" "*,*,*,extimm,longdisp,z10,*,*,longdisp,*,longdisp,
                             *,*,longdisp,*,longdisp,*,*,*,z10,z10,*")
   (set_attr "z10prop" "z10_fwd_A1,
                        z10_fwd_E1,
                        z10_fwd_E1,
                        z10_fwd_A1,
                        z10_fwd_A1,
                        z10_fwd_A3,
                        z10_fr_E1,
                        z10_fwd_A3,
                        z10_fwd_A3,
                        z10_rec,
                        z10_rec,
                        *,
                        *,
                        *,
                        *,
                        *,
                        z10_super_E1,
                        z10_super,
                        *,
                        z10_rec,
                        z10_super,
                        *")])

(define_insn "*movsi_esa"
  [(set (match_operand:SI 0 "nonimmediate_operand" "=d,d,d,R,!*f,!*f,!R,d,t,Q,t")
        (match_operand:SI 1 "general_operand" "K,d,R,d,*f,R,*f,t,d,t,Q"))]
  "!TARGET_ZARCH"
  "@
   lhi\t%0,%h1
   lr\t%0,%1
   l\t%0,%1
   st\t%1,%0
   ler\t%0,%1
   le\t%0,%1
   ste\t%1,%0
   ear\t%0,%1
   sar\t%0,%1
   stam\t%1,%1,%S0
   lam\t%0,%0,%S1"
  [(set_attr "op_type" "RI,RR,RX,RX,RR,RX,RX,RRE,RRE,RS,RS")
   (set_attr "type" "*,lr,load,store,floadsf,floadsf,fstoresf,*,*,*,*")
   (set_attr "z10prop" "z10_fwd_A1,
                        z10_fr_E1,
                        z10_fwd_A3,
                        z10_rec,
                        *,
                        *,
                        *,
                        z10_super_E1,
                        z10_super,
                        *,
                        *")
])

(define_peephole2
  [(set (match_operand:SI 0 "register_operand" "")
        (mem:SI (match_operand 1 "address_operand" "")))]
  "!FP_REG_P (operands[0])
   && GET_CODE (operands[1]) == SYMBOL_REF
   && CONSTANT_POOL_ADDRESS_P (operands[1])
   && get_pool_mode (operands[1]) == SImode
   && legitimate_reload_constant_p (get_pool_constant (operands[1]))"
  [(set (match_dup 0) (match_dup 2))]
  "operands[2] = get_pool_constant (operands[1]);")

(define_insn "*la_31"
  [(set (match_operand:SI 0 "register_operand" "=d,d")
        (match_operand:QI 1 "address_operand" "ZQZR,ZSZT"))]
  "!TARGET_64BIT && legitimate_la_operand_p (operands[1])"
  "@
   la\t%0,%a1
   lay\t%0,%a1"
  [(set_attr "op_type"  "RX,RXY")
   (set_attr "type"     "la")
   (set_attr "z10prop" "z10_fwd_A1,z10_fwd_A1")])

(define_peephole2
  [(parallel
    [(set (match_operand:SI 0 "register_operand" "")
          (match_operand:QI 1 "address_operand" ""))
     (clobber (reg:CC CC_REGNUM))])]
  "!TARGET_64BIT
   && preferred_la_operand_p (operands[1], const0_rtx)"
  [(set (match_dup 0) (match_dup 1))]
  "")

(define_peephole2
  [(set (match_operand:SI 0 "register_operand" "")
        (match_operand:SI 1 "register_operand" ""))
   (parallel
    [(set (match_dup 0)
          (plus:SI (match_dup 0)
                   (match_operand:SI 2 "nonmemory_operand" "")))
     (clobber (reg:CC CC_REGNUM))])]
  "!TARGET_64BIT
   && !reg_overlap_mentioned_p (operands[0], operands[2])
   && preferred_la_operand_p (operands[1], operands[2])"
  [(set (match_dup 0) (plus:SI (match_dup 1) (match_dup 2)))]
  "")

(define_insn "*la_31_and"
  [(set (match_operand:SI 0 "register_operand" "=d,d")
        (and:SI (match_operand:QI 1 "address_operand" "ZQZR,ZSZT")
                (const_int 2147483647)))]
  "!TARGET_64BIT"
  "@
   la\t%0,%a1
   lay\t%0,%a1"
  [(set_attr "op_type"  "RX,RXY")
   (set_attr "type"     "la")
   (set_attr "z10prop" "z10_fwd_A1,z10_fwd_A1")])

(define_insn_and_split "*la_31_and_cc"
  [(set (match_operand:SI 0 "register_operand" "=d")
        (and:SI (match_operand:QI 1 "address_operand" "p")
                (const_int 2147483647)))
   (clobber (reg:CC CC_REGNUM))]
  "!TARGET_64BIT"
  "#"
  "&& reload_completed"
  [(set (match_dup 0)
        (and:SI (match_dup 1) (const_int 2147483647)))]
  ""
  [(set_attr "op_type"  "RX")
   (set_attr "type"     "la")])

(define_insn "force_la_31"
  [(set (match_operand:SI 0 "register_operand" "=d,d")
        (match_operand:QI 1 "address_operand" "ZQZR,ZSZT"))
   (use (const_int 0))]
  "!TARGET_64BIT"
  "@
   la\t%0,%a1
   lay\t%0,%a1"
  [(set_attr "op_type"  "RX")
   (set_attr "type"     "la")
   (set_attr "z10prop" "z10_fwd_A1,z10_fwd_A1")])

;
; movhi instruction pattern(s).
;

(define_expand "movhi"
  [(set (match_operand:HI 0 "nonimmediate_operand" "")
        (match_operand:HI 1 "general_operand" ""))]
  ""
{
  /* Make it explicit that loading a register from memory
     always sign-extends (at least) to SImode.  */
  if (optimize && can_create_pseudo_p ()
      && register_operand (operands[0], VOIDmode)
      && GET_CODE (operands[1]) == MEM)
    {
      rtx tmp = gen_reg_rtx (SImode);
      rtx ext = gen_rtx_SIGN_EXTEND (SImode, operands[1]);
      emit_insn (gen_rtx_SET (VOIDmode, tmp, ext));
      operands[1] = gen_lowpart (HImode, tmp);
    }
})

(define_insn "*movhi"
  [(set (match_operand:HI 0 "nonimmediate_operand" "=d,d,d,d,d,R,T,b,Q")
        (match_operand:HI 1 "general_operand"      " d,n,R,T,b,d,d,d,K"))]
  ""
  "@
   lr\t%0,%1
   lhi\t%0,%h1
   lh\t%0,%1
   lhy\t%0,%1
   lhrl\t%0,%1
   sth\t%1,%0
   sthy\t%1,%0
   sthrl\t%1,%0
   mvhhi\t%0,%1"
  [(set_attr "op_type"      "RR,RI,RX,RXY,RIL,RX,RXY,RIL,SIL")
   (set_attr "type"         "lr,*,*,*,larl,store,store,store,*")
   (set_attr "cpu_facility" "*,*,*,*,z10,*,*,z10,z10")
   (set_attr "z10prop" "z10_fr_E1,
                       z10_fwd_A1,
                       z10_super_E1,
                       z10_super_E1,
                       z10_super_E1,
                       z10_rec,
                       z10_rec,
                       z10_rec,
                       z10_super")])

(define_peephole2
  [(set (match_operand:HI 0 "register_operand" "")
        (mem:HI (match_operand 1 "address_operand" "")))]
  "GET_CODE (operands[1]) == SYMBOL_REF
   && CONSTANT_POOL_ADDRESS_P (operands[1])
   && get_pool_mode (operands[1]) == HImode
   && GET_CODE (get_pool_constant (operands[1])) == CONST_INT"
  [(set (match_dup 0) (match_dup 2))]
  "operands[2] = get_pool_constant (operands[1]);")

;
; movqi instruction pattern(s).
;

(define_expand "movqi"
  [(set (match_operand:QI 0 "nonimmediate_operand" "")
        (match_operand:QI 1 "general_operand" ""))]
  ""
{
  /* On z/Architecture, zero-extending from memory to register
     is just as fast as a QImode load.  */
  if (TARGET_ZARCH && optimize && can_create_pseudo_p ()
      && register_operand (operands[0], VOIDmode)
      && GET_CODE (operands[1]) == MEM)
    {
      rtx tmp = gen_reg_rtx (DImode);
      rtx ext = gen_rtx_ZERO_EXTEND (DImode, operands[1]);
      emit_insn (gen_rtx_SET (VOIDmode, tmp, ext));
      operands[1] = gen_lowpart (QImode, tmp);
    }
})

(define_insn "*movqi"
  [(set (match_operand:QI 0 "nonimmediate_operand" "=d,d,d,d,R,T,Q,S,?Q")
        (match_operand:QI 1 "general_operand"      " d,n,R,T,d,d,n,n,?Q"))]
  ""
  "@
   lr\t%0,%1
   lhi\t%0,%b1
   ic\t%0,%1
   icy\t%0,%1
   stc\t%1,%0
   stcy\t%1,%0
   mvi\t%S0,%b1
   mviy\t%S0,%b1
   #"
  [(set_attr "op_type" "RR,RI,RX,RXY,RX,RXY,SI,SIY,SS")
   (set_attr "type" "lr,*,*,*,store,store,store,store,*")
   (set_attr "z10prop" "z10_fr_E1,
                        z10_fwd_A1,
                        z10_super_E1,
                        z10_super_E1,
                        z10_rec,
                        z10_rec,
                        z10_super,
                        z10_super,
                        *")])

(define_peephole2
  [(set (match_operand:QI 0 "nonimmediate_operand" "")
        (mem:QI (match_operand 1 "address_operand" "")))]
  "GET_CODE (operands[1]) == SYMBOL_REF
   && CONSTANT_POOL_ADDRESS_P (operands[1])
   && get_pool_mode (operands[1]) == QImode
   && GET_CODE (get_pool_constant (operands[1])) == CONST_INT"
  [(set (match_dup 0) (match_dup 2))]
  "operands[2] = get_pool_constant (operands[1]);")

;
; movstrictqi instruction pattern(s).
;

(define_insn "*movstrictqi"
  [(set (strict_low_part (match_operand:QI 0 "register_operand" "+d,d"))
                         (match_operand:QI 1 "memory_operand" "R,T"))]
  ""
  "@
   ic\t%0,%1
   icy\t%0,%1"
  [(set_attr "op_type"  "RX,RXY")
   (set_attr "z10prop" "z10_super_E1,z10_super_E1")])

;
; movstricthi instruction pattern(s).
;

(define_insn "*movstricthi"
  [(set (strict_low_part (match_operand:HI 0 "register_operand" "+d,d"))
                         (match_operand:HI 1 "memory_operand" "Q,S"))
   (clobber (reg:CC CC_REGNUM))]
  ""
  "@
   icm\t%0,3,%S1
   icmy\t%0,3,%S1"
  [(set_attr "op_type" "RS,RSY")
   (set_attr "z10prop" "z10_super_E1,z10_super_E1")])

;
; movstrictsi instruction pattern(s).
;

(define_insn "movstrictsi"
  [(set (strict_low_part (match_operand:SI 0 "register_operand" "+d,d,d,d"))
                         (match_operand:SI 1 "general_operand" "d,R,T,t"))]
  "TARGET_ZARCH"
  "@
   lr\t%0,%1
   l\t%0,%1
   ly\t%0,%1
   ear\t%0,%1"
  [(set_attr "op_type" "RR,RX,RXY,RRE")
   (set_attr "type" "lr,load,load,*")
   (set_attr "z10prop" "z10_fr_E1,z10_fwd_A3,z10_fwd_A3,z10_super_E1")])

;
; mov(tf|td) instruction pattern(s).
;

(define_expand "mov<mode>"
  [(set (match_operand:TD_TF 0 "nonimmediate_operand" "")
        (match_operand:TD_TF 1 "general_operand"      ""))]
  ""
  "")

(define_insn "*mov<mode>_64"
<<<<<<< HEAD
  [(set (match_operand:TD_TF 0 "nonimmediate_operand" "=f,f,o, d,QS,  d,o")
        (match_operand:TD_TF 1 "general_operand"      " f,o,f,QS, d,dRT,d"))]
=======
  [(set (match_operand:TD_TF 0 "nonimmediate_operand" "=f,f,f,o, d,QS,  d,o")
        (match_operand:TD_TF 1 "general_operand"      " G,f,o,f,QS, d,dRT,d"))]
>>>>>>> b56a5220
  "TARGET_ZARCH"
  "@
   lxr\t%0,%1
   #
   #
   lmg\t%0,%N0,%S1
   stmg\t%1,%N1,%S0
   #
   #"
<<<<<<< HEAD
  [(set_attr "op_type" "RRE,*,*,RSY,RSY,*,*")
   (set_attr "type"    "fsimptf,*,*,lm,stm,*,*")])

(define_insn "*mov<mode>_31"
  [(set (match_operand:TD_TF 0 "nonimmediate_operand" "=f,f,o")
        (match_operand:TD_TF 1 "general_operand"      " f,o,f"))]
=======
  [(set_attr "op_type"      "RRE,RRE,*,*,RSY,RSY,*,*")
   (set_attr "type"         "fsimptf,fsimptf,*,*,lm,stm,*,*")
   (set_attr "cpu_facility" "z196,*,*,*,*,*,*,*")])

(define_insn "*mov<mode>_31"
  [(set (match_operand:TD_TF 0 "nonimmediate_operand" "=f,f,f,o")
        (match_operand:TD_TF 1 "general_operand"      " G,f,o,f"))]
>>>>>>> b56a5220
  "!TARGET_ZARCH"
  "@
   lxr\t%0,%1
   #
   #"
<<<<<<< HEAD
  [(set_attr "op_type" "RRE,*,*")
   (set_attr "type"    "fsimptf,*,*")])
=======
  [(set_attr "op_type"      "RRE,RRE,*,*")
   (set_attr "type"         "fsimptf,fsimptf,*,*")
   (set_attr "cpu_facility" "z196,*,*,*")])
>>>>>>> b56a5220

; TFmode in GPRs splitters

(define_split
  [(set (match_operand:TD_TF 0 "nonimmediate_operand" "")
        (match_operand:TD_TF 1 "general_operand"      ""))]
  "TARGET_ZARCH && reload_completed
   && s390_split_ok_p (operands[0], operands[1], <MODE>mode, 0)"
  [(set (match_dup 2) (match_dup 4))
   (set (match_dup 3) (match_dup 5))]
{
  operands[2] = operand_subword (operands[0], 0, 0, <MODE>mode);
  operands[3] = operand_subword (operands[0], 1, 0, <MODE>mode);
  operands[4] = operand_subword (operands[1], 0, 0, <MODE>mode);
  operands[5] = operand_subword (operands[1], 1, 0, <MODE>mode);
})

(define_split
  [(set (match_operand:TD_TF 0 "nonimmediate_operand" "")
        (match_operand:TD_TF 1 "general_operand"      ""))]
  "TARGET_ZARCH && reload_completed
   && s390_split_ok_p (operands[0], operands[1], <MODE>mode, 1)"
  [(set (match_dup 2) (match_dup 4))
   (set (match_dup 3) (match_dup 5))]
{
  operands[2] = operand_subword (operands[0], 1, 0, <MODE>mode);
  operands[3] = operand_subword (operands[0], 0, 0, <MODE>mode);
  operands[4] = operand_subword (operands[1], 1, 0, <MODE>mode);
  operands[5] = operand_subword (operands[1], 0, 0, <MODE>mode);
})

(define_split
  [(set (match_operand:TD_TF 0 "register_operand" "")
        (match_operand:TD_TF 1 "memory_operand"   ""))]
  "TARGET_ZARCH && reload_completed
   && !FP_REG_P (operands[0])
   && !s_operand (operands[1], VOIDmode)"
  [(set (match_dup 0) (match_dup 1))]
{
  rtx addr = operand_subword (operands[0], 1, 0, <MODE>mode);
  s390_load_address (addr, XEXP (operands[1], 0));
  operands[1] = replace_equiv_address (operands[1], addr);
})

; TFmode in BFPs splitters

(define_split
  [(set (match_operand:TD_TF 0 "register_operand" "")
        (match_operand:TD_TF 1 "memory_operand" ""))]
  "reload_completed && offsettable_memref_p (operands[1])
   && FP_REG_P (operands[0])"
  [(set (match_dup 2) (match_dup 4))
   (set (match_dup 3) (match_dup 5))]
{
  operands[2] = simplify_gen_subreg (<HALF_TMODE>mode, operands[0],
                                     <MODE>mode, 0);
  operands[3] = simplify_gen_subreg (<HALF_TMODE>mode, operands[0],
                                     <MODE>mode, 8);
  operands[4] = adjust_address_nv (operands[1], <HALF_TMODE>mode, 0);
  operands[5] = adjust_address_nv (operands[1], <HALF_TMODE>mode, 8);
})

(define_split
  [(set (match_operand:TD_TF 0 "memory_operand" "")
        (match_operand:TD_TF 1 "register_operand" ""))]
  "reload_completed && offsettable_memref_p (operands[0])
   && FP_REG_P (operands[1])"
  [(set (match_dup 2) (match_dup 4))
   (set (match_dup 3) (match_dup 5))]
{
  operands[2] = adjust_address_nv (operands[0], <HALF_TMODE>mode, 0);
  operands[3] = adjust_address_nv (operands[0], <HALF_TMODE>mode, 8);
  operands[4] = simplify_gen_subreg (<HALF_TMODE>mode, operands[1],
				     <MODE>mode, 0);
  operands[5] = simplify_gen_subreg (<HALF_TMODE>mode, operands[1],
                                     <MODE>mode, 8);
})

;
; mov(df|dd) instruction pattern(s).
;

(define_expand "mov<mode>"
  [(set (match_operand:DD_DF 0 "nonimmediate_operand" "")
        (match_operand:DD_DF 1 "general_operand"  ""))]
  ""
  "")

(define_insn "*mov<mode>_64dfp"
  [(set (match_operand:DD_DF 0 "nonimmediate_operand"
<<<<<<< HEAD
			       "=f,f,d,f,f,R,T,d, d,RT")
        (match_operand:DD_DF 1 "general_operand"
			       " f,d,f,R,T,f,f,d,RT, d"))]
=======
			       "=f,f,f,d,f,f,R,T,d,d, d,RT")
        (match_operand:DD_DF 1 "general_operand"
			       " G,f,d,f,R,T,f,f,G,d,RT, d"))]
>>>>>>> b56a5220
  "TARGET_DFP"
  "@
   ldr\t%0,%1
   ldgr\t%0,%1
   lgdr\t%0,%1
   ld\t%0,%1
   ldy\t%0,%1
   std\t%1,%0
   stdy\t%1,%0
   lghi\t%0,0
   lgr\t%0,%1
   lg\t%0,%1
   stg\t%1,%0"
<<<<<<< HEAD
  [(set_attr "op_type" "RR,RRE,RRE,RX,RXY,RX,RXY,RRE,RXY,RXY")
   (set_attr "type" "floaddf,floaddf,floaddf,floaddf,floaddf,
                     fstoredf,fstoredf,lr,load,store")
   (set_attr "z10prop" "*,*,*,*,*,*,*,z10_fr_E1,z10_fwd_A3,z10_rec")
])

(define_insn "*mov<mode>_64"
  [(set (match_operand:DD_DF 0 "nonimmediate_operand" "=f,f,f,R,T,d, d,RT")
        (match_operand:DD_DF 1 "general_operand"       "f,R,T,f,f,d,RT, d"))]
=======
  [(set_attr "op_type" "RRE,RR,RRE,RRE,RX,RXY,RX,RXY,RI,RRE,RXY,RXY")
   (set_attr "type" "fsimpdf,floaddf,floaddf,floaddf,floaddf,floaddf,
                     fstoredf,fstoredf,*,lr,load,store")
   (set_attr "z10prop" "*,*,*,*,*,*,*,*,z10_fwd_A1,z10_fr_E1,z10_fwd_A3,z10_rec")
   (set_attr "cpu_facility" "z196,*,*,*,*,*,*,*,*,*,*,*")])

(define_insn "*mov<mode>_64"
  [(set (match_operand:DD_DF 0 "nonimmediate_operand" "=f,f,f,f,R,T,d,d, d,RT")
        (match_operand:DD_DF 1 "general_operand"      " G,f,R,T,f,f,G,d,RT, d"))]
>>>>>>> b56a5220
  "TARGET_ZARCH"
  "@
   ldr\t%0,%1
   ld\t%0,%1
   ldy\t%0,%1
   std\t%1,%0
   stdy\t%1,%0
   lghi\t%0,0
   lgr\t%0,%1
   lg\t%0,%1
   stg\t%1,%0"
<<<<<<< HEAD
  [(set_attr "op_type" "RR,RX,RXY,RX,RXY,RRE,RXY,RXY")
   (set_attr "type" "fload<mode>,fload<mode>,fload<mode>,
                     fstore<mode>,fstore<mode>,lr,load,store")
   (set_attr "z10prop" "*,*,*,*,*,*,z10_fr_E1,z10_fwd_A3,z10_rec")])
=======
  [(set_attr "op_type" "RRE,RR,RX,RXY,RX,RXY,RI,RRE,RXY,RXY")
   (set_attr "type"    "fsimpdf,fload<mode>,fload<mode>,fload<mode>,
                        fstore<mode>,fstore<mode>,*,lr,load,store")
   (set_attr "z10prop" "*,*,*,*,*,*,z10_fwd_A1,z10_fr_E1,z10_fwd_A3,z10_rec")
   (set_attr "cpu_facility" "z196,*,*,*,*,*,*,*,*,*")])
>>>>>>> b56a5220

(define_insn "*mov<mode>_31"
  [(set (match_operand:DD_DF 0 "nonimmediate_operand"
                               "=f,f,f,R,T,d,d,Q,S,   d,o")
        (match_operand:DD_DF 1 "general_operand"
<<<<<<< HEAD
                               " f,R,T,f,f,Q,S,d,d,dPRT,d"))]
=======
                               " G,f,R,T,f,f,Q,S,d,d,dPRT,d"))]
>>>>>>> b56a5220
  "!TARGET_ZARCH"
  "@
   ldr\t%0,%1
   ld\t%0,%1
   ldy\t%0,%1
   std\t%1,%0
   stdy\t%1,%0
   lm\t%0,%N0,%S1
   lmy\t%0,%N0,%S1
   stm\t%1,%N1,%S0
   stmy\t%1,%N1,%S0
   #
   #"
<<<<<<< HEAD
  [(set_attr "op_type" "RR,RX,RXY,RX,RXY,RS,RSY,RS,RSY,*,*")
   (set_attr "type" "fload<mode>,fload<mode>,fload<mode>,
                     fstore<mode>,fstore<mode>,lm,lm,stm,stm,*,*")])
=======
  [(set_attr "op_type" "RRE,RR,RX,RXY,RX,RXY,RS,RSY,RS,RSY,*,*")
   (set_attr "type"    "fsimpdf,fload<mode>,fload<mode>,fload<mode>,
                        fstore<mode>,fstore<mode>,lm,lm,stm,stm,*,*")
   (set_attr "cpu_facility" "z196,*,*,*,*,*,*,*,*,*,*,*")])
>>>>>>> b56a5220

(define_split
  [(set (match_operand:DD_DF 0 "nonimmediate_operand" "")
        (match_operand:DD_DF 1 "general_operand" ""))]
  "!TARGET_ZARCH && reload_completed
   && s390_split_ok_p (operands[0], operands[1], <MODE>mode, 0)"
  [(set (match_dup 2) (match_dup 4))
   (set (match_dup 3) (match_dup 5))]
{
  operands[2] = operand_subword (operands[0], 0, 0, <MODE>mode);
  operands[3] = operand_subword (operands[0], 1, 0, <MODE>mode);
  operands[4] = operand_subword (operands[1], 0, 0, <MODE>mode);
  operands[5] = operand_subword (operands[1], 1, 0, <MODE>mode);
})

(define_split
  [(set (match_operand:DD_DF 0 "nonimmediate_operand" "")
        (match_operand:DD_DF 1 "general_operand" ""))]
  "!TARGET_ZARCH && reload_completed
   && s390_split_ok_p (operands[0], operands[1], <MODE>mode, 1)"
  [(set (match_dup 2) (match_dup 4))
   (set (match_dup 3) (match_dup 5))]
{
  operands[2] = operand_subword (operands[0], 1, 0, <MODE>mode);
  operands[3] = operand_subword (operands[0], 0, 0, <MODE>mode);
  operands[4] = operand_subword (operands[1], 1, 0, <MODE>mode);
  operands[5] = operand_subword (operands[1], 0, 0, <MODE>mode);
})

(define_split
  [(set (match_operand:DD_DF 0 "register_operand" "")
        (match_operand:DD_DF 1 "memory_operand" ""))]
  "!TARGET_ZARCH && reload_completed
   && !FP_REG_P (operands[0])
   && !s_operand (operands[1], VOIDmode)"
  [(set (match_dup 0) (match_dup 1))]
{
  rtx addr = operand_subword (operands[0], 1, 0, <MODE>mode);
  s390_load_address (addr, XEXP (operands[1], 0));
  operands[1] = replace_equiv_address (operands[1], addr);
})

;
; mov(sf|sd) instruction pattern(s).
;

(define_insn "mov<mode>"
  [(set (match_operand:SD_SF 0 "nonimmediate_operand"
<<<<<<< HEAD
			       "=f,f,f,R,T,d,d,d,R,T")
        (match_operand:SD_SF 1 "general_operand"
			       " f,R,T,f,f,d,R,T,d,d"))]
=======
			       "=f,f,f,f,R,T,d,d,d,d,R,T")
        (match_operand:SD_SF 1 "general_operand"
			       " G,f,R,T,f,f,G,d,R,T,d,d"))]
>>>>>>> b56a5220
  ""
  "@
   ler\t%0,%1
   le\t%0,%1
   ley\t%0,%1
   ste\t%1,%0
   stey\t%1,%0
   lhi\t%0,0
   lr\t%0,%1
   l\t%0,%1
   ly\t%0,%1
   st\t%1,%0
   sty\t%1,%0"
<<<<<<< HEAD
  [(set_attr "op_type" "RR,RX,RXY,RX,RXY,RR,RX,RXY,RX,RXY")
   (set_attr "type" "fload<mode>,fload<mode>,fload<mode>,
                     fstore<mode>,fstore<mode>,lr,load,load,store,store")
   (set_attr "z10prop" "*,*,*,*,*,*,z10_fr_E1,z10_fwd_A3,z10_fwd_A3,z10_rec,z10_rec")])
=======
  [(set_attr "op_type" "RRE,RR,RX,RXY,RX,RXY,RI,RR,RX,RXY,RX,RXY")
   (set_attr "type"    "fsimpsf,fload<mode>,fload<mode>,fload<mode>,
                        fstore<mode>,fstore<mode>,*,lr,load,load,store,store")
   (set_attr "z10prop" "*,*,*,*,*,*,z10_fwd_A1,z10_fr_E1,z10_fwd_A3,z10_fwd_A3,z10_rec,z10_rec")
   (set_attr "cpu_facility" "z196,*,*,*,*,*,*,*,*,*,*,*")])
>>>>>>> b56a5220

;
; movcc instruction pattern
;

(define_insn "movcc"
  [(set (match_operand:CC 0 "nonimmediate_operand" "=d,c,d,d,d,R,T")
	(match_operand:CC 1 "nonimmediate_operand" "d,d,c,R,T,d,d"))]
  ""
  "@
   lr\t%0,%1
   tmh\t%1,12288
   ipm\t%0
   st\t%0,%1
   sty\t%0,%1
   l\t%1,%0
   ly\t%1,%0"
  [(set_attr "op_type" "RR,RI,RRE,RX,RXY,RX,RXY")
   (set_attr "type" "lr,*,*,store,store,load,load")
   (set_attr "z10prop" "z10_fr_E1,z10_super,*,z10_rec,z10_rec,z10_fwd_A3,z10_fwd_A3")
   (set_attr "z196prop" "*,*,z196_ends,*,*,*,*")])

;
; Block move (MVC) patterns.
;

(define_insn "*mvc"
  [(set (match_operand:BLK 0 "memory_operand" "=Q")
        (match_operand:BLK 1 "memory_operand" "Q"))
   (use (match_operand 2 "const_int_operand" "n"))]
  "INTVAL (operands[2]) >= 1 && INTVAL (operands[2]) <= 256"
  "mvc\t%O0(%2,%R0),%S1"
  [(set_attr "op_type" "SS")])

; This splitter converts a QI to QI mode copy into a BLK mode copy in
; order to have it implemented with mvc.

(define_split
  [(set (match_operand:QI 0 "memory_operand" "")
        (match_operand:QI 1 "memory_operand" ""))]
  "reload_completed"
  [(parallel
    [(set (match_dup 0) (match_dup 1))
     (use (const_int 1))])]
{
  operands[0] = adjust_address (operands[0], BLKmode, 0);
  operands[1] = adjust_address (operands[1], BLKmode, 0);
})


(define_peephole2
  [(parallel
    [(set (match_operand:BLK 0 "memory_operand" "")
          (match_operand:BLK 1 "memory_operand" ""))
     (use (match_operand 2 "const_int_operand" ""))])
   (parallel
    [(set (match_operand:BLK 3 "memory_operand" "")
          (match_operand:BLK 4 "memory_operand" ""))
     (use (match_operand 5 "const_int_operand" ""))])]
  "s390_offset_p (operands[0], operands[3], operands[2])
   && s390_offset_p (operands[1], operands[4], operands[2])
   && !s390_overlap_p (operands[0], operands[1],
                       INTVAL (operands[2]) + INTVAL (operands[5]))
   && INTVAL (operands[2]) + INTVAL (operands[5]) <= 256"
  [(parallel
    [(set (match_dup 6) (match_dup 7))
     (use (match_dup 8))])]
  "operands[6] = gen_rtx_MEM (BLKmode, XEXP (operands[0], 0));
   operands[7] = gen_rtx_MEM (BLKmode, XEXP (operands[1], 0));
   operands[8] = GEN_INT (INTVAL (operands[2]) + INTVAL (operands[5]));")


;
; load_multiple pattern(s).
;
; ??? Due to reload problems with replacing registers inside match_parallel
; we currently support load_multiple/store_multiple only after reload.
;

(define_expand "load_multiple"
  [(match_par_dup 3 [(set (match_operand 0 "" "")
			  (match_operand 1 "" ""))
		     (use (match_operand 2 "" ""))])]
  "reload_completed"
{
  enum machine_mode mode;
  int regno;
  int count;
  rtx from;
  int i, off;

  /* Support only loading a constant number of fixed-point registers from
     memory and only bother with this if more than two */
  if (GET_CODE (operands[2]) != CONST_INT
      || INTVAL (operands[2]) < 2
      || INTVAL (operands[2]) > 16
      || GET_CODE (operands[1]) != MEM
      || GET_CODE (operands[0]) != REG
      || REGNO (operands[0]) >= 16)
    FAIL;

  count = INTVAL (operands[2]);
  regno = REGNO (operands[0]);
  mode = GET_MODE (operands[0]);
  if (mode != SImode && (!TARGET_ZARCH || mode != DImode))
    FAIL;

  operands[3] = gen_rtx_PARALLEL (VOIDmode, rtvec_alloc (count));
  if (!can_create_pseudo_p ())
    {
      if (GET_CODE (XEXP (operands[1], 0)) == REG)
	{
	  from = XEXP (operands[1], 0);
	  off = 0;
	}
      else if (GET_CODE (XEXP (operands[1], 0)) == PLUS
	       && GET_CODE (XEXP (XEXP (operands[1], 0), 0)) == REG
	       && GET_CODE (XEXP (XEXP (operands[1], 0), 1)) == CONST_INT)
	{
	  from = XEXP (XEXP (operands[1], 0), 0);
	  off = INTVAL (XEXP (XEXP (operands[1], 0), 1));
	}
      else
	FAIL;
    }
  else
    {
      from = force_reg (Pmode, XEXP (operands[1], 0));
      off = 0;
    }

  for (i = 0; i < count; i++)
    XVECEXP (operands[3], 0, i)
      = gen_rtx_SET (VOIDmode, gen_rtx_REG (mode, regno + i),
		     change_address (operands[1], mode,
		       plus_constant (from, off + i * GET_MODE_SIZE (mode))));
})

(define_insn "*load_multiple_di"
  [(match_parallel 0 "load_multiple_operation"
		   [(set (match_operand:DI 1 "register_operand" "=r")
			 (match_operand:DI 2 "s_operand" "QS"))])]
  "reload_completed && TARGET_ZARCH"
{
  int words = XVECLEN (operands[0], 0);
  operands[0] = gen_rtx_REG (DImode, REGNO (operands[1]) + words - 1);
  return "lmg\t%1,%0,%S2";
}
   [(set_attr "op_type" "RSY")
    (set_attr "type"    "lm")])

(define_insn "*load_multiple_si"
  [(match_parallel 0 "load_multiple_operation"
		   [(set (match_operand:SI 1 "register_operand" "=r,r")
			 (match_operand:SI 2 "s_operand" "Q,S"))])]
  "reload_completed"
{
  int words = XVECLEN (operands[0], 0);
  operands[0] = gen_rtx_REG (SImode, REGNO (operands[1]) + words - 1);
  return which_alternative == 0 ? "lm\t%1,%0,%S2" : "lmy\t%1,%0,%S2";
}
   [(set_attr "op_type" "RS,RSY")
    (set_attr "type"    "lm")])

;
; store multiple pattern(s).
;

(define_expand "store_multiple"
  [(match_par_dup 3 [(set (match_operand 0 "" "")
			  (match_operand 1 "" ""))
		     (use (match_operand 2 "" ""))])]
  "reload_completed"
{
  enum machine_mode mode;
  int regno;
  int count;
  rtx to;
  int i, off;

  /* Support only storing a constant number of fixed-point registers to
     memory and only bother with this if more than two.  */
  if (GET_CODE (operands[2]) != CONST_INT
      || INTVAL (operands[2]) < 2
      || INTVAL (operands[2]) > 16
      || GET_CODE (operands[0]) != MEM
      || GET_CODE (operands[1]) != REG
      || REGNO (operands[1]) >= 16)
    FAIL;

  count = INTVAL (operands[2]);
  regno = REGNO (operands[1]);
  mode = GET_MODE (operands[1]);
  if (mode != SImode && (!TARGET_ZARCH || mode != DImode))
    FAIL;

  operands[3] = gen_rtx_PARALLEL (VOIDmode, rtvec_alloc (count));

  if (!can_create_pseudo_p ())
    {
      if (GET_CODE (XEXP (operands[0], 0)) == REG)
	{
	  to = XEXP (operands[0], 0);
	  off = 0;
	}
      else if (GET_CODE (XEXP (operands[0], 0)) == PLUS
	       && GET_CODE (XEXP (XEXP (operands[0], 0), 0)) == REG
	       && GET_CODE (XEXP (XEXP (operands[0], 0), 1)) == CONST_INT)
	{
	  to = XEXP (XEXP (operands[0], 0), 0);
	  off = INTVAL (XEXP (XEXP (operands[0], 0), 1));
	}
      else
	FAIL;
    }
  else
    {
      to = force_reg (Pmode, XEXP (operands[0], 0));
      off = 0;
    }

  for (i = 0; i < count; i++)
    XVECEXP (operands[3], 0, i)
      = gen_rtx_SET (VOIDmode,
		     change_address (operands[0], mode,
		       plus_constant (to, off + i * GET_MODE_SIZE (mode))),
		     gen_rtx_REG (mode, regno + i));
})

(define_insn "*store_multiple_di"
  [(match_parallel 0 "store_multiple_operation"
		   [(set (match_operand:DI 1 "s_operand" "=QS")
			 (match_operand:DI 2 "register_operand" "r"))])]
  "reload_completed && TARGET_ZARCH"
{
  int words = XVECLEN (operands[0], 0);
  operands[0] = gen_rtx_REG (DImode, REGNO (operands[2]) + words - 1);
  return "stmg\t%2,%0,%S1";
}
   [(set_attr "op_type" "RSY")
    (set_attr "type"    "stm")])


(define_insn "*store_multiple_si"
  [(match_parallel 0 "store_multiple_operation"
		   [(set (match_operand:SI 1 "s_operand" "=Q,S")
			 (match_operand:SI 2 "register_operand" "r,r"))])]
  "reload_completed"
{
  int words = XVECLEN (operands[0], 0);
  operands[0] = gen_rtx_REG (SImode, REGNO (operands[2]) + words - 1);
  return which_alternative == 0 ? "stm\t%2,%0,%S1" : "stmy\t%2,%0,%S1";
}
   [(set_attr "op_type" "RS,RSY")
    (set_attr "type"    "stm")])

;;
;; String instructions.
;;

(define_insn "*execute_rl"
  [(match_parallel 0 ""
    [(unspec [(match_operand 1    "register_operand" "a")
	      (match_operand 2    "" "")
              (match_operand:SI 3 "larl_operand" "X")] UNSPEC_EXECUTE)])]
  "TARGET_Z10 && GET_MODE_CLASS (GET_MODE (operands[1])) == MODE_INT
   && GET_MODE_SIZE (GET_MODE (operands[1])) <= UNITS_PER_WORD"
  "exrl\t%1,%3"
  [(set_attr "op_type" "RIL")
   (set_attr "type"    "cs")])

(define_insn "*execute"
  [(match_parallel 0 ""
    [(unspec [(match_operand 1 "register_operand" "a")
              (match_operand:BLK 2 "memory_operand" "R")
              (match_operand 3 "" "")] UNSPEC_EXECUTE)])]
  "GET_MODE_CLASS (GET_MODE (operands[1])) == MODE_INT
   && GET_MODE_SIZE (GET_MODE (operands[1])) <= UNITS_PER_WORD"
  "ex\t%1,%2"
  [(set_attr "op_type" "RX")
   (set_attr "type" "cs")])


;
; strlenM instruction pattern(s).
;

(define_expand "strlen<mode>"
  [(set (reg:SI 0) (match_operand:SI 2 "immediate_operand" ""))
   (parallel
    [(set (match_dup 4)
	  (unspec:P [(const_int 0)
		      (match_operand:BLK 1 "memory_operand" "")
		      (reg:SI 0)
		      (match_operand 3 "immediate_operand" "")] UNSPEC_SRST))
     (clobber (scratch:P))
     (clobber (reg:CC CC_REGNUM))])
   (parallel
    [(set (match_operand:P 0 "register_operand" "")
          (minus:P (match_dup 4) (match_dup 5)))
     (clobber (reg:CC CC_REGNUM))])]
  ""
{
  operands[4] = gen_reg_rtx (Pmode);
  operands[5] = gen_reg_rtx (Pmode);
  emit_move_insn (operands[5], force_operand (XEXP (operands[1], 0), NULL_RTX));
  operands[1] = replace_equiv_address (operands[1], operands[5]);
})

(define_insn "*strlen<mode>"
  [(set (match_operand:P 0 "register_operand" "=a")
	(unspec:P [(match_operand:P 2 "general_operand" "0")
		    (mem:BLK (match_operand:P 3 "register_operand" "1"))
		    (reg:SI 0)
		    (match_operand 4 "immediate_operand" "")] UNSPEC_SRST))
   (clobber (match_scratch:P 1 "=a"))
   (clobber (reg:CC CC_REGNUM))]
  ""
  "srst\t%0,%1\;jo\t.-4"
  [(set_attr "length" "8")
   (set_attr "type" "vs")])

;
; cmpstrM instruction pattern(s).
;

(define_expand "cmpstrsi"
  [(set (reg:SI 0) (const_int 0))
   (parallel
    [(clobber (match_operand 3 "" ""))
     (clobber (match_dup 4))
     (set (reg:CCU CC_REGNUM)
	  (compare:CCU (match_operand:BLK 1 "memory_operand" "")
	 	       (match_operand:BLK 2 "memory_operand" "")))
     (use (reg:SI 0))])
   (parallel
    [(set (match_operand:SI 0 "register_operand" "=d")
	  (unspec:SI [(reg:CCU CC_REGNUM)] UNSPEC_CCU_TO_INT))
     (clobber (reg:CC CC_REGNUM))])]
  ""
{
  /* As the result of CMPINT is inverted compared to what we need,
     we have to swap the operands.  */
  rtx op1 = operands[2];
  rtx op2 = operands[1];
  rtx addr1 = gen_reg_rtx (Pmode);
  rtx addr2 = gen_reg_rtx (Pmode);

  emit_move_insn (addr1, force_operand (XEXP (op1, 0), NULL_RTX));
  emit_move_insn (addr2, force_operand (XEXP (op2, 0), NULL_RTX));
  operands[1] = replace_equiv_address_nv (op1, addr1);
  operands[2] = replace_equiv_address_nv (op2, addr2);
  operands[3] = addr1;
  operands[4] = addr2;
})

(define_insn "*cmpstr<mode>"
  [(clobber (match_operand:P 0 "register_operand" "=d"))
   (clobber (match_operand:P 1 "register_operand" "=d"))
   (set (reg:CCU CC_REGNUM)
	(compare:CCU (mem:BLK (match_operand:P 2 "register_operand" "0"))
		     (mem:BLK (match_operand:P 3 "register_operand" "1"))))
   (use (reg:SI 0))]
  ""
  "clst\t%0,%1\;jo\t.-4"
  [(set_attr "length" "8")
   (set_attr "type" "vs")])

;
; movstr instruction pattern.
;

(define_expand "movstr"
  [(set (reg:SI 0) (const_int 0))
   (parallel
    [(clobber (match_dup 3))
     (set (match_operand:BLK 1 "memory_operand" "")
	  (match_operand:BLK 2 "memory_operand" ""))
     (set (match_operand 0 "register_operand" "")
	  (unspec [(match_dup 1)
		   (match_dup 2)
		   (reg:SI 0)] UNSPEC_MVST))
     (clobber (reg:CC CC_REGNUM))])]
  ""
{
  rtx addr1 = gen_reg_rtx (Pmode);
  rtx addr2 = gen_reg_rtx (Pmode);

  emit_move_insn (addr1, force_operand (XEXP (operands[1], 0), NULL_RTX));
  emit_move_insn (addr2, force_operand (XEXP (operands[2], 0), NULL_RTX));
  operands[1] = replace_equiv_address_nv (operands[1], addr1);
  operands[2] = replace_equiv_address_nv (operands[2], addr2);
  operands[3] = addr2;
})

(define_insn "*movstr"
  [(clobber (match_operand:P 2 "register_operand" "=d"))
   (set (mem:BLK (match_operand:P 1 "register_operand" "0"))
	(mem:BLK (match_operand:P 3 "register_operand" "2")))
   (set (match_operand:P 0 "register_operand" "=d")
	(unspec [(mem:BLK (match_dup 1))
		 (mem:BLK (match_dup 3))
		 (reg:SI 0)] UNSPEC_MVST))
   (clobber (reg:CC CC_REGNUM))]
  ""
  "mvst\t%1,%2\;jo\t.-4"
  [(set_attr "length" "8")
   (set_attr "type" "vs")])


;
; movmemM instruction pattern(s).
;

(define_expand "movmem<mode>"
  [(set (match_operand:BLK 0 "memory_operand" "")   ; destination
        (match_operand:BLK 1 "memory_operand" ""))  ; source
   (use (match_operand:GPR 2 "general_operand" "")) ; count
   (match_operand 3 "" "")]
  ""
  "s390_expand_movmem (operands[0], operands[1], operands[2]); DONE;")

; Move a block that is up to 256 bytes in length.
; The block length is taken as (operands[2] % 256) + 1.

(define_expand "movmem_short"
  [(parallel
    [(set (match_operand:BLK 0 "memory_operand" "")
          (match_operand:BLK 1 "memory_operand" ""))
     (use (match_operand 2 "nonmemory_operand" ""))
     (use (const:BLK (unspec:BLK [(const_int 0)] UNSPEC_INSN)))
     (clobber (match_dup 3))])]
  ""
  "operands[3] = gen_rtx_SCRATCH (Pmode);")

(define_insn "*movmem_short"
  [(set (match_operand:BLK 0 "memory_operand" "=Q,Q,Q,Q")
        (match_operand:BLK 1 "memory_operand" "Q,Q,Q,Q"))
   (use (match_operand 2 "nonmemory_operand" "n,a,a,a"))
   (use (match_operand 3 "immediate_operand" "X,R,X,X"))
   (clobber (match_scratch 4 "=X,X,X,&a"))]
  "(GET_MODE (operands[2]) == Pmode || GET_MODE (operands[2]) == VOIDmode)
   && GET_MODE (operands[4]) == Pmode"
  "#"
  [(set_attr "type"         "cs")
   (set_attr "cpu_facility" "*,*,z10,*")])

(define_split
  [(set (match_operand:BLK 0 "memory_operand" "")
        (match_operand:BLK 1 "memory_operand" ""))
   (use (match_operand 2 "const_int_operand" ""))
   (use (match_operand 3 "immediate_operand" ""))
   (clobber (scratch))]
  "reload_completed"
  [(parallel
    [(set (match_dup 0) (match_dup 1))
     (use (match_dup 2))])]
  "operands[2] = GEN_INT ((INTVAL (operands[2]) & 0xff) + 1);")

(define_split
  [(set (match_operand:BLK 0 "memory_operand" "")
        (match_operand:BLK 1 "memory_operand" ""))
   (use (match_operand 2 "register_operand" ""))
   (use (match_operand 3 "memory_operand" ""))
   (clobber (scratch))]
  "reload_completed"
  [(parallel
    [(unspec [(match_dup 2) (match_dup 3)
              (const_int 0)] UNSPEC_EXECUTE)
     (set (match_dup 0) (match_dup 1))
     (use (const_int 1))])]
  "")

(define_split
  [(set (match_operand:BLK 0 "memory_operand" "")
        (match_operand:BLK 1 "memory_operand" ""))
   (use (match_operand 2 "register_operand" ""))
   (use (const:BLK (unspec:BLK [(const_int 0)] UNSPEC_INSN)))
   (clobber (scratch))]
  "TARGET_Z10 && reload_completed"
  [(parallel
    [(unspec [(match_dup 2) (const_int 0)
              (label_ref (match_dup 3))] UNSPEC_EXECUTE)
     (set (match_dup 0) (match_dup 1))
     (use (const_int 1))])]
  "operands[3] = gen_label_rtx ();")

(define_split
  [(set (match_operand:BLK 0 "memory_operand" "")
        (match_operand:BLK 1 "memory_operand" ""))
   (use (match_operand 2 "register_operand" ""))
   (use (const:BLK (unspec:BLK [(const_int 0)] UNSPEC_INSN)))
   (clobber (match_operand 3 "register_operand" ""))]
  "reload_completed && TARGET_CPU_ZARCH"
  [(set (match_dup 3) (label_ref (match_dup 4)))
   (parallel
    [(unspec [(match_dup 2) (mem:BLK (match_dup 3))
              (label_ref (match_dup 4))] UNSPEC_EXECUTE)
     (set (match_dup 0) (match_dup 1))
     (use (const_int 1))])]
  "operands[4] = gen_label_rtx ();")

; Move a block of arbitrary length.

(define_expand "movmem_long"
  [(parallel
    [(clobber (match_dup 2))
     (clobber (match_dup 3))
     (set (match_operand:BLK 0 "memory_operand" "")
          (match_operand:BLK 1 "memory_operand" ""))
     (use (match_operand 2 "general_operand" ""))
     (use (match_dup 3))
     (clobber (reg:CC CC_REGNUM))])]
  ""
{
  enum machine_mode sreg_mode = TARGET_ZARCH ? DImode : SImode;
  enum machine_mode dreg_mode = TARGET_ZARCH ? TImode : DImode;
  rtx reg0 = gen_reg_rtx (dreg_mode);
  rtx reg1 = gen_reg_rtx (dreg_mode);
  rtx addr0 = gen_lowpart (Pmode, gen_highpart (sreg_mode, reg0));
  rtx addr1 = gen_lowpart (Pmode, gen_highpart (sreg_mode, reg1));
  rtx len0 = gen_lowpart (Pmode, reg0);
  rtx len1 = gen_lowpart (Pmode, reg1);

  emit_clobber (reg0);
  emit_move_insn (addr0, force_operand (XEXP (operands[0], 0), NULL_RTX));
  emit_move_insn (len0, operands[2]);

  emit_clobber (reg1);
  emit_move_insn (addr1, force_operand (XEXP (operands[1], 0), NULL_RTX));
  emit_move_insn (len1, operands[2]);

  operands[0] = replace_equiv_address_nv (operands[0], addr0);
  operands[1] = replace_equiv_address_nv (operands[1], addr1);
  operands[2] = reg0;
  operands[3] = reg1;
})

(define_insn "*movmem_long"
  [(clobber (match_operand:<DBL> 0 "register_operand" "=d"))
   (clobber (match_operand:<DBL> 1 "register_operand" "=d"))
   (set (mem:BLK (subreg:P (match_operand:<DBL> 2 "register_operand" "0") 0))
        (mem:BLK (subreg:P (match_operand:<DBL> 3 "register_operand" "1") 0)))
   (use (match_dup 2))
   (use (match_dup 3))
   (clobber (reg:CC CC_REGNUM))]
  "TARGET_64BIT || !TARGET_ZARCH"
  "mvcle\t%0,%1,0\;jo\t.-4"
  [(set_attr "length" "8")
   (set_attr "type" "vs")])

(define_insn "*movmem_long_31z"
  [(clobber (match_operand:TI 0 "register_operand" "=d"))
   (clobber (match_operand:TI 1 "register_operand" "=d"))
   (set (mem:BLK (subreg:SI (match_operand:TI 2 "register_operand" "0") 4))
        (mem:BLK (subreg:SI (match_operand:TI 3 "register_operand" "1") 4)))
   (use (match_dup 2))
   (use (match_dup 3))
   (clobber (reg:CC CC_REGNUM))]
  "!TARGET_64BIT && TARGET_ZARCH"
  "mvcle\t%0,%1,0\;jo\t.-4"
  [(set_attr "length" "8")
   (set_attr "type" "vs")])


;
; Test data class.
;

(define_expand "signbit<mode>2"
  [(set (reg:CCZ CC_REGNUM)
        (unspec:CCZ [(match_operand:FP_ALL 1 "register_operand" "f")
                     (match_dup 2)]
                     UNSPEC_TDC_INSN))
   (set (match_operand:SI 0 "register_operand" "=d")
        (unspec:SI [(reg:CCZ CC_REGNUM)] UNSPEC_CCZ_TO_INT))]
  "TARGET_HARD_FLOAT"
{
  operands[2] = GEN_INT (S390_TDC_SIGNBIT_SET);
})

(define_expand "isinf<mode>2"
  [(set (reg:CCZ CC_REGNUM)
        (unspec:CCZ [(match_operand:FP_ALL 1 "register_operand" "f")
                     (match_dup 2)]
                     UNSPEC_TDC_INSN))
   (set (match_operand:SI 0 "register_operand" "=d")
        (unspec:SI [(reg:CCZ CC_REGNUM)] UNSPEC_CCZ_TO_INT))]
  "TARGET_HARD_FLOAT"
{
  operands[2] = GEN_INT (S390_TDC_INFINITY);
})

; This insn is used to generate all variants of the Test Data Class
; instruction, namely tcxb, tcdb, and tceb.  The insn's first operand
; is the register to be tested and the second one is the bit mask
; specifying the required test(s).
;
(define_insn "*TDC_insn_<mode>"
  [(set (reg:CCZ CC_REGNUM)
        (unspec:CCZ [(match_operand:FP_ALL 0 "register_operand" "f")
                     (match_operand:SI 1 "const_int_operand")] UNSPEC_TDC_INSN))]
  "TARGET_HARD_FLOAT"
  "t<_d>c<xde><bt>\t%0,%1"
   [(set_attr "op_type" "RXE")
    (set_attr "type"  "fsimp<mode>")])

(define_insn_and_split "*ccz_to_int"
  [(set (match_operand:SI 0 "register_operand" "=d")
        (unspec:SI [(match_operand:CCZ 1 "register_operand" "0")]
                   UNSPEC_CCZ_TO_INT))]
  ""
  "#"
  "reload_completed"
  [(set (match_dup 0) (lshiftrt:SI (match_dup 0) (const_int 28)))])


;
; setmemM instruction pattern(s).
;

(define_expand "setmem<mode>"
  [(set (match_operand:BLK 0 "memory_operand" "")
        (match_operand:QI 2 "general_operand" ""))
   (use (match_operand:GPR 1 "general_operand" ""))
   (match_operand 3 "" "")]
  ""
  "s390_expand_setmem (operands[0], operands[1], operands[2]); DONE;")

; Clear a block that is up to 256 bytes in length.
; The block length is taken as (operands[1] % 256) + 1.

(define_expand "clrmem_short"
  [(parallel
    [(set (match_operand:BLK 0 "memory_operand" "")
          (const_int 0))
     (use (match_operand 1 "nonmemory_operand" ""))
     (use (const:BLK (unspec:BLK [(const_int 0)] UNSPEC_INSN)))
     (clobber (match_dup 2))
     (clobber (reg:CC CC_REGNUM))])]
  ""
  "operands[2] = gen_rtx_SCRATCH (Pmode);")

(define_insn "*clrmem_short"
  [(set (match_operand:BLK 0 "memory_operand" "=Q,Q,Q,Q")
        (const_int 0))
   (use (match_operand 1 "nonmemory_operand" "n,a,a,a"))
   (use (match_operand 2 "immediate_operand" "X,R,X,X"))
   (clobber (match_scratch 3 "=X,X,X,&a"))
   (clobber (reg:CC CC_REGNUM))]
  "(GET_MODE (operands[1]) == Pmode || GET_MODE (operands[1]) == VOIDmode)
   && GET_MODE (operands[3]) == Pmode"
  "#"
  [(set_attr "type" "cs")
   (set_attr "cpu_facility" "*,*,z10,*")])

(define_split
  [(set (match_operand:BLK 0 "memory_operand" "")
        (const_int 0))
   (use (match_operand 1 "const_int_operand" ""))
   (use (match_operand 2 "immediate_operand" ""))
   (clobber (scratch))
   (clobber (reg:CC CC_REGNUM))]
  "reload_completed"
  [(parallel
    [(set (match_dup 0) (const_int 0))
     (use (match_dup 1))
     (clobber (reg:CC CC_REGNUM))])]
  "operands[1] = GEN_INT ((INTVAL (operands[1]) & 0xff) + 1);")

(define_split
  [(set (match_operand:BLK 0 "memory_operand" "")
        (const_int 0))
   (use (match_operand 1 "register_operand" ""))
   (use (match_operand 2 "memory_operand" ""))
   (clobber (scratch))
   (clobber (reg:CC CC_REGNUM))]
  "reload_completed"
  [(parallel
    [(unspec [(match_dup 1) (match_dup 2)
              (const_int 0)] UNSPEC_EXECUTE)
     (set (match_dup 0) (const_int 0))
     (use (const_int 1))
     (clobber (reg:CC CC_REGNUM))])]
  "")

(define_split
  [(set (match_operand:BLK 0 "memory_operand" "")
        (const_int 0))
   (use (match_operand 1 "register_operand" ""))
   (use (const:BLK (unspec:BLK [(const_int 0)] UNSPEC_INSN)))
   (clobber (scratch))
   (clobber (reg:CC CC_REGNUM))]
  "TARGET_Z10 && reload_completed"
  [(parallel
    [(unspec [(match_dup 1) (const_int 0)
              (label_ref (match_dup 3))] UNSPEC_EXECUTE)
     (set (match_dup 0) (const_int 0))
     (use (const_int 1))
     (clobber (reg:CC CC_REGNUM))])]
  "operands[3] = gen_label_rtx ();")

(define_split
  [(set (match_operand:BLK 0 "memory_operand" "")
        (const_int 0))
   (use (match_operand 1 "register_operand" ""))
   (use (const:BLK (unspec:BLK [(const_int 0)] UNSPEC_INSN)))
   (clobber (match_operand 2 "register_operand" ""))
   (clobber (reg:CC CC_REGNUM))]
  "reload_completed && TARGET_CPU_ZARCH"
  [(set (match_dup 2) (label_ref (match_dup 3)))
   (parallel
    [(unspec [(match_dup 1) (mem:BLK (match_dup 2))
              (label_ref (match_dup 3))] UNSPEC_EXECUTE)
     (set (match_dup 0) (const_int 0))
     (use (const_int 1))
     (clobber (reg:CC CC_REGNUM))])]
  "operands[3] = gen_label_rtx ();")

; Initialize a block of arbitrary length with (operands[2] % 256).

(define_expand "setmem_long"
  [(parallel
    [(clobber (match_dup 1))
     (set (match_operand:BLK 0 "memory_operand" "")
          (match_operand 2 "shift_count_or_setmem_operand" ""))
     (use (match_operand 1 "general_operand" ""))
     (use (match_dup 3))
     (clobber (reg:CC CC_REGNUM))])]
  ""
{
  enum machine_mode sreg_mode = TARGET_ZARCH ? DImode : SImode;
  enum machine_mode dreg_mode = TARGET_ZARCH ? TImode : DImode;
  rtx reg0 = gen_reg_rtx (dreg_mode);
  rtx reg1 = gen_reg_rtx (dreg_mode);
  rtx addr0 = gen_lowpart (Pmode, gen_highpart (sreg_mode, reg0));
  rtx len0 = gen_lowpart (Pmode, reg0);

  emit_clobber (reg0);
  emit_move_insn (addr0, force_operand (XEXP (operands[0], 0), NULL_RTX));
  emit_move_insn (len0, operands[1]);

  emit_move_insn (reg1, const0_rtx);

  operands[0] = replace_equiv_address_nv (operands[0], addr0);
  operands[1] = reg0;
  operands[3] = reg1;
})

(define_insn "*setmem_long"
  [(clobber (match_operand:<DBL> 0 "register_operand" "=d"))
   (set (mem:BLK (subreg:P (match_operand:<DBL> 3 "register_operand" "0") 0))
        (match_operand 2 "shift_count_or_setmem_operand" "Y"))
   (use (match_dup 3))
   (use (match_operand:<DBL> 1 "register_operand" "d"))
   (clobber (reg:CC CC_REGNUM))]
  "TARGET_64BIT || !TARGET_ZARCH"
  "mvcle\t%0,%1,%Y2\;jo\t.-4"
  [(set_attr "length" "8")
   (set_attr "type" "vs")])

(define_insn "*setmem_long_and"
  [(clobber (match_operand:<DBL> 0 "register_operand" "=d"))
   (set (mem:BLK (subreg:P (match_operand:<DBL> 3 "register_operand" "0") 0))
        (and (match_operand 2 "shift_count_or_setmem_operand" "Y")
	     (match_operand 4 "const_int_operand"             "n")))
   (use (match_dup 3))
   (use (match_operand:<DBL> 1 "register_operand" "d"))
   (clobber (reg:CC CC_REGNUM))]
  "(TARGET_64BIT || !TARGET_ZARCH) &&
   (INTVAL (operands[4]) & 255) == 255"
<<<<<<< HEAD
  "mvcle\t%0,%1,%Y2\;jo\t.-4"
  [(set_attr "length" "8")
   (set_attr "type" "vs")])

(define_insn "*setmem_long_31z"
  [(clobber (match_operand:TI 0 "register_operand" "=d"))
   (set (mem:BLK (subreg:SI (match_operand:TI 3 "register_operand" "0") 4))
        (match_operand 2 "shift_count_or_setmem_operand" "Y"))
   (use (match_dup 3))
   (use (match_operand:TI 1 "register_operand" "d"))
   (clobber (reg:CC CC_REGNUM))]
  "!TARGET_64BIT && TARGET_ZARCH"
=======
>>>>>>> b56a5220
  "mvcle\t%0,%1,%Y2\;jo\t.-4"
  [(set_attr "length" "8")
   (set_attr "type" "vs")])

<<<<<<< HEAD
=======
(define_insn "*setmem_long_31z"
  [(clobber (match_operand:TI 0 "register_operand" "=d"))
   (set (mem:BLK (subreg:SI (match_operand:TI 3 "register_operand" "0") 4))
        (match_operand 2 "shift_count_or_setmem_operand" "Y"))
   (use (match_dup 3))
   (use (match_operand:TI 1 "register_operand" "d"))
   (clobber (reg:CC CC_REGNUM))]
  "!TARGET_64BIT && TARGET_ZARCH"
  "mvcle\t%0,%1,%Y2\;jo\t.-4"
  [(set_attr "length" "8")
   (set_attr "type" "vs")])

>>>>>>> b56a5220
;
; cmpmemM instruction pattern(s).
;

(define_expand "cmpmemsi"
  [(set (match_operand:SI 0 "register_operand" "")
        (compare:SI (match_operand:BLK 1 "memory_operand" "")
                    (match_operand:BLK 2 "memory_operand" "") ) )
   (use (match_operand:SI 3 "general_operand" ""))
   (use (match_operand:SI 4 "" ""))]
  ""
  "s390_expand_cmpmem (operands[0], operands[1],
                       operands[2], operands[3]); DONE;")

; Compare a block that is up to 256 bytes in length.
; The block length is taken as (operands[2] % 256) + 1.

(define_expand "cmpmem_short"
  [(parallel
    [(set (reg:CCU CC_REGNUM)
          (compare:CCU (match_operand:BLK 0 "memory_operand" "")
                       (match_operand:BLK 1 "memory_operand" "")))
     (use (match_operand 2 "nonmemory_operand" ""))
     (use (const:BLK (unspec:BLK [(const_int 0)] UNSPEC_INSN)))
     (clobber (match_dup 3))])]
  ""
  "operands[3] = gen_rtx_SCRATCH (Pmode);")

(define_insn "*cmpmem_short"
  [(set (reg:CCU CC_REGNUM)
        (compare:CCU (match_operand:BLK 0 "memory_operand" "Q,Q,Q,Q")
                     (match_operand:BLK 1 "memory_operand" "Q,Q,Q,Q")))
   (use (match_operand 2 "nonmemory_operand" "n,a,a,a"))
   (use (match_operand 3 "immediate_operand" "X,R,X,X"))
   (clobber (match_scratch 4 "=X,X,X,&a"))]
  "(GET_MODE (operands[2]) == Pmode || GET_MODE (operands[2]) == VOIDmode)
   && GET_MODE (operands[4]) == Pmode"
  "#"
  [(set_attr "type" "cs")
   (set_attr "cpu_facility" "*,*,z10,*")])

(define_split
  [(set (reg:CCU CC_REGNUM)
        (compare:CCU (match_operand:BLK 0 "memory_operand" "")
                     (match_operand:BLK 1 "memory_operand" "")))
   (use (match_operand 2 "const_int_operand" ""))
   (use (match_operand 3 "immediate_operand" ""))
   (clobber (scratch))]
  "reload_completed"
  [(parallel
    [(set (reg:CCU CC_REGNUM) (compare:CCU (match_dup 0) (match_dup 1)))
     (use (match_dup 2))])]
  "operands[2] = GEN_INT ((INTVAL (operands[2]) & 0xff) + 1);")

(define_split
  [(set (reg:CCU CC_REGNUM)
        (compare:CCU (match_operand:BLK 0 "memory_operand" "")
                     (match_operand:BLK 1 "memory_operand" "")))
   (use (match_operand 2 "register_operand" ""))
   (use (match_operand 3 "memory_operand" ""))
   (clobber (scratch))]
  "reload_completed"
  [(parallel
    [(unspec [(match_dup 2) (match_dup 3)
              (const_int 0)] UNSPEC_EXECUTE)
     (set (reg:CCU CC_REGNUM) (compare:CCU (match_dup 0) (match_dup 1)))
     (use (const_int 1))])]
  "")

(define_split
  [(set (reg:CCU CC_REGNUM)
        (compare:CCU (match_operand:BLK 0 "memory_operand" "")
                     (match_operand:BLK 1 "memory_operand" "")))
   (use (match_operand 2 "register_operand" ""))
   (use (const:BLK (unspec:BLK [(const_int 0)] UNSPEC_INSN)))
   (clobber (scratch))]
  "TARGET_Z10 && reload_completed"
  [(parallel
    [(unspec [(match_dup 2) (const_int 0)
              (label_ref (match_dup 4))] UNSPEC_EXECUTE)
     (set (reg:CCU CC_REGNUM) (compare:CCU (match_dup 0) (match_dup 1)))
     (use (const_int 1))])]
  "operands[4] = gen_label_rtx ();")

(define_split
  [(set (reg:CCU CC_REGNUM)
        (compare:CCU (match_operand:BLK 0 "memory_operand" "")
                     (match_operand:BLK 1 "memory_operand" "")))
   (use (match_operand 2 "register_operand" ""))
   (use (const:BLK (unspec:BLK [(const_int 0)] UNSPEC_INSN)))
   (clobber (match_operand 3 "register_operand" ""))]
  "reload_completed && TARGET_CPU_ZARCH"
  [(set (match_dup 3) (label_ref (match_dup 4)))
   (parallel
    [(unspec [(match_dup 2) (mem:BLK (match_dup 3))
              (label_ref (match_dup 4))] UNSPEC_EXECUTE)
     (set (reg:CCU CC_REGNUM) (compare:CCU (match_dup 0) (match_dup 1)))
     (use (const_int 1))])]
  "operands[4] = gen_label_rtx ();")

; Compare a block of arbitrary length.

(define_expand "cmpmem_long"
  [(parallel
    [(clobber (match_dup 2))
     (clobber (match_dup 3))
     (set (reg:CCU CC_REGNUM)
          (compare:CCU (match_operand:BLK 0 "memory_operand" "")
                       (match_operand:BLK 1 "memory_operand" "")))
     (use (match_operand 2 "general_operand" ""))
     (use (match_dup 3))])]
  ""
{
  enum machine_mode sreg_mode = TARGET_ZARCH ? DImode : SImode;
  enum machine_mode dreg_mode = TARGET_ZARCH ? TImode : DImode;
  rtx reg0 = gen_reg_rtx (dreg_mode);
  rtx reg1 = gen_reg_rtx (dreg_mode);
  rtx addr0 = gen_lowpart (Pmode, gen_highpart (sreg_mode, reg0));
  rtx addr1 = gen_lowpart (Pmode, gen_highpart (sreg_mode, reg1));
  rtx len0 = gen_lowpart (Pmode, reg0);
  rtx len1 = gen_lowpart (Pmode, reg1);

  emit_clobber (reg0);
  emit_move_insn (addr0, force_operand (XEXP (operands[0], 0), NULL_RTX));
  emit_move_insn (len0, operands[2]);

  emit_clobber (reg1);
  emit_move_insn (addr1, force_operand (XEXP (operands[1], 0), NULL_RTX));
  emit_move_insn (len1, operands[2]);

  operands[0] = replace_equiv_address_nv (operands[0], addr0);
  operands[1] = replace_equiv_address_nv (operands[1], addr1);
  operands[2] = reg0;
  operands[3] = reg1;
})

(define_insn "*cmpmem_long"
  [(clobber (match_operand:<DBL> 0 "register_operand" "=d"))
   (clobber (match_operand:<DBL> 1 "register_operand" "=d"))
   (set (reg:CCU CC_REGNUM)
        (compare:CCU (mem:BLK (subreg:P (match_operand:<DBL> 2 "register_operand" "0") 0))
                     (mem:BLK (subreg:P (match_operand:<DBL> 3 "register_operand" "1") 0))))
   (use (match_dup 2))
   (use (match_dup 3))]
  "TARGET_64BIT || !TARGET_ZARCH"
  "clcle\t%0,%1,0\;jo\t.-4"
  [(set_attr "length" "8")
   (set_attr "type" "vs")])

(define_insn "*cmpmem_long_31z"
  [(clobber (match_operand:TI 0 "register_operand" "=d"))
   (clobber (match_operand:TI 1 "register_operand" "=d"))
   (set (reg:CCU CC_REGNUM)
        (compare:CCU (mem:BLK (subreg:SI (match_operand:TI 2 "register_operand" "0") 4))
                     (mem:BLK (subreg:SI (match_operand:TI 3 "register_operand" "1") 4))))
   (use (match_dup 2))
   (use (match_dup 3))]
  "!TARGET_64BIT && TARGET_ZARCH"
  "clcle\t%0,%1,0\;jo\t.-4"
  [(set_attr "op_type" "NN")
   (set_attr "type"    "vs")
   (set_attr "length"  "8")])

; Convert CCUmode condition code to integer.
; Result is zero if EQ, positive if LTU, negative if GTU.

(define_insn_and_split "cmpint"
  [(set (match_operand:SI 0 "register_operand" "=d")
        (unspec:SI [(match_operand:CCU 1 "register_operand" "0")]
                   UNSPEC_CCU_TO_INT))
   (clobber (reg:CC CC_REGNUM))]
  ""
  "#"
  "reload_completed"
  [(set (match_dup 0) (ashift:SI (match_dup 0) (const_int 2)))
   (parallel
    [(set (match_dup 0) (ashiftrt:SI (match_dup 0) (const_int 30)))
     (clobber (reg:CC CC_REGNUM))])])

(define_insn_and_split "*cmpint_cc"
  [(set (reg CC_REGNUM)
        (compare (unspec:SI [(match_operand:CCU 1 "register_operand" "0")]
                            UNSPEC_CCU_TO_INT)
                 (const_int 0)))
   (set (match_operand:SI 0 "register_operand" "=d")
        (unspec:SI [(match_dup 1)] UNSPEC_CCU_TO_INT))]
  "s390_match_ccmode (insn, CCSmode)"
  "#"
  "&& reload_completed"
  [(set (match_dup 0) (ashift:SI (match_dup 0) (const_int 2)))
   (parallel
    [(set (match_dup 2) (match_dup 3))
     (set (match_dup 0) (ashiftrt:SI (match_dup 0) (const_int 30)))])]
{
  rtx result = gen_rtx_ASHIFTRT (SImode, operands[0], GEN_INT (30));
  operands[2] = SET_DEST (XVECEXP (PATTERN (curr_insn), 0, 0));
  operands[3] = gen_rtx_COMPARE (GET_MODE (operands[2]), result, const0_rtx);
})

(define_insn_and_split "*cmpint_sign"
  [(set (match_operand:DI 0 "register_operand" "=d")
        (sign_extend:DI (unspec:SI [(match_operand:CCU 1 "register_operand" "0")]
                                   UNSPEC_CCU_TO_INT)))
   (clobber (reg:CC CC_REGNUM))]
  "TARGET_ZARCH"
  "#"
  "&& reload_completed"
  [(set (match_dup 0) (ashift:DI (match_dup 0) (const_int 34)))
   (parallel
    [(set (match_dup 0) (ashiftrt:DI (match_dup 0) (const_int 62)))
     (clobber (reg:CC CC_REGNUM))])])

(define_insn_and_split "*cmpint_sign_cc"
  [(set (reg CC_REGNUM)
        (compare (ashiftrt:DI (ashift:DI (subreg:DI
                   (unspec:SI [(match_operand:CCU 1 "register_operand" "0")]
                              UNSPEC_CCU_TO_INT) 0)
                   (const_int 32)) (const_int 32))
                 (const_int 0)))
   (set (match_operand:DI 0 "register_operand" "=d")
        (sign_extend:DI (unspec:SI [(match_dup 1)] UNSPEC_CCU_TO_INT)))]
  "s390_match_ccmode (insn, CCSmode) && TARGET_ZARCH"
  "#"
  "&& reload_completed"
  [(set (match_dup 0) (ashift:DI (match_dup 0) (const_int 34)))
   (parallel
    [(set (match_dup 2) (match_dup 3))
     (set (match_dup 0) (ashiftrt:DI (match_dup 0) (const_int 62)))])]
{
  rtx result = gen_rtx_ASHIFTRT (DImode, operands[0], GEN_INT (62));
  operands[2] = SET_DEST (XVECEXP (PATTERN (curr_insn), 0, 0));
  operands[3] = gen_rtx_COMPARE (GET_MODE (operands[2]), result, const0_rtx);
})


;;
;;- Conversion instructions.
;;

(define_insn "*sethighpartsi"
  [(set (match_operand:SI 0 "register_operand" "=d,d")
	(unspec:SI [(match_operand:BLK 1 "s_operand" "Q,S")
		    (match_operand 2 "const_int_operand" "n,n")] UNSPEC_ICM))
   (clobber (reg:CC CC_REGNUM))]
  ""
  "@
   icm\t%0,%2,%S1
   icmy\t%0,%2,%S1"
  [(set_attr "op_type" "RS,RSY")
   (set_attr "z10prop" "z10_super_E1,z10_super_E1")])

(define_insn "*sethighpartdi_64"
  [(set (match_operand:DI 0 "register_operand" "=d")
	(unspec:DI [(match_operand:BLK 1 "s_operand" "QS")
		    (match_operand 2 "const_int_operand" "n")] UNSPEC_ICM))
   (clobber (reg:CC CC_REGNUM))]
  "TARGET_ZARCH"
  "icmh\t%0,%2,%S1"
  [(set_attr "op_type" "RSY")
   (set_attr "z10prop" "z10_super")])

(define_insn "*sethighpartdi_31"
  [(set (match_operand:DI 0 "register_operand" "=d,d")
	(unspec:DI [(match_operand:BLK 1 "s_operand" "Q,S")
		    (match_operand 2 "const_int_operand" "n,n")] UNSPEC_ICM))
   (clobber (reg:CC CC_REGNUM))]
  "!TARGET_ZARCH"
  "@
   icm\t%0,%2,%S1
   icmy\t%0,%2,%S1"
  [(set_attr "op_type" "RS,RSY")
   (set_attr "z10prop" "z10_super_E1,z10_super_E1")])


(define_insn_and_split "*extzv<mode>"
  [(set (match_operand:GPR 0 "register_operand" "=d")
	(zero_extract:GPR (match_operand:QI 1 "s_operand" "QS")
		          (match_operand 2 "const_int_operand" "n")
		          (const_int 0)))
   (clobber (reg:CC CC_REGNUM))]
  "INTVAL (operands[2]) > 0
   && INTVAL (operands[2]) <= GET_MODE_BITSIZE (SImode)"
  "#"
  "&& reload_completed"
  [(parallel
    [(set (match_dup 0) (unspec:GPR [(match_dup 1) (match_dup 3)] UNSPEC_ICM))
     (clobber (reg:CC CC_REGNUM))])
   (set (match_dup 0) (lshiftrt:GPR (match_dup 0) (match_dup 2)))]
{
  int bitsize = INTVAL (operands[2]);
  int size = (bitsize - 1) / BITS_PER_UNIT + 1; /* round up */
  int mask = ((1ul << size) - 1) << (GET_MODE_SIZE (SImode) - size);

  operands[1] = adjust_address (operands[1], BLKmode, 0);
  set_mem_size (operands[1], GEN_INT (size));
  operands[2] = GEN_INT (GET_MODE_BITSIZE (<MODE>mode) - bitsize);
  operands[3] = GEN_INT (mask);
})

(define_insn_and_split "*extv<mode>"
  [(set (match_operand:GPR 0 "register_operand" "=d")
	(sign_extract:GPR (match_operand:QI 1 "s_operand" "QS")
		          (match_operand 2 "const_int_operand" "n")
		          (const_int 0)))
   (clobber (reg:CC CC_REGNUM))]
  "INTVAL (operands[2]) > 0
   && INTVAL (operands[2]) <= GET_MODE_BITSIZE (SImode)"
  "#"
  "&& reload_completed"
  [(parallel
    [(set (match_dup 0) (unspec:GPR [(match_dup 1) (match_dup 3)] UNSPEC_ICM))
     (clobber (reg:CC CC_REGNUM))])
   (parallel
    [(set (match_dup 0) (ashiftrt:GPR (match_dup 0) (match_dup 2)))
     (clobber (reg:CC CC_REGNUM))])]
{
  int bitsize = INTVAL (operands[2]);
  int size = (bitsize - 1) / BITS_PER_UNIT + 1; /* round up */
  int mask = ((1ul << size) - 1) << (GET_MODE_SIZE (SImode) - size);

  operands[1] = adjust_address (operands[1], BLKmode, 0);
  set_mem_size (operands[1], GEN_INT (size));
  operands[2] = GEN_INT (GET_MODE_BITSIZE (<MODE>mode) - bitsize);
  operands[3] = GEN_INT (mask);
})

;
; insv instruction patterns
;

(define_expand "insv"
  [(set (zero_extract (match_operand 0 "nonimmediate_operand" "")
		      (match_operand 1 "const_int_operand" "")
		      (match_operand 2 "const_int_operand" ""))
	(match_operand 3 "general_operand" ""))]
  ""
{
  if (s390_expand_insv (operands[0], operands[1], operands[2], operands[3]))
    DONE;
  FAIL;
})

(define_insn "*insv<mode>_z10"
  [(set (zero_extract:GPR (match_operand:GPR 0 "nonimmediate_operand" "+d")
			  (match_operand 1 "const_int_operand"    "I")
			  (match_operand 2 "const_int_operand"    "I"))
	(match_operand:GPR 3 "nonimmediate_operand" "d"))
   (clobber (reg:CC CC_REGNUM))]
  "TARGET_Z10
   && (INTVAL (operands[1]) + INTVAL (operands[2])) <=
      GET_MODE_BITSIZE (<MODE>mode)"
{
  int start = INTVAL (operands[2]);
  int size = INTVAL (operands[1]);
  int offset = 64 - GET_MODE_BITSIZE (<MODE>mode);

  operands[2] = GEN_INT (offset + start);              /* start bit position */
  operands[1] = GEN_INT (offset + start + size - 1);   /* end bit position */
  operands[4] = GEN_INT (GET_MODE_BITSIZE (<MODE>mode) -
			 start - size);       /* left shift count */

  return "risbg\t%0,%3,%b2,%b1,%b4";
}
  [(set_attr "op_type" "RIE")
   (set_attr "z10prop" "z10_super_E1")])

; and op1 with a mask being 1 for the selected bits and 0 for the rest
; and op3=op0 with a mask being 0 for the selected bits and 1 for the rest
(define_insn "*insv<mode>_z10_noshift"
  [(set (match_operand:GPR 0 "nonimmediate_operand" "=d")
	(ior:GPR (and:GPR (match_operand:GPR 1 "nonimmediate_operand" "d")
			  (match_operand 2 "const_int_operand" "n"))
		 (and:GPR (match_operand:GPR 3 "nonimmediate_operand" "0")
			  (match_operand 4 "const_int_operand" "n"))))
   (clobber (reg:CC CC_REGNUM))]
  "TARGET_Z10
   && s390_contiguous_bitmask_p (INTVAL (operands[2]),
                                 GET_MODE_BITSIZE (<MODE>mode), NULL, NULL)
   && INTVAL (operands[2]) == ~(INTVAL (operands[4]))"

{
  int start;
  int size;

  s390_contiguous_bitmask_p (INTVAL (operands[2]),
                             GET_MODE_BITSIZE (<MODE>mode), &start, &size);

  operands[5] = GEN_INT (64 - start - size); /* start bit position */
  operands[6] = GEN_INT (64 - 1 - start);    /* end bit position */
  operands[7] = const0_rtx;                  /* left shift count */

  return "risbg\t%0,%1,%b5,%b6,%b7";
}
  [(set_attr "op_type" "RIE")
   (set_attr "z10prop" "z10_super_E1")])

; and op1 with a mask being 1 for the selected bits and 0 for the rest
(define_insn "*insv<mode>_or_z10_noshift"
  [(set (match_operand:GPR 0 "nonimmediate_operand" "=d")
	(ior:GPR (and:GPR (match_operand:GPR 1 "nonimmediate_operand" "d")
			  (match_operand 2 "const_int_operand" "n"))
		(match_operand:GPR 3 "nonimmediate_operand" "0")))
   (clobber (reg:CC CC_REGNUM))]
  "TARGET_Z10
   && s390_contiguous_bitmask_p (INTVAL (operands[2]),
                                 GET_MODE_BITSIZE (<MODE>mode), NULL, NULL)"
{
  int start;
  int size;

  s390_contiguous_bitmask_p (INTVAL (operands[2]),
                             GET_MODE_BITSIZE (<MODE>mode), &start, &size);

  operands[4] = GEN_INT (64 - start - size); /* start bit position */
  operands[5] = GEN_INT (64 - 1 - start);    /* end bit position */
  operands[6] = const0_rtx;                  /* left shift count */

  return "rosbg\t%0,%1,%b4,%b5,%b6";
}
  [(set_attr "op_type" "RIE")])

(define_insn "*insv<mode>_mem_reg"
  [(set (zero_extract:W (match_operand:QI 0 "memory_operand" "+Q,S")
			(match_operand 1 "const_int_operand" "n,n")
			(const_int 0))
	(match_operand:W 2 "register_operand" "d,d"))]
  "INTVAL (operands[1]) > 0
   && INTVAL (operands[1]) <= GET_MODE_BITSIZE (SImode)
   && INTVAL (operands[1]) % BITS_PER_UNIT == 0"
{
    int size = INTVAL (operands[1]) / BITS_PER_UNIT;

    operands[1] = GEN_INT ((1ul << size) - 1);
    return (which_alternative == 0) ? "stcm\t%2,%1,%S0"
				    : "stcmy\t%2,%1,%S0";
}
  [(set_attr "op_type" "RS,RSY")
   (set_attr "z10prop" "z10_super,z10_super")])

(define_insn "*insvdi_mem_reghigh"
  [(set (zero_extract:DI (match_operand:QI 0 "memory_operand" "+QS")
			 (match_operand 1 "const_int_operand" "n")
			 (const_int 0))
	(lshiftrt:DI (match_operand:DI 2 "register_operand" "d")
		     (const_int 32)))]
  "TARGET_ZARCH
   && INTVAL (operands[1]) > 0
   && INTVAL (operands[1]) <= GET_MODE_BITSIZE (SImode)
   && INTVAL (operands[1]) % BITS_PER_UNIT == 0"
{
    int size = INTVAL (operands[1]) / BITS_PER_UNIT;

    operands[1] = GEN_INT ((1ul << size) - 1);
    return "stcmh\t%2,%1,%S0";
}
[(set_attr "op_type" "RSY")
 (set_attr "z10prop" "z10_super")])

(define_insn "*insvdi_reg_imm"
  [(set (zero_extract:DI (match_operand:DI 0 "register_operand" "+d")
			 (const_int 16)
			 (match_operand 1 "const_int_operand" "n"))
	(match_operand:DI 2 "const_int_operand" "n"))]
  "TARGET_ZARCH
   && INTVAL (operands[1]) >= 0
   && INTVAL (operands[1]) < BITS_PER_WORD
   && INTVAL (operands[1]) % 16 == 0"
{
  switch (BITS_PER_WORD - INTVAL (operands[1]))
    {
      case 64: return "iihh\t%0,%x2"; break;
      case 48: return "iihl\t%0,%x2"; break;
      case 32: return "iilh\t%0,%x2"; break;
      case 16: return "iill\t%0,%x2"; break;
      default: gcc_unreachable();
    }
}
  [(set_attr "op_type" "RI")
   (set_attr "z10prop" "z10_super_E1")])

; Update the left-most 32 bit of a DI.
(define_insn "*insv_h_di_reg_extimm"
  [(set (zero_extract:DI (match_operand:DI 0 "register_operand" "+d")
			 (const_int 32)
			 (const_int 0))
	(match_operand:DI 1 "const_int_operand" "n"))]
  "TARGET_EXTIMM"
  "iihf\t%0,%o1"
  [(set_attr "op_type" "RIL")
   (set_attr "z10prop" "z10_fwd_E1")])

; Update the right-most 32 bit of a DI, or the whole of a SI.
(define_insn "*insv_l<mode>_reg_extimm"
  [(set (zero_extract:P (match_operand:P 0 "register_operand" "+d")
			(const_int 32)
			(match_operand 1 "const_int_operand" "n"))
	(match_operand:P 2 "const_int_operand" "n"))]
  "TARGET_EXTIMM
   && BITS_PER_WORD - INTVAL (operands[1]) == 32"
  "iilf\t%0,%o2"
  [(set_attr "op_type" "RIL")
   (set_attr "z10prop" "z10_fwd_A1")])

;
; extendsidi2 instruction pattern(s).
;

(define_expand "extendsidi2"
  [(set (match_operand:DI 0 "register_operand" "")
        (sign_extend:DI (match_operand:SI 1 "nonimmediate_operand" "")))]
  ""
{
  if (!TARGET_ZARCH)
    {
      emit_clobber (operands[0]);
      emit_move_insn (gen_highpart (SImode, operands[0]), operands[1]);
      emit_move_insn (gen_lowpart (SImode, operands[0]), const0_rtx);
      emit_insn (gen_ashrdi3 (operands[0], operands[0], GEN_INT (32)));
      DONE;
    }
})

(define_insn "*extendsidi2"
  [(set (match_operand:DI 0 "register_operand" "=d,d,d")
        (sign_extend:DI (match_operand:SI 1 "nonimmediate_operand" "d,RT,b")))]
  "TARGET_ZARCH"
  "@
   lgfr\t%0,%1
   lgf\t%0,%1
   lgfrl\t%0,%1"
  [(set_attr "op_type"      "RRE,RXY,RIL")
   (set_attr "type"         "*,*,larl")
   (set_attr "cpu_facility" "*,*,z10")
   (set_attr "z10prop" "z10_super_E1,z10_super_E1,z10_super_E1")])

;
; extend(hi|qi)(si|di)2 instruction pattern(s).
;

(define_expand "extend<HQI:mode><DSI:mode>2"
  [(set (match_operand:DSI 0 "register_operand" "")
        (sign_extend:DSI (match_operand:HQI 1 "nonimmediate_operand" "")))]
  ""
{
  if (<DSI:MODE>mode == DImode && !TARGET_ZARCH)
    {
      rtx tmp = gen_reg_rtx (SImode);
      emit_insn (gen_extend<HQI:mode>si2 (tmp, operands[1]));
      emit_insn (gen_extendsidi2 (operands[0], tmp));
      DONE;
    }
  else if (!TARGET_EXTIMM)
    {
      rtx bitcount = GEN_INT (GET_MODE_BITSIZE (<DSI:MODE>mode) -
			      GET_MODE_BITSIZE (<HQI:MODE>mode));

      operands[1] = gen_lowpart (<DSI:MODE>mode, operands[1]);
      emit_insn (gen_ashl<DSI:mode>3 (operands[0], operands[1], bitcount));
      emit_insn (gen_ashr<DSI:mode>3 (operands[0], operands[0], bitcount));
      DONE;
    }
})

;
; extendhidi2 instruction pattern(s).
;

(define_insn "*extendhidi2_extimm"
  [(set (match_operand:DI 0 "register_operand" "=d,d,d")
        (sign_extend:DI (match_operand:HI 1 "general_operand" "d,RT,b")))]
  "TARGET_ZARCH && TARGET_EXTIMM"
  "@
   lghr\t%0,%1
   lgh\t%0,%1
   lghrl\t%0,%1"
  [(set_attr "op_type"      "RRE,RXY,RIL")
   (set_attr "type"         "*,*,larl")
   (set_attr "cpu_facility" "extimm,extimm,z10")
   (set_attr "z10prop" "z10_super_E1,z10_super_E1,z10_super_E1")])

(define_insn "*extendhidi2"
  [(set (match_operand:DI 0 "register_operand" "=d")
        (sign_extend:DI (match_operand:HI 1 "memory_operand" "RT")))]
  "TARGET_ZARCH"
  "lgh\t%0,%1"
  [(set_attr "op_type" "RXY")
   (set_attr "z10prop" "z10_super_E1")])

;
; extendhisi2 instruction pattern(s).
;

(define_insn "*extendhisi2_extimm"
  [(set (match_operand:SI 0 "register_operand" "=d,d,d,d")
        (sign_extend:SI (match_operand:HI 1 "nonimmediate_operand" " d,R,T,b")))]
  "TARGET_EXTIMM"
  "@
   lhr\t%0,%1
   lh\t%0,%1
   lhy\t%0,%1
   lhrl\t%0,%1"
  [(set_attr "op_type"      "RRE,RX,RXY,RIL")
   (set_attr "type"         "*,*,*,larl")
   (set_attr "cpu_facility" "extimm,extimm,extimm,z10")
   (set_attr "z10prop" "z10_super_E1,z10_super_E1,z10_super_E1,z10_super_E1")])

(define_insn "*extendhisi2"
  [(set (match_operand:SI 0 "register_operand" "=d,d")
        (sign_extend:SI (match_operand:HI 1 "memory_operand" "R,T")))]
  "!TARGET_EXTIMM"
  "@
   lh\t%0,%1
   lhy\t%0,%1"
  [(set_attr "op_type" "RX,RXY")
   (set_attr "z10prop" "z10_super_E1,z10_super_E1")])

;
; extendqi(si|di)2 instruction pattern(s).
;

; lbr, lgbr, lb, lgb
(define_insn "*extendqi<mode>2_extimm"
  [(set (match_operand:GPR 0 "register_operand" "=d,d")
        (sign_extend:GPR (match_operand:QI 1 "nonimmediate_operand" "d,RT")))]
  "TARGET_EXTIMM"
  "@
   l<g>br\t%0,%1
   l<g>b\t%0,%1"
  [(set_attr "op_type" "RRE,RXY")
   (set_attr "z10prop" "z10_super_E1,z10_super_E1")])

; lb, lgb
(define_insn "*extendqi<mode>2"
  [(set (match_operand:GPR 0 "register_operand" "=d")
        (sign_extend:GPR (match_operand:QI 1 "memory_operand" "RT")))]
  "!TARGET_EXTIMM && TARGET_LONG_DISPLACEMENT"
  "l<g>b\t%0,%1"
  [(set_attr "op_type" "RXY")
   (set_attr "z10prop" "z10_super_E1")])

(define_insn_and_split "*extendqi<mode>2_short_displ"
  [(set (match_operand:GPR 0 "register_operand" "=d")
        (sign_extend:GPR (match_operand:QI 1 "s_operand" "Q")))
   (clobber (reg:CC CC_REGNUM))]
  "!TARGET_EXTIMM && !TARGET_LONG_DISPLACEMENT"
  "#"
  "&& reload_completed"
  [(parallel
    [(set (match_dup 0) (unspec:GPR [(match_dup 1) (const_int 8)] UNSPEC_ICM))
     (clobber (reg:CC CC_REGNUM))])
   (parallel
    [(set (match_dup 0) (ashiftrt:GPR (match_dup 0) (match_dup 2)))
     (clobber (reg:CC CC_REGNUM))])]
{
  operands[1] = adjust_address (operands[1], BLKmode, 0);
  set_mem_size (operands[1], GEN_INT (GET_MODE_SIZE (QImode)));
  operands[2] = GEN_INT (GET_MODE_BITSIZE (<MODE>mode)
			 - GET_MODE_BITSIZE (QImode));
})

;
; zero_extendsidi2 instruction pattern(s).
;

(define_expand "zero_extendsidi2"
  [(set (match_operand:DI 0 "register_operand" "")
        (zero_extend:DI (match_operand:SI 1 "nonimmediate_operand" "")))]
  ""
{
  if (!TARGET_ZARCH)
    {
      emit_clobber (operands[0]);
      emit_move_insn (gen_lowpart (SImode, operands[0]), operands[1]);
      emit_move_insn (gen_highpart (SImode, operands[0]), const0_rtx);
      DONE;
    }
})

(define_insn "*zero_extendsidi2"
  [(set (match_operand:DI 0 "register_operand" "=d,d,d")
        (zero_extend:DI (match_operand:SI 1 "nonimmediate_operand" "d,RT,b")))]
  "TARGET_ZARCH"
  "@
   llgfr\t%0,%1
   llgf\t%0,%1
   llgfrl\t%0,%1"
  [(set_attr "op_type"      "RRE,RXY,RIL")
   (set_attr "type"         "*,*,larl")
   (set_attr "cpu_facility" "*,*,z10")
   (set_attr "z10prop" "z10_fwd_E1,z10_fwd_A3,z10_fwd_A3")])

;
; LLGT-type instructions (zero-extend from 31 bit to 64 bit).
;

(define_insn "*llgt_sidi"
  [(set (match_operand:DI 0 "register_operand" "=d")
        (and:DI (subreg:DI (match_operand:SI 1 "memory_operand" "RT") 0)
		(const_int 2147483647)))]
  "TARGET_ZARCH"
  "llgt\t%0,%1"
  [(set_attr "op_type"  "RXE")
   (set_attr "z10prop" "z10_super_E1")])

(define_insn_and_split "*llgt_sidi_split"
  [(set (match_operand:DI 0 "register_operand" "=d")
        (and:DI (subreg:DI (match_operand:SI 1 "memory_operand" "RT") 0)
		(const_int 2147483647)))
   (clobber (reg:CC CC_REGNUM))]
  "TARGET_ZARCH"
  "#"
  "&& reload_completed"
  [(set (match_dup 0)
        (and:DI (subreg:DI (match_dup 1) 0)
		(const_int 2147483647)))]
  "")

(define_insn "*llgt_sisi"
  [(set (match_operand:SI 0 "register_operand" "=d,d")
        (and:SI (match_operand:SI 1 "nonimmediate_operand" "d,RT")
		(const_int 2147483647)))]
  "TARGET_ZARCH"
  "@
   llgtr\t%0,%1
   llgt\t%0,%1"
  [(set_attr "op_type"  "RRE,RXE")
   (set_attr "z10prop" "z10_super_E1,z10_super_E1")])

(define_insn "*llgt_didi"
  [(set (match_operand:DI 0 "register_operand" "=d,d")
        (and:DI (match_operand:DI 1 "nonimmediate_operand" "d,o")
                (const_int 2147483647)))]
  "TARGET_ZARCH"
  "@
   llgtr\t%0,%1
   llgt\t%0,%N1"
  [(set_attr "op_type"  "RRE,RXE")
   (set_attr "z10prop" "z10_super_E1,z10_super_E1")])

(define_split
  [(set (match_operand:DSI 0 "register_operand" "")
        (and:DSI (match_operand:DSI 1 "nonimmediate_operand" "")
                 (const_int 2147483647)))
   (clobber (reg:CC CC_REGNUM))]
  "TARGET_ZARCH && reload_completed"
  [(set (match_dup 0)
        (and:DSI (match_dup 1)
                 (const_int 2147483647)))]
  "")

;
; zero_extend(hi|qi)(si|di)2 instruction pattern(s).
;

(define_expand "zero_extend<mode>di2"
  [(set (match_operand:DI 0 "register_operand" "")
        (zero_extend:DI (match_operand:HQI 1 "nonimmediate_operand" "")))]
  ""
{
  if (!TARGET_ZARCH)
    {
      rtx tmp = gen_reg_rtx (SImode);
      emit_insn (gen_zero_extend<mode>si2 (tmp, operands[1]));
      emit_insn (gen_zero_extendsidi2 (operands[0], tmp));
      DONE;
    }
  else if (!TARGET_EXTIMM)
    {
      rtx bitcount = GEN_INT (GET_MODE_BITSIZE(DImode) -
			      GET_MODE_BITSIZE(<MODE>mode));
      operands[1] = gen_lowpart (DImode, operands[1]);
      emit_insn (gen_ashldi3 (operands[0], operands[1], bitcount));
      emit_insn (gen_lshrdi3 (operands[0], operands[0], bitcount));
      DONE;
    }
})

(define_expand "zero_extend<mode>si2"
  [(set (match_operand:SI 0 "register_operand" "")
        (zero_extend:SI (match_operand:HQI 1 "nonimmediate_operand" "")))]
  ""
{
  if (!TARGET_EXTIMM)
    {
      operands[1] = gen_lowpart (SImode, operands[1]);
      emit_insn (gen_andsi3 (operands[0], operands[1],
                   GEN_INT ((1 << GET_MODE_BITSIZE(<MODE>mode)) - 1)));
      DONE;
    }
})

; llhrl, llghrl
(define_insn "*zero_extendhi<mode>2_z10"
  [(set (match_operand:GPR 0 "register_operand" "=d,d,d")
        (zero_extend:GPR (match_operand:HI 1 "nonimmediate_operand" "d,RT,b")))]
  "TARGET_Z10"
  "@
   ll<g>hr\t%0,%1
   ll<g>h\t%0,%1
   ll<g>hrl\t%0,%1"
  [(set_attr "op_type"      "RXY,RRE,RIL")
   (set_attr "type"         "*,*,larl")
   (set_attr "cpu_facility" "*,*,z10")
   (set_attr "z10prop" "z10_super_E1,z10_fwd_A3,z10_fwd_A3")])

; llhr, llcr, llghr, llgcr, llh, llc, llgh, llgc
(define_insn "*zero_extend<HQI:mode><GPR:mode>2_extimm"
  [(set (match_operand:GPR 0 "register_operand" "=d,d")
        (zero_extend:GPR (match_operand:HQI 1 "nonimmediate_operand" "d,RT")))]
  "TARGET_EXTIMM"
  "@
   ll<g><hc>r\t%0,%1
   ll<g><hc>\t%0,%1"
  [(set_attr "op_type" "RRE,RXY")
   (set_attr "z10prop" "z10_super_E1,z10_fwd_A3")])

; llgh, llgc
(define_insn "*zero_extend<HQI:mode><GPR:mode>2"
  [(set (match_operand:GPR 0 "register_operand" "=d")
        (zero_extend:GPR (match_operand:HQI 1 "memory_operand" "RT")))]
  "TARGET_ZARCH && !TARGET_EXTIMM"
  "llg<hc>\t%0,%1"
  [(set_attr "op_type" "RXY")
   (set_attr "z10prop" "z10_fwd_A3")])

(define_insn_and_split "*zero_extendhisi2_31"
  [(set (match_operand:SI 0 "register_operand" "=&d")
        (zero_extend:SI (match_operand:HI 1 "s_operand" "QS")))
   (clobber (reg:CC CC_REGNUM))]
  "!TARGET_ZARCH"
  "#"
  "&& reload_completed"
  [(set (match_dup 0) (const_int 0))
   (parallel
    [(set (strict_low_part (match_dup 2)) (match_dup 1))
     (clobber (reg:CC CC_REGNUM))])]
  "operands[2] = gen_lowpart (HImode, operands[0]);")

(define_insn_and_split "*zero_extendqisi2_31"
  [(set (match_operand:SI 0 "register_operand" "=&d")
        (zero_extend:SI (match_operand:QI 1 "memory_operand" "RT")))]
  "!TARGET_ZARCH"
  "#"
  "&& reload_completed"
  [(set (match_dup 0) (const_int 0))
   (set (strict_low_part (match_dup 2)) (match_dup 1))]
  "operands[2] = gen_lowpart (QImode, operands[0]);")

;
; zero_extendqihi2 instruction pattern(s).
;

(define_expand "zero_extendqihi2"
  [(set (match_operand:HI 0 "register_operand" "")
        (zero_extend:HI (match_operand:QI 1 "register_operand" "")))]
  "TARGET_ZARCH && !TARGET_EXTIMM"
{
  operands[1] = gen_lowpart (HImode, operands[1]);
  emit_insn (gen_andhi3 (operands[0], operands[1], GEN_INT (0xff)));
  DONE;
})

(define_insn "*zero_extendqihi2_64"
  [(set (match_operand:HI 0 "register_operand" "=d")
        (zero_extend:HI (match_operand:QI 1 "memory_operand" "RT")))]
  "TARGET_ZARCH && !TARGET_EXTIMM"
  "llgc\t%0,%1"
  [(set_attr "op_type" "RXY")
   (set_attr "z10prop" "z10_fwd_A3")])

(define_insn_and_split "*zero_extendqihi2_31"
  [(set (match_operand:HI 0 "register_operand" "=&d")
        (zero_extend:HI (match_operand:QI 1 "memory_operand" "RT")))]
  "!TARGET_ZARCH"
  "#"
  "&& reload_completed"
  [(set (match_dup 0) (const_int 0))
   (set (strict_low_part (match_dup 2)) (match_dup 1))]
  "operands[2] = gen_lowpart (QImode, operands[0]);")

;
; fixuns_trunc(dd|td)di2 instruction pattern(s).
;

(define_expand "fixuns_truncdddi2"
  [(parallel
    [(set (match_operand:DI 0 "register_operand" "")
	  (unsigned_fix:DI (match_operand:DD 1 "register_operand" "")))
     (unspec:DI [(const_int 5)] UNSPEC_ROUND)
     (clobber (reg:CC CC_REGNUM))])]

  "TARGET_HARD_DFP"
{
<<<<<<< HEAD
  rtx label1 = gen_label_rtx ();
  rtx label2 = gen_label_rtx ();
  rtx temp = gen_reg_rtx (TDmode);
  REAL_VALUE_TYPE cmp, sub;

  decimal_real_from_string (&cmp, "9223372036854775808.0");  /* 2^63 */
  decimal_real_from_string (&sub, "18446744073709551616.0"); /* 2^64 */

  /* 2^63 can't be represented as 64bit DFP number with full precision.  The
     solution is doing the check and the subtraction in TD mode and using a
     TD -> DI convert afterwards.  */
  emit_insn (gen_extendddtd2 (temp, operands[1]));
  temp = force_reg (TDmode, temp);
  emit_cmp_and_jump_insns (temp,
	CONST_DOUBLE_FROM_REAL_VALUE (cmp, TDmode),
	LT, NULL_RTX, VOIDmode, 0, label1);
  emit_insn (gen_subtd3 (temp, temp,
	CONST_DOUBLE_FROM_REAL_VALUE (sub, TDmode)));
  emit_insn (gen_fix_trunctddi2_dfp (operands[0], temp, GEN_INT (11)));
  emit_jump (label2);

  emit_label (label1);
  emit_insn (gen_fix_truncdddi2_dfp (operands[0], operands[1], GEN_INT (9)));
  emit_label (label2);
  DONE;
=======
  if (!TARGET_Z196)
    {
      rtx label1 = gen_label_rtx ();
      rtx label2 = gen_label_rtx ();
      rtx temp = gen_reg_rtx (TDmode);
      REAL_VALUE_TYPE cmp, sub;

      decimal_real_from_string (&cmp, "9223372036854775808.0");  /* 2^63 */
      decimal_real_from_string (&sub, "18446744073709551616.0"); /* 2^64 */

      /* 2^63 can't be represented as 64bit DFP number with full precision.  The
         solution is doing the check and the subtraction in TD mode and using a
         TD -> DI convert afterwards.  */
      emit_insn (gen_extendddtd2 (temp, operands[1]));
      temp = force_reg (TDmode, temp);
      emit_cmp_and_jump_insns (temp,
	    CONST_DOUBLE_FROM_REAL_VALUE (cmp, TDmode),
	    LT, NULL_RTX, VOIDmode, 0, label1);
      emit_insn (gen_subtd3 (temp, temp,
	    CONST_DOUBLE_FROM_REAL_VALUE (sub, TDmode)));
      emit_insn (gen_fix_trunctddi2_dfp (operands[0], temp, GEN_INT (11)));
      emit_jump (label2);

      emit_label (label1);
      emit_insn (gen_fix_truncdddi2_dfp (operands[0], operands[1], GEN_INT (9)));
      emit_label (label2);
      DONE;
    }
>>>>>>> b56a5220
})

(define_expand "fixuns_trunctddi2"
  [(parallel
    [(set (match_operand:DI 0 "register_operand" "")
	  (unsigned_fix:DI (match_operand:TD 1 "register_operand" "")))
     (unspec:DI [(const_int 5)] UNSPEC_ROUND)
     (clobber (reg:CC CC_REGNUM))])]

  "TARGET_HARD_DFP"
{
<<<<<<< HEAD
  rtx label1 = gen_label_rtx ();
  rtx label2 = gen_label_rtx ();
  rtx temp = gen_reg_rtx (TDmode);
  REAL_VALUE_TYPE cmp, sub;

  operands[1] = force_reg (TDmode, operands[1]);
  decimal_real_from_string (&cmp, "9223372036854775808.0");  /* 2^63 */
  decimal_real_from_string (&sub, "18446744073709551616.0"); /* 2^64 */

  emit_cmp_and_jump_insns (operands[1],
	CONST_DOUBLE_FROM_REAL_VALUE (cmp, TDmode),
	LT, NULL_RTX, VOIDmode, 0, label1);
  emit_insn (gen_subtd3 (temp, operands[1],
	CONST_DOUBLE_FROM_REAL_VALUE (sub, TDmode)));
  emit_insn (gen_fix_trunctddi2_dfp (operands[0], temp, GEN_INT (11)));
  emit_jump (label2);

  emit_label (label1);
  emit_insn (gen_fix_trunctddi2_dfp (operands[0], operands[1], GEN_INT (9)));
  emit_label (label2);
  DONE;
=======
  if (!TARGET_Z196)
    {
      rtx label1 = gen_label_rtx ();
      rtx label2 = gen_label_rtx ();
      rtx temp = gen_reg_rtx (TDmode);
      REAL_VALUE_TYPE cmp, sub;

      operands[1] = force_reg (TDmode, operands[1]);
      decimal_real_from_string (&cmp, "9223372036854775808.0");  /* 2^63 */
      decimal_real_from_string (&sub, "18446744073709551616.0"); /* 2^64 */

      emit_cmp_and_jump_insns (operands[1],
	    CONST_DOUBLE_FROM_REAL_VALUE (cmp, TDmode),
	    LT, NULL_RTX, VOIDmode, 0, label1);
      emit_insn (gen_subtd3 (temp, operands[1],
	    CONST_DOUBLE_FROM_REAL_VALUE (sub, TDmode)));
      emit_insn (gen_fix_trunctddi2_dfp (operands[0], temp, GEN_INT (11)));
      emit_jump (label2);

      emit_label (label1);
      emit_insn (gen_fix_trunctddi2_dfp (operands[0], operands[1], GEN_INT (9)));
      emit_label (label2);
      DONE;
    }
>>>>>>> b56a5220
})

;
; fixuns_trunc(sf|df|tf)(si|di)2 and fix_trunc(sf|df|tf)(si|di)2
; instruction pattern(s).
;

(define_expand "fixuns_trunc<BFP:mode><GPR:mode>2"
  [(parallel
    [(set (match_operand:GPR 0 "register_operand" "")
	  (unsigned_fix:GPR (match_operand:BFP 1 "register_operand" "")))
     (unspec:GPR [(const_int 5)] UNSPEC_ROUND)
     (clobber (reg:CC CC_REGNUM))])]
  "TARGET_HARD_FLOAT"
{
<<<<<<< HEAD
  rtx label1 = gen_label_rtx ();
  rtx label2 = gen_label_rtx ();
  rtx temp = gen_reg_rtx (<BFP:MODE>mode);
  REAL_VALUE_TYPE cmp, sub;

  operands[1] = force_reg (<BFP:MODE>mode, operands[1]);
  real_2expN (&cmp, GET_MODE_BITSIZE(<GPR:MODE>mode) - 1, <BFP:MODE>mode);
  real_2expN (&sub, GET_MODE_BITSIZE(<GPR:MODE>mode), <BFP:MODE>mode);

  emit_cmp_and_jump_insns (operands[1],
	CONST_DOUBLE_FROM_REAL_VALUE (cmp, <BFP:MODE>mode),
	LT, NULL_RTX, VOIDmode, 0, label1);
  emit_insn (gen_sub<BFP:mode>3 (temp, operands[1],
	CONST_DOUBLE_FROM_REAL_VALUE (sub, <BFP:MODE>mode)));
  emit_insn (gen_fix_trunc<BFP:mode><GPR:mode>2_bfp (operands[0], temp,
	GEN_INT (7)));
  emit_jump (label2);

  emit_label (label1);
  emit_insn (gen_fix_trunc<BFP:mode><GPR:mode>2_bfp (operands[0],
	operands[1], GEN_INT (5)));
  emit_label (label2);
  DONE;
=======
  if (!TARGET_Z196)
    {
      rtx label1 = gen_label_rtx ();
      rtx label2 = gen_label_rtx ();
      rtx temp = gen_reg_rtx (<BFP:MODE>mode);
      REAL_VALUE_TYPE cmp, sub;

      operands[1] = force_reg (<BFP:MODE>mode, operands[1]);
      real_2expN (&cmp, GET_MODE_BITSIZE(<GPR:MODE>mode) - 1, <BFP:MODE>mode);
      real_2expN (&sub, GET_MODE_BITSIZE(<GPR:MODE>mode), <BFP:MODE>mode);

      emit_cmp_and_jump_insns (operands[1],
	    CONST_DOUBLE_FROM_REAL_VALUE (cmp, <BFP:MODE>mode),
	    LT, NULL_RTX, VOIDmode, 0, label1);
      emit_insn (gen_sub<BFP:mode>3 (temp, operands[1],
	    CONST_DOUBLE_FROM_REAL_VALUE (sub, <BFP:MODE>mode)));
      emit_insn (gen_fix_trunc<BFP:mode><GPR:mode>2_bfp (operands[0], temp,
	    GEN_INT (7)));
      emit_jump (label2);

      emit_label (label1);
      emit_insn (gen_fix_trunc<BFP:mode><GPR:mode>2_bfp (operands[0],
	    operands[1], GEN_INT (5)));
      emit_label (label2);
      DONE;
    }
>>>>>>> b56a5220
})

; fixuns_trunc(td|dd)si2 expander
(define_expand "fixuns_trunc<mode>si2"
  [(parallel
    [(set (match_operand:SI 0 "register_operand" "")
	  (unsigned_fix:SI (match_operand:DFP 1 "register_operand" "")))
     (unspec:SI [(const_int 5)] UNSPEC_ROUND)
     (clobber (reg:CC CC_REGNUM))])]
  "TARGET_Z196 && TARGET_HARD_FLOAT"
  "")

; fixuns_trunc(tf|df|sf|td|dd)(di|si)2 instruction patterns.

; clfebr, clfdbr, clfxbr, clgebr, clgdbr, clgxbr
;         clfdtr, clfxtr,         clgdtr, clgxtr
(define_insn "*fixuns_trunc<FP:mode><GPR:mode>2_z196"
  [(set (match_operand:GPR 0 "register_operand" "=r")
	(unsigned_fix:GPR (match_operand:FP 1 "register_operand" "f")))
   (unspec:GPR [(match_operand:GPR 2 "immediate_operand" "K")] UNSPEC_ROUND)
   (clobber (reg:CC CC_REGNUM))]
   "TARGET_Z196"
   "cl<GPR:gf><FP:xde><FP:bt>r\t%0,%h2,%1,0"
   [(set_attr "op_type" "RRF")
    (set_attr "type"    "ftoi")])

(define_expand "fix_trunc<DSF:mode><GPR:mode>2"
  [(set (match_operand:GPR 0 "register_operand" "")
        (fix:GPR (match_operand:DSF 1 "register_operand" "")))]
  "TARGET_HARD_FLOAT"
{
  emit_insn (gen_fix_trunc<DSF:mode><GPR:mode>2_bfp (operands[0], operands[1],
             GEN_INT (5)));
  DONE;
})

; cgxbr, cgdbr, cgebr, cfxbr, cfdbr, cfebr
(define_insn "fix_trunc<BFP:mode><GPR:mode>2_bfp"
  [(set (match_operand:GPR 0 "register_operand" "=d")
        (fix:GPR (match_operand:BFP 1 "register_operand" "f")))
   (unspec:GPR [(match_operand:GPR 2 "immediate_operand" "K")] UNSPEC_ROUND)
   (clobber (reg:CC CC_REGNUM))]
  "TARGET_HARD_FLOAT"
  "c<GPR:gf><BFP:xde>br\t%0,%h2,%1"
  [(set_attr "op_type" "RRE")
   (set_attr "type"    "ftoi")])


;
; fix_trunc(td|dd)di2 instruction pattern(s).
;

(define_expand "fix_trunc<mode>di2"
  [(set (match_operand:DI 0 "register_operand" "")
        (fix:DI (match_operand:DFP 1 "nonimmediate_operand" "")))]
  "TARGET_ZARCH && TARGET_HARD_DFP"
{
  operands[1] = force_reg (<MODE>mode, operands[1]);
  emit_insn (gen_fix_trunc<mode>di2_dfp (operands[0], operands[1],
      GEN_INT (9)));
  DONE;
})

; cgxtr, cgdtr
(define_insn "fix_trunc<DFP:mode>di2_dfp"
  [(set (match_operand:DI 0 "register_operand" "=d")
        (fix:DI (match_operand:DFP 1 "register_operand" "f")))
   (unspec:DI [(match_operand:DI 2 "immediate_operand" "K")] UNSPEC_ROUND)
   (clobber (reg:CC CC_REGNUM))]
  "TARGET_ZARCH && TARGET_HARD_DFP"
  "cg<DFP:xde>tr\t%0,%h2,%1"
  [(set_attr "op_type" "RRF")
   (set_attr "type"    "ftoidfp")])


;
; fix_trunctf(si|di)2 instruction pattern(s).
;

(define_expand "fix_trunctf<mode>2"
  [(parallel [(set (match_operand:GPR 0 "register_operand" "")
		   (fix:GPR (match_operand:TF 1 "register_operand" "")))
	      (unspec:GPR [(const_int 5)] UNSPEC_ROUND)
	      (clobber (reg:CC CC_REGNUM))])]
  "TARGET_HARD_FLOAT"
  "")


;
; float(si|di)(tf|df|sf|td|dd)2 instruction pattern(s).
;

; cxgbr, cdgbr, cegbr, cxgtr, cdgtr
(define_insn "floatdi<mode>2"
  [(set (match_operand:FP 0 "register_operand" "=f")
        (float:FP (match_operand:DI 1 "register_operand" "d")))]
  "TARGET_ZARCH && TARGET_HARD_FLOAT"
  "c<xde>g<bt>r\t%0,%1"
  [(set_attr "op_type" "RRE")
   (set_attr "type"    "itof<mode>" )])

; cxfbr, cdfbr, cefbr
(define_insn "floatsi<mode>2"
  [(set (match_operand:BFP 0 "register_operand" "=f")
        (float:BFP (match_operand:SI 1 "register_operand" "d")))]
  "TARGET_HARD_FLOAT"
  "c<xde>fbr\t%0,%1"
  [(set_attr "op_type" "RRE")
   (set_attr "type"   "itof<mode>" )])

; cxftr, cdftr
(define_insn "floatsi<mode>2"
  [(set (match_operand:DFP 0 "register_operand" "=f")
        (float:DFP (match_operand:SI 1 "register_operand" "d")))]
  "TARGET_Z196 && TARGET_HARD_FLOAT"
  "c<xde>ftr\t%0,0,%1,0"
  [(set_attr "op_type" "RRE")
   (set_attr "type"   "itof<mode>" )])

;
; floatuns(si|di)(tf|df|sf|td|dd)2 instruction pattern(s).
;

; cxlgbr, cdlgbr, celgbr, cxlgtr, cdlgtr
; cxlfbr, cdlfbr, celfbr, cxlftr, cdlftr
(define_insn "floatuns<GPR:mode><FP:mode>2"
  [(set (match_operand:FP 0 "register_operand" "=f")
        (unsigned_float:FP (match_operand:GPR 1 "register_operand" "d")))]
  "TARGET_Z196 && TARGET_HARD_FLOAT"
  "c<FP:xde>l<GPR:gf><FP:bt>r\t%0,0,%1,0"
  [(set_attr "op_type" "RRE")
   (set_attr "type"    "itof<FP:mode>" )])

;
; truncdfsf2 instruction pattern(s).
;

(define_insn "truncdfsf2"
  [(set (match_operand:SF 0 "register_operand" "=f")
        (float_truncate:SF (match_operand:DF 1 "register_operand" "f")))]
  "TARGET_HARD_FLOAT"
  "ledbr\t%0,%1"
  [(set_attr "op_type"  "RRE")
   (set_attr "type"   "ftruncdf")])

;
; trunctf(df|sf)2 instruction pattern(s).
;

; ldxbr, lexbr
(define_insn "trunctf<mode>2"
  [(set (match_operand:DSF 0 "register_operand" "=f")
        (float_truncate:DSF (match_operand:TF 1 "register_operand" "f")))
   (clobber (match_scratch:TF 2 "=f"))]
  "TARGET_HARD_FLOAT"
  "l<xde>xbr\t%2,%1\;l<xde>r\t%0,%2"
  [(set_attr "length" "6")
   (set_attr "type"   "ftrunctf")])

;
; trunctddd2 and truncddsd2 instruction pattern(s).
;

(define_insn "trunctddd2"
  [(set (match_operand:DD 0 "register_operand" "=f")
	(float_truncate:DD (match_operand:TD 1 "register_operand" "f")))
   (clobber (match_scratch:TD 2 "=f"))]
  "TARGET_HARD_DFP"
  "ldxtr\t%2,0,%1,0\;ldr\t%0,%2"
  [(set_attr "length"  "6")
   (set_attr "type"    "ftruncdd")])

(define_insn "truncddsd2"
  [(set (match_operand:SD 0 "register_operand" "=f")
	(float_truncate:SD (match_operand:DD 1 "register_operand" "f")))]
  "TARGET_HARD_DFP"
  "ledtr\t%0,0,%1,0"
  [(set_attr "op_type" "RRF")
   (set_attr "type"    "ftruncsd")])

;
; extend(sf|df)(df|tf)2 instruction pattern(s).
;

; ldebr, ldeb, lxdbr, lxdb, lxebr, lxeb
(define_insn "extend<DSF:mode><BFP:mode>2"
  [(set (match_operand:BFP 0 "register_operand" "=f,f")
        (float_extend:BFP (match_operand:DSF 1 "nonimmediate_operand"  "f,R")))]
  "TARGET_HARD_FLOAT
   && GET_MODE_SIZE (<BFP:MODE>mode) > GET_MODE_SIZE (<DSF:MODE>mode)"
  "@
   l<BFP:xde><DSF:xde>br\t%0,%1
   l<BFP:xde><DSF:xde>b\t%0,%1"
  [(set_attr "op_type"  "RRE,RXE")
   (set_attr "type"   "fsimp<BFP:mode>, fload<BFP:mode>")])

;
; extendddtd2 and extendsddd2 instruction pattern(s).
;

(define_insn "extendddtd2"
  [(set (match_operand:TD 0 "register_operand" "=f")
	(float_extend:TD (match_operand:DD 1 "register_operand" "f")))]
  "TARGET_HARD_DFP"
  "lxdtr\t%0,%1,0"
  [(set_attr "op_type" "RRF")
   (set_attr "type"    "fsimptf")])

(define_insn "extendsddd2"
  [(set (match_operand:DD 0 "register_operand" "=f")
	(float_extend:DD (match_operand:SD 1 "register_operand" "f")))]
  "TARGET_HARD_DFP"
  "ldetr\t%0,%1,0"
  [(set_attr "op_type" "RRF")
   (set_attr "type"    "fsimptf")])

; Binary <-> Decimal floating point trunc patterns
;

(define_insn "*trunc<BFP:mode><DFP_ALL:mode>2"
  [(set (reg:DFP_ALL FPR0_REGNUM)
        (float_truncate:DFP_ALL (reg:BFP FPR2_REGNUM)))
   (use (reg:SI GPR0_REGNUM))
   (clobber (reg:CC CC_REGNUM))]
  "TARGET_HARD_DFP"
  "pfpo")

(define_insn "*trunc<DFP_ALL:mode><BFP:mode>2"
  [(set (reg:BFP FPR0_REGNUM)
        (float_truncate:BFP (reg:DFP_ALL FPR2_REGNUM)))
   (use (reg:SI GPR0_REGNUM))
   (clobber (reg:CC CC_REGNUM))]
  "TARGET_HARD_DFP"
  "pfpo")

(define_expand "trunc<BFP:mode><DFP_ALL:mode>2"
  [(set (reg:BFP FPR2_REGNUM) (match_operand:BFP 1 "nonimmediate_operand" ""))
   (set (reg:SI GPR0_REGNUM) (match_dup 2))
   (parallel
    [(set (reg:DFP_ALL FPR0_REGNUM)
          (float_truncate:DFP_ALL (reg:BFP FPR2_REGNUM)))
     (use (reg:SI GPR0_REGNUM))
     (clobber (reg:CC CC_REGNUM))])
   (set (match_operand:DFP_ALL 0 "nonimmediate_operand" "")
        (reg:DFP_ALL FPR0_REGNUM))]
  "TARGET_HARD_DFP
   && GET_MODE_SIZE (<BFP:MODE>mode) > GET_MODE_SIZE (<DFP_ALL:MODE>mode)"
{
  HOST_WIDE_INT flags;

  flags = (PFPO_CONVERT |
           PFPO_OP_TYPE_<DFP_ALL:MODE> << PFPO_OP0_TYPE_SHIFT |
           PFPO_OP_TYPE_<BFP:MODE> << PFPO_OP1_TYPE_SHIFT);

  operands[2] = GEN_INT (flags);
})

(define_expand "trunc<DFP_ALL:mode><BFP:mode>2"
  [(set (reg:DFP_ALL FPR2_REGNUM)
        (match_operand:DFP_ALL 1 "nonimmediate_operand" ""))
   (set (reg:SI GPR0_REGNUM) (match_dup 2))
   (parallel
    [(set (reg:BFP FPR0_REGNUM) (float_truncate:BFP (reg:DFP_ALL FPR2_REGNUM)))
     (use (reg:SI GPR0_REGNUM))
     (clobber (reg:CC CC_REGNUM))])
   (set (match_operand:BFP 0 "nonimmediate_operand" "") (reg:BFP FPR0_REGNUM))]
  "TARGET_HARD_DFP
   && GET_MODE_SIZE (<DFP_ALL:MODE>mode) >= GET_MODE_SIZE (<BFP:MODE>mode)"
{
  HOST_WIDE_INT flags;

  flags = (PFPO_CONVERT |
           PFPO_OP_TYPE_<BFP:MODE> << PFPO_OP0_TYPE_SHIFT |
           PFPO_OP_TYPE_<DFP_ALL:MODE> << PFPO_OP1_TYPE_SHIFT);

  operands[2] = GEN_INT (flags);
})

;
; Binary <-> Decimal floating point extend patterns
;

(define_insn "*extend<BFP:mode><DFP_ALL:mode>2"
  [(set (reg:DFP_ALL FPR0_REGNUM) (float_extend:DFP_ALL (reg:BFP FPR2_REGNUM)))
   (use (reg:SI GPR0_REGNUM))
   (clobber (reg:CC CC_REGNUM))]
  "TARGET_HARD_DFP"
  "pfpo")

(define_insn "*extend<DFP_ALL:mode><BFP:mode>2"
  [(set (reg:BFP FPR0_REGNUM) (float_extend:BFP (reg:DFP_ALL FPR2_REGNUM)))
   (use (reg:SI GPR0_REGNUM))
   (clobber (reg:CC CC_REGNUM))]
  "TARGET_HARD_DFP"
  "pfpo")

(define_expand "extend<BFP:mode><DFP_ALL:mode>2"
  [(set (reg:BFP FPR2_REGNUM) (match_operand:BFP 1 "nonimmediate_operand" ""))
   (set (reg:SI GPR0_REGNUM) (match_dup 2))
   (parallel
    [(set (reg:DFP_ALL FPR0_REGNUM)
          (float_extend:DFP_ALL (reg:BFP FPR2_REGNUM)))
     (use (reg:SI GPR0_REGNUM))
     (clobber (reg:CC CC_REGNUM))])
   (set (match_operand:DFP_ALL 0 "nonimmediate_operand" "")
        (reg:DFP_ALL FPR0_REGNUM))]
  "TARGET_HARD_DFP
   && GET_MODE_SIZE (<BFP:MODE>mode) <= GET_MODE_SIZE (<DFP_ALL:MODE>mode)"
{
  HOST_WIDE_INT flags;

  flags = (PFPO_CONVERT |
           PFPO_OP_TYPE_<DFP_ALL:MODE> << PFPO_OP0_TYPE_SHIFT |
           PFPO_OP_TYPE_<BFP:MODE> << PFPO_OP1_TYPE_SHIFT);

  operands[2] = GEN_INT (flags);
})

(define_expand "extend<DFP_ALL:mode><BFP:mode>2"
  [(set (reg:DFP_ALL FPR2_REGNUM)
        (match_operand:DFP_ALL 1 "nonimmediate_operand" ""))
   (set (reg:SI GPR0_REGNUM) (match_dup 2))
   (parallel
    [(set (reg:BFP FPR0_REGNUM) (float_extend:BFP (reg:DFP_ALL FPR2_REGNUM)))
     (use (reg:SI GPR0_REGNUM))
     (clobber (reg:CC CC_REGNUM))])
   (set (match_operand:BFP 0 "nonimmediate_operand" "") (reg:BFP FPR0_REGNUM))]
  "TARGET_HARD_DFP
   && GET_MODE_SIZE (<DFP_ALL:MODE>mode) < GET_MODE_SIZE (<BFP:MODE>mode)"
{
  HOST_WIDE_INT flags;

  flags = (PFPO_CONVERT |
           PFPO_OP_TYPE_<BFP:MODE> << PFPO_OP0_TYPE_SHIFT |
           PFPO_OP_TYPE_<DFP_ALL:MODE> << PFPO_OP1_TYPE_SHIFT);

  operands[2] = GEN_INT (flags);
})


;;
;; ARITHMETIC OPERATIONS
;;
;  arithmetic operations set the ConditionCode,
;  because of unpredictable Bits in Register for Halfword and Byte
;  the ConditionCode can be set wrong in operations for Halfword and Byte

;;
;;- Add instructions.
;;

;
; addti3 instruction pattern(s).
;

(define_insn_and_split "addti3"
  [(set (match_operand:TI 0 "register_operand" "=&d")
        (plus:TI (match_operand:TI 1 "nonimmediate_operand" "%0")
                 (match_operand:TI 2 "general_operand" "do") ) )
   (clobber (reg:CC CC_REGNUM))]
  "TARGET_ZARCH"
  "#"
  "&& reload_completed"
  [(parallel
    [(set (reg:CCL1 CC_REGNUM)
          (compare:CCL1 (plus:DI (match_dup 7) (match_dup 8))
                        (match_dup 7)))
     (set (match_dup 6) (plus:DI (match_dup 7) (match_dup 8)))])
   (parallel
    [(set (match_dup 3) (plus:DI
                          (plus:DI (ltu:DI (reg:CCL1 CC_REGNUM) (const_int 0))
                                   (match_dup 4)) (match_dup 5)))
     (clobber (reg:CC CC_REGNUM))])]
  "operands[3] = operand_subword (operands[0], 0, 0, TImode);
   operands[4] = operand_subword (operands[1], 0, 0, TImode);
   operands[5] = operand_subword (operands[2], 0, 0, TImode);
   operands[6] = operand_subword (operands[0], 1, 0, TImode);
   operands[7] = operand_subword (operands[1], 1, 0, TImode);
   operands[8] = operand_subword (operands[2], 1, 0, TImode);")

;
; adddi3 instruction pattern(s).
;

(define_expand "adddi3"
  [(parallel
    [(set (match_operand:DI 0 "nonimmediate_operand" "")
          (plus:DI (match_operand:DI 1 "nonimmediate_operand" "")
                   (match_operand:DI 2 "general_operand" "")))
     (clobber (reg:CC CC_REGNUM))])]
  ""
  "")

(define_insn "*adddi3_sign"
  [(set (match_operand:DI 0 "register_operand" "=d,d")
        (plus:DI (sign_extend:DI (match_operand:SI 2 "general_operand" "d,RT"))
                 (match_operand:DI 1 "register_operand" "0,0")))
   (clobber (reg:CC CC_REGNUM))]
  "TARGET_ZARCH"
  "@
   agfr\t%0,%2
   agf\t%0,%2"
  [(set_attr "op_type"  "RRE,RXY")
   (set_attr "z196prop" "z196_cracked,z196_cracked")])

(define_insn "*adddi3_zero_cc"
  [(set (reg CC_REGNUM)
        (compare (plus:DI (zero_extend:DI (match_operand:SI 2 "general_operand" "d,RT"))
                          (match_operand:DI 1 "register_operand" "0,0"))
                 (const_int 0)))
   (set (match_operand:DI 0 "register_operand" "=d,d")
        (plus:DI (zero_extend:DI (match_dup 2)) (match_dup 1)))]
  "s390_match_ccmode (insn, CCLmode) && TARGET_ZARCH"
  "@
   algfr\t%0,%2
   algf\t%0,%2"
  [(set_attr "op_type"  "RRE,RXY")
   (set_attr "z10prop" "z10_super_E1,z10_super_E1")])

(define_insn "*adddi3_zero_cconly"
  [(set (reg CC_REGNUM)
        (compare (plus:DI (zero_extend:DI (match_operand:SI 2 "general_operand" "d,RT"))
                          (match_operand:DI 1 "register_operand" "0,0"))
                 (const_int 0)))
   (clobber (match_scratch:DI 0 "=d,d"))]
  "s390_match_ccmode (insn, CCLmode) && TARGET_ZARCH"
  "@
   algfr\t%0,%2
   algf\t%0,%2"
  [(set_attr "op_type"  "RRE,RXY")
   (set_attr "z10prop" "z10_super_E1,z10_super_E1")])

(define_insn "*adddi3_zero"
  [(set (match_operand:DI 0 "register_operand" "=d,d")
        (plus:DI (zero_extend:DI (match_operand:SI 2 "general_operand" "d,RT"))
                 (match_operand:DI 1 "register_operand" "0,0")))
   (clobber (reg:CC CC_REGNUM))]
  "TARGET_ZARCH"
  "@
   algfr\t%0,%2
   algf\t%0,%2"
  [(set_attr "op_type"  "RRE,RXY")
   (set_attr "z10prop" "z10_super_E1,z10_super_E1")])

(define_insn_and_split "*adddi3_31z"
  [(set (match_operand:DI 0 "nonimmediate_operand" "=&d")
        (plus:DI (match_operand:DI 1 "nonimmediate_operand" "%0")
                 (match_operand:DI 2 "general_operand" "do") ) )
   (clobber (reg:CC CC_REGNUM))]
  "!TARGET_ZARCH && TARGET_CPU_ZARCH"
  "#"
  "&& reload_completed"
  [(parallel
    [(set (reg:CCL1 CC_REGNUM)
          (compare:CCL1 (plus:SI (match_dup 7) (match_dup 8))
                        (match_dup 7)))
     (set (match_dup 6) (plus:SI (match_dup 7) (match_dup 8)))])
   (parallel
    [(set (match_dup 3) (plus:SI
			  (plus:SI (ltu:SI (reg:CCL1 CC_REGNUM) (const_int 0))
				   (match_dup 4)) (match_dup 5)))
     (clobber (reg:CC CC_REGNUM))])]
  "operands[3] = operand_subword (operands[0], 0, 0, DImode);
   operands[4] = operand_subword (operands[1], 0, 0, DImode);
   operands[5] = operand_subword (operands[2], 0, 0, DImode);
   operands[6] = operand_subword (operands[0], 1, 0, DImode);
   operands[7] = operand_subword (operands[1], 1, 0, DImode);
   operands[8] = operand_subword (operands[2], 1, 0, DImode);")

(define_insn_and_split "*adddi3_31"
  [(set (match_operand:DI 0 "nonimmediate_operand" "=&d")
        (plus:DI (match_operand:DI 1 "nonimmediate_operand" "%0")
                 (match_operand:DI 2 "general_operand" "do") ) )
   (clobber (reg:CC CC_REGNUM))]
  "!TARGET_CPU_ZARCH"
  "#"
  "&& reload_completed"
  [(parallel
    [(set (match_dup 3) (plus:SI (match_dup 4) (match_dup 5)))
     (clobber (reg:CC CC_REGNUM))])
   (parallel
    [(set (reg:CCL1 CC_REGNUM)
          (compare:CCL1 (plus:SI (match_dup 7) (match_dup 8))
                        (match_dup 7)))
     (set (match_dup 6) (plus:SI (match_dup 7) (match_dup 8)))])
   (set (pc)
        (if_then_else (ltu (reg:CCL1 CC_REGNUM) (const_int 0))
                      (pc)
                      (label_ref (match_dup 9))))
   (parallel
    [(set (match_dup 3) (plus:SI (match_dup 3) (const_int 1)))
     (clobber (reg:CC CC_REGNUM))])
   (match_dup 9)]
  "operands[3] = operand_subword (operands[0], 0, 0, DImode);
   operands[4] = operand_subword (operands[1], 0, 0, DImode);
   operands[5] = operand_subword (operands[2], 0, 0, DImode);
   operands[6] = operand_subword (operands[0], 1, 0, DImode);
   operands[7] = operand_subword (operands[1], 1, 0, DImode);
   operands[8] = operand_subword (operands[2], 1, 0, DImode);
   operands[9] = gen_label_rtx ();")

;
; addsi3 instruction pattern(s).
;

(define_expand "addsi3"
  [(parallel
    [(set (match_operand:SI 0 "nonimmediate_operand" "")
          (plus:SI (match_operand:SI 1 "nonimmediate_operand" "")
                   (match_operand:SI 2 "general_operand" "")))
     (clobber (reg:CC CC_REGNUM))])]
  ""
  "")

(define_insn "*addsi3_sign"
  [(set (match_operand:SI 0 "register_operand" "=d,d")
        (plus:SI (sign_extend:SI (match_operand:HI 2 "memory_operand" "R,T"))
                 (match_operand:SI 1 "register_operand" "0,0")))
   (clobber (reg:CC CC_REGNUM))]
  ""
  "@
   ah\t%0,%2
   ahy\t%0,%2"
  [(set_attr "op_type"  "RX,RXY")
   (set_attr "z196prop" "z196_cracked,z196_cracked")])

;
; add(di|si)3 instruction pattern(s).
;

; ark, agrk, ar, ahi, ahik, aghik, alfi, slfi, a, ay, agr, aghi, algfi, slgfi, ag, asi, agsi
(define_insn "*add<mode>3"
  [(set (match_operand:GPR 0 "nonimmediate_operand"           "=d,d,d,d, d, d,d,d,QS")
        (plus:GPR (match_operand:GPR 1 "nonimmediate_operand" "%0,d,0,d, 0, 0,0,0, 0")
		  (match_operand:GPR 2 "general_operand"      " d,d,K,K,Op,On,R,T, C") ) )
   (clobber (reg:CC CC_REGNUM))]
  ""
  "@
   a<g>r\t%0,%2
   a<g>rk\t%0,%1,%2
   a<g>hi\t%0,%h2
   a<g>hik\t%0,%1,%h2
   al<g>fi\t%0,%2
   sl<g>fi\t%0,%n2
   a<g>\t%0,%2
   a<y>\t%0,%2
   a<g>si\t%0,%c2"
  [(set_attr "op_type"  "RR<E>,RRF,RI,RIE,RIL,RIL,RX<Y>,RXY,SIY")
   (set_attr "cpu_facility" "*,z196,*,z196,extimm,extimm,*,*,z10")
   (set_attr "z10prop" "z10_super_E1,*,z10_super_E1,*,z10_super_E1,z10_super_E1,
                        z10_super_E1,z10_super_E1,z10_super_E1")])

; alr, alfi, slfi, al, aly, alrk, alhsik, algr, algfi, slgfi, alg, alsi, algsi, algrk, alghsik
(define_insn "*add<mode>3_carry1_cc"
  [(set (reg CC_REGNUM)
        (compare (plus:GPR (match_operand:GPR 1 "nonimmediate_operand" "%0,d, 0, 0,d,0,0,0")
			   (match_operand:GPR 2 "general_operand"      " d,d,Op,On,K,R,T,C"))
                 (match_dup 1)))
   (set (match_operand:GPR 0 "nonimmediate_operand"                    "=d,d, d, d,d,d,d,d")
        (plus:GPR (match_dup 1) (match_dup 2)))]
  "s390_match_ccmode (insn, CCL1mode)"
  "@
   al<g>r\t%0,%2
   al<g>rk\t%0,%1,%2
   al<g>fi\t%0,%2
   sl<g>fi\t%0,%n2
   al<g>hsik\t%0,%1,%h2
   al<g>\t%0,%2
   al<y>\t%0,%2
   al<g>si\t%0,%c2"
  [(set_attr "op_type"      "RR<E>,RRF,RIL,RIL,RIE,RX<Y>,RXY,SIY")
   (set_attr "cpu_facility" "*,z196,extimm,extimm,z196,*,*,z10")
   (set_attr "z10prop" "z10_super_E1,*,z10_super_E1,z10_super_E1,*,
                        z10_super_E1,z10_super_E1,z10_super_E1")])

; alr, al, aly, algr, alg, alrk, algrk
(define_insn "*add<mode>3_carry1_cconly"
  [(set (reg CC_REGNUM)
        (compare (plus:GPR (match_operand:GPR 1 "nonimmediate_operand" "%0,d,0,0")
			   (match_operand:GPR 2 "general_operand"       "d,d,R,T"))
                 (match_dup 1)))
   (clobber (match_scratch:GPR 0                                       "=d,d,d,d"))]
  "s390_match_ccmode (insn, CCL1mode)"
  "@
   al<g>r\t%0,%2
   al<g>rk\t%0,%1,%2
   al<g>\t%0,%2
   al<y>\t%0,%2"
  [(set_attr "op_type"  "RR<E>,RRF,RX<Y>,RXY")
   (set_attr "cpu_facility" "*,z196,*,*")
   (set_attr "z10prop" "z10_super_E1,*,z10_super_E1,z10_super_E1")])

; alr, alfi, slfi, al, aly, algr, algfi, slgfi, alg, alsi, algsi, alrk, algrk, alhsik, alghsik
(define_insn "*add<mode>3_carry2_cc"
  [(set (reg CC_REGNUM)
        (compare (plus:GPR (match_operand:GPR 1 "nonimmediate_operand" "%0,d, 0, 0,d,0,0, 0")
			   (match_operand:GPR 2 "general_operand"      " d,d,Op,On,K,R,T, C"))
                 (match_dup 2)))
   (set (match_operand:GPR 0 "nonimmediate_operand"                    "=d,d, d, d,d,d,d,RS")
        (plus:GPR (match_dup 1) (match_dup 2)))]
  "s390_match_ccmode (insn, CCL1mode)"
  "@
   al<g>r\t%0,%2
   al<g>rk\t%0,%1,%2
   al<g>fi\t%0,%2
   sl<g>fi\t%0,%n2
   al<g>hsik\t%0,%1,%h2
   al<g>\t%0,%2
   al<y>\t%0,%2
   al<g>si\t%0,%c2"
  [(set_attr "op_type"  "RR<E>,RRF,RIL,RIL,RIE,RX<Y>,RXY,SIY")
   (set_attr "cpu_facility" "*,z196,extimm,extimm,z196,*,*,z10")
   (set_attr "z10prop" "z10_super_E1,*,z10_super_E1,z10_super_E1,*,
                        z10_super_E1,z10_super_E1,z10_super_E1")])

; alr, al, aly, algr, alg, alrk, algrk
(define_insn "*add<mode>3_carry2_cconly"
  [(set (reg CC_REGNUM)
        (compare (plus:GPR (match_operand:GPR 1 "nonimmediate_operand" "%0,d,0,0")
			   (match_operand:GPR 2 "general_operand"       "d,d,R,T"))
                 (match_dup 2)))
   (clobber (match_scratch:GPR 0                                       "=d,d,d,d"))]
  "s390_match_ccmode (insn, CCL1mode)"
  "@
   al<g>r\t%0,%2
   al<g>rk\t%0,%1,%2
   al<g>\t%0,%2
   al<y>\t%0,%2"
  [(set_attr "op_type"  "RR<E>,RRF,RX<Y>,RXY")
   (set_attr "cpu_facility" "*,z196,*,*")
   (set_attr "z10prop" "z10_super_E1,*,z10_super_E1,z10_super_E1")])

; alr, alfi, slfi, al, aly, algr, algfi, slgfi, alg, alsi, algsi, alrk, algrk, alhsik, alghsik
(define_insn "*add<mode>3_cc"
  [(set (reg CC_REGNUM)
        (compare (plus:GPR (match_operand:GPR 1 "nonimmediate_operand" "%0,d, 0, 0,d,0,0, 0")
			   (match_operand:GPR 2 "general_operand"      " d,d,Op,On,K,R,T, C"))
                 (const_int 0)))
   (set (match_operand:GPR 0 "nonimmediate_operand"                    "=d,d, d, d,d,d,d,RS")
        (plus:GPR (match_dup 1) (match_dup 2)))]
  "s390_match_ccmode (insn, CCLmode)"
  "@
   al<g>r\t%0,%2
   al<g>rk\t%0,%1,%2
   al<g>fi\t%0,%2
   sl<g>fi\t%0,%n2
   al<g>hsik\t%0,%1,%h2
   al<g>\t%0,%2
   al<y>\t%0,%2
   al<g>si\t%0,%c2"
  [(set_attr "op_type"  "RR<E>,RRF,RIL,RIL,RIE,RX<Y>,RXY,SIY")
   (set_attr "cpu_facility" "*,z196,extimm,extimm,z196,*,*,z10")
   (set_attr "z10prop" "z10_super_E1,*,z10_super_E1,z10_super_E1,
                        *,z10_super_E1,z10_super_E1,z10_super_E1")])

; alr, al, aly, algr, alg, alrk, algrk
(define_insn "*add<mode>3_cconly"
  [(set (reg CC_REGNUM)
        (compare (plus:GPR (match_operand:GPR 1 "nonimmediate_operand" "%0,d,0,0")
			   (match_operand:GPR 2 "general_operand"       "d,d,R,T"))
                 (const_int 0)))
   (clobber (match_scratch:GPR 0                                       "=d,d,d,d"))]
  "s390_match_ccmode (insn, CCLmode)"
  "@
   al<g>r\t%0,%2
   al<g>rk\t%0,%1,%2
   al<g>\t%0,%2
   al<y>\t%0,%2"
  [(set_attr "op_type"  "RR<E>,RRF,RX<Y>,RXY")
   (set_attr "cpu_facility" "*,z196,*,*")
   (set_attr "z10prop" "z10_super_E1,*,z10_super_E1,z10_super_E1")])

; alr, al, aly, algr, alg, alrk, algrk
(define_insn "*add<mode>3_cconly2"
  [(set (reg CC_REGNUM)
        (compare (match_operand:GPR 1 "nonimmediate_operand"    "%0,d,0,0")
                 (neg:GPR (match_operand:GPR 2 "general_operand" "d,d,R,T"))))
   (clobber (match_scratch:GPR 0                                "=d,d,d,d"))]
  "s390_match_ccmode(insn, CCLmode)"
  "@
   al<g>r\t%0,%2
   al<g>rk\t%0,%1,%2
   al<g>\t%0,%2
   al<y>\t%0,%2"
  [(set_attr "op_type"  "RR<E>,RRF,RX<Y>,RXY")
   (set_attr "cpu_facility" "*,z196,*,*")
   (set_attr "z10prop" "z10_super_E1,*,z10_super_E1,z10_super_E1")])

; ahi, afi, aghi, agfi, asi, agsi
(define_insn "*add<mode>3_imm_cc"
  [(set (reg CC_REGNUM)
        (compare (plus:GPR (match_operand:GPR 1 "nonimmediate_operand" " 0, d,0, 0")
			   (match_operand:GPR 2 "const_int_operand"    " K, K,Os, C"))
                 (const_int 0)))
   (set (match_operand:GPR 0 "nonimmediate_operand"                    "=d, d,d,QS")
        (plus:GPR (match_dup 1) (match_dup 2)))]
  "s390_match_ccmode (insn, CCAmode)
   && (CONST_OK_FOR_CONSTRAINT_P (INTVAL (operands[2]), 'K', \"K\")
       || CONST_OK_FOR_CONSTRAINT_P (INTVAL (operands[2]), 'O', \"Os\")
       || CONST_OK_FOR_CONSTRAINT_P (INTVAL (operands[2]), 'C', \"C\"))
   && INTVAL (operands[2]) != -((HOST_WIDE_INT)1 << (GET_MODE_BITSIZE(<MODE>mode) - 1))"
  "@
   a<g>hi\t%0,%h2
   a<g>hik\t%0,%1,%h2
   a<g>fi\t%0,%2
   a<g>si\t%0,%c2"
  [(set_attr "op_type"      "RI,RIE,RIL,SIY")
   (set_attr "cpu_facility" "*,z196,extimm,z10")
   (set_attr "z10prop" "z10_super_E1,*,z10_super_E1,z10_super_E1")])

;
; add(tf|df|sf|td|dd)3 instruction pattern(s).
;

; axbr, adbr, aebr, axb, adb, aeb, adtr, axtr
(define_insn "add<mode>3"
  [(set (match_operand:FP 0 "register_operand"              "=f,   f")
        (plus:FP (match_operand:FP 1 "nonimmediate_operand" "%<f0>,0")
		 (match_operand:FP 2 "general_operand"      " f,<Rf>")))
   (clobber (reg:CC CC_REGNUM))]
  "TARGET_HARD_FLOAT"
  "@
   a<xde><bt>r\t%0,<op1>%2
   a<xde>b\t%0,%2"
  [(set_attr "op_type"  "<RRer>,RXE")
   (set_attr "type"     "fsimp<mode>")])

; axbr, adbr, aebr, axb, adb, aeb, adtr, axtr
(define_insn "*add<mode>3_cc"
  [(set (reg CC_REGNUM)
	(compare (plus:FP (match_operand:FP 1 "nonimmediate_operand" "%<f0>,0")
			  (match_operand:FP 2 "general_operand"      " f,<Rf>"))
		 (match_operand:FP 3 "const0_operand" "")))
   (set (match_operand:FP 0 "register_operand" "=f,f")
	(plus:FP (match_dup 1) (match_dup 2)))]
  "s390_match_ccmode (insn, CCSmode) && TARGET_HARD_FLOAT"
  "@
   a<xde><bt>r\t%0,<op1>%2
   a<xde>b\t%0,%2"
  [(set_attr "op_type"  "<RRer>,RXE")
   (set_attr "type"     "fsimp<mode>")])

; axbr, adbr, aebr, axb, adb, aeb, adtr, axtr
(define_insn "*add<mode>3_cconly"
  [(set (reg CC_REGNUM)
	(compare (plus:FP (match_operand:FP 1 "nonimmediate_operand" "%<f0>,0")
			   (match_operand:FP 2 "general_operand"      " f,<Rf>"))
		 (match_operand:FP 3 "const0_operand" "")))
   (clobber (match_scratch:FP 0 "=f,f"))]
  "s390_match_ccmode (insn, CCSmode) && TARGET_HARD_FLOAT"
  "@
   a<xde><bt>r\t%0,<op1>%2
   a<xde>b\t%0,%2"
  [(set_attr "op_type"  "<RRer>,RXE")
   (set_attr "type"     "fsimp<mode>")])


;;
;;- Subtract instructions.
;;

;
; subti3 instruction pattern(s).
;

(define_insn_and_split "subti3"
  [(set (match_operand:TI 0 "register_operand" "=&d")
        (minus:TI (match_operand:TI 1 "register_operand" "0")
                  (match_operand:TI 2 "general_operand" "do") ) )
   (clobber (reg:CC CC_REGNUM))]
  "TARGET_ZARCH"
  "#"
  "&& reload_completed"
  [(parallel
    [(set (reg:CCL2 CC_REGNUM)
          (compare:CCL2 (minus:DI (match_dup 7) (match_dup 8))
                        (match_dup 7)))
     (set (match_dup 6) (minus:DI (match_dup 7) (match_dup 8)))])
   (parallel
    [(set (match_dup 3) (minus:DI (minus:DI (match_dup 4) (match_dup 5))
                                  (gtu:DI (reg:CCL2 CC_REGNUM) (const_int 0))))
     (clobber (reg:CC CC_REGNUM))])]
  "operands[3] = operand_subword (operands[0], 0, 0, TImode);
   operands[4] = operand_subword (operands[1], 0, 0, TImode);
   operands[5] = operand_subword (operands[2], 0, 0, TImode);
   operands[6] = operand_subword (operands[0], 1, 0, TImode);
   operands[7] = operand_subword (operands[1], 1, 0, TImode);
   operands[8] = operand_subword (operands[2], 1, 0, TImode);")

;
; subdi3 instruction pattern(s).
;

(define_expand "subdi3"
  [(parallel
    [(set (match_operand:DI 0 "register_operand" "")
          (minus:DI (match_operand:DI 1 "register_operand" "")
                    (match_operand:DI 2 "general_operand" "")))
     (clobber (reg:CC CC_REGNUM))])]
  ""
  "")

(define_insn "*subdi3_sign"
  [(set (match_operand:DI 0 "register_operand" "=d,d")
        (minus:DI (match_operand:DI 1 "register_operand" "0,0")
                  (sign_extend:DI (match_operand:SI 2 "general_operand" "d,RT"))))
   (clobber (reg:CC CC_REGNUM))]
  "TARGET_ZARCH"
  "@
   sgfr\t%0,%2
   sgf\t%0,%2"
  [(set_attr "op_type"  "RRE,RXY")
   (set_attr "z10prop" "z10_c,*")
   (set_attr "z196prop" "z196_cracked")])

(define_insn "*subdi3_zero_cc"
  [(set (reg CC_REGNUM)
        (compare (minus:DI (match_operand:DI 1 "register_operand" "0,0")
                           (zero_extend:DI (match_operand:SI 2 "general_operand" "d,RT")))
                 (const_int 0)))
   (set (match_operand:DI 0 "register_operand" "=d,d")
        (minus:DI (match_dup 1) (zero_extend:DI (match_dup 2))))]
  "s390_match_ccmode (insn, CCLmode) && TARGET_ZARCH"
  "@
   slgfr\t%0,%2
   slgf\t%0,%2"
  [(set_attr "op_type"  "RRE,RXY")
   (set_attr "z10prop" "z10_super_c_E1,z10_super_E1")])

(define_insn "*subdi3_zero_cconly"
  [(set (reg CC_REGNUM)
        (compare (minus:DI (match_operand:DI 1 "register_operand" "0,0")
                           (zero_extend:DI (match_operand:SI 2 "general_operand" "d,RT")))
                 (const_int 0)))
   (clobber (match_scratch:DI 0 "=d,d"))]
  "s390_match_ccmode (insn, CCLmode) && TARGET_ZARCH"
  "@
   slgfr\t%0,%2
   slgf\t%0,%2"
  [(set_attr "op_type"  "RRE,RXY")
   (set_attr "z10prop" "z10_super_c_E1,z10_super_E1")])

(define_insn "*subdi3_zero"
  [(set (match_operand:DI 0 "register_operand" "=d,d")
        (minus:DI (match_operand:DI 1 "register_operand" "0,0")
                  (zero_extend:DI (match_operand:SI 2 "general_operand" "d,RT"))))
   (clobber (reg:CC CC_REGNUM))]
  "TARGET_ZARCH"
  "@
   slgfr\t%0,%2
   slgf\t%0,%2"
  [(set_attr "op_type"  "RRE,RXY")
   (set_attr "z10prop" "z10_super_c_E1,z10_super_E1")])

(define_insn_and_split "*subdi3_31z"
  [(set (match_operand:DI 0 "register_operand" "=&d")
        (minus:DI (match_operand:DI 1 "register_operand" "0")
                  (match_operand:DI 2 "general_operand" "do") ) )
   (clobber (reg:CC CC_REGNUM))]
  "!TARGET_ZARCH && TARGET_CPU_ZARCH"
  "#"
  "&& reload_completed"
  [(parallel
    [(set (reg:CCL2 CC_REGNUM)
          (compare:CCL2 (minus:SI (match_dup 7) (match_dup 8))
                        (match_dup 7)))
     (set (match_dup 6) (minus:SI (match_dup 7) (match_dup 8)))])
   (parallel
    [(set (match_dup 3) (minus:SI (minus:SI (match_dup 4) (match_dup 5))
                                  (gtu:SI (reg:CCL2 CC_REGNUM) (const_int 0))))
     (clobber (reg:CC CC_REGNUM))])]
  "operands[3] = operand_subword (operands[0], 0, 0, DImode);
   operands[4] = operand_subword (operands[1], 0, 0, DImode);
   operands[5] = operand_subword (operands[2], 0, 0, DImode);
   operands[6] = operand_subword (operands[0], 1, 0, DImode);
   operands[7] = operand_subword (operands[1], 1, 0, DImode);
   operands[8] = operand_subword (operands[2], 1, 0, DImode);")

(define_insn_and_split "*subdi3_31"
  [(set (match_operand:DI 0 "register_operand" "=&d")
        (minus:DI (match_operand:DI 1 "register_operand" "0")
                  (match_operand:DI 2 "general_operand" "do") ) )
   (clobber (reg:CC CC_REGNUM))]
  "!TARGET_CPU_ZARCH"
  "#"
  "&& reload_completed"
  [(parallel
    [(set (match_dup 3) (minus:SI (match_dup 4) (match_dup 5)))
     (clobber (reg:CC CC_REGNUM))])
   (parallel
    [(set (reg:CCL2 CC_REGNUM)
          (compare:CCL2 (minus:SI (match_dup 7) (match_dup 8))
                        (match_dup 7)))
     (set (match_dup 6) (minus:SI (match_dup 7) (match_dup 8)))])
   (set (pc)
        (if_then_else (gtu (reg:CCL2 CC_REGNUM) (const_int 0))
                      (pc)
                      (label_ref (match_dup 9))))
   (parallel
    [(set (match_dup 3) (plus:SI (match_dup 3) (const_int -1)))
     (clobber (reg:CC CC_REGNUM))])
   (match_dup 9)]
  "operands[3] = operand_subword (operands[0], 0, 0, DImode);
   operands[4] = operand_subword (operands[1], 0, 0, DImode);
   operands[5] = operand_subword (operands[2], 0, 0, DImode);
   operands[6] = operand_subword (operands[0], 1, 0, DImode);
   operands[7] = operand_subword (operands[1], 1, 0, DImode);
   operands[8] = operand_subword (operands[2], 1, 0, DImode);
   operands[9] = gen_label_rtx ();")

;
; subsi3 instruction pattern(s).
;

(define_expand "subsi3"
  [(parallel
    [(set (match_operand:SI 0 "register_operand" "")
          (minus:SI (match_operand:SI 1 "register_operand" "")
                    (match_operand:SI 2 "general_operand" "")))
     (clobber (reg:CC CC_REGNUM))])]
  ""
  "")

(define_insn "*subsi3_sign"
  [(set (match_operand:SI 0 "register_operand" "=d,d")
        (minus:SI (match_operand:SI 1 "register_operand" "0,0")
                  (sign_extend:SI (match_operand:HI 2 "memory_operand" "R,T"))))
   (clobber (reg:CC CC_REGNUM))]
  ""
  "@
   sh\t%0,%2
   shy\t%0,%2"
  [(set_attr "op_type"  "RX,RXY")
   (set_attr "z196prop" "z196_cracked,z196_cracked")])

;
; sub(di|si)3 instruction pattern(s).
;

; sr, s, sy, sgr, sg, srk, sgrk
(define_insn "*sub<mode>3"
  [(set (match_operand:GPR 0 "register_operand"           "=d,d,d,d")
        (minus:GPR (match_operand:GPR 1 "register_operand" "0,d,0,0")
		   (match_operand:GPR 2 "general_operand"  "d,d,R,T") ) )
   (clobber (reg:CC CC_REGNUM))]
  ""
  "@
   s<g>r\t%0,%2
   s<g>rk\t%0,%1,%2
   s<g>\t%0,%2
   s<y>\t%0,%2"
  [(set_attr "op_type"  "RR<E>,RRF,RX<Y>,RXY")
   (set_attr "cpu_facility" "*,z196,*,*")
   (set_attr "z10prop" "z10_super_c_E1,*,z10_super_E1,z10_super_E1")])

; slr, sl, sly, slgr, slg, slrk, slgrk
(define_insn "*sub<mode>3_borrow_cc"
  [(set (reg CC_REGNUM)
        (compare (minus:GPR (match_operand:GPR 1 "register_operand" "0,d,0,0")
			    (match_operand:GPR 2 "general_operand"  "d,d,R,T"))
                 (match_dup 1)))
   (set (match_operand:GPR 0 "register_operand"                    "=d,d,d,d")
        (minus:GPR (match_dup 1) (match_dup 2)))]
  "s390_match_ccmode (insn, CCL2mode)"
  "@
   sl<g>r\t%0,%2
   sl<g>rk\t%0,%1,%2
   sl<g>\t%0,%2
   sl<y>\t%0,%2"
  [(set_attr "op_type"  "RR<E>,RRF,RX<Y>,RXY")
   (set_attr "cpu_facility" "*,z196,*,*")
   (set_attr "z10prop" "z10_super_c_E1,*,z10_super_E1,z10_super_E1")])

; slr, sl, sly, slgr, slg, slrk, slgrk
(define_insn "*sub<mode>3_borrow_cconly"
  [(set (reg CC_REGNUM)
        (compare (minus:GPR (match_operand:GPR 1 "register_operand" "0,d,0,0")
			    (match_operand:GPR 2 "general_operand"  "d,d,R,T"))
                 (match_dup 1)))
   (clobber (match_scratch:GPR 0                                   "=d,d,d,d"))]
  "s390_match_ccmode (insn, CCL2mode)"
  "@
   sl<g>r\t%0,%2
   sl<g>rk\t%0,%1,%2
   sl<g>\t%0,%2
   sl<y>\t%0,%2"
  [(set_attr "op_type"  "RR<E>,RRF,RX<Y>,RXY")
   (set_attr "cpu_facility" "*,z196,*,*")
   (set_attr "z10prop" "z10_super_c_E1,*,z10_super_E1,z10_super_E1")])

; slr, sl, sly, slgr, slg, slrk, slgrk
(define_insn "*sub<mode>3_cc"
  [(set (reg CC_REGNUM)
        (compare (minus:GPR (match_operand:GPR 1 "register_operand" "0,d,0,0")
			    (match_operand:GPR 2 "general_operand"  "d,d,R,T"))
                 (const_int 0)))
   (set (match_operand:GPR 0 "register_operand"                    "=d,d,d,d")
        (minus:GPR (match_dup 1) (match_dup 2)))]
  "s390_match_ccmode (insn, CCLmode)"
  "@
   sl<g>r\t%0,%2
   sl<g>rk\t%0,%1,%2
   sl<g>\t%0,%2
   sl<y>\t%0,%2"
  [(set_attr "op_type"  "RR<E>,RRF,RX<Y>,RXY")
   (set_attr "cpu_facility" "*,z196,*,*")
   (set_attr "z10prop" "z10_super_c_E1,*,z10_super_E1,z10_super_E1")])

; slr, sl, sly, slgr, slg, slrk, slgrk
(define_insn "*sub<mode>3_cc2"
  [(set (reg CC_REGNUM)
        (compare (match_operand:GPR 1 "register_operand" "0,d,0,0")
                 (match_operand:GPR 2 "general_operand"  "d,d,R,T")))
   (set (match_operand:GPR 0 "register_operand"         "=d,d,d,d")
        (minus:GPR (match_dup 1) (match_dup 2)))]
  "s390_match_ccmode (insn, CCL3mode)"
  "@
   sl<g>r\t%0,%2
   sl<g>rk\t%0,%1,%2
   sl<g>\t%0,%2
   sl<y>\t%0,%2"
  [(set_attr "op_type"  "RR<E>,RRF,RX<Y>,RXY")
   (set_attr "cpu_facility" "*,z196,*,*")
   (set_attr "z10prop" "z10_super_c_E1,*,z10_super_E1,z10_super_E1")])

; slr, sl, sly, slgr, slg, slrk, slgrk
(define_insn "*sub<mode>3_cconly"
  [(set (reg CC_REGNUM)
        (compare (minus:GPR (match_operand:GPR 1 "register_operand" "0,d,0,0")
			    (match_operand:GPR 2 "general_operand"  "d,d,R,T"))
                 (const_int 0)))
   (clobber (match_scratch:GPR 0                                   "=d,d,d,d"))]
  "s390_match_ccmode (insn, CCLmode)"
  "@
   sl<g>r\t%0,%2
   sl<g>rk\t%0,%1,%2
   sl<g>\t%0,%2
   sl<y>\t%0,%2"
  [(set_attr "op_type"  "RR<E>,RRF,RX<Y>,RXY")
   (set_attr "cpu_facility" "*,z196,*,*")
   (set_attr "z10prop" "z10_super_c_E1,*,z10_super_E1,z10_super_E1")])


; slr, sl, sly, slgr, slg, slrk, slgrk
(define_insn "*sub<mode>3_cconly2"
  [(set (reg CC_REGNUM)
        (compare (match_operand:GPR 1 "register_operand" "0,d,0,0")
                 (match_operand:GPR 2 "general_operand"  "d,d,R,T")))
   (clobber (match_scratch:GPR 0                        "=d,d,d,d"))]
  "s390_match_ccmode (insn, CCL3mode)"
  "@
   sl<g>r\t%0,%2
   sl<g>rk\t%0,%1,%2
   sl<g>\t%0,%2
   sl<y>\t%0,%2"
  [(set_attr "op_type"  "RR<E>,RRF,RX<Y>,RXY")
   (set_attr "cpu_facility" "*,z196,*,*")
   (set_attr "z10prop" "z10_super_c_E1,*,z10_super_E1,z10_super_E1")])


;
; sub(tf|df|sf|td|dd)3 instruction pattern(s).
;

; sxbr, sdbr, sebr, sdb, seb, sxtr, sdtr
(define_insn "sub<mode>3"
  [(set (match_operand:FP 0 "register_operand"            "=f,  f")
        (minus:FP (match_operand:FP 1 "register_operand" "<f0>,0")
                  (match_operand:FP 2 "general_operand"  "f,<Rf>")))
   (clobber (reg:CC CC_REGNUM))]
  "TARGET_HARD_FLOAT"
  "@
   s<xde><bt>r\t%0,<op1>%2
   s<xde>b\t%0,%2"
  [(set_attr "op_type"  "<RRer>,RXE")
   (set_attr "type"     "fsimp<mode>")])

; sxbr, sdbr, sebr, sdb, seb, sxtr, sdtr
(define_insn "*sub<mode>3_cc"
  [(set (reg CC_REGNUM)
	(compare (minus:FP (match_operand:FP 1 "nonimmediate_operand" "<f0>,0")
                           (match_operand:FP 2 "general_operand"      "f,<Rf>"))
		 (match_operand:FP 3 "const0_operand" "")))
   (set (match_operand:FP 0 "register_operand" "=f,f")
	(minus:FP (match_dup 1) (match_dup 2)))]
  "s390_match_ccmode (insn, CCSmode) && TARGET_HARD_FLOAT"
  "@
   s<xde><bt>r\t%0,<op1>%2
   s<xde>b\t%0,%2"
  [(set_attr "op_type"  "<RRer>,RXE")
   (set_attr "type"     "fsimp<mode>")])

; sxbr, sdbr, sebr, sdb, seb, sxtr, sdtr
(define_insn "*sub<mode>3_cconly"
  [(set (reg CC_REGNUM)
	(compare (minus:FP (match_operand:FP 1 "nonimmediate_operand" "<f0>,0")
			   (match_operand:FP 2 "general_operand"      "f,<Rf>"))
		 (match_operand:FP 3 "const0_operand" "")))
   (clobber (match_scratch:FP 0 "=f,f"))]
  "s390_match_ccmode (insn, CCSmode) && TARGET_HARD_FLOAT"
  "@
   s<xde><bt>r\t%0,<op1>%2
   s<xde>b\t%0,%2"
  [(set_attr "op_type"  "<RRer>,RXE")
   (set_attr "type"     "fsimp<mode>")])


;;
;;- Conditional add/subtract instructions.
;;

;
; add(di|si)cc instruction pattern(s).
;

; the following 4 patterns are used when the result of an add with
; carry is checked for an overflow condition

; op1 + op2 + c < op1

; alcr, alc, alcgr, alcg
(define_insn "*add<mode>3_alc_carry1_cc"
  [(set (reg CC_REGNUM)
        (compare
          (plus:GPR (plus:GPR (match_operand:GPR 3 "s390_alc_comparison" "")
                              (match_operand:GPR 1 "nonimmediate_operand" "%0,0"))
                    (match_operand:GPR 2 "general_operand" "d,RT"))
          (match_dup 1)))
   (set (match_operand:GPR 0 "register_operand" "=d,d")
        (plus:GPR (plus:GPR (match_dup 3) (match_dup 1)) (match_dup 2)))]
  "s390_match_ccmode (insn, CCL1mode) && TARGET_CPU_ZARCH"
  "@
   alc<g>r\t%0,%2
   alc<g>\t%0,%2"
  [(set_attr "op_type"  "RRE,RXY")
   (set_attr "z196prop" "z196_alone,z196_alone")])

; alcr, alc, alcgr, alcg
(define_insn "*add<mode>3_alc_carry1_cconly"
  [(set (reg CC_REGNUM)
        (compare
          (plus:GPR (plus:GPR (match_operand:GPR 3 "s390_alc_comparison" "")
                              (match_operand:GPR 1 "nonimmediate_operand" "%0,0"))
                    (match_operand:GPR 2 "general_operand" "d,RT"))
          (match_dup 1)))
   (clobber (match_scratch:GPR 0 "=d,d"))]
  "s390_match_ccmode (insn, CCL1mode) && TARGET_CPU_ZARCH"
  "@
   alc<g>r\t%0,%2
   alc<g>\t%0,%2"
  [(set_attr "op_type"  "RRE,RXY")
   (set_attr "z196prop" "z196_alone,z196_alone")])

; op1 + op2 + c < op2

; alcr, alc, alcgr, alcg
(define_insn "*add<mode>3_alc_carry2_cc"
  [(set (reg CC_REGNUM)
        (compare
          (plus:GPR (plus:GPR (match_operand:GPR 3 "s390_alc_comparison" "")
                              (match_operand:GPR 1 "nonimmediate_operand" "%0,0"))
                    (match_operand:GPR 2 "general_operand" "d,RT"))
          (match_dup 2)))
   (set (match_operand:GPR 0 "register_operand" "=d,d")
        (plus:GPR (plus:GPR (match_dup 3) (match_dup 1)) (match_dup 2)))]
  "s390_match_ccmode (insn, CCL1mode) && TARGET_CPU_ZARCH"
  "@
   alc<g>r\t%0,%2
   alc<g>\t%0,%2"
  [(set_attr "op_type"  "RRE,RXY")])

; alcr, alc, alcgr, alcg
(define_insn "*add<mode>3_alc_carry2_cconly"
  [(set (reg CC_REGNUM)
        (compare
          (plus:GPR (plus:GPR (match_operand:GPR 3 "s390_alc_comparison" "")
                              (match_operand:GPR 1 "nonimmediate_operand" "%0,0"))
                    (match_operand:GPR 2 "general_operand" "d,RT"))
          (match_dup 2)))
   (clobber (match_scratch:GPR 0 "=d,d"))]
  "s390_match_ccmode (insn, CCL1mode) && TARGET_CPU_ZARCH"
  "@
   alc<g>r\t%0,%2
   alc<g>\t%0,%2"
  [(set_attr "op_type"  "RRE,RXY")])

; alcr, alc, alcgr, alcg
(define_insn "*add<mode>3_alc_cc"
  [(set (reg CC_REGNUM)
        (compare
          (plus:GPR (plus:GPR (match_operand:GPR 3 "s390_alc_comparison" "")
                              (match_operand:GPR 1 "nonimmediate_operand" "%0,0"))
                    (match_operand:GPR 2 "general_operand" "d,RT"))
          (const_int 0)))
   (set (match_operand:GPR 0 "register_operand" "=d,d")
        (plus:GPR (plus:GPR (match_dup 3) (match_dup 1)) (match_dup 2)))]
  "s390_match_ccmode (insn, CCLmode) && TARGET_CPU_ZARCH"
  "@
   alc<g>r\t%0,%2
   alc<g>\t%0,%2"
  [(set_attr "op_type"  "RRE,RXY")])

; alcr, alc, alcgr, alcg
(define_insn "*add<mode>3_alc"
  [(set (match_operand:GPR 0 "register_operand" "=d,d")
        (plus:GPR (plus:GPR (match_operand:GPR 3 "s390_alc_comparison" "")
                            (match_operand:GPR 1 "nonimmediate_operand" "%0,0"))
                  (match_operand:GPR 2 "general_operand" "d,RT")))
   (clobber (reg:CC CC_REGNUM))]
  "TARGET_CPU_ZARCH"
  "@
   alc<g>r\t%0,%2
   alc<g>\t%0,%2"
  [(set_attr "op_type"  "RRE,RXY")])

; slbr, slb, slbgr, slbg
(define_insn "*sub<mode>3_slb_cc"
  [(set (reg CC_REGNUM)
        (compare
          (minus:GPR (minus:GPR (match_operand:GPR 1 "nonimmediate_operand" "0,0")
                                (match_operand:GPR 2 "general_operand" "d,RT"))
                     (match_operand:GPR 3 "s390_slb_comparison" ""))
          (const_int 0)))
   (set (match_operand:GPR 0 "register_operand" "=d,d")
        (minus:GPR (minus:GPR (match_dup 1) (match_dup 2)) (match_dup 3)))]
  "s390_match_ccmode (insn, CCLmode) && TARGET_CPU_ZARCH"
  "@
   slb<g>r\t%0,%2
   slb<g>\t%0,%2"
  [(set_attr "op_type"  "RRE,RXY")
   (set_attr "z10prop" "z10_c,*")])

; slbr, slb, slbgr, slbg
(define_insn "*sub<mode>3_slb"
  [(set (match_operand:GPR 0 "register_operand" "=d,d")
        (minus:GPR (minus:GPR (match_operand:GPR 1 "nonimmediate_operand" "0,0")
                              (match_operand:GPR 2 "general_operand" "d,RT"))
                   (match_operand:GPR 3 "s390_slb_comparison" "")))
   (clobber (reg:CC CC_REGNUM))]
  "TARGET_CPU_ZARCH"
  "@
   slb<g>r\t%0,%2
   slb<g>\t%0,%2"
  [(set_attr "op_type"  "RRE,RXY")
   (set_attr "z10prop" "z10_c,*")])

(define_expand "add<mode>cc"
  [(match_operand:GPR 0 "register_operand" "")
   (match_operand 1 "comparison_operator" "")
   (match_operand:GPR 2 "register_operand" "")
   (match_operand:GPR 3 "const_int_operand" "")]
  "TARGET_CPU_ZARCH"
  "if (!s390_expand_addcc (GET_CODE (operands[1]),
			   XEXP (operands[1], 0), XEXP (operands[1], 1),
			   operands[0], operands[2],
			   operands[3])) FAIL; DONE;")

;
; scond instruction pattern(s).
;

(define_insn_and_split "*scond<mode>"
  [(set (match_operand:GPR 0 "register_operand" "=&d")
        (match_operand:GPR 1 "s390_alc_comparison" ""))
   (clobber (reg:CC CC_REGNUM))]
  "TARGET_CPU_ZARCH"
  "#"
  "&& reload_completed"
  [(set (match_dup 0) (const_int 0))
   (parallel
    [(set (match_dup 0) (plus:GPR (plus:GPR (match_dup 1) (match_dup 0))
                                  (match_dup 0)))
     (clobber (reg:CC CC_REGNUM))])]
  "")

(define_insn_and_split "*scond<mode>_neg"
  [(set (match_operand:GPR 0 "register_operand" "=&d")
        (match_operand:GPR 1 "s390_slb_comparison" ""))
   (clobber (reg:CC CC_REGNUM))]
  "TARGET_CPU_ZARCH"
  "#"
  "&& reload_completed"
  [(set (match_dup 0) (const_int 0))
   (parallel
    [(set (match_dup 0) (minus:GPR (minus:GPR (match_dup 0) (match_dup 0))
                                   (match_dup 1)))
     (clobber (reg:CC CC_REGNUM))])
   (parallel
    [(set (match_dup 0) (neg:GPR (match_dup 0)))
     (clobber (reg:CC CC_REGNUM))])]
  "")


(define_expand "cstore<mode>4"
  [(set (match_operand:SI 0 "register_operand" "")
        (match_operator:SI 1 "s390_scond_operator"
  	 [(match_operand:GPR 2 "register_operand" "")
          (match_operand:GPR 3 "general_operand" "")]))]
  "TARGET_CPU_ZARCH"
  "if (!s390_expand_addcc (GET_CODE (operands[1]), operands[2], operands[3],
			   operands[0], const0_rtx, const1_rtx)) FAIL; DONE;")

(define_expand "cstorecc4"
  [(parallel
    [(set (match_operand:SI 0 "register_operand" "")
	  (match_operator:SI 1 "s390_eqne_operator"
           [(match_operand:CCZ1 2 "register_operand")
	    (match_operand 3 "const0_operand")]))
     (clobber (reg:CC CC_REGNUM))])]
  ""
  "emit_insn (gen_sne (operands[0], operands[2]));
   if (GET_CODE (operands[1]) == EQ)
     emit_insn (gen_xorsi3 (operands[0], operands[0], const1_rtx));
   DONE;")

(define_insn_and_split "sne"
  [(set (match_operand:SI 0 "register_operand" "=d")
	(ne:SI (match_operand:CCZ1 1 "register_operand" "0")
	       (const_int 0)))
   (clobber (reg:CC CC_REGNUM))]
  ""
  "#"
  "reload_completed"
  [(parallel
    [(set (match_dup 0) (ashiftrt:SI (match_dup 0) (const_int 28)))
     (clobber (reg:CC CC_REGNUM))])])


;;
;; - Conditional move instructions (introduced with z196)
;;

(define_expand "mov<mode>cc"
  [(set (match_operand:GPR 0 "nonimmediate_operand" "")
	(if_then_else:GPR (match_operand 1 "comparison_operator" "")
			  (match_operand:GPR 2 "nonimmediate_operand" "")
			  (match_operand:GPR 3 "nonimmediate_operand" "")))]
  "TARGET_Z196"
  "operands[1] = s390_emit_compare (GET_CODE (operands[1]),
                                    XEXP (operands[1], 0), XEXP (operands[1], 1));")

; locr, loc, stoc, locgr, locg, stocg
(define_insn_and_split "*mov<mode>cc"
  [(set (match_operand:GPR 0 "nonimmediate_operand"   "=d,d, d, d,QS,QS,&d")
	(if_then_else:GPR
	  (match_operator 1 "s390_comparison"
	    [(match_operand 2 "cc_reg_operand"        " c,c, c, c, c, c, c")
	     (const_int 0)])
	  (match_operand:GPR 3 "nonimmediate_operand" " d,0,QS, 0, d, 0,QS")
	  (match_operand:GPR 4 "nonimmediate_operand" " 0,d, 0,QS, 0, d,QS")))]
  "TARGET_Z196"
  "@
   loc<g>r%C1\t%0,%3
   loc<g>r%D1\t%0,%4
   loc<g>%C1\t%0,%3
   loc<g>%D1\t%0,%4
   stoc<g>%C1\t%3,%0
   stoc<g>%D1\t%4,%0
   #"
  "&& reload_completed
   && MEM_P (operands[3]) && MEM_P (operands[4])"
  [(set (match_dup 0)
	(if_then_else:GPR
	 (match_op_dup 1 [(match_dup 2) (const_int 0)])
	 (match_dup 3)
	 (match_dup 0)))
   (set (match_dup 0)
	(if_then_else:GPR
	 (match_op_dup 1 [(match_dup 2) (const_int 0)])
	 (match_dup 0)
	 (match_dup 4)))]
  ""
  [(set_attr "op_type" "RRF,RRF,RSY,RSY,RSY,RSY,*")])

;;
;;- Multiply instructions.
;;

;
; muldi3 instruction pattern(s).
;

(define_insn "*muldi3_sign"
  [(set (match_operand:DI 0 "register_operand" "=d,d")
        (mult:DI (sign_extend:DI (match_operand:SI 2 "general_operand" "d,RT"))
                 (match_operand:DI 1 "register_operand" "0,0")))]
  "TARGET_ZARCH"
  "@
   msgfr\t%0,%2
   msgf\t%0,%2"
  [(set_attr "op_type"      "RRE,RXY")
   (set_attr "type"         "imuldi")])

(define_insn "muldi3"
  [(set (match_operand:DI 0 "register_operand" "=d,d,d,d")
        (mult:DI (match_operand:DI 1 "nonimmediate_operand" "%0,0,0,0")
                 (match_operand:DI 2 "general_operand" "d,K,RT,Os")))]
  "TARGET_ZARCH"
  "@
   msgr\t%0,%2
   mghi\t%0,%h2
   msg\t%0,%2
   msgfi\t%0,%2"
  [(set_attr "op_type"      "RRE,RI,RXY,RIL")
   (set_attr "type"         "imuldi")
   (set_attr "cpu_facility" "*,*,*,z10")])

;
; mulsi3 instruction pattern(s).
;

(define_insn "*mulsi3_sign"
  [(set (match_operand:SI 0 "register_operand" "=d,d")
        (mult:SI (sign_extend:SI (match_operand:HI 2 "memory_operand" "R,T"))
                 (match_operand:SI 1 "register_operand" "0,0")))]
  ""
  "@
   mh\t%0,%2
   mhy\t%0,%2"
  [(set_attr "op_type"      "RX,RXY")
   (set_attr "type"         "imulhi")
   (set_attr "cpu_facility" "*,z10")])

(define_insn "mulsi3"
  [(set (match_operand:SI 0 "register_operand" "=d,d,d,d,d")
        (mult:SI  (match_operand:SI 1 "nonimmediate_operand" "%0,0,0,0,0")
                  (match_operand:SI 2 "general_operand" "d,K,R,T,Os")))]
  ""
  "@
   msr\t%0,%2
   mhi\t%0,%h2
   ms\t%0,%2
   msy\t%0,%2
   msfi\t%0,%2"
  [(set_attr "op_type"      "RRE,RI,RX,RXY,RIL")
   (set_attr "type"         "imulsi,imulhi,imulsi,imulsi,imulsi")
   (set_attr "cpu_facility" "*,*,*,*,z10")])

;
; mulsidi3 instruction pattern(s).
;

(define_insn "mulsidi3"
  [(set (match_operand:DI 0 "register_operand" "=d,d,d")
        (mult:DI (sign_extend:DI
	           (match_operand:SI 1 "register_operand" "%0,0,0"))
                 (sign_extend:DI
	           (match_operand:SI 2 "nonimmediate_operand" "d,R,T"))))]
  "!TARGET_ZARCH"
  "@
   mr\t%0,%2
   m\t%0,%2
   mfy\t%0,%2"
  [(set_attr "op_type"      "RR,RX,RXY")
   (set_attr "type"         "imulsi")
   (set_attr "cpu_facility" "*,*,z10")])

;
; umulsidi3 instruction pattern(s).
;

(define_insn "umulsidi3"
  [(set (match_operand:DI 0 "register_operand" "=d,d")
        (mult:DI (zero_extend:DI
	           (match_operand:SI 1 "register_operand" "%0,0"))
                 (zero_extend:DI
	           (match_operand:SI 2 "nonimmediate_operand" "d,RT"))))]
  "!TARGET_ZARCH && TARGET_CPU_ZARCH"
  "@
   mlr\t%0,%2
   ml\t%0,%2"
  [(set_attr "op_type"  "RRE,RXY")
   (set_attr "type"     "imulsi")])

;
; mul(tf|df|sf|td|dd)3 instruction pattern(s).
;

; mxbr, mdbr, meebr, mxb, mxb, meeb, mdtr, mxtr
(define_insn "mul<mode>3"
  [(set (match_operand:FP 0 "register_operand"              "=f,f")
        (mult:FP (match_operand:FP 1 "nonimmediate_operand" "%<f0>,0")
                 (match_operand:FP 2 "general_operand"      "f,<Rf>")))]
  "TARGET_HARD_FLOAT"
  "@
   m<xdee><bt>r\t%0,<op1>%2
   m<xdee>b\t%0,%2"
  [(set_attr "op_type"  "<RRer>,RXE")
   (set_attr "type"     "fmul<mode>")])

; madbr, maebr, maxb, madb, maeb
(define_insn "fma<mode>4"
  [(set (match_operand:DSF 0 "register_operand" "=f,f")
<<<<<<< HEAD
	(plus:DSF (mult:DSF (match_operand:DSF 1 "nonimmediate_operand" "%f,f")
			    (match_operand:DSF 2 "nonimmediate_operand" "f,R"))
=======
	(fma:DSF (match_operand:DSF 1 "nonimmediate_operand" "%f,f")
		 (match_operand:DSF 2 "nonimmediate_operand" "f,R")
>>>>>>> b56a5220
		 (match_operand:DSF 3 "register_operand" "0,0")))]
  "TARGET_HARD_FLOAT"
  "@
   ma<xde>br\t%0,%1,%2
   ma<xde>b\t%0,%1,%2"
  [(set_attr "op_type"  "RRE,RXE")
   (set_attr "type"     "fmadd<mode>")])

; msxbr, msdbr, msebr, msxb, msdb, mseb
(define_insn "fms<mode>4"
  [(set (match_operand:DSF 0 "register_operand" "=f,f")
<<<<<<< HEAD
	(minus:DSF (mult:DSF (match_operand:DSF 1 "nonimmediate_operand" "f,f")
			     (match_operand:DSF 2 "nonimmediate_operand" "f,R"))
		 (match_operand:DSF 3 "register_operand" "0,0")))]
  "TARGET_HARD_FLOAT && TARGET_FUSED_MADD"
=======
	(fma:DSF (match_operand:DSF 1 "nonimmediate_operand" "%f,f")
		 (match_operand:DSF 2 "nonimmediate_operand" "f,R")
		 (neg:DSF (match_operand:DSF 3 "register_operand" "0,0"))))]
  "TARGET_HARD_FLOAT"
>>>>>>> b56a5220
  "@
   ms<xde>br\t%0,%1,%2
   ms<xde>b\t%0,%1,%2"
  [(set_attr "op_type"  "RRE,RXE")
   (set_attr "type"     "fmadd<mode>")])

;;
;;- Divide and modulo instructions.
;;

;
; divmoddi4 instruction pattern(s).
;

(define_expand "divmoddi4"
  [(parallel [(set (match_operand:DI 0 "general_operand" "")
		   (div:DI (match_operand:DI 1 "register_operand" "")
			   (match_operand:DI 2 "general_operand" "")))
	      (set (match_operand:DI 3 "general_operand" "")
		   (mod:DI (match_dup 1) (match_dup 2)))])
   (clobber (match_dup 4))]
  "TARGET_ZARCH"
{
  rtx insn, div_equal, mod_equal;

  div_equal = gen_rtx_DIV (DImode, operands[1], operands[2]);
  mod_equal = gen_rtx_MOD (DImode, operands[1], operands[2]);

  operands[4] = gen_reg_rtx(TImode);
  emit_insn (gen_divmodtidi3 (operands[4], operands[1], operands[2]));

  insn = emit_move_insn (operands[0], gen_lowpart (DImode, operands[4]));
  set_unique_reg_note (insn, REG_EQUAL, div_equal);

  insn = emit_move_insn (operands[3], gen_highpart (DImode, operands[4]));
  set_unique_reg_note (insn, REG_EQUAL, mod_equal);

  DONE;
})

(define_insn "divmodtidi3"
  [(set (match_operand:TI 0 "register_operand" "=d,d")
        (ior:TI
          (ashift:TI
            (zero_extend:TI
              (mod:DI (match_operand:DI 1 "register_operand" "0,0")
                      (match_operand:DI 2 "general_operand" "d,RT")))
            (const_int 64))
          (zero_extend:TI (div:DI (match_dup 1) (match_dup 2)))))]
  "TARGET_ZARCH"
  "@
   dsgr\t%0,%2
   dsg\t%0,%2"
  [(set_attr "op_type"  "RRE,RXY")
   (set_attr "type"     "idiv")])

(define_insn "divmodtisi3"
  [(set (match_operand:TI 0 "register_operand" "=d,d")
        (ior:TI
          (ashift:TI
            (zero_extend:TI
              (mod:DI (match_operand:DI 1 "register_operand" "0,0")
                      (sign_extend:DI
                        (match_operand:SI 2 "nonimmediate_operand" "d,RT"))))
            (const_int 64))
          (zero_extend:TI
            (div:DI (match_dup 1) (sign_extend:DI (match_dup 2))))))]
  "TARGET_ZARCH"
  "@
   dsgfr\t%0,%2
   dsgf\t%0,%2"
  [(set_attr "op_type"  "RRE,RXY")
   (set_attr "type"     "idiv")])

;
; udivmoddi4 instruction pattern(s).
;

(define_expand "udivmoddi4"
  [(parallel [(set (match_operand:DI 0 "general_operand" "")
		   (udiv:DI (match_operand:DI 1 "general_operand" "")
			    (match_operand:DI 2 "nonimmediate_operand" "")))
	      (set (match_operand:DI 3 "general_operand" "")
		   (umod:DI (match_dup 1) (match_dup 2)))])
   (clobber (match_dup 4))]
  "TARGET_ZARCH"
{
  rtx insn, div_equal, mod_equal, equal;

  div_equal = gen_rtx_UDIV (DImode, operands[1], operands[2]);
  mod_equal = gen_rtx_UMOD (DImode, operands[1], operands[2]);
  equal = gen_rtx_IOR (TImode,
		       gen_rtx_ASHIFT (TImode,
				       gen_rtx_ZERO_EXTEND (TImode, mod_equal),
				       GEN_INT (64)),
		       gen_rtx_ZERO_EXTEND (TImode, div_equal));

  operands[4] = gen_reg_rtx(TImode);
  emit_clobber (operands[4]);
  emit_move_insn (gen_lowpart (DImode, operands[4]), operands[1]);
  emit_move_insn (gen_highpart (DImode, operands[4]), const0_rtx);

  insn = emit_insn (gen_udivmodtidi3 (operands[4], operands[4], operands[2]));
  set_unique_reg_note (insn, REG_EQUAL, equal);

  insn = emit_move_insn (operands[0], gen_lowpart (DImode, operands[4]));
  set_unique_reg_note (insn, REG_EQUAL, div_equal);

  insn = emit_move_insn (operands[3], gen_highpart (DImode, operands[4]));
  set_unique_reg_note (insn, REG_EQUAL, mod_equal);

  DONE;
})

(define_insn "udivmodtidi3"
  [(set (match_operand:TI 0 "register_operand" "=d,d")
        (ior:TI
          (ashift:TI
            (zero_extend:TI
              (truncate:DI
                (umod:TI (match_operand:TI 1 "register_operand" "0,0")
                         (zero_extend:TI
                           (match_operand:DI 2 "nonimmediate_operand" "d,RT")))))
            (const_int 64))
          (zero_extend:TI
            (truncate:DI
              (udiv:TI (match_dup 1) (zero_extend:TI (match_dup 2)))))))]
  "TARGET_ZARCH"
  "@
   dlgr\t%0,%2
   dlg\t%0,%2"
  [(set_attr "op_type"  "RRE,RXY")
   (set_attr "type"     "idiv")])

;
; divmodsi4 instruction pattern(s).
;

(define_expand "divmodsi4"
  [(parallel [(set (match_operand:SI 0 "general_operand" "")
		   (div:SI (match_operand:SI 1 "general_operand" "")
			   (match_operand:SI 2 "nonimmediate_operand" "")))
	      (set (match_operand:SI 3 "general_operand" "")
		   (mod:SI (match_dup 1) (match_dup 2)))])
   (clobber (match_dup 4))]
  "!TARGET_ZARCH"
{
  rtx insn, div_equal, mod_equal, equal;

  div_equal = gen_rtx_DIV (SImode, operands[1], operands[2]);
  mod_equal = gen_rtx_MOD (SImode, operands[1], operands[2]);
  equal = gen_rtx_IOR (DImode,
		       gen_rtx_ASHIFT (DImode,
				       gen_rtx_ZERO_EXTEND (DImode, mod_equal),
				       GEN_INT (32)),
		       gen_rtx_ZERO_EXTEND (DImode, div_equal));

  operands[4] = gen_reg_rtx(DImode);
  emit_insn (gen_extendsidi2 (operands[4], operands[1]));

  insn = emit_insn (gen_divmoddisi3 (operands[4], operands[4], operands[2]));
  set_unique_reg_note (insn, REG_EQUAL, equal);

  insn = emit_move_insn (operands[0], gen_lowpart (SImode, operands[4]));
  set_unique_reg_note (insn, REG_EQUAL, div_equal);

  insn = emit_move_insn (operands[3], gen_highpart (SImode, operands[4]));
  set_unique_reg_note (insn, REG_EQUAL, mod_equal);

  DONE;
})

(define_insn "divmoddisi3"
  [(set (match_operand:DI 0 "register_operand" "=d,d")
        (ior:DI
          (ashift:DI
            (zero_extend:DI
              (truncate:SI
                (mod:DI (match_operand:DI 1 "register_operand" "0,0")
                        (sign_extend:DI
                          (match_operand:SI 2 "nonimmediate_operand" "d,R")))))
            (const_int 32))
          (zero_extend:DI
            (truncate:SI
              (div:DI (match_dup 1) (sign_extend:DI (match_dup 2)))))))]
  "!TARGET_ZARCH"
  "@
   dr\t%0,%2
   d\t%0,%2"
  [(set_attr "op_type"  "RR,RX")
   (set_attr "type"     "idiv")])

;
; udivsi3 and umodsi3 instruction pattern(s).
;

(define_expand "udivmodsi4"
  [(parallel [(set (match_operand:SI 0 "general_operand" "")
		   (udiv:SI (match_operand:SI 1 "general_operand" "")
			    (match_operand:SI 2 "nonimmediate_operand" "")))
	      (set (match_operand:SI 3 "general_operand" "")
		   (umod:SI (match_dup 1) (match_dup 2)))])
   (clobber (match_dup 4))]
  "!TARGET_ZARCH && TARGET_CPU_ZARCH"
{
  rtx insn, div_equal, mod_equal, equal;

  div_equal = gen_rtx_UDIV (SImode, operands[1], operands[2]);
  mod_equal = gen_rtx_UMOD (SImode, operands[1], operands[2]);
  equal = gen_rtx_IOR (DImode,
		       gen_rtx_ASHIFT (DImode,
				       gen_rtx_ZERO_EXTEND (DImode, mod_equal),
				       GEN_INT (32)),
		       gen_rtx_ZERO_EXTEND (DImode, div_equal));

  operands[4] = gen_reg_rtx(DImode);
  emit_clobber (operands[4]);
  emit_move_insn (gen_lowpart (SImode, operands[4]), operands[1]);
  emit_move_insn (gen_highpart (SImode, operands[4]), const0_rtx);

  insn = emit_insn (gen_udivmoddisi3 (operands[4], operands[4], operands[2]));
  set_unique_reg_note (insn, REG_EQUAL, equal);

  insn = emit_move_insn (operands[0], gen_lowpart (SImode, operands[4]));
  set_unique_reg_note (insn, REG_EQUAL, div_equal);

  insn = emit_move_insn (operands[3], gen_highpart (SImode, operands[4]));
  set_unique_reg_note (insn, REG_EQUAL, mod_equal);

  DONE;
})

(define_insn "udivmoddisi3"
  [(set (match_operand:DI 0 "register_operand" "=d,d")
        (ior:DI
          (ashift:DI
            (zero_extend:DI
              (truncate:SI
                (umod:DI (match_operand:DI 1 "register_operand" "0,0")
                         (zero_extend:DI
                           (match_operand:SI 2 "nonimmediate_operand" "d,RT")))))
            (const_int 32))
          (zero_extend:DI
            (truncate:SI
              (udiv:DI (match_dup 1) (zero_extend:DI (match_dup 2)))))))]
  "!TARGET_ZARCH && TARGET_CPU_ZARCH"
  "@
   dlr\t%0,%2
   dl\t%0,%2"
  [(set_attr "op_type"  "RRE,RXY")
   (set_attr "type"     "idiv")])

(define_expand "udivsi3"
  [(set (match_operand:SI 0 "register_operand" "=d")
        (udiv:SI (match_operand:SI 1 "general_operand" "")
                 (match_operand:SI 2 "general_operand" "")))
   (clobber (match_dup 3))]
  "!TARGET_ZARCH && !TARGET_CPU_ZARCH"
{
  rtx insn, udiv_equal, umod_equal, equal;

  udiv_equal = gen_rtx_UDIV (SImode, operands[1], operands[2]);
  umod_equal = gen_rtx_UMOD (SImode, operands[1], operands[2]);
  equal = gen_rtx_IOR (DImode,
		       gen_rtx_ASHIFT (DImode,
				       gen_rtx_ZERO_EXTEND (DImode, umod_equal),
				       GEN_INT (32)),
		       gen_rtx_ZERO_EXTEND (DImode, udiv_equal));

  operands[3] = gen_reg_rtx (DImode);

  if (CONSTANT_P (operands[2]))
    {
      if (GET_CODE (operands[2]) == CONST_INT && INTVAL (operands[2]) < 0)
        {
          rtx label1 = gen_label_rtx ();

	  operands[1] = make_safe_from (operands[1], operands[0]);
          emit_move_insn (operands[0], const0_rtx);
	  emit_cmp_and_jump_insns (operands[1], operands[2], LT, NULL_RTX,
				   SImode, 1, label1);
          emit_move_insn (operands[0], const1_rtx);
          emit_label (label1);
        }
      else
        {
          operands[2] = force_reg (SImode, operands[2]);
          operands[2] = make_safe_from (operands[2], operands[0]);

	  emit_insn (gen_zero_extendsidi2 (operands[3], operands[1]));
	  insn = emit_insn (gen_divmoddisi3 (operands[3], operands[3],
					     operands[2]));
  	  set_unique_reg_note (insn, REG_EQUAL, equal);

	  insn = emit_move_insn (operands[0],
				 gen_lowpart (SImode, operands[3]));
  	  set_unique_reg_note (insn, REG_EQUAL, udiv_equal);
        }
    }
  else
    {
      rtx label1 = gen_label_rtx ();
      rtx label2 = gen_label_rtx ();
      rtx label3 = gen_label_rtx ();

      operands[1] = force_reg (SImode, operands[1]);
      operands[1] = make_safe_from (operands[1], operands[0]);
      operands[2] = force_reg (SImode, operands[2]);
      operands[2] = make_safe_from (operands[2], operands[0]);

      emit_move_insn (operands[0], const0_rtx);
      emit_cmp_and_jump_insns (operands[2], operands[1], GT, NULL_RTX,
			       SImode, 1, label3);
      emit_cmp_and_jump_insns (operands[2], const0_rtx, LT, NULL_RTX,
			       SImode, 0, label2);
      emit_cmp_and_jump_insns (operands[2], const1_rtx, EQ, NULL_RTX,
			       SImode, 0, label1);
      emit_insn (gen_zero_extendsidi2 (operands[3], operands[1]));
      insn = emit_insn (gen_divmoddisi3 (operands[3], operands[3],
					 operands[2]));
      set_unique_reg_note (insn, REG_EQUAL, equal);

      insn = emit_move_insn (operands[0],
			     gen_lowpart (SImode, operands[3]));
      set_unique_reg_note (insn, REG_EQUAL, udiv_equal);

      emit_jump (label3);
      emit_label (label1);
      emit_move_insn (operands[0], operands[1]);
      emit_jump (label3);
      emit_label (label2);
      emit_move_insn (operands[0], const1_rtx);
      emit_label (label3);
    }
  emit_move_insn (operands[0], operands[0]);
  DONE;
})

(define_expand "umodsi3"
  [(set (match_operand:SI 0 "register_operand" "=d")
        (umod:SI (match_operand:SI 1 "nonimmediate_operand" "")
                 (match_operand:SI 2 "nonimmediate_operand" "")))
   (clobber (match_dup 3))]
  "!TARGET_ZARCH && !TARGET_CPU_ZARCH"
{
  rtx insn, udiv_equal, umod_equal, equal;

  udiv_equal = gen_rtx_UDIV (SImode, operands[1], operands[2]);
  umod_equal = gen_rtx_UMOD (SImode, operands[1], operands[2]);
  equal = gen_rtx_IOR (DImode,
		       gen_rtx_ASHIFT (DImode,
				       gen_rtx_ZERO_EXTEND (DImode, umod_equal),
				       GEN_INT (32)),
		       gen_rtx_ZERO_EXTEND (DImode, udiv_equal));

  operands[3] = gen_reg_rtx (DImode);

  if (CONSTANT_P (operands[2]))
    {
      if (GET_CODE (operands[2]) == CONST_INT && INTVAL (operands[2]) <= 0)
        {
          rtx label1 = gen_label_rtx ();

          operands[1] = make_safe_from (operands[1], operands[0]);
	  emit_move_insn (operands[0], operands[1]);
          emit_cmp_and_jump_insns (operands[0], operands[2], LT, NULL_RTX,
			           SImode, 1, label1);
	  emit_insn (gen_abssi2 (operands[0], operands[2]));
          emit_insn (gen_addsi3 (operands[0], operands[0], operands[1]));
          emit_label (label1);
        }
      else
        {
          operands[2] = force_reg (SImode, operands[2]);
          operands[2] = make_safe_from (operands[2], operands[0]);

	  emit_insn (gen_zero_extendsidi2 (operands[3], operands[1]));
	  insn = emit_insn (gen_divmoddisi3 (operands[3], operands[3],
					     operands[2]));
	  set_unique_reg_note (insn, REG_EQUAL, equal);

	  insn = emit_move_insn (operands[0],
				 gen_highpart (SImode, operands[3]));
	  set_unique_reg_note (insn, REG_EQUAL, umod_equal);
        }
    }
  else
    {
      rtx label1 = gen_label_rtx ();
      rtx label2 = gen_label_rtx ();
      rtx label3 = gen_label_rtx ();

      operands[1] = force_reg (SImode, operands[1]);
      operands[1] = make_safe_from (operands[1], operands[0]);
      operands[2] = force_reg (SImode, operands[2]);
      operands[2] = make_safe_from (operands[2], operands[0]);

      emit_move_insn(operands[0], operands[1]);
      emit_cmp_and_jump_insns (operands[2], operands[1], GT, NULL_RTX,
			       SImode, 1, label3);
      emit_cmp_and_jump_insns (operands[2], const0_rtx, LT, NULL_RTX,
			       SImode, 0, label2);
      emit_cmp_and_jump_insns (operands[2], const1_rtx, EQ, NULL_RTX,
			       SImode, 0, label1);
      emit_insn (gen_zero_extendsidi2 (operands[3], operands[1]));
      insn = emit_insn (gen_divmoddisi3 (operands[3], operands[3],
					 operands[2]));
      set_unique_reg_note (insn, REG_EQUAL, equal);

      insn = emit_move_insn (operands[0],
			     gen_highpart (SImode, operands[3]));
      set_unique_reg_note (insn, REG_EQUAL, umod_equal);

      emit_jump (label3);
      emit_label (label1);
      emit_move_insn (operands[0], const0_rtx);
      emit_jump (label3);
      emit_label (label2);
      emit_insn (gen_subsi3 (operands[0], operands[0], operands[2]));
      emit_label (label3);
    }
  DONE;
})

;
; div(df|sf)3 instruction pattern(s).
;

; dxbr, ddbr, debr, dxb, ddb, deb, ddtr, dxtr
(define_insn "div<mode>3"
  [(set (match_operand:FP 0 "register_operand"          "=f,f")
        (div:FP (match_operand:FP 1 "register_operand" "<f0>,0")
                 (match_operand:FP 2 "general_operand"  "f,<Rf>")))]
  "TARGET_HARD_FLOAT"
  "@
   d<xde><bt>r\t%0,<op1>%2
   d<xde>b\t%0,%2"
  [(set_attr "op_type"  "<RRer>,RXE")
   (set_attr "type"     "fdiv<mode>")])


;;
;;- And instructions.
;;

(define_expand "and<mode>3"
  [(set (match_operand:INT 0 "nonimmediate_operand" "")
        (and:INT (match_operand:INT 1 "nonimmediate_operand" "")
                 (match_operand:INT 2 "general_operand" "")))
   (clobber (reg:CC CC_REGNUM))]
  ""
  "s390_expand_logical_operator (AND, <MODE>mode, operands); DONE;")

;
; anddi3 instruction pattern(s).
;

(define_insn "*anddi3_cc"
  [(set (reg CC_REGNUM)
        (compare (and:DI (match_operand:DI 1 "nonimmediate_operand" "%0,d, 0")
                         (match_operand:DI 2 "general_operand"      " d,d,RT"))
                 (const_int 0)))
   (set (match_operand:DI 0 "register_operand"                      "=d,d, d")
        (and:DI (match_dup 1) (match_dup 2)))]
  "s390_match_ccmode(insn, CCTmode) && TARGET_ZARCH"
  "@
   ngr\t%0,%2
   ngrk\t%0,%1,%2
   ng\t%0,%2"
  [(set_attr "op_type"  "RRE,RRF,RXY")
   (set_attr "cpu_facility" "*,z196,*")
   (set_attr "z10prop" "z10_super_E1,*,z10_super_E1")])

(define_insn "*anddi3_cconly"
  [(set (reg CC_REGNUM)
        (compare (and:DI (match_operand:DI 1 "nonimmediate_operand" "%0,d, 0")
                         (match_operand:DI 2 "general_operand"      " d,d,RT"))
                 (const_int 0)))
<<<<<<< HEAD
   (clobber (match_scratch:DI 0 "=d,d"))]
=======
   (clobber (match_scratch:DI 0                                     "=d,d, d"))]
>>>>>>> b56a5220
  "s390_match_ccmode(insn, CCTmode) && TARGET_ZARCH
   /* Do not steal TM patterns.  */
   && s390_single_part (operands[2], DImode, HImode, 0) < 0"
  "@
   ngr\t%0,%2
   ngrk\t%0,%1,%2
   ng\t%0,%2"
  [(set_attr "op_type"  "RRE,RRF,RXY")
   (set_attr "cpu_facility" "*,z196,*")
   (set_attr "z10prop" "z10_super_E1,*,z10_super_E1")])

(define_insn "*anddi3"
  [(set (match_operand:DI 0 "nonimmediate_operand"
                            "=d,d,    d,    d,    d,    d,    d,    d,d,d, d,   AQ,Q")
        (and:DI (match_operand:DI 1 "nonimmediate_operand"
                            "%d,o,    0,    0,    0,    0,    0,    0,0,d, 0,    0,0")
                (match_operand:DI 2 "general_operand"
                            "M, M,N0HDF,N1HDF,N2HDF,N3HDF,N0SDF,N1SDF,d,d,RT,NxQDF,Q")))
   (clobber (reg:CC CC_REGNUM))]
  "TARGET_ZARCH && s390_logical_operator_ok_p (operands)"
  "@
   #
   #
   nihh\t%0,%j2
   nihl\t%0,%j2
   nilh\t%0,%j2
   nill\t%0,%j2
   nihf\t%0,%m2
   nilf\t%0,%m2
   ngr\t%0,%2
   ngrk\t%0,%1,%2
   ng\t%0,%2
   #
   #"
  [(set_attr "op_type" "RRE,RXE,RI,RI,RI,RI,RIL,RIL,RRE,RRF,RXY,SI,SS")
   (set_attr "cpu_facility" "*,*,*,*,*,*,extimm,extimm,*,z196,*,*,*")
   (set_attr "z10prop" "*,
                        *,
                        z10_super_E1,
                        z10_super_E1,
                        z10_super_E1,
                        z10_super_E1,
                        z10_super_E1,
                        z10_super_E1,
                        z10_super_E1,
                        *,
                        z10_super_E1,
                        *,
                        *")])

(define_split
  [(set (match_operand:DI 0 "s_operand" "")
        (and:DI (match_dup 0) (match_operand:DI 1 "immediate_operand" "")))
   (clobber (reg:CC CC_REGNUM))]
  "reload_completed"
  [(parallel
    [(set (match_dup 0) (and:QI (match_dup 0) (match_dup 1)))
     (clobber (reg:CC CC_REGNUM))])]
  "s390_narrow_logical_operator (AND, &operands[0], &operands[1]);")


;
; andsi3 instruction pattern(s).
;

(define_insn "*andsi3_cc"
  [(set (reg CC_REGNUM)
        (compare (and:SI (match_operand:SI 1 "nonimmediate_operand" "%0,0,d,0,0")
                         (match_operand:SI 2 "general_operand"      "Os,d,d,R,T"))
                 (const_int 0)))
   (set (match_operand:SI 0 "register_operand"                      "=d,d,d,d,d")
        (and:SI (match_dup 1) (match_dup 2)))]
  "s390_match_ccmode(insn, CCTmode)"
  "@
   nilf\t%0,%o2
   nr\t%0,%2
   nrk\t%0,%1,%2
   n\t%0,%2
   ny\t%0,%2"
  [(set_attr "op_type"  "RIL,RR,RRF,RX,RXY")
   (set_attr "cpu_facility" "*,*,z196,*,*")
   (set_attr "z10prop" "z10_super_E1,z10_super_E1,*,z10_super_E1,z10_super_E1")])

(define_insn "*andsi3_cconly"
  [(set (reg CC_REGNUM)
        (compare (and:SI (match_operand:SI 1 "nonimmediate_operand" "%0,0,d,0,0")
                         (match_operand:SI 2 "general_operand"      "Os,d,d,R,T"))
                 (const_int 0)))
   (clobber (match_scratch:SI 0                                     "=d,d,d,d,d"))]
  "s390_match_ccmode(insn, CCTmode)
   /* Do not steal TM patterns.  */
   && s390_single_part (operands[2], SImode, HImode, 0) < 0"
  "@
   nilf\t%0,%o2
   nr\t%0,%2
   nrk\t%0,%1,%2
   n\t%0,%2
   ny\t%0,%2"
  [(set_attr "op_type"  "RIL,RR,RRF,RX,RXY")
   (set_attr "cpu_facility" "*,*,z196,*,*")
   (set_attr "z10prop" "z10_super_E1,z10_super_E1,*,
                        z10_super_E1,z10_super_E1")])

(define_insn "*andsi3_zarch"
  [(set (match_operand:SI 0 "nonimmediate_operand"
                            "=d,d,    d,    d, d,d,d,d,d,   AQ,Q")
        (and:SI (match_operand:SI 1 "nonimmediate_operand"
			    "%d,o,    0,    0, 0,0,d,0,0,    0,0")
                (match_operand:SI 2 "general_operand"
			    " M,M,N0HSF,N1HSF,Os,d,d,R,T,NxQSF,Q")))
   (clobber (reg:CC CC_REGNUM))]
  "TARGET_ZARCH && s390_logical_operator_ok_p (operands)"
  "@
   #
   #
   nilh\t%0,%j2
   nill\t%0,%j2
   nilf\t%0,%o2
   nr\t%0,%2
   nrk\t%0,%1,%2
   n\t%0,%2
   ny\t%0,%2
   #
   #"
  [(set_attr "op_type"  "RRE,RXE,RI,RI,RIL,RR,RRF,RX,RXY,SI,SS")
   (set_attr "cpu_facility" "*,*,*,*,*,*,z196,*,*,*,*")
   (set_attr "z10prop" "*,
                        *,
                        z10_super_E1,
                        z10_super_E1,
                        z10_super_E1,
                        z10_super_E1,
                        *,
                        z10_super_E1,
                        z10_super_E1,
                        *,
                        *")])

(define_insn "*andsi3_esa"
  [(set (match_operand:SI 0 "nonimmediate_operand"         "=d,d,   AQ,Q")
        (and:SI (match_operand:SI 1 "nonimmediate_operand" "%0,0,    0,0")
                (match_operand:SI 2 "general_operand"      " d,R,NxQSF,Q")))
   (clobber (reg:CC CC_REGNUM))]
  "!TARGET_ZARCH && s390_logical_operator_ok_p (operands)"
  "@
   nr\t%0,%2
   n\t%0,%2
   #
   #"
  [(set_attr "op_type"  "RR,RX,SI,SS")
   (set_attr "z10prop" "z10_super_E1,z10_super_E1,*,*")])


(define_split
  [(set (match_operand:SI 0 "s_operand" "")
        (and:SI (match_dup 0) (match_operand:SI 1 "immediate_operand" "")))
   (clobber (reg:CC CC_REGNUM))]
  "reload_completed"
  [(parallel
    [(set (match_dup 0) (and:QI (match_dup 0) (match_dup 1)))
     (clobber (reg:CC CC_REGNUM))])]
  "s390_narrow_logical_operator (AND, &operands[0], &operands[1]);")

;
; andhi3 instruction pattern(s).
;

(define_insn "*andhi3_zarch"
  [(set (match_operand:HI 0 "nonimmediate_operand"         "=d,d,d,   AQ,Q")
        (and:HI (match_operand:HI 1 "nonimmediate_operand" "%0,d,0,    0,0")
                (match_operand:HI 2 "general_operand"      " d,d,n,NxQHF,Q")))
   (clobber (reg:CC CC_REGNUM))]
  "TARGET_ZARCH && s390_logical_operator_ok_p (operands)"
  "@
   nr\t%0,%2
   nrk\t%0,%1,%2
   nill\t%0,%x2
   #
   #"
  [(set_attr "op_type"  "RR,RRF,RI,SI,SS")
   (set_attr "cpu_facility" "*,z196,*,*,*")
   (set_attr "z10prop" "z10_super_E1,*,z10_super_E1,*,*")
])

(define_insn "*andhi3_esa"
  [(set (match_operand:HI 0 "nonimmediate_operand" "=d,AQ,Q")
        (and:HI (match_operand:HI 1 "nonimmediate_operand" "%0,0,0")
                (match_operand:HI 2 "general_operand" "d,NxQHF,Q")))
   (clobber (reg:CC CC_REGNUM))]
  "!TARGET_ZARCH && s390_logical_operator_ok_p (operands)"
  "@
   nr\t%0,%2
   #
   #"
  [(set_attr "op_type"  "RR,SI,SS")
   (set_attr "z10prop" "z10_super_E1,*,*")
])

(define_split
  [(set (match_operand:HI 0 "s_operand" "")
        (and:HI (match_dup 0) (match_operand:HI 1 "immediate_operand" "")))
   (clobber (reg:CC CC_REGNUM))]
  "reload_completed"
  [(parallel
    [(set (match_dup 0) (and:QI (match_dup 0) (match_dup 1)))
     (clobber (reg:CC CC_REGNUM))])]
  "s390_narrow_logical_operator (AND, &operands[0], &operands[1]);")

;
; andqi3 instruction pattern(s).
;

(define_insn "*andqi3_zarch"
  [(set (match_operand:QI 0 "nonimmediate_operand"         "=d,d,d,Q,S,Q")
        (and:QI (match_operand:QI 1 "nonimmediate_operand" "%0,d,0,0,0,0")
                (match_operand:QI 2 "general_operand"      " d,d,n,n,n,Q")))
   (clobber (reg:CC CC_REGNUM))]
  "TARGET_ZARCH && s390_logical_operator_ok_p (operands)"
  "@
   nr\t%0,%2
   nrk\t%0,%1,%2
   nill\t%0,%b2
   ni\t%S0,%b2
   niy\t%S0,%b2
   #"
  [(set_attr "op_type"  "RR,RRF,RI,SI,SIY,SS")
   (set_attr "cpu_facility" "*,z196,*,*,*,*")
   (set_attr "z10prop" "z10_super_E1,*,z10_super_E1,z10_super,z10_super,*")])

(define_insn "*andqi3_esa"
  [(set (match_operand:QI 0 "nonimmediate_operand" "=d,Q,Q")
        (and:QI (match_operand:QI 1 "nonimmediate_operand" "%0,0,0")
                (match_operand:QI 2 "general_operand" "d,n,Q")))
   (clobber (reg:CC CC_REGNUM))]
  "!TARGET_ZARCH && s390_logical_operator_ok_p (operands)"
  "@
   nr\t%0,%2
   ni\t%S0,%b2
   #"
  [(set_attr "op_type"  "RR,SI,SS")
   (set_attr "z10prop" "z10_super_E1,z10_super,*")])

;
; Block and (NC) patterns.
;

(define_insn "*nc"
  [(set (match_operand:BLK 0 "memory_operand" "=Q")
        (and:BLK (match_dup 0)
                 (match_operand:BLK 1 "memory_operand" "Q")))
   (use (match_operand 2 "const_int_operand" "n"))
   (clobber (reg:CC CC_REGNUM))]
  "INTVAL (operands[2]) >= 1 && INTVAL (operands[2]) <= 256"
  "nc\t%O0(%2,%R0),%S1"
  [(set_attr "op_type" "SS")
   (set_attr "z196prop" "z196_cracked")])

(define_split
  [(set (match_operand 0 "memory_operand" "")
        (and (match_dup 0)
             (match_operand 1 "memory_operand" "")))
   (clobber (reg:CC CC_REGNUM))]
  "reload_completed
   && GET_MODE (operands[0]) == GET_MODE (operands[1])
   && GET_MODE_SIZE (GET_MODE (operands[0])) > 0"
  [(parallel
    [(set (match_dup 0) (and:BLK (match_dup 0) (match_dup 1)))
     (use (match_dup 2))
     (clobber (reg:CC CC_REGNUM))])]
{
  operands[2] = GEN_INT (GET_MODE_SIZE (GET_MODE (operands[0])));
  operands[0] = adjust_address (operands[0], BLKmode, 0);
  operands[1] = adjust_address (operands[1], BLKmode, 0);
})

(define_peephole2
  [(parallel
    [(set (match_operand:BLK 0 "memory_operand" "")
          (and:BLK (match_dup 0)
                   (match_operand:BLK 1 "memory_operand" "")))
     (use (match_operand 2 "const_int_operand" ""))
     (clobber (reg:CC CC_REGNUM))])
   (parallel
    [(set (match_operand:BLK 3 "memory_operand" "")
          (and:BLK (match_dup 3)
                   (match_operand:BLK 4 "memory_operand" "")))
     (use (match_operand 5 "const_int_operand" ""))
     (clobber (reg:CC CC_REGNUM))])]
  "s390_offset_p (operands[0], operands[3], operands[2])
   && s390_offset_p (operands[1], operands[4], operands[2])
   && !s390_overlap_p (operands[0], operands[1],
                       INTVAL (operands[2]) + INTVAL (operands[5]))
   && INTVAL (operands[2]) + INTVAL (operands[5]) <= 256"
  [(parallel
    [(set (match_dup 6) (and:BLK (match_dup 6) (match_dup 7)))
     (use (match_dup 8))
     (clobber (reg:CC CC_REGNUM))])]
  "operands[6] = gen_rtx_MEM (BLKmode, XEXP (operands[0], 0));
   operands[7] = gen_rtx_MEM (BLKmode, XEXP (operands[1], 0));
   operands[8] = GEN_INT (INTVAL (operands[2]) + INTVAL (operands[5]));")


;;
;;- Bit set (inclusive or) instructions.
;;

(define_expand "ior<mode>3"
  [(set (match_operand:INT 0 "nonimmediate_operand" "")
        (ior:INT (match_operand:INT 1 "nonimmediate_operand" "")
                 (match_operand:INT 2 "general_operand" "")))
   (clobber (reg:CC CC_REGNUM))]
  ""
  "s390_expand_logical_operator (IOR, <MODE>mode, operands); DONE;")

;
; iordi3 instruction pattern(s).
;

(define_insn "*iordi3_cc"
  [(set (reg CC_REGNUM)
        (compare (ior:DI (match_operand:DI 1 "nonimmediate_operand" "%0,d, 0")
                         (match_operand:DI 2 "general_operand"      " d,d,RT"))
                 (const_int 0)))
   (set (match_operand:DI 0 "register_operand"                      "=d,d, d")
        (ior:DI (match_dup 1) (match_dup 2)))]
  "s390_match_ccmode(insn, CCTmode) && TARGET_ZARCH"
  "@
   ogr\t%0,%2
   ogrk\t%0,%1,%2
   og\t%0,%2"
  [(set_attr "op_type"  "RRE,RRF,RXY")
   (set_attr "cpu_facility" "*,z196,*")
   (set_attr "z10prop" "z10_super_E1,*,z10_super_E1")])

(define_insn "*iordi3_cconly"
  [(set (reg CC_REGNUM)
        (compare (ior:DI (match_operand:DI 1 "nonimmediate_operand" "%0,d,0")
                         (match_operand:DI 2 "general_operand"      " d,d,RT"))
                 (const_int 0)))
<<<<<<< HEAD
   (clobber (match_scratch:DI 0 "=d,d"))]
=======
   (clobber (match_scratch:DI 0                                     "=d,d,d"))]
>>>>>>> b56a5220
  "s390_match_ccmode(insn, CCTmode) && TARGET_ZARCH"
  "@
   ogr\t%0,%2
   ogrk\t%0,%1,%2
   og\t%0,%2"
  [(set_attr "op_type"  "RRE,RRF,RXY")
   (set_attr "cpu_facility" "*,z196,*")
   (set_attr "z10prop" "z10_super_E1,*,z10_super_E1")])

(define_insn "*iordi3"
  [(set (match_operand:DI 0 "nonimmediate_operand"
                               "=d,    d,    d,    d,    d,    d,d,d, d,   AQ,Q")
        (ior:DI (match_operand:DI 1 "nonimmediate_operand"
                            "   %0,    0,    0,    0,    0,    0,0,d, 0,    0,0")
                (match_operand:DI 2 "general_operand"
                            "N0HD0,N1HD0,N2HD0,N3HD0,N0SD0,N1SD0,d,d,RT,NxQD0,Q")))
   (clobber (reg:CC CC_REGNUM))]
  "TARGET_ZARCH && s390_logical_operator_ok_p (operands)"
  "@
   oihh\t%0,%i2
   oihl\t%0,%i2
   oilh\t%0,%i2
   oill\t%0,%i2
   oihf\t%0,%k2
   oilf\t%0,%k2
   ogr\t%0,%2
   ogrk\t%0,%1,%2
   og\t%0,%2
   #
   #"
  [(set_attr "op_type"  "RI,RI,RI,RI,RIL,RIL,RRE,RRF,RXY,SI,SS")
   (set_attr "cpu_facility" "*,*,*,*,extimm,extimm,*,z196,*,*,*")
   (set_attr "z10prop" "z10_super_E1,
                        z10_super_E1,
                        z10_super_E1,
                        z10_super_E1,
                        z10_super_E1,
                        z10_super_E1,
                        z10_super_E1,
                        *,
                        z10_super_E1,
                        *,
                        *")])

(define_split
  [(set (match_operand:DI 0 "s_operand" "")
        (ior:DI (match_dup 0) (match_operand:DI 1 "immediate_operand" "")))
   (clobber (reg:CC CC_REGNUM))]
  "reload_completed"
  [(parallel
    [(set (match_dup 0) (ior:QI (match_dup 0) (match_dup 1)))
     (clobber (reg:CC CC_REGNUM))])]
  "s390_narrow_logical_operator (IOR, &operands[0], &operands[1]);")

;
; iorsi3 instruction pattern(s).
;

(define_insn "*iorsi3_cc"
  [(set (reg CC_REGNUM)
        (compare (ior:SI (match_operand:SI 1 "nonimmediate_operand" "%0,0,d,0,0")
                         (match_operand:SI 2 "general_operand"      "Os,d,d,R,T"))
                 (const_int 0)))
   (set (match_operand:SI 0 "register_operand"                      "=d,d,d,d,d")
        (ior:SI (match_dup 1) (match_dup 2)))]
  "s390_match_ccmode(insn, CCTmode)"
  "@
   oilf\t%0,%o2
   or\t%0,%2
   ork\t%0,%1,%2
   o\t%0,%2
   oy\t%0,%2"
  [(set_attr "op_type"  "RIL,RR,RRF,RX,RXY")
   (set_attr "cpu_facility" "*,*,z196,*,*")
   (set_attr "z10prop" "z10_super_E1,z10_super_E1,*,z10_super_E1,z10_super_E1")])

(define_insn "*iorsi3_cconly"
  [(set (reg CC_REGNUM)
        (compare (ior:SI (match_operand:SI 1 "nonimmediate_operand" "%0,0,d,0,0")
                         (match_operand:SI 2 "general_operand"      "Os,d,d,R,T"))
                 (const_int 0)))
   (clobber (match_scratch:SI 0                                     "=d,d,d,d,d"))]
  "s390_match_ccmode(insn, CCTmode)"
  "@
   oilf\t%0,%o2
   or\t%0,%2
   ork\t%0,%1,%2
   o\t%0,%2
   oy\t%0,%2"
  [(set_attr "op_type"  "RIL,RR,RRF,RX,RXY")
   (set_attr "cpu_facility" "*,*,z196,*,*")
   (set_attr "z10prop" "z10_super_E1,z10_super_E1,*,z10_super_E1,z10_super_E1")])

(define_insn "*iorsi3_zarch"
  [(set (match_operand:SI 0 "nonimmediate_operand"         "=d,    d, d,d,d,d,d,   AQ,Q")
        (ior:SI (match_operand:SI 1 "nonimmediate_operand" "%0,    0, 0,0,d,0,0,    0,0")
                (match_operand:SI 2 "general_operand"   "N0HS0,N1HS0,Os,d,d,R,T,NxQS0,Q")))
   (clobber (reg:CC CC_REGNUM))]
  "TARGET_ZARCH && s390_logical_operator_ok_p (operands)"
  "@
   oilh\t%0,%i2
   oill\t%0,%i2
   oilf\t%0,%o2
   or\t%0,%2
   ork\t%0,%1,%2
   o\t%0,%2
   oy\t%0,%2
   #
   #"
  [(set_attr "op_type"  "RI,RI,RIL,RR,RRF,RX,RXY,SI,SS")
   (set_attr "cpu_facility" "*,*,*,*,z196,*,*,*,*")
   (set_attr "z10prop" "z10_super_E1,
                        z10_super_E1,
                        z10_super_E1,
                        z10_super_E1,
                        *,
                        z10_super_E1,
                        z10_super_E1,
                        *,
                        *")])

(define_insn "*iorsi3_esa"
  [(set (match_operand:SI 0 "nonimmediate_operand" "=d,d,AQ,Q")
        (ior:SI (match_operand:SI 1 "nonimmediate_operand" "%0,0,0,0")
                (match_operand:SI 2 "general_operand" "d,R,NxQS0,Q")))
   (clobber (reg:CC CC_REGNUM))]
  "!TARGET_ZARCH && s390_logical_operator_ok_p (operands)"
  "@
   or\t%0,%2
   o\t%0,%2
   #
   #"
  [(set_attr "op_type"  "RR,RX,SI,SS")
   (set_attr "z10prop" "z10_super_E1,z10_super_E1,*,*")])

(define_split
  [(set (match_operand:SI 0 "s_operand" "")
        (ior:SI (match_dup 0) (match_operand:SI 1 "immediate_operand" "")))
   (clobber (reg:CC CC_REGNUM))]
  "reload_completed"
  [(parallel
    [(set (match_dup 0) (ior:QI (match_dup 0) (match_dup 1)))
     (clobber (reg:CC CC_REGNUM))])]
  "s390_narrow_logical_operator (IOR, &operands[0], &operands[1]);")

;
; iorhi3 instruction pattern(s).
;

(define_insn "*iorhi3_zarch"
  [(set (match_operand:HI 0 "nonimmediate_operand"         "=d,d,d,   AQ,Q")
        (ior:HI (match_operand:HI 1 "nonimmediate_operand" "%0,d,0,    0,0")
                (match_operand:HI 2 "general_operand"      " d,d,n,NxQH0,Q")))
   (clobber (reg:CC CC_REGNUM))]
  "TARGET_ZARCH && s390_logical_operator_ok_p (operands)"
  "@
   or\t%0,%2
   ork\t%0,%1,%2
   oill\t%0,%x2
   #
   #"
  [(set_attr "op_type"  "RR,RRF,RI,SI,SS")
   (set_attr "cpu_facility" "*,z196,*,*,*")
   (set_attr "z10prop" "z10_super_E1,*,z10_super_E1,*,*")])

(define_insn "*iorhi3_esa"
  [(set (match_operand:HI 0 "nonimmediate_operand" "=d,AQ,Q")
        (ior:HI (match_operand:HI 1 "nonimmediate_operand" "%0,0,0")
                (match_operand:HI 2 "general_operand" "d,NxQH0,Q")))
   (clobber (reg:CC CC_REGNUM))]
  "!TARGET_ZARCH && s390_logical_operator_ok_p (operands)"
  "@
   or\t%0,%2
   #
   #"
  [(set_attr "op_type"  "RR,SI,SS")
   (set_attr "z10prop" "z10_super_E1,*,*")])

(define_split
  [(set (match_operand:HI 0 "s_operand" "")
        (ior:HI (match_dup 0) (match_operand:HI 1 "immediate_operand" "")))
   (clobber (reg:CC CC_REGNUM))]
  "reload_completed"
  [(parallel
    [(set (match_dup 0) (ior:QI (match_dup 0) (match_dup 1)))
     (clobber (reg:CC CC_REGNUM))])]
  "s390_narrow_logical_operator (IOR, &operands[0], &operands[1]);")

;
; iorqi3 instruction pattern(s).
;

(define_insn "*iorqi3_zarch"
  [(set (match_operand:QI 0 "nonimmediate_operand"         "=d,d,d,Q,S,Q")
        (ior:QI (match_operand:QI 1 "nonimmediate_operand" "%0,d,0,0,0,0")
                (match_operand:QI 2 "general_operand"      " d,d,n,n,n,Q")))
   (clobber (reg:CC CC_REGNUM))]
  "TARGET_ZARCH && s390_logical_operator_ok_p (operands)"
  "@
   or\t%0,%2
   ork\t%0,%1,%2
   oill\t%0,%b2
   oi\t%S0,%b2
   oiy\t%S0,%b2
   #"
  [(set_attr "op_type" "RR,RRF,RI,SI,SIY,SS")
   (set_attr "cpu_facility" "*,z196,*,*,*,*")
   (set_attr "z10prop" "z10_super_E1,*,z10_super_E1,
                        z10_super,z10_super,*")])

(define_insn "*iorqi3_esa"
  [(set (match_operand:QI 0 "nonimmediate_operand" "=d,Q,Q")
        (ior:QI (match_operand:QI 1 "nonimmediate_operand" "%0,0,0")
                (match_operand:QI 2 "general_operand" "d,n,Q")))
   (clobber (reg:CC CC_REGNUM))]
  "!TARGET_ZARCH && s390_logical_operator_ok_p (operands)"
  "@
   or\t%0,%2
   oi\t%S0,%b2
   #"
  [(set_attr "op_type"  "RR,SI,SS")
   (set_attr "z10prop" "z10_super_E1,z10_super,*")])

;
; Block inclusive or (OC) patterns.
;

(define_insn "*oc"
  [(set (match_operand:BLK 0 "memory_operand" "=Q")
        (ior:BLK (match_dup 0)
                 (match_operand:BLK 1 "memory_operand" "Q")))
   (use (match_operand 2 "const_int_operand" "n"))
   (clobber (reg:CC CC_REGNUM))]
  "INTVAL (operands[2]) >= 1 && INTVAL (operands[2]) <= 256"
  "oc\t%O0(%2,%R0),%S1"
  [(set_attr "op_type" "SS")
   (set_attr "z196prop" "z196_cracked")])

(define_split
  [(set (match_operand 0 "memory_operand" "")
        (ior (match_dup 0)
             (match_operand 1 "memory_operand" "")))
   (clobber (reg:CC CC_REGNUM))]
  "reload_completed
   && GET_MODE (operands[0]) == GET_MODE (operands[1])
   && GET_MODE_SIZE (GET_MODE (operands[0])) > 0"
  [(parallel
    [(set (match_dup 0) (ior:BLK (match_dup 0) (match_dup 1)))
     (use (match_dup 2))
     (clobber (reg:CC CC_REGNUM))])]
{
  operands[2] = GEN_INT (GET_MODE_SIZE (GET_MODE (operands[0])));
  operands[0] = adjust_address (operands[0], BLKmode, 0);
  operands[1] = adjust_address (operands[1], BLKmode, 0);
})

(define_peephole2
  [(parallel
    [(set (match_operand:BLK 0 "memory_operand" "")
          (ior:BLK (match_dup 0)
                   (match_operand:BLK 1 "memory_operand" "")))
     (use (match_operand 2 "const_int_operand" ""))
     (clobber (reg:CC CC_REGNUM))])
   (parallel
    [(set (match_operand:BLK 3 "memory_operand" "")
          (ior:BLK (match_dup 3)
                   (match_operand:BLK 4 "memory_operand" "")))
     (use (match_operand 5 "const_int_operand" ""))
     (clobber (reg:CC CC_REGNUM))])]
  "s390_offset_p (operands[0], operands[3], operands[2])
   && s390_offset_p (operands[1], operands[4], operands[2])
   && !s390_overlap_p (operands[0], operands[1],
                       INTVAL (operands[2]) + INTVAL (operands[5]))
   && INTVAL (operands[2]) + INTVAL (operands[5]) <= 256"
  [(parallel
    [(set (match_dup 6) (ior:BLK (match_dup 6) (match_dup 7)))
     (use (match_dup 8))
     (clobber (reg:CC CC_REGNUM))])]
  "operands[6] = gen_rtx_MEM (BLKmode, XEXP (operands[0], 0));
   operands[7] = gen_rtx_MEM (BLKmode, XEXP (operands[1], 0));
   operands[8] = GEN_INT (INTVAL (operands[2]) + INTVAL (operands[5]));")


;;
;;- Xor instructions.
;;

(define_expand "xor<mode>3"
  [(set (match_operand:INT 0 "nonimmediate_operand" "")
        (xor:INT (match_operand:INT 1 "nonimmediate_operand" "")
                 (match_operand:INT 2 "general_operand" "")))
   (clobber (reg:CC CC_REGNUM))]
  ""
  "s390_expand_logical_operator (XOR, <MODE>mode, operands); DONE;")

;
; xordi3 instruction pattern(s).
;

(define_insn "*xordi3_cc"
  [(set (reg CC_REGNUM)
        (compare (xor:DI (match_operand:DI 1 "nonimmediate_operand" "%0,d, 0")
                         (match_operand:DI 2 "general_operand"      " d,d,RT"))
                 (const_int 0)))
   (set (match_operand:DI 0 "register_operand"                      "=d,d, d")
        (xor:DI (match_dup 1) (match_dup 2)))]
  "s390_match_ccmode(insn, CCTmode) && TARGET_ZARCH"
  "@
   xgr\t%0,%2
   xgrk\t%0,%1,%2
   xg\t%0,%2"
  [(set_attr "op_type" "RRE,RRF,RXY")
   (set_attr "cpu_facility" "*,z196,*")
   (set_attr "z10prop" "z10_super_E1,*,z10_super_E1")])

(define_insn "*xordi3_cconly"
  [(set (reg CC_REGNUM)
        (compare (xor:DI (match_operand:DI 1 "nonimmediate_operand" "%0,d, 0")
                         (match_operand:DI 2 "general_operand"      " d,d,RT"))
                 (const_int 0)))
<<<<<<< HEAD
   (clobber (match_scratch:DI 0 "=d,d"))]
=======
   (clobber (match_scratch:DI 0                                     "=d,d, d"))]
>>>>>>> b56a5220
  "s390_match_ccmode(insn, CCTmode) && TARGET_ZARCH"
  "@
   xgr\t%0,%2
   xgrk\t%0,%1,%2
   xg\t%0,%2"
  [(set_attr "op_type" "RRE,RRF,RXY")
   (set_attr "cpu_facility" "*,z196,*")
   (set_attr "z10prop" "z10_super_E1,*,z10_super_E1")])

(define_insn "*xordi3"
  [(set (match_operand:DI 0 "nonimmediate_operand"         "=d,    d,d,d, d,   AQ,Q")
        (xor:DI (match_operand:DI 1 "nonimmediate_operand" "%0,    0,0,d, 0,    0,0")
                (match_operand:DI 2 "general_operand"   "N0SD0,N1SD0,d,d,RT,NxQD0,Q")))
   (clobber (reg:CC CC_REGNUM))]
  "TARGET_ZARCH && s390_logical_operator_ok_p (operands)"
  "@
   xihf\t%0,%k2
   xilf\t%0,%k2
   xgr\t%0,%2
   xgrk\t%0,%1,%2
   xg\t%0,%2
   #
   #"
  [(set_attr "op_type"  "RIL,RIL,RRE,RRF,RXY,SI,SS")
   (set_attr "cpu_facility" "extimm,extimm,*,z196,*,*,*")
   (set_attr "z10prop" "z10_super_E1,z10_super_E1,z10_super_E1,
                        *,z10_super_E1,*,*")])

(define_split
  [(set (match_operand:DI 0 "s_operand" "")
        (xor:DI (match_dup 0) (match_operand:DI 1 "immediate_operand" "")))
   (clobber (reg:CC CC_REGNUM))]
  "reload_completed"
  [(parallel
    [(set (match_dup 0) (xor:QI (match_dup 0) (match_dup 1)))
     (clobber (reg:CC CC_REGNUM))])]
  "s390_narrow_logical_operator (XOR, &operands[0], &operands[1]);")

;
; xorsi3 instruction pattern(s).
;

(define_insn "*xorsi3_cc"
  [(set (reg CC_REGNUM)
        (compare (xor:SI (match_operand:SI 1 "nonimmediate_operand" "%0,0,d,0,0")
                         (match_operand:SI 2 "general_operand"      "Os,d,d,R,T"))
                 (const_int 0)))
   (set (match_operand:SI 0 "register_operand"                      "=d,d,d,d,d")
        (xor:SI (match_dup 1) (match_dup 2)))]
  "s390_match_ccmode(insn, CCTmode)"
  "@
   xilf\t%0,%o2
   xr\t%0,%2
   xrk\t%0,%1,%2
   x\t%0,%2
   xy\t%0,%2"
  [(set_attr "op_type" "RIL,RR,RRF,RX,RXY")
   (set_attr "cpu_facility" "*,*,z196,*,*")
   (set_attr "z10prop" "z10_super_E1,z10_super_E1,*,
                        z10_super_E1,z10_super_E1")])

(define_insn "*xorsi3_cconly"
  [(set (reg CC_REGNUM)
        (compare (xor:SI (match_operand:SI 1 "nonimmediate_operand" "%0,0,d,0,0")
                         (match_operand:SI 2 "general_operand"      "Os,d,d,R,T"))
                 (const_int 0)))
   (clobber (match_scratch:SI 0                                     "=d,d,d,d,d"))]
  "s390_match_ccmode(insn, CCTmode)"
  "@
   xilf\t%0,%o2
   xr\t%0,%2
   xrk\t%0,%1,%2
   x\t%0,%2
   xy\t%0,%2"
  [(set_attr "op_type" "RIL,RR,RRF,RX,RXY")
   (set_attr "cpu_facility" "*,*,z196,*,*")
   (set_attr "z10prop" "z10_super_E1,z10_super_E1,*,
                        z10_super_E1,z10_super_E1")])

(define_insn "*xorsi3"
  [(set (match_operand:SI 0 "nonimmediate_operand"         "=d,d,d,d,d,   AQ,Q")
        (xor:SI (match_operand:SI 1 "nonimmediate_operand" "%0,0,d,0,0,    0,0")
                (match_operand:SI 2 "general_operand"      "Os,d,d,R,T,NxQS0,Q")))
   (clobber (reg:CC CC_REGNUM))]
  "s390_logical_operator_ok_p (operands)"
  "@
   xilf\t%0,%o2
   xr\t%0,%2
   xrk\t%0,%1,%2
   x\t%0,%2
   xy\t%0,%2
   #
   #"
  [(set_attr "op_type"  "RIL,RR,RRF,RX,RXY,SI,SS")
   (set_attr "cpu_facility" "*,*,z196,*,*,*,*")
   (set_attr "z10prop" "z10_super_E1,z10_super_E1,*,
                        z10_super_E1,z10_super_E1,*,*")])

(define_split
  [(set (match_operand:SI 0 "s_operand" "")
        (xor:SI (match_dup 0) (match_operand:SI 1 "immediate_operand" "")))
   (clobber (reg:CC CC_REGNUM))]
  "reload_completed"
  [(parallel
    [(set (match_dup 0) (xor:QI (match_dup 0) (match_dup 1)))
     (clobber (reg:CC CC_REGNUM))])]
  "s390_narrow_logical_operator (XOR, &operands[0], &operands[1]);")

;
; xorhi3 instruction pattern(s).
;

(define_insn "*xorhi3"
  [(set (match_operand:HI 0 "nonimmediate_operand"         "=d,d,d,   AQ,Q")
        (xor:HI (match_operand:HI 1 "nonimmediate_operand" "%0,0,d,    0,0")
                (match_operand:HI 2 "general_operand"      "Os,d,d,NxQH0,Q")))
   (clobber (reg:CC CC_REGNUM))]
  "s390_logical_operator_ok_p (operands)"
  "@
   xilf\t%0,%x2
   xr\t%0,%2
   xrk\t%0,%1,%2
   #
   #"
  [(set_attr "op_type"  "RIL,RR,RRF,SI,SS")
   (set_attr "cpu_facility" "*,*,z196,*,*")
   (set_attr "z10prop" "z10_super_E1,z10_super_E1,*,*,*")])

(define_split
  [(set (match_operand:HI 0 "s_operand" "")
        (xor:HI (match_dup 0) (match_operand:HI 1 "immediate_operand" "")))
   (clobber (reg:CC CC_REGNUM))]
  "reload_completed"
  [(parallel
    [(set (match_dup 0) (xor:QI (match_dup 0) (match_dup 1)))
     (clobber (reg:CC CC_REGNUM))])]
  "s390_narrow_logical_operator (XOR, &operands[0], &operands[1]);")

;
; xorqi3 instruction pattern(s).
;

(define_insn "*xorqi3"
  [(set (match_operand:QI 0 "nonimmediate_operand"         "=d,d,d,Q,S,Q")
        (xor:QI (match_operand:QI 1 "nonimmediate_operand" "%0,0,d,0,0,0")
                (match_operand:QI 2 "general_operand"      "Os,d,d,n,n,Q")))
   (clobber (reg:CC CC_REGNUM))]
  "s390_logical_operator_ok_p (operands)"
  "@
   xilf\t%0,%b2
   xr\t%0,%2
   xrk\t%0,%1,%2
   xi\t%S0,%b2
   xiy\t%S0,%b2
   #"
  [(set_attr "op_type"  "RIL,RR,RRF,SI,SIY,SS")
   (set_attr "cpu_facility" "*,*,z196,*,*,*")
   (set_attr "z10prop" "z10_super_E1,z10_super_E1,*,z10_super,z10_super,*")])


;
; Block exclusive or (XC) patterns.
;

(define_insn "*xc"
  [(set (match_operand:BLK 0 "memory_operand" "=Q")
        (xor:BLK (match_dup 0)
                 (match_operand:BLK 1 "memory_operand" "Q")))
   (use (match_operand 2 "const_int_operand" "n"))
   (clobber (reg:CC CC_REGNUM))]
  "INTVAL (operands[2]) >= 1 && INTVAL (operands[2]) <= 256"
  "xc\t%O0(%2,%R0),%S1"
  [(set_attr "op_type" "SS")])

(define_split
  [(set (match_operand 0 "memory_operand" "")
        (xor (match_dup 0)
             (match_operand 1 "memory_operand" "")))
   (clobber (reg:CC CC_REGNUM))]
  "reload_completed
   && GET_MODE (operands[0]) == GET_MODE (operands[1])
   && GET_MODE_SIZE (GET_MODE (operands[0])) > 0"
  [(parallel
    [(set (match_dup 0) (xor:BLK (match_dup 0) (match_dup 1)))
     (use (match_dup 2))
     (clobber (reg:CC CC_REGNUM))])]
{
  operands[2] = GEN_INT (GET_MODE_SIZE (GET_MODE (operands[0])));
  operands[0] = adjust_address (operands[0], BLKmode, 0);
  operands[1] = adjust_address (operands[1], BLKmode, 0);
})

(define_peephole2
  [(parallel
    [(set (match_operand:BLK 0 "memory_operand" "")
          (xor:BLK (match_dup 0)
                   (match_operand:BLK 1 "memory_operand" "")))
     (use (match_operand 2 "const_int_operand" ""))
     (clobber (reg:CC CC_REGNUM))])
   (parallel
    [(set (match_operand:BLK 3 "memory_operand" "")
          (xor:BLK (match_dup 3)
                   (match_operand:BLK 4 "memory_operand" "")))
     (use (match_operand 5 "const_int_operand" ""))
     (clobber (reg:CC CC_REGNUM))])]
  "s390_offset_p (operands[0], operands[3], operands[2])
   && s390_offset_p (operands[1], operands[4], operands[2])
   && !s390_overlap_p (operands[0], operands[1],
                       INTVAL (operands[2]) + INTVAL (operands[5]))
   && INTVAL (operands[2]) + INTVAL (operands[5]) <= 256"
  [(parallel
    [(set (match_dup 6) (xor:BLK (match_dup 6) (match_dup 7)))
     (use (match_dup 8))
     (clobber (reg:CC CC_REGNUM))])]
  "operands[6] = gen_rtx_MEM (BLKmode, XEXP (operands[0], 0));
   operands[7] = gen_rtx_MEM (BLKmode, XEXP (operands[1], 0));
   operands[8] = GEN_INT (INTVAL (operands[2]) + INTVAL (operands[5]));")

;
; Block xor (XC) patterns with src == dest.
;

(define_insn "*xc_zero"
  [(set (match_operand:BLK 0 "memory_operand" "=Q")
        (const_int 0))
   (use (match_operand 1 "const_int_operand" "n"))
   (clobber (reg:CC CC_REGNUM))]
  "INTVAL (operands[1]) >= 1 && INTVAL (operands[1]) <= 256"
  "xc\t%O0(%1,%R0),%S0"
  [(set_attr "op_type" "SS")
   (set_attr "z196prop" "z196_cracked")])

(define_peephole2
  [(parallel
    [(set (match_operand:BLK 0 "memory_operand" "")
          (const_int 0))
     (use (match_operand 1 "const_int_operand" ""))
     (clobber (reg:CC CC_REGNUM))])
   (parallel
    [(set (match_operand:BLK 2 "memory_operand" "")
          (const_int 0))
     (use (match_operand 3 "const_int_operand" ""))
     (clobber (reg:CC CC_REGNUM))])]
  "s390_offset_p (operands[0], operands[2], operands[1])
   && INTVAL (operands[1]) + INTVAL (operands[3]) <= 256"
  [(parallel
    [(set (match_dup 4) (const_int 0))
     (use (match_dup 5))
     (clobber (reg:CC CC_REGNUM))])]
  "operands[4] = gen_rtx_MEM (BLKmode, XEXP (operands[0], 0));
   operands[5] = GEN_INT (INTVAL (operands[1]) + INTVAL (operands[3]));")


;;
;;- Negate instructions.
;;

;
; neg(di|si)2 instruction pattern(s).
;

(define_expand "neg<mode>2"
  [(parallel
    [(set (match_operand:DSI 0 "register_operand" "=d")
          (neg:DSI (match_operand:DSI 1 "register_operand" "d")))
     (clobber (reg:CC CC_REGNUM))])]
  ""
  "")

(define_insn "*negdi2_sign_cc"
  [(set (reg CC_REGNUM)
        (compare (neg:DI (ashiftrt:DI (ashift:DI (subreg:DI
                           (match_operand:SI 1 "register_operand" "d") 0)
                           (const_int 32)) (const_int 32)))
                 (const_int 0)))
   (set (match_operand:DI 0 "register_operand" "=d")
        (neg:DI (sign_extend:DI (match_dup 1))))]
  "TARGET_ZARCH && s390_match_ccmode (insn, CCAmode)"
  "lcgfr\t%0,%1"
  [(set_attr "op_type"  "RRE")
   (set_attr "z10prop" "z10_c")])

(define_insn "*negdi2_sign"
  [(set (match_operand:DI 0 "register_operand" "=d")
        (neg:DI (sign_extend:DI (match_operand:SI 1 "register_operand" "d"))))
   (clobber (reg:CC CC_REGNUM))]
  "TARGET_ZARCH"
  "lcgfr\t%0,%1"
  [(set_attr "op_type"  "RRE")
   (set_attr "z10prop" "z10_c")])

; lcr, lcgr
(define_insn "*neg<mode>2_cc"
  [(set (reg CC_REGNUM)
        (compare (neg:GPR (match_operand:GPR 1 "register_operand" "d"))
                 (const_int 0)))
   (set (match_operand:GPR 0 "register_operand" "=d")
        (neg:GPR (match_dup 1)))]
  "s390_match_ccmode (insn, CCAmode)"
  "lc<g>r\t%0,%1"
  [(set_attr "op_type"  "RR<E>")
   (set_attr "z10prop" "z10_super_c_E1")])

; lcr, lcgr
(define_insn "*neg<mode>2_cconly"
  [(set (reg CC_REGNUM)
        (compare (neg:GPR (match_operand:GPR 1 "register_operand" "d"))
                 (const_int 0)))
   (clobber (match_scratch:GPR 0 "=d"))]
  "s390_match_ccmode (insn, CCAmode)"
  "lc<g>r\t%0,%1"
  [(set_attr "op_type"  "RR<E>")
   (set_attr "z10prop" "z10_super_c_E1")])

; lcr, lcgr
(define_insn "*neg<mode>2"
  [(set (match_operand:GPR 0 "register_operand" "=d")
        (neg:GPR (match_operand:GPR 1 "register_operand" "d")))
   (clobber (reg:CC CC_REGNUM))]
  ""
  "lc<g>r\t%0,%1"
  [(set_attr "op_type"  "RR<E>")
   (set_attr "z10prop" "z10_super_c_E1")])

(define_insn_and_split "*negdi2_31"
  [(set (match_operand:DI 0 "register_operand" "=d")
        (neg:DI (match_operand:DI 1 "register_operand" "d")))
   (clobber (reg:CC CC_REGNUM))]
  "!TARGET_ZARCH"
  "#"
  "&& reload_completed"
  [(parallel
    [(set (match_dup 2) (neg:SI (match_dup 3)))
     (clobber (reg:CC CC_REGNUM))])
   (parallel
    [(set (reg:CCAP CC_REGNUM)
          (compare:CCAP (neg:SI (match_dup 5)) (const_int 0)))
     (set (match_dup 4) (neg:SI (match_dup 5)))])
   (set (pc)
        (if_then_else (ne (reg:CCAP CC_REGNUM) (const_int 0))
                      (pc)
                      (label_ref (match_dup 6))))
   (parallel
    [(set (match_dup 2) (plus:SI (match_dup 2) (const_int -1)))
     (clobber (reg:CC CC_REGNUM))])
   (match_dup 6)]
  "operands[2] = operand_subword (operands[0], 0, 0, DImode);
   operands[3] = operand_subword (operands[1], 0, 0, DImode);
   operands[4] = operand_subword (operands[0], 1, 0, DImode);
   operands[5] = operand_subword (operands[1], 1, 0, DImode);
   operands[6] = gen_label_rtx ();")

;
; neg(df|sf)2 instruction pattern(s).
;

(define_expand "neg<mode>2"
  [(parallel
    [(set (match_operand:BFP 0 "register_operand" "=f")
          (neg:BFP (match_operand:BFP 1 "register_operand" "f")))
     (clobber (reg:CC CC_REGNUM))])]
  "TARGET_HARD_FLOAT"
  "")

; lcxbr, lcdbr, lcebr
(define_insn "*neg<mode>2_cc"
  [(set (reg CC_REGNUM)
        (compare (neg:BFP (match_operand:BFP 1 "register_operand" "f"))
                 (match_operand:BFP 2 "const0_operand" "")))
   (set (match_operand:BFP 0 "register_operand" "=f")
        (neg:BFP (match_dup 1)))]
  "s390_match_ccmode (insn, CCSmode) && TARGET_HARD_FLOAT"
  "lc<xde>br\t%0,%1"
  [(set_attr "op_type"  "RRE")
   (set_attr "type"     "fsimp<mode>")])

; lcxbr, lcdbr, lcebr
(define_insn "*neg<mode>2_cconly"
  [(set (reg CC_REGNUM)
        (compare (neg:BFP (match_operand:BFP 1 "register_operand" "f"))
                 (match_operand:BFP 2 "const0_operand" "")))
   (clobber (match_scratch:BFP 0 "=f"))]
  "s390_match_ccmode (insn, CCSmode) && TARGET_HARD_FLOAT"
  "lc<xde>br\t%0,%1"
  [(set_attr "op_type"  "RRE")
   (set_attr "type"     "fsimp<mode>")])

; lcdfr
(define_insn "*neg<mode>2_nocc"
  [(set (match_operand:FP 0 "register_operand"         "=f")
        (neg:FP (match_operand:FP 1 "register_operand" "<fT0>")))]
  "TARGET_DFP"
  "lcdfr\t%0,%1"
  [(set_attr "op_type"  "RRE")
   (set_attr "type"     "fsimp<mode>")])

; lcxbr, lcdbr, lcebr
(define_insn "*neg<mode>2"
  [(set (match_operand:BFP 0 "register_operand" "=f")
        (neg:BFP (match_operand:BFP 1 "register_operand" "f")))
   (clobber (reg:CC CC_REGNUM))]
  "TARGET_HARD_FLOAT"
  "lc<xde>br\t%0,%1"
  [(set_attr "op_type"  "RRE")
   (set_attr "type"     "fsimp<mode>")])


;;
;;- Absolute value instructions.
;;

;
; abs(di|si)2 instruction pattern(s).
;

(define_insn "*absdi2_sign_cc"
  [(set (reg CC_REGNUM)
        (compare (abs:DI (ashiftrt:DI (ashift:DI (subreg:DI
                           (match_operand:SI 1 "register_operand" "d") 0)
                           (const_int 32)) (const_int 32)))
                 (const_int 0)))
   (set (match_operand:DI 0 "register_operand" "=d")
        (abs:DI (sign_extend:DI (match_dup 1))))]
  "TARGET_ZARCH && s390_match_ccmode (insn, CCAmode)"
  "lpgfr\t%0,%1"
  [(set_attr "op_type"  "RRE")
   (set_attr "z10prop" "z10_c")])

(define_insn "*absdi2_sign"
  [(set (match_operand:DI 0 "register_operand" "=d")
        (abs:DI (sign_extend:DI (match_operand:SI 1 "register_operand" "d"))))
   (clobber (reg:CC CC_REGNUM))]
  "TARGET_ZARCH"
  "lpgfr\t%0,%1"
  [(set_attr "op_type"  "RRE")
   (set_attr "z10prop" "z10_c")])

; lpr, lpgr
(define_insn "*abs<mode>2_cc"
  [(set (reg CC_REGNUM)
        (compare (abs:GPR (match_operand:DI 1 "register_operand" "d"))
                 (const_int 0)))
   (set (match_operand:GPR 0 "register_operand" "=d")
        (abs:GPR (match_dup 1)))]
  "s390_match_ccmode (insn, CCAmode)"
  "lp<g>r\t%0,%1"
  [(set_attr "op_type"  "RR<E>")
   (set_attr "z10prop" "z10_c")])

; lpr, lpgr
(define_insn "*abs<mode>2_cconly"
  [(set (reg CC_REGNUM)
        (compare (abs:GPR (match_operand:GPR 1 "register_operand" "d"))
                 (const_int 0)))
   (clobber (match_scratch:GPR 0 "=d"))]
  "s390_match_ccmode (insn, CCAmode)"
  "lp<g>r\t%0,%1"
  [(set_attr "op_type"  "RR<E>")
   (set_attr "z10prop" "z10_c")])

; lpr, lpgr
(define_insn "abs<mode>2"
  [(set (match_operand:GPR 0 "register_operand" "=d")
        (abs:GPR (match_operand:GPR 1 "register_operand" "d")))
   (clobber (reg:CC CC_REGNUM))]
  ""
  "lp<g>r\t%0,%1"
  [(set_attr "op_type"  "RR<E>")
   (set_attr "z10prop" "z10_c")])

;
; abs(df|sf)2 instruction pattern(s).
;

(define_expand "abs<mode>2"
  [(parallel
    [(set (match_operand:BFP 0 "register_operand" "=f")
          (abs:BFP (match_operand:BFP 1 "register_operand" "f")))
     (clobber (reg:CC CC_REGNUM))])]
  "TARGET_HARD_FLOAT"
  "")

; lpxbr, lpdbr, lpebr
(define_insn "*abs<mode>2_cc"
  [(set (reg CC_REGNUM)
        (compare (abs:BFP (match_operand:BFP 1 "register_operand" "f"))
                 (match_operand:BFP 2 "const0_operand" "")))
   (set (match_operand:BFP 0 "register_operand" "=f")
        (abs:BFP (match_dup 1)))]
  "s390_match_ccmode (insn, CCSmode) && TARGET_HARD_FLOAT"
  "lp<xde>br\t%0,%1"
  [(set_attr "op_type"  "RRE")
   (set_attr "type"     "fsimp<mode>")])

; lpxbr, lpdbr, lpebr
(define_insn "*abs<mode>2_cconly"
  [(set (reg CC_REGNUM)
        (compare (abs:BFP (match_operand:BFP 1 "register_operand" "f"))
                 (match_operand:BFP 2 "const0_operand" "")))
   (clobber (match_scratch:BFP 0 "=f"))]
  "s390_match_ccmode (insn, CCSmode) && TARGET_HARD_FLOAT"
  "lp<xde>br\t%0,%1"
  [(set_attr "op_type"  "RRE")
   (set_attr "type"     "fsimp<mode>")])

; lpdfr
(define_insn "*abs<mode>2_nocc"
  [(set (match_operand:FP 0 "register_operand"         "=f")
        (abs:FP (match_operand:FP 1 "register_operand" "<fT0>")))]
  "TARGET_DFP"
  "lpdfr\t%0,%1"
  [(set_attr "op_type"  "RRE")
   (set_attr "type"     "fsimp<mode>")])

; lpxbr, lpdbr, lpebr
(define_insn "*abs<mode>2"
  [(set (match_operand:BFP 0 "register_operand" "=f")
        (abs:BFP (match_operand:BFP 1 "register_operand" "f")))
   (clobber (reg:CC CC_REGNUM))]
  "TARGET_HARD_FLOAT"
  "lp<xde>br\t%0,%1"
  [(set_attr "op_type"  "RRE")
   (set_attr "type"     "fsimp<mode>")])


;;
;;- Negated absolute value instructions
;;

;
; Integer
;

(define_insn "*negabsdi2_sign_cc"
  [(set (reg CC_REGNUM)
        (compare (neg:DI (abs:DI (ashiftrt:DI (ashift:DI (subreg:DI
                           (match_operand:SI 1 "register_operand" "d") 0)
                           (const_int 32)) (const_int 32))))
                 (const_int 0)))
   (set (match_operand:DI 0 "register_operand" "=d")
        (neg:DI (abs:DI (sign_extend:DI (match_dup 1)))))]
  "TARGET_ZARCH && s390_match_ccmode (insn, CCAmode)"
  "lngfr\t%0,%1"
  [(set_attr "op_type"  "RRE")
   (set_attr "z10prop" "z10_c")])

(define_insn "*negabsdi2_sign"
  [(set (match_operand:DI 0 "register_operand" "=d")
	(neg:DI (abs:DI (sign_extend:DI
                          (match_operand:SI 1 "register_operand" "d")))))
   (clobber (reg:CC CC_REGNUM))]
  "TARGET_ZARCH"
  "lngfr\t%0,%1"
  [(set_attr "op_type" "RRE")
   (set_attr "z10prop" "z10_c")])

; lnr, lngr
(define_insn "*negabs<mode>2_cc"
  [(set (reg CC_REGNUM)
        (compare (neg:GPR (abs:GPR (match_operand:GPR 1 "register_operand" "d")))
                 (const_int 0)))
   (set (match_operand:GPR 0 "register_operand" "=d")
        (neg:GPR (abs:GPR (match_dup 1))))]
  "s390_match_ccmode (insn, CCAmode)"
  "ln<g>r\t%0,%1"
  [(set_attr "op_type"  "RR<E>")
   (set_attr "z10prop" "z10_c")])

; lnr, lngr
(define_insn "*negabs<mode>2_cconly"
  [(set (reg CC_REGNUM)
        (compare (neg:GPR (abs:GPR (match_operand:GPR 1 "register_operand" "d")))
                 (const_int 0)))
   (clobber (match_scratch:GPR 0 "=d"))]
  "s390_match_ccmode (insn, CCAmode)"
  "ln<g>r\t%0,%1"
  [(set_attr "op_type"  "RR<E>")
   (set_attr "z10prop" "z10_c")])

; lnr, lngr
(define_insn "*negabs<mode>2"
  [(set (match_operand:GPR 0 "register_operand" "=d")
	(neg:GPR (abs:GPR (match_operand:GPR 1 "register_operand" "d"))))
   (clobber (reg:CC CC_REGNUM))]
  ""
  "ln<g>r\t%0,%1"
  [(set_attr "op_type" "RR<E>")
   (set_attr "z10prop" "z10_c")])

;
; Floating point
;

; lnxbr, lndbr, lnebr
(define_insn "*negabs<mode>2_cc"
  [(set (reg CC_REGNUM)
        (compare (neg:BFP (abs:BFP (match_operand:BFP 1 "register_operand" "f")))
                 (match_operand:BFP 2 "const0_operand" "")))
   (set (match_operand:BFP 0 "register_operand" "=f")
        (neg:BFP (abs:BFP (match_dup 1))))]
  "s390_match_ccmode (insn, CCSmode) && TARGET_HARD_FLOAT"
  "ln<xde>br\t%0,%1"
  [(set_attr "op_type"  "RRE")
   (set_attr "type"     "fsimp<mode>")])

; lnxbr, lndbr, lnebr
(define_insn "*negabs<mode>2_cconly"
  [(set (reg CC_REGNUM)
        (compare (neg:BFP (abs:BFP (match_operand:BFP 1 "register_operand" "f")))
                 (match_operand:BFP 2 "const0_operand" "")))
   (clobber (match_scratch:BFP 0 "=f"))]
  "s390_match_ccmode (insn, CCSmode) && TARGET_HARD_FLOAT"
  "ln<xde>br\t%0,%1"
  [(set_attr "op_type"  "RRE")
   (set_attr "type"     "fsimp<mode>")])

; lndfr
(define_insn "*negabs<mode>2_nocc"
  [(set (match_operand:FP 0 "register_operand"                  "=f")
        (neg:FP (abs:FP (match_operand:BFP 1 "register_operand" "<fT0>"))))]
  "TARGET_DFP"
  "lndfr\t%0,%1"
  [(set_attr "op_type"  "RRE")
   (set_attr "type"     "fsimp<mode>")])

; lnxbr, lndbr, lnebr
(define_insn "*negabs<mode>2"
  [(set (match_operand:BFP 0 "register_operand" "=f")
        (neg:BFP (abs:BFP (match_operand:BFP 1 "register_operand" "f"))))
   (clobber (reg:CC CC_REGNUM))]
  "TARGET_HARD_FLOAT"
  "ln<xde>br\t%0,%1"
  [(set_attr "op_type"  "RRE")
   (set_attr "type"     "fsimp<mode>")])

;;
;;- Square root instructions.
;;

;
; sqrt(df|sf)2 instruction pattern(s).
;

; sqxbr, sqdbr, sqebr, sqdb, sqeb
(define_insn "sqrt<mode>2"
  [(set (match_operand:BFP 0 "register_operand" "=f,f")
	(sqrt:BFP (match_operand:BFP 1 "general_operand" "f,<Rf>")))]
  "TARGET_HARD_FLOAT"
  "@
   sq<xde>br\t%0,%1
   sq<xde>b\t%0,%1"
  [(set_attr "op_type" "RRE,RXE")
   (set_attr "type" "fsqrt<mode>")])


;;
;;- One complement instructions.
;;

;
; one_cmpl(di|si|hi|qi)2 instruction pattern(s).
;

(define_expand "one_cmpl<mode>2"
  [(parallel
    [(set (match_operand:INT 0 "register_operand" "")
          (xor:INT (match_operand:INT 1 "register_operand" "")
		   (const_int -1)))
     (clobber (reg:CC CC_REGNUM))])]
  ""
  "")


;;
;; Find leftmost bit instructions.
;;

(define_expand "clzdi2"
  [(set (match_operand:DI 0 "register_operand" "=d")
	(clz:DI (match_operand:DI 1 "register_operand" "d")))]
  "TARGET_EXTIMM && TARGET_ZARCH"
{
  rtx insn, clz_equal;
  rtx wide_reg = gen_reg_rtx (TImode);
  rtx msb = gen_rtx_CONST_INT (DImode, (unsigned HOST_WIDE_INT) 1 << 63);

  clz_equal = gen_rtx_CLZ (DImode, operands[1]);

  emit_insn (gen_clztidi2 (wide_reg, operands[1], msb));

  insn = emit_move_insn (operands[0], gen_highpart (DImode, wide_reg));
  set_unique_reg_note (insn, REG_EQUAL, clz_equal);

  DONE;
})

(define_insn "clztidi2"
  [(set (match_operand:TI 0 "register_operand" "=d")
	(ior:TI
	  (ashift:TI
            (zero_extend:TI
   	      (xor:DI (match_operand:DI 1 "register_operand" "d")
                      (lshiftrt (match_operand:DI 2 "const_int_operand" "")
				(subreg:SI (clz:DI (match_dup 1)) 4))))

	    (const_int 64))
          (zero_extend:TI (clz:DI (match_dup 1)))))
   (clobber (reg:CC CC_REGNUM))]
  "(unsigned HOST_WIDE_INT) INTVAL (operands[2])
   == (unsigned HOST_WIDE_INT) 1 << 63
   && TARGET_EXTIMM && TARGET_ZARCH"
  "flogr\t%0,%1"
  [(set_attr "op_type"  "RRE")])


;;
;;- Rotate instructions.
;;

;
; rotl(di|si)3 instruction pattern(s).
;

; rll, rllg
(define_insn "rotl<mode>3"
  [(set (match_operand:GPR 0 "register_operand" "=d")
	(rotate:GPR (match_operand:GPR 1 "register_operand" "d")
		    (match_operand:SI 2 "shift_count_or_setmem_operand" "Y")))]
  "TARGET_CPU_ZARCH"
  "rll<g>\t%0,%1,%Y2"
  [(set_attr "op_type"  "RSE")
   (set_attr "atype"    "reg")
   (set_attr "z10prop" "z10_super_E1")])

; rll, rllg
(define_insn "*rotl<mode>3_and"
  [(set (match_operand:GPR 0 "register_operand" "=d")
	(rotate:GPR (match_operand:GPR 1 "register_operand" "d")
		    (and:SI (match_operand:SI 2 "shift_count_or_setmem_operand" "Y")
			    (match_operand:SI 3 "const_int_operand"   "n"))))]
  "TARGET_CPU_ZARCH && (INTVAL (operands[3]) & 63) == 63"
  "rll<g>\t%0,%1,%Y2"
  [(set_attr "op_type"  "RSE")
   (set_attr "atype"    "reg")
   (set_attr "z10prop" "z10_super_E1")])


;;
;;- Shift instructions.
;;

;
; (ashl|lshr)(di|si)3 instruction pattern(s).
; Left shifts and logical right shifts

(define_expand "<shift><mode>3"
  [(set (match_operand:DSI 0 "register_operand" "")
        (SHIFT:DSI (match_operand:DSI 1 "register_operand" "")
                   (match_operand:SI 2 "shift_count_or_setmem_operand" "")))]
  ""
  "")

; sldl, srdl
(define_insn "*<shift>di3_31"
  [(set (match_operand:DI 0 "register_operand" "=d")
        (SHIFT:DI (match_operand:DI 1 "register_operand" "0")
                  (match_operand:SI 2 "shift_count_or_setmem_operand" "Y")))]
  "!TARGET_ZARCH"
  "s<lr>dl\t%0,%Y2"
  [(set_attr "op_type"  "RS")
   (set_attr "atype"    "reg")
   (set_attr "z196prop" "z196_cracked")])

; sll, srl, sllg, srlg, sllk, srlk
(define_insn "*<shift><mode>3"
  [(set (match_operand:GPR 0 "register_operand"                          "=d,d")
        (SHIFT:GPR (match_operand:GPR 1 "register_operand"             "<d0>,d")
                   (match_operand:SI 2 "shift_count_or_setmem_operand"    "Y,Y")))]
  ""
  "@
   s<lr>l<g>\t%0,<1>%Y2
   s<lr>l<gk>\t%0,%1,%Y2"
  [(set_attr "op_type"  "RS<E>,RSY")
   (set_attr "atype"    "reg,reg")
   (set_attr "cpu_facility" "*,z196")
   (set_attr "z10prop" "z10_super_E1,*")])

; sldl, srdl
(define_insn "*<shift>di3_31_and"
  [(set (match_operand:DI 0 "register_operand" "=d")
        (SHIFT:DI (match_operand:DI 1 "register_operand" "0")
                  (and:SI (match_operand:SI 2 "shift_count_or_setmem_operand" "Y")
			  (match_operand:SI 3 "const_int_operand"   "n"))))]
  "!TARGET_ZARCH && (INTVAL (operands[3]) & 63) == 63"
  "s<lr>dl\t%0,%Y2"
  [(set_attr "op_type"  "RS")
   (set_attr "atype"    "reg")])

; sll, srl, sllg, srlg, sllk, srlk
(define_insn "*<shift><mode>3_and"
  [(set (match_operand:GPR 0 "register_operand"                                 "=d,d")
        (SHIFT:GPR (match_operand:GPR 1 "register_operand"                    "<d0>,d")
                   (and:SI (match_operand:SI 2 "shift_count_or_setmem_operand"   "Y,Y")
			   (match_operand:SI 3 "const_int_operand"               "n,n"))))]
  "(INTVAL (operands[3]) & 63) == 63"
  "@
   s<lr>l<g>\t%0,<1>%Y2
   s<lr>l<gk>\t%0,%1,%Y2"
  [(set_attr "op_type"  "RS<E>,RSY")
   (set_attr "atype"    "reg,reg")
   (set_attr "cpu_facility" "*,z196")
   (set_attr "z10prop" "z10_super_E1,*")])

;
; ashr(di|si)3 instruction pattern(s).
; Arithmetic right shifts

(define_expand "ashr<mode>3"
  [(parallel
    [(set (match_operand:DSI 0 "register_operand" "")
          (ashiftrt:DSI (match_operand:DSI 1 "register_operand" "")
                        (match_operand:SI 2 "shift_count_or_setmem_operand" "")))
     (clobber (reg:CC CC_REGNUM))])]
  ""
  "")

(define_insn "*ashrdi3_cc_31"
  [(set (reg CC_REGNUM)
        (compare (ashiftrt:DI (match_operand:DI 1 "register_operand" "0")
                              (match_operand:SI 2 "shift_count_or_setmem_operand" "Y"))
                 (const_int 0)))
   (set (match_operand:DI 0 "register_operand" "=d")
        (ashiftrt:DI (match_dup 1) (match_dup 2)))]
  "!TARGET_ZARCH && s390_match_ccmode(insn, CCSmode)"
  "srda\t%0,%Y2"
  [(set_attr "op_type"  "RS")
   (set_attr "atype"    "reg")])

(define_insn "*ashrdi3_cconly_31"
  [(set (reg CC_REGNUM)
        (compare (ashiftrt:DI (match_operand:DI 1 "register_operand" "0")
                              (match_operand:SI 2 "shift_count_or_setmem_operand" "Y"))
                 (const_int 0)))
   (clobber (match_scratch:DI 0 "=d"))]
  "!TARGET_ZARCH && s390_match_ccmode(insn, CCSmode)"
  "srda\t%0,%Y2"
  [(set_attr "op_type"  "RS")
   (set_attr "atype"    "reg")])

(define_insn "*ashrdi3_31"
  [(set (match_operand:DI 0 "register_operand" "=d")
        (ashiftrt:DI (match_operand:DI 1 "register_operand" "0")
                     (match_operand:SI 2 "shift_count_or_setmem_operand" "Y")))
   (clobber (reg:CC CC_REGNUM))]
  "!TARGET_ZARCH"
  "srda\t%0,%Y2"
  [(set_attr "op_type"  "RS")
   (set_attr "atype"    "reg")])

; sra, srag, srak
(define_insn "*ashr<mode>3_cc"
  [(set (reg CC_REGNUM)
        (compare (ashiftrt:GPR (match_operand:GPR 1 "register_operand"          "<d0>,d")
                               (match_operand:SI 2 "shift_count_or_setmem_operand" "Y,Y"))
                 (const_int 0)))
   (set (match_operand:GPR 0 "register_operand"                                   "=d,d")
        (ashiftrt:GPR (match_dup 1) (match_dup 2)))]
  "s390_match_ccmode(insn, CCSmode)"
  "@
   sra<g>\t%0,<1>%Y2
   sra<gk>\t%0,%1,%Y2"
  [(set_attr "op_type"  "RS<E>,RSY")
   (set_attr "atype"    "reg,reg")
   (set_attr "cpu_facility" "*,z196")
   (set_attr "z10prop" "z10_super_E1,*")])

; sra, srag, srak
(define_insn "*ashr<mode>3_cconly"
  [(set (reg CC_REGNUM)
        (compare (ashiftrt:GPR (match_operand:GPR 1 "register_operand"          "<d0>,d")
                               (match_operand:SI 2 "shift_count_or_setmem_operand" "Y,Y"))
                 (const_int 0)))
   (clobber (match_scratch:GPR 0                                                  "=d,d"))]
  "s390_match_ccmode(insn, CCSmode)"
  "@
   sra<g>\t%0,<1>%Y2
   sra<gk>\t%0,%1,%Y2"
  [(set_attr "op_type"  "RS<E>,RSY")
   (set_attr "atype"    "reg,reg")
   (set_attr "cpu_facility" "*,z196")
   (set_attr "z10prop" "z10_super_E1,*")])

; sra, srag
(define_insn "*ashr<mode>3"
  [(set (match_operand:GPR 0 "register_operand"                          "=d,d")
        (ashiftrt:GPR (match_operand:GPR 1 "register_operand"          "<d0>,d")
                      (match_operand:SI 2 "shift_count_or_setmem_operand" "Y,Y")))
   (clobber (reg:CC CC_REGNUM))]
  ""
  "@
   sra<g>\t%0,<1>%Y2
   sra<gk>\t%0,%1,%Y2"
  [(set_attr "op_type"  "RS<E>,RSY")
   (set_attr "atype"    "reg,reg")
   (set_attr "cpu_facility" "*,z196")
   (set_attr "z10prop" "z10_super_E1,*")])


; shift pattern with implicit ANDs

(define_insn "*ashrdi3_cc_31_and"
  [(set (reg CC_REGNUM)
        (compare (ashiftrt:DI (match_operand:DI 1 "register_operand" "0")
                              (and:SI (match_operand:SI 2 "shift_count_or_setmem_operand" "Y")
				      (match_operand:SI 3 "const_int_operand"   "n")))
		 (const_int 0)))
   (set (match_operand:DI 0 "register_operand" "=d")
        (ashiftrt:DI (match_dup 1) (and:SI (match_dup 2) (match_dup 3))))]
  "!TARGET_ZARCH && s390_match_ccmode(insn, CCSmode)
   && (INTVAL (operands[3]) & 63) == 63"
  "srda\t%0,%Y2"
  [(set_attr "op_type"  "RS")
   (set_attr "atype"    "reg")])

(define_insn "*ashrdi3_cconly_31_and"
  [(set (reg CC_REGNUM)
        (compare (ashiftrt:DI (match_operand:DI 1 "register_operand" "0")
                              (and:SI (match_operand:SI 2 "shift_count_or_setmem_operand" "Y")
				      (match_operand:SI 3 "const_int_operand"   "n")))
                 (const_int 0)))
   (clobber (match_scratch:DI 0 "=d"))]
  "!TARGET_ZARCH && s390_match_ccmode(insn, CCSmode)
   && (INTVAL (operands[3]) & 63) == 63"
  "srda\t%0,%Y2"
  [(set_attr "op_type"  "RS")
   (set_attr "atype"    "reg")])

(define_insn "*ashrdi3_31_and"
  [(set (match_operand:DI 0 "register_operand" "=d")
        (ashiftrt:DI (match_operand:DI 1 "register_operand" "0")
                     (and:SI (match_operand:SI 2 "shift_count_or_setmem_operand" "Y")
			     (match_operand:SI 3 "const_int_operand"   "n"))))
   (clobber (reg:CC CC_REGNUM))]
  "!TARGET_ZARCH && (INTVAL (operands[3]) & 63) == 63"
  "srda\t%0,%Y2"
  [(set_attr "op_type"  "RS")
   (set_attr "atype"    "reg")])

; sra, srag, srak
(define_insn "*ashr<mode>3_cc_and"
  [(set (reg CC_REGNUM)
        (compare (ashiftrt:GPR (match_operand:GPR 1 "register_operand"                  "<d0>,d")
                               (and:SI (match_operand:SI 2 "shift_count_or_setmem_operand" "Y,Y")
				       (match_operand:SI 3 "const_int_operand"             "n,n")))
		 (const_int 0)))
   (set (match_operand:GPR 0 "register_operand"                                           "=d,d")
        (ashiftrt:GPR (match_dup 1) (and:SI (match_dup 2) (match_dup 3))))]
  "s390_match_ccmode(insn, CCSmode) && (INTVAL (operands[3]) & 63) == 63"
  "@
   sra<g>\t%0,<1>%Y2
   sra<gk>\t%0,%1,%Y2"
  [(set_attr "op_type"  "RS<E>,RSY")
   (set_attr "atype"    "reg,reg")
   (set_attr "cpu_facility" "*,z196")
   (set_attr "z10prop" "z10_super_E1,*")])

; sra, srag, srak
(define_insn "*ashr<mode>3_cconly_and"
  [(set (reg CC_REGNUM)
        (compare (ashiftrt:GPR (match_operand:GPR 1 "register_operand"                  "<d0>,d")
                               (and:SI (match_operand:SI 2 "shift_count_or_setmem_operand" "Y,Y")
				       (match_operand:SI 3 "const_int_operand"             "n,n")))
                 (const_int 0)))
   (clobber (match_scratch:GPR 0                                                          "=d,d"))]
  "s390_match_ccmode(insn, CCSmode) && (INTVAL (operands[3]) & 63) == 63"
  "@
   sra<g>\t%0,<1>%Y2
   sra<gk>\t%0,%1,%Y2"
  [(set_attr "op_type"  "RS<E>,RSY")
   (set_attr "atype"    "reg,reg")
   (set_attr "cpu_facility" "*,z196")
   (set_attr "z10prop" "z10_super_E1,*")])

; sra, srag, srak
(define_insn "*ashr<mode>3_and"
  [(set (match_operand:GPR 0 "register_operand"                                  "=d,d")
        (ashiftrt:GPR (match_operand:GPR 1 "register_operand"                  "<d0>,d")
                      (and:SI (match_operand:SI 2 "shift_count_or_setmem_operand" "Y,Y")
			      (match_operand:SI 3 "const_int_operand"             "n,n"))))
   (clobber (reg:CC CC_REGNUM))]
  "(INTVAL (operands[3]) & 63) == 63"
  "@
   sra<g>\t%0,<1>%Y2
   sra<gk>\t%0,%1,%Y2"
  [(set_attr "op_type"  "RS<E>,RSY")
   (set_attr "atype"    "reg,reg")
   (set_attr "z10prop" "z10_super_E1,*")])


;;
;; Branch instruction patterns.
;;

(define_expand "cbranch<mode>4"
  [(set (pc)
        (if_then_else (match_operator 0 "comparison_operator"
        	       [(match_operand:GPR 1 "register_operand" "")
                        (match_operand:GPR 2 "general_operand" "")])
		      (label_ref (match_operand 3 "" ""))
                      (pc)))]
  ""
  "s390_emit_jump (operands[3],
    s390_emit_compare (GET_CODE (operands[0]), operands[1], operands[2]));
   DONE;")

(define_expand "cbranch<mode>4"
  [(set (pc)
        (if_then_else (match_operator 0 "comparison_operator"
        	       [(match_operand:FP 1 "register_operand" "")
                        (match_operand:FP 2 "general_operand" "")])
		      (label_ref (match_operand 3 "" ""))
                      (pc)))]
  "TARGET_HARD_FLOAT"
  "s390_emit_jump (operands[3],
    s390_emit_compare (GET_CODE (operands[0]), operands[1], operands[2]));
   DONE;")

(define_expand "cbranchcc4"
  [(set (pc)
        (if_then_else (match_operator 0 "s390_eqne_operator"
        	       [(match_operand 1 "cc_reg_operand" "")
                        (match_operand 2 "const0_operand" "")])
		      (label_ref (match_operand 3 "" ""))
                      (pc)))]
  "TARGET_HARD_FLOAT"
  "s390_emit_jump (operands[3],
    s390_emit_compare (GET_CODE (operands[0]), operands[1], operands[2]));
   DONE;")



;;
;;- Conditional jump instructions.
;;

(define_insn "*cjump_64"
  [(set (pc)
        (if_then_else
          (match_operator 1 "s390_comparison" [(reg CC_REGNUM) (const_int 0)])
          (label_ref (match_operand 0 "" ""))
          (pc)))]
  "TARGET_CPU_ZARCH"
{
  if (get_attr_length (insn) == 4)
    return "j%C1\t%l0";
  else
    return "jg%C1\t%l0";
}
  [(set_attr "op_type" "RI")
   (set_attr "type"    "branch")
   (set (attr "length")
        (if_then_else (lt (abs (minus (pc) (match_dup 0))) (const_int 60000))
                      (const_int 4) (const_int 6)))])

(define_insn "*cjump_31"
  [(set (pc)
        (if_then_else
          (match_operator 1 "s390_comparison" [(reg CC_REGNUM) (const_int 0)])
          (label_ref (match_operand 0 "" ""))
          (pc)))]
  "!TARGET_CPU_ZARCH"
{
  gcc_assert (get_attr_length (insn) == 4);
  return "j%C1\t%l0";
}
  [(set_attr "op_type" "RI")
   (set_attr "type"    "branch")
   (set (attr "length")
        (if_then_else (eq (symbol_ref "flag_pic") (const_int 0))
          (if_then_else (lt (abs (minus (pc) (match_dup 0))) (const_int 60000))
                        (const_int 4) (const_int 6))
          (if_then_else (lt (abs (minus (pc) (match_dup 0))) (const_int 60000))
                        (const_int 4) (const_int 8))))])

(define_insn "*cjump_long"
  [(set (pc)
        (if_then_else
          (match_operator 1 "s390_comparison" [(reg CC_REGNUM) (const_int 0)])
          (match_operand 0 "address_operand" "ZQZR")
          (pc)))]
  ""
{
  if (get_attr_op_type (insn) == OP_TYPE_RR)
    return "b%C1r\t%0";
  else
    return "b%C1\t%a0";
}
  [(set (attr "op_type")
        (if_then_else (match_operand 0 "register_operand" "")
                      (const_string "RR") (const_string "RX")))
   (set_attr "type"  "branch")
   (set_attr "atype" "agen")])


;;
;;- Negated conditional jump instructions.
;;

(define_insn "*icjump_64"
  [(set (pc)
        (if_then_else
          (match_operator 1 "s390_comparison" [(reg CC_REGNUM) (const_int 0)])
          (pc)
          (label_ref (match_operand 0 "" ""))))]
  "TARGET_CPU_ZARCH"
{
  if (get_attr_length (insn) == 4)
    return "j%D1\t%l0";
  else
    return "jg%D1\t%l0";
}
  [(set_attr "op_type" "RI")
   (set_attr "type"    "branch")
   (set (attr "length")
        (if_then_else (lt (abs (minus (pc) (match_dup 0))) (const_int 60000))
                      (const_int 4) (const_int 6)))])

(define_insn "*icjump_31"
  [(set (pc)
        (if_then_else
          (match_operator 1 "s390_comparison" [(reg CC_REGNUM) (const_int 0)])
          (pc)
          (label_ref (match_operand 0 "" ""))))]
  "!TARGET_CPU_ZARCH"
{
  gcc_assert (get_attr_length (insn) == 4);
  return "j%D1\t%l0";
}
  [(set_attr "op_type" "RI")
   (set_attr "type"    "branch")
   (set (attr "length")
        (if_then_else (eq (symbol_ref "flag_pic") (const_int 0))
          (if_then_else (lt (abs (minus (pc) (match_dup 0))) (const_int 60000))
                        (const_int 4) (const_int 6))
          (if_then_else (lt (abs (minus (pc) (match_dup 0))) (const_int 60000))
                        (const_int 4) (const_int 8))))])

(define_insn "*icjump_long"
  [(set (pc)
        (if_then_else
          (match_operator 1 "s390_comparison" [(reg CC_REGNUM) (const_int 0)])
          (pc)
          (match_operand 0 "address_operand" "ZQZR")))]
  ""
{
  if (get_attr_op_type (insn) == OP_TYPE_RR)
    return "b%D1r\t%0";
  else
    return "b%D1\t%a0";
}
  [(set (attr "op_type")
        (if_then_else (match_operand 0 "register_operand" "")
                      (const_string "RR") (const_string "RX")))
   (set_attr "type"  "branch")
   (set_attr "atype" "agen")])

;;
;;- Trap instructions.
;;

(define_insn "trap"
  [(trap_if (const_int 1) (const_int 0))]
  ""
  "j\t.+2"
  [(set_attr "op_type" "RI")
   (set_attr "type"  "branch")])

(define_expand "ctrap<mode>4"
  [(trap_if (match_operator 0 "comparison_operator"
             [(match_operand:GPR 1 "register_operand" "")
              (match_operand:GPR 2 "general_operand" "")])
	     (match_operand 3 "const0_operand" ""))]
  ""
  {
    rtx cond = s390_emit_compare (GET_CODE (operands[0]),
                                  operands[1], operands[2]);
    emit_insn (gen_condtrap (cond, XEXP (cond, 0)));
    DONE;
  })
<<<<<<< HEAD

(define_expand "ctrap<mode>4"
  [(trap_if (match_operator 0 "comparison_operator"
             [(match_operand:FP 1 "register_operand" "")
              (match_operand:FP 2 "general_operand" "")])
	     (match_operand 3 "const0_operand" ""))]
  ""
  {
    rtx cond = s390_emit_compare (GET_CODE (operands[0]),
                                  operands[1], operands[2]);
    emit_insn (gen_condtrap (cond, XEXP (cond, 0)));
    DONE;
  })

=======

(define_expand "ctrap<mode>4"
  [(trap_if (match_operator 0 "comparison_operator"
             [(match_operand:FP 1 "register_operand" "")
              (match_operand:FP 2 "general_operand" "")])
	     (match_operand 3 "const0_operand" ""))]
  ""
  {
    rtx cond = s390_emit_compare (GET_CODE (operands[0]),
                                  operands[1], operands[2]);
    emit_insn (gen_condtrap (cond, XEXP (cond, 0)));
    DONE;
  })

>>>>>>> b56a5220
(define_insn "condtrap"
  [(trap_if (match_operator 0 "s390_comparison"
             [(match_operand 1 "cc_reg_operand" "c")
              (const_int 0)])
	    (const_int 0))]
  ""
  "j%C0\t.+2";
  [(set_attr "op_type" "RI")
   (set_attr "type"  "branch")])

; crt, cgrt, cit, cgit
(define_insn "*cmp_and_trap_signed_int<mode>"
  [(trap_if (match_operator 0 "s390_signed_integer_comparison"
	       [(match_operand:GPR 1 "register_operand"  "d,d")
		(match_operand:GPR 2 "nonmemory_operand" "d,K")])
	    (const_int 0))]
  "TARGET_Z10"
  "@
   c<g>rt%C0\t%1,%2
   c<g>it%C0\t%1,%h2"
  [(set_attr "op_type" "RRF,RIE")
   (set_attr "type"    "branch")
   (set_attr "z10prop" "z10_super_c,z10_super")])

; clrt, clgrt, clfit, clgit
(define_insn "*cmp_and_trap_unsigned_int<mode>"
  [(trap_if (match_operator 0 "s390_unsigned_integer_comparison"
	       [(match_operand:GPR 1 "register_operand"  "d,d")
		(match_operand:GPR 2 "nonmemory_operand" "d,D")])
	    (const_int 0))]
  "TARGET_Z10"
  "@
   cl<g>rt%C0\t%1,%2
   cl<gf>it%C0\t%1,%x2"
  [(set_attr "op_type" "RRF,RIE")
   (set_attr "type"    "branch")
   (set_attr "z10prop" "z10_super_c,z10_super")])

;;
;;- Loop instructions.
;;
;;  This is all complicated by the fact that since this is a jump insn
;;  we must handle our own output reloads.

;; branch on index

; This splitter will be matched by combine and has to add the 2 moves
; necessary to load the compare and the increment values into a
; register pair as needed by brxle.

(define_insn_and_split "*brx_stage1_<GPR:mode>"
  [(set (pc)
        (if_then_else
	 (match_operator 6 "s390_brx_operator"
	    [(plus:GPR (match_operand:GPR 1 "register_operand" "")
		       (match_operand:GPR 2 "general_operand"  ""))
	     (match_operand:GPR 3 "register_operand" "")])
	 (label_ref (match_operand 0 "" ""))
	 (pc)))
   (set (match_operand:GPR 4 "nonimmediate_operand" "")
        (plus:GPR (match_dup 1) (match_dup 2)))
   (clobber (match_scratch:GPR 5 ""))]
  "TARGET_CPU_ZARCH"
  "#"
  "!reload_completed && !reload_in_progress"
  [(set (match_dup 7) (match_dup 2)) ; the increment
   (set (match_dup 8) (match_dup 3)) ; the comparison value
   (parallel [(set (pc)
		   (if_then_else
		    (match_op_dup 6
		       [(plus:GPR (match_dup 1) (match_dup 7))
			(match_dup 8)])
		    (label_ref (match_dup 0))
		    (pc)))
	      (set (match_dup 4)
		   (plus:GPR (match_dup 1) (match_dup 7)))
	      (clobber (match_dup 5))
	      (clobber (reg:CC CC_REGNUM))])]
  {
    rtx dreg = gen_reg_rtx (word_mode == DImode ? TImode : DImode);
    operands[7] = gen_lowpart (<GPR:MODE>mode,
			       gen_highpart (word_mode, dreg));
    operands[8] = gen_lowpart (<GPR:MODE>mode,
			       gen_lowpart (word_mode, dreg));
  })

; brxlg, brxhg

(define_insn_and_split "*brxg_64bit"
  [(set (pc)
        (if_then_else
          (match_operator 5 "s390_brx_operator"
	     [(plus:DI (match_operand:DI 1 "register_operand" "d,d,d")
		       (subreg:DI (match_operand:TI 2 "register_operand" "d,d,d") 0))
              (subreg:DI (match_dup 2) 8)])
          (label_ref (match_operand 0 "" ""))
          (pc)))
   (set (match_operand:DI 3 "nonimmediate_operand" "=1,?X,?X")
        (plus:DI (match_dup 1)
		 (subreg:DI (match_dup 2) 0)))
   (clobber (match_scratch:DI 4 "=X,&1,&?d"))
   (clobber (reg:CC CC_REGNUM))]
  "TARGET_ZARCH"
{
  if (which_alternative != 0)
    return "#";
  else if (get_attr_length (insn) == 6)
    return "brx%E5g\t%1,%2,%l0";
  else
    return "agr\t%1,%2\;cgr\t%1,%M2\;jg%C5\t%l0";
}
  "&& reload_completed
   && (!REG_P (operands[3])
       || !rtx_equal_p (operands[1], operands[3]))"
  [(set (match_dup 4) (match_dup 1))
   (parallel [(set (match_dup 4) (plus:DI (match_dup 4) (subreg:DI (match_dup 2) 0)))
	      (clobber (reg:CC CC_REGNUM))])
   (set (reg:CCS CC_REGNUM) (compare:CCS (match_dup 4) (subreg:DI (match_dup 2) 8)))
   (set (match_dup 3) (match_dup 4))
   (set (pc) (if_then_else (match_op_dup 5 [(reg:CCS CC_REGNUM) (const_int 0)])
			   (label_ref (match_dup 0))
			   (pc)))]
  ""
  [(set_attr "op_type"  "RIE")
   (set_attr "type"  "branch")
   (set (attr "length")
        (if_then_else (lt (abs (minus (pc) (match_dup 0))) (const_int 60000))
                      (const_int 6) (const_int 16)))])

; brxle, brxh

(define_insn_and_split "*brx_64bit"
  [(set (pc)
        (if_then_else
          (match_operator 5 "s390_brx_operator"
	     [(plus:SI (match_operand:SI 1 "register_operand" "d,d,d")
		       (subreg:SI (match_operand:TI 2 "register_operand" "d,d,d") 4))
              (subreg:SI (match_dup 2) 12)])
          (label_ref (match_operand 0 "" ""))
          (pc)))
   (set (match_operand:SI 3 "nonimmediate_operand" "=1,?X,?X")
        (plus:SI (match_dup 1)
		 (subreg:SI (match_dup 2) 4)))
   (clobber (match_scratch:SI 4 "=X,&1,&?d"))
   (clobber (reg:CC CC_REGNUM))]
  "TARGET_ZARCH"
{
  if (which_alternative != 0)
    return "#";
  else if (get_attr_length (insn) == 6)
    return "brx%C5\t%1,%2,%l0";
  else
    return "ar\t%1,%2\;cr\t%1,%M2\;jg%C5\t%l0";
}
  "&& reload_completed
   && (!REG_P (operands[3])
       || !rtx_equal_p (operands[1], operands[3]))"
  [(set (match_dup 4) (match_dup 1))
   (parallel [(set (match_dup 4) (plus:SI (match_dup 4) (subreg:SI (match_dup 2) 4)))
	      (clobber (reg:CC CC_REGNUM))])
   (set (reg:CCS CC_REGNUM) (compare:CCS (match_dup 4) (subreg:SI (match_dup 2) 12)))
   (set (match_dup 3) (match_dup 4))
   (set (pc) (if_then_else (match_op_dup 5 [(reg:CCS CC_REGNUM) (const_int 0)])
			   (label_ref (match_dup 0))
			   (pc)))]
  ""
  [(set_attr "op_type"  "RSI")
   (set_attr "type"  "branch")
   (set (attr "length")
        (if_then_else (lt (abs (minus (pc) (match_dup 0))) (const_int 60000))
                      (const_int 6) (const_int 14)))])

; brxle, brxh

(define_insn_and_split "*brx_31bit"
  [(set (pc)
        (if_then_else
          (match_operator 5 "s390_brx_operator"
	    [(plus:SI (match_operand:SI 1 "register_operand" "d,d,d")
		      (subreg:SI (match_operand:DI 2 "register_operand" "d,d,d") 0))
	     (subreg:SI (match_dup 2) 4)])
          (label_ref (match_operand 0 "" ""))
          (pc)))
   (set (match_operand:SI 3 "nonimmediate_operand" "=1,?X,?X")
        (plus:SI (match_dup 1)
		 (subreg:SI (match_dup 2) 0)))
   (clobber (match_scratch:SI 4 "=X,&1,&?d"))
   (clobber (reg:CC CC_REGNUM))]
  "!TARGET_ZARCH && TARGET_CPU_ZARCH"
{
  if (which_alternative != 0)
    return "#";
  else if (get_attr_length (insn) == 6)
    return "brx%C5\t%1,%2,%l0";
  else
    return "ar\t%1,%2\;cr\t%1,%M2\;jg%C5\t%l0";
}
  "&& reload_completed
   && (!REG_P (operands[3])
       || !rtx_equal_p (operands[1], operands[3]))"
  [(set (match_dup 4) (match_dup 1))
   (parallel [(set (match_dup 4) (plus:SI (match_dup 4) (subreg:SI (match_dup 2) 0)))
	      (clobber (reg:CC CC_REGNUM))])
   (set (reg:CCS CC_REGNUM) (compare:CCS (match_dup 4) (subreg:SI (match_dup 2) 4)))
   (set (match_dup 3) (match_dup 4))
   (set (pc) (if_then_else (match_op_dup 5 [(reg:CCS CC_REGNUM) (const_int 0)])
			   (label_ref (match_dup 0))
			   (pc)))]
  ""
  [(set_attr "op_type"  "RSI")
   (set_attr "type"  "branch")
   (set (attr "length")
        (if_then_else (lt (abs (minus (pc) (match_dup 0))) (const_int 60000))
                      (const_int 6) (const_int 14)))])


;; branch on count

(define_expand "doloop_end"
  [(use (match_operand 0 "" ""))        ; loop pseudo
   (use (match_operand 1 "" ""))        ; iterations; zero if unknown
   (use (match_operand 2 "" ""))        ; max iterations
   (use (match_operand 3 "" ""))        ; loop level
   (use (match_operand 4 "" ""))]       ; label
  ""
{
  if (GET_MODE (operands[0]) == SImode && !TARGET_CPU_ZARCH)
    emit_jump_insn (gen_doloop_si31 (operands[4], operands[0], operands[0]));
  else if (GET_MODE (operands[0]) == SImode && TARGET_CPU_ZARCH)
    emit_jump_insn (gen_doloop_si64 (operands[4], operands[0], operands[0]));
  else if (GET_MODE (operands[0]) == DImode && TARGET_ZARCH)
    emit_jump_insn (gen_doloop_di (operands[4], operands[0], operands[0]));
  else
    FAIL;

  DONE;
})

(define_insn_and_split "doloop_si64"
  [(set (pc)
        (if_then_else
          (ne (match_operand:SI 1 "register_operand" "d,d,d")
              (const_int 1))
          (label_ref (match_operand 0 "" ""))
          (pc)))
   (set (match_operand:SI 2 "nonimmediate_operand" "=1,?X,?X")
        (plus:SI (match_dup 1) (const_int -1)))
   (clobber (match_scratch:SI 3 "=X,&1,&?d"))
   (clobber (reg:CC CC_REGNUM))]
  "TARGET_CPU_ZARCH"
{
  if (which_alternative != 0)
    return "#";
  else if (get_attr_length (insn) == 4)
    return "brct\t%1,%l0";
  else
    return "ahi\t%1,-1\;jgne\t%l0";
}
  "&& reload_completed
   && (! REG_P (operands[2])
       || ! rtx_equal_p (operands[1], operands[2]))"
  [(set (match_dup 3) (match_dup 1))
   (parallel [(set (reg:CCAN CC_REGNUM)
                   (compare:CCAN (plus:SI (match_dup 3) (const_int -1))
                                 (const_int 0)))
              (set (match_dup 3) (plus:SI (match_dup 3) (const_int -1)))])
   (set (match_dup 2) (match_dup 3))
   (set (pc) (if_then_else (ne (reg:CCAN CC_REGNUM) (const_int 0))
                           (label_ref (match_dup 0))
                           (pc)))]
  ""
  [(set_attr "op_type"  "RI")
   ; Strictly speaking, the z10 properties are valid for brct only, however, it does not
   ; hurt us in the (rare) case of ahi.
   (set_attr "z10prop"  "z10_super_E1")
   (set_attr "type"  "branch")
   (set (attr "length")
        (if_then_else (lt (abs (minus (pc) (match_dup 0))) (const_int 60000))
                      (const_int 4) (const_int 10)))])

(define_insn_and_split "doloop_si31"
  [(set (pc)
        (if_then_else
          (ne (match_operand:SI 1 "register_operand" "d,d,d")
              (const_int 1))
          (label_ref (match_operand 0 "" ""))
          (pc)))
   (set (match_operand:SI 2 "nonimmediate_operand" "=1,?X,?X")
        (plus:SI (match_dup 1) (const_int -1)))
   (clobber (match_scratch:SI 3 "=X,&1,&?d"))
   (clobber (reg:CC CC_REGNUM))]
  "!TARGET_CPU_ZARCH"
{
  if (which_alternative != 0)
    return "#";
  else if (get_attr_length (insn) == 4)
    return "brct\t%1,%l0";
  else
    gcc_unreachable ();
}
  "&& reload_completed
   && (! REG_P (operands[2])
       || ! rtx_equal_p (operands[1], operands[2]))"
  [(set (match_dup 3) (match_dup 1))
   (parallel [(set (reg:CCAN CC_REGNUM)
                   (compare:CCAN (plus:SI (match_dup 3) (const_int -1))
                                 (const_int 0)))
              (set (match_dup 3) (plus:SI (match_dup 3) (const_int -1)))])
   (set (match_dup 2) (match_dup 3))
   (set (pc) (if_then_else (ne (reg:CCAN CC_REGNUM) (const_int 0))
                           (label_ref (match_dup 0))
                           (pc)))]
  ""
  [(set_attr "op_type"  "RI")
   ; Strictly speaking, the z10 properties are valid for brct only, however, it does not
   ; hurt us in the (rare) case of ahi.
   (set_attr "z10prop"  "z10_super_E1")
   (set_attr "type"  "branch")
   (set (attr "length")
        (if_then_else (eq (symbol_ref "flag_pic") (const_int 0))
          (if_then_else (lt (abs (minus (pc) (match_dup 0))) (const_int 60000))
                        (const_int 4) (const_int 6))
          (if_then_else (lt (abs (minus (pc) (match_dup 0))) (const_int 60000))
                        (const_int 4) (const_int 8))))])

(define_insn "*doloop_si_long"
  [(set (pc)
        (if_then_else
          (ne (match_operand:SI 1 "register_operand" "d")
              (const_int 1))
          (match_operand 0 "address_operand" "ZQZR")
          (pc)))
   (set (match_operand:SI 2 "register_operand" "=1")
        (plus:SI (match_dup 1) (const_int -1)))
   (clobber (match_scratch:SI 3 "=X"))
   (clobber (reg:CC CC_REGNUM))]
  "!TARGET_CPU_ZARCH"
{
  if (get_attr_op_type (insn) == OP_TYPE_RR)
    return "bctr\t%1,%0";
  else
    return "bct\t%1,%a0";
}
  [(set (attr "op_type")
        (if_then_else (match_operand 0 "register_operand" "")
                      (const_string "RR") (const_string "RX")))
   (set_attr "type"  "branch")
   (set_attr "atype" "agen")
   (set_attr "z10prop"  "z10_c")
   (set_attr "z196prop" "z196_cracked")])

(define_insn_and_split "doloop_di"
  [(set (pc)
        (if_then_else
          (ne (match_operand:DI 1 "register_operand" "d,d,d")
              (const_int 1))
          (label_ref (match_operand 0 "" ""))
          (pc)))
   (set (match_operand:DI 2 "nonimmediate_operand" "=1,?X,?X")
        (plus:DI (match_dup 1) (const_int -1)))
   (clobber (match_scratch:DI 3 "=X,&1,&?d"))
   (clobber (reg:CC CC_REGNUM))]
  "TARGET_ZARCH"
{
  if (which_alternative != 0)
    return "#";
  else if (get_attr_length (insn) == 4)
    return "brctg\t%1,%l0";
  else
    return "aghi\t%1,-1\;jgne\t%l0";
}
  "&& reload_completed
   && (! REG_P (operands[2])
       || ! rtx_equal_p (operands[1], operands[2]))"
  [(set (match_dup 3) (match_dup 1))
   (parallel [(set (reg:CCAN CC_REGNUM)
                   (compare:CCAN (plus:DI (match_dup 3) (const_int -1))
                                 (const_int 0)))
              (set (match_dup 3) (plus:DI (match_dup 3) (const_int -1)))])
   (set (match_dup 2) (match_dup 3))
   (set (pc) (if_then_else (ne (reg:CCAN CC_REGNUM) (const_int 0))
                           (label_ref (match_dup 0))
                           (pc)))]
  ""
  [(set_attr "op_type"  "RI")
   ; Strictly speaking, the z10 properties are valid for brct only, however, it does not
   ; hurt us in the (rare) case of ahi.
   (set_attr "z10prop"  "z10_super_E1")
   (set_attr "type"  "branch")
   (set (attr "length")
        (if_then_else (lt (abs (minus (pc) (match_dup 0))) (const_int 60000))
                      (const_int 4) (const_int 10)))])

;;
;;- Unconditional jump instructions.
;;

;
; jump instruction pattern(s).
;

(define_expand "jump"
  [(match_operand 0 "" "")]
  ""
  "s390_emit_jump (operands[0], NULL_RTX); DONE;")

(define_insn "*jump64"
  [(set (pc) (label_ref (match_operand 0 "" "")))]
  "TARGET_CPU_ZARCH"
{
  if (get_attr_length (insn) == 4)
    return "j\t%l0";
  else
    return "jg\t%l0";
}
  [(set_attr "op_type" "RI")
   (set_attr "type"  "branch")
   (set (attr "length")
        (if_then_else (lt (abs (minus (pc) (match_dup 0))) (const_int 60000))
                      (const_int 4) (const_int 6)))])

(define_insn "*jump31"
  [(set (pc) (label_ref (match_operand 0 "" "")))]
  "!TARGET_CPU_ZARCH"
{
  gcc_assert (get_attr_length (insn) == 4);
  return "j\t%l0";
}
  [(set_attr "op_type" "RI")
   (set_attr "type"  "branch")
   (set (attr "length")
        (if_then_else (eq (symbol_ref "flag_pic") (const_int 0))
          (if_then_else (lt (abs (minus (pc) (match_dup 0))) (const_int 60000))
                        (const_int 4) (const_int 6))
          (if_then_else (lt (abs (minus (pc) (match_dup 0))) (const_int 60000))
                        (const_int 4) (const_int 8))))])

;
; indirect-jump instruction pattern(s).
;

(define_insn "indirect_jump"
 [(set (pc) (match_operand 0 "address_operand" "ZQZR"))]
  ""
{
  if (get_attr_op_type (insn) == OP_TYPE_RR)
    return "br\t%0";
  else
    return "b\t%a0";
}
  [(set (attr "op_type")
        (if_then_else (match_operand 0 "register_operand" "")
                      (const_string "RR") (const_string "RX")))
   (set_attr "type"  "branch")
   (set_attr "atype" "agen")])

;
; casesi instruction pattern(s).
;

(define_insn "casesi_jump"
 [(set (pc) (match_operand 0 "address_operand" "ZQZR"))
   (use (label_ref (match_operand 1 "" "")))]
  ""
{
  if (get_attr_op_type (insn) == OP_TYPE_RR)
    return "br\t%0";
  else
    return "b\t%a0";
}
  [(set (attr "op_type")
        (if_then_else (match_operand 0 "register_operand" "")
                      (const_string "RR") (const_string "RX")))
   (set_attr "type"  "branch")
   (set_attr "atype" "agen")])

(define_expand "casesi"
  [(match_operand:SI 0 "general_operand" "")
   (match_operand:SI 1 "general_operand" "")
   (match_operand:SI 2 "general_operand" "")
   (label_ref (match_operand 3 "" ""))
   (label_ref (match_operand 4 "" ""))]
  ""
{
   rtx index  = gen_reg_rtx (SImode);
   rtx base   = gen_reg_rtx (Pmode);
   rtx target = gen_reg_rtx (Pmode);

   emit_move_insn (index, operands[0]);
   emit_insn (gen_subsi3 (index, index, operands[1]));
   emit_cmp_and_jump_insns (index, operands[2], GTU, NULL_RTX, SImode, 1,
                            operands[4]);

   if (Pmode != SImode)
     index = convert_to_mode (Pmode, index, 1);
   if (GET_CODE (index) != REG)
     index = copy_to_mode_reg (Pmode, index);

   if (TARGET_64BIT)
       emit_insn (gen_ashldi3 (index, index, GEN_INT (3)));
   else
       emit_insn (gen_ashlsi3 (index, index, const2_rtx));

   emit_move_insn (base, gen_rtx_LABEL_REF (Pmode, operands[3]));

   index = gen_const_mem (Pmode, gen_rtx_PLUS (Pmode, base, index));
   emit_move_insn (target, index);

   if (flag_pic)
     target = gen_rtx_PLUS (Pmode, base, target);
   emit_jump_insn (gen_casesi_jump (target, operands[3]));

   DONE;
})


;;
;;- Jump to subroutine.
;;
;;

;
; untyped call instruction pattern(s).
;

;; Call subroutine returning any type.
(define_expand "untyped_call"
  [(parallel [(call (match_operand 0 "" "")
                    (const_int 0))
              (match_operand 1 "" "")
              (match_operand 2 "" "")])]
  ""
{
  int i;

  emit_call_insn (gen_call (operands[0], const0_rtx, const0_rtx));

  for (i = 0; i < XVECLEN (operands[2], 0); i++)
    {
      rtx set = XVECEXP (operands[2], 0, i);
      emit_move_insn (SET_DEST (set), SET_SRC (set));
    }

  /* The optimizer does not know that the call sets the function value
     registers we stored in the result block.  We avoid problems by
     claiming that all hard registers are used and clobbered at this
     point.  */
  emit_insn (gen_blockage ());

  DONE;
})

;; UNSPEC_VOLATILE is considered to use and clobber all hard registers and
;; all of memory.  This blocks insns from being moved across this point.

(define_insn "blockage"
  [(unspec_volatile [(const_int 0)] UNSPECV_BLOCKAGE)]
  ""
  ""
  [(set_attr "type"    "none")
   (set_attr "length"  "0")])

;
; sibcall patterns
;

(define_expand "sibcall"
  [(call (match_operand 0 "" "")
	 (match_operand 1 "" ""))]
  ""
{
  s390_emit_call (XEXP (operands[0], 0), NULL_RTX, NULL_RTX, NULL_RTX);
  DONE;
})

(define_insn "*sibcall_br"
  [(call (mem:QI (reg SIBCALL_REGNUM))
         (match_operand 0 "const_int_operand" "n"))]
  "SIBLING_CALL_P (insn)
   && GET_MODE (XEXP (XEXP (PATTERN (insn), 0), 0)) == Pmode"
  "br\t%%r1"
  [(set_attr "op_type" "RR")
   (set_attr "type"  "branch")
   (set_attr "atype" "agen")])

(define_insn "*sibcall_brc"
  [(call (mem:QI (match_operand 0 "bras_sym_operand" "X"))
         (match_operand 1 "const_int_operand" "n"))]
  "SIBLING_CALL_P (insn) && TARGET_SMALL_EXEC"
  "j\t%0"
  [(set_attr "op_type" "RI")
   (set_attr "type"    "branch")])

(define_insn "*sibcall_brcl"
  [(call (mem:QI (match_operand 0 "bras_sym_operand" "X"))
         (match_operand 1 "const_int_operand" "n"))]
  "SIBLING_CALL_P (insn) && TARGET_CPU_ZARCH"
  "jg\t%0"
  [(set_attr "op_type" "RIL")
   (set_attr "type"    "branch")])

;
; sibcall_value patterns
;

(define_expand "sibcall_value"
  [(set (match_operand 0 "" "")
	(call (match_operand 1 "" "")
	      (match_operand 2 "" "")))]
  ""
{
  s390_emit_call (XEXP (operands[1], 0), NULL_RTX, operands[0], NULL_RTX);
  DONE;
})

(define_insn "*sibcall_value_br"
  [(set (match_operand 0 "" "")
	(call (mem:QI (reg SIBCALL_REGNUM))
	      (match_operand 1 "const_int_operand" "n")))]
  "SIBLING_CALL_P (insn)
   && GET_MODE (XEXP (XEXP (XEXP (PATTERN (insn), 1), 0), 0)) == Pmode"
  "br\t%%r1"
  [(set_attr "op_type" "RR")
   (set_attr "type"  "branch")
   (set_attr "atype" "agen")])

(define_insn "*sibcall_value_brc"
  [(set (match_operand 0 "" "")
	(call (mem:QI (match_operand 1 "bras_sym_operand" "X"))
	      (match_operand 2 "const_int_operand" "n")))]
  "SIBLING_CALL_P (insn) && TARGET_SMALL_EXEC"
  "j\t%1"
  [(set_attr "op_type" "RI")
   (set_attr "type"    "branch")])

(define_insn "*sibcall_value_brcl"
  [(set (match_operand 0 "" "")
	(call (mem:QI (match_operand 1 "bras_sym_operand" "X"))
	      (match_operand 2 "const_int_operand" "n")))]
  "SIBLING_CALL_P (insn) && TARGET_CPU_ZARCH"
  "jg\t%1"
  [(set_attr "op_type" "RIL")
   (set_attr "type"    "branch")])


;
; call instruction pattern(s).
;

(define_expand "call"
  [(call (match_operand 0 "" "")
         (match_operand 1 "" ""))
   (use (match_operand 2 "" ""))]
  ""
{
  s390_emit_call (XEXP (operands[0], 0), NULL_RTX, NULL_RTX,
		  gen_rtx_REG (Pmode, RETURN_REGNUM));
  DONE;
})

(define_insn "*bras"
  [(call (mem:QI (match_operand 0 "bras_sym_operand" "X"))
         (match_operand 1 "const_int_operand" "n"))
   (clobber (match_operand 2 "register_operand" "=r"))]
  "!SIBLING_CALL_P (insn)
   && TARGET_SMALL_EXEC
   && GET_MODE (operands[2]) == Pmode"
  "bras\t%2,%0"
  [(set_attr "op_type" "RI")
   (set_attr "type"    "jsr")
   (set_attr "z196prop" "z196_cracked")])

(define_insn "*brasl"
  [(call (mem:QI (match_operand 0 "bras_sym_operand" "X"))
         (match_operand 1 "const_int_operand" "n"))
   (clobber (match_operand 2 "register_operand" "=r"))]
  "!SIBLING_CALL_P (insn)
   && TARGET_CPU_ZARCH
   && GET_MODE (operands[2]) == Pmode"
  "brasl\t%2,%0"
  [(set_attr "op_type" "RIL")
   (set_attr "type"    "jsr")
   (set_attr "z196prop" "z196_cracked")])

(define_insn "*basr"
  [(call (mem:QI (match_operand 0 "address_operand" "ZQZR"))
         (match_operand 1 "const_int_operand" "n"))
   (clobber (match_operand 2 "register_operand" "=r"))]
  "!SIBLING_CALL_P (insn) && GET_MODE (operands[2]) == Pmode"
{
  if (get_attr_op_type (insn) == OP_TYPE_RR)
    return "basr\t%2,%0";
  else
    return "bas\t%2,%a0";
}
  [(set (attr "op_type")
        (if_then_else (match_operand 0 "register_operand" "")
                      (const_string "RR") (const_string "RX")))
   (set_attr "type"  "jsr")
   (set_attr "atype" "agen")
   (set_attr "z196prop" "z196_cracked")])

;
; call_value instruction pattern(s).
;

(define_expand "call_value"
  [(set (match_operand 0 "" "")
        (call (match_operand 1 "" "")
              (match_operand 2 "" "")))
   (use (match_operand 3 "" ""))]
  ""
{
  s390_emit_call (XEXP (operands[1], 0), NULL_RTX, operands[0],
		  gen_rtx_REG (Pmode, RETURN_REGNUM));
  DONE;
})

(define_insn "*bras_r"
  [(set (match_operand 0 "" "")
        (call (mem:QI (match_operand 1 "bras_sym_operand" "X"))
              (match_operand:SI 2 "const_int_operand" "n")))
   (clobber (match_operand 3 "register_operand" "=r"))]
  "!SIBLING_CALL_P (insn)
   && TARGET_SMALL_EXEC
   && GET_MODE (operands[3]) == Pmode"
  "bras\t%3,%1"
  [(set_attr "op_type" "RI")
   (set_attr "type"    "jsr")
   (set_attr "z196prop" "z196_cracked")])

(define_insn "*brasl_r"
  [(set (match_operand 0 "" "")
        (call (mem:QI (match_operand 1 "bras_sym_operand" "X"))
              (match_operand 2 "const_int_operand" "n")))
   (clobber (match_operand 3 "register_operand" "=r"))]
  "!SIBLING_CALL_P (insn)
   && TARGET_CPU_ZARCH
   && GET_MODE (operands[3]) == Pmode"
  "brasl\t%3,%1"
  [(set_attr "op_type" "RIL")
   (set_attr "type"    "jsr")
   (set_attr "z196prop" "z196_cracked")])

(define_insn "*basr_r"
  [(set (match_operand 0 "" "")
        (call (mem:QI (match_operand 1 "address_operand" "ZQZR"))
              (match_operand 2 "const_int_operand" "n")))
   (clobber (match_operand 3 "register_operand" "=r"))]
  "!SIBLING_CALL_P (insn) && GET_MODE (operands[3]) == Pmode"
{
  if (get_attr_op_type (insn) == OP_TYPE_RR)
    return "basr\t%3,%1";
  else
    return "bas\t%3,%a1";
}
  [(set (attr "op_type")
        (if_then_else (match_operand 1 "register_operand" "")
                      (const_string "RR") (const_string "RX")))
   (set_attr "type"  "jsr")
   (set_attr "atype" "agen")
   (set_attr "z196prop" "z196_cracked")])

;;
;;- Thread-local storage support.
;;

(define_expand "get_tp_64"
  [(set (match_operand:DI 0 "nonimmediate_operand" "") (reg:DI TP_REGNUM))]
  "TARGET_64BIT"
  "")

(define_expand "get_tp_31"
  [(set (match_operand:SI 0 "nonimmediate_operand" "") (reg:SI TP_REGNUM))]
  "!TARGET_64BIT"
  "")

(define_expand "set_tp_64"
  [(set (reg:DI TP_REGNUM) (match_operand:DI 0 "nonimmediate_operand" ""))
   (set (reg:DI TP_REGNUM) (unspec_volatile:DI [(reg:DI TP_REGNUM)] UNSPECV_SET_TP))]
  "TARGET_64BIT"
  "")

(define_expand "set_tp_31"
  [(set (reg:SI TP_REGNUM) (match_operand:SI 0 "nonimmediate_operand" ""))
   (set (reg:SI TP_REGNUM) (unspec_volatile:SI [(reg:SI TP_REGNUM)] UNSPECV_SET_TP))]
  "!TARGET_64BIT"
  "")

(define_insn "*set_tp"
  [(set (reg TP_REGNUM) (unspec_volatile [(reg TP_REGNUM)] UNSPECV_SET_TP))]
  ""
  ""
  [(set_attr "type" "none")
   (set_attr "length" "0")])

(define_insn "*tls_load_64"
  [(set (match_operand:DI 0 "register_operand" "=d")
        (unspec:DI [(match_operand:DI 1 "memory_operand" "RT")
                    (match_operand:DI 2 "" "")]
		   UNSPEC_TLS_LOAD))]
  "TARGET_64BIT"
  "lg\t%0,%1%J2"
  [(set_attr "op_type" "RXE")
   (set_attr "z10prop" "z10_fwd_A3")])

(define_insn "*tls_load_31"
  [(set (match_operand:SI 0 "register_operand" "=d,d")
        (unspec:SI [(match_operand:SI 1 "memory_operand" "R,T")
                    (match_operand:SI 2 "" "")]
		   UNSPEC_TLS_LOAD))]
  "!TARGET_64BIT"
  "@
   l\t%0,%1%J2
   ly\t%0,%1%J2"
  [(set_attr "op_type" "RX,RXY")
   (set_attr "type" "load")
   (set_attr "z10prop" "z10_fwd_A3,z10_fwd_A3")])

(define_insn "*bras_tls"
  [(set (match_operand 0 "" "")
        (call (mem:QI (match_operand 1 "bras_sym_operand" "X"))
              (match_operand 2 "const_int_operand" "n")))
   (clobber (match_operand 3 "register_operand" "=r"))
   (use (match_operand 4 "" ""))]
  "!SIBLING_CALL_P (insn)
   && TARGET_SMALL_EXEC
   && GET_MODE (operands[3]) == Pmode"
  "bras\t%3,%1%J4"
  [(set_attr "op_type" "RI")
   (set_attr "type"    "jsr")
   (set_attr "z196prop" "z196_cracked")])

(define_insn "*brasl_tls"
  [(set (match_operand 0 "" "")
        (call (mem:QI (match_operand 1 "bras_sym_operand" "X"))
              (match_operand 2 "const_int_operand" "n")))
   (clobber (match_operand 3 "register_operand" "=r"))
   (use (match_operand 4 "" ""))]
  "!SIBLING_CALL_P (insn)
   && TARGET_CPU_ZARCH
   && GET_MODE (operands[3]) == Pmode"
  "brasl\t%3,%1%J4"
  [(set_attr "op_type" "RIL")
   (set_attr "type"    "jsr")
   (set_attr "z196prop" "z196_cracked")])

(define_insn "*basr_tls"
  [(set (match_operand 0 "" "")
        (call (mem:QI (match_operand 1 "address_operand" "ZQZR"))
              (match_operand 2 "const_int_operand" "n")))
   (clobber (match_operand 3 "register_operand" "=r"))
   (use (match_operand 4 "" ""))]
  "!SIBLING_CALL_P (insn) && GET_MODE (operands[3]) == Pmode"
{
  if (get_attr_op_type (insn) == OP_TYPE_RR)
    return "basr\t%3,%1%J4";
  else
    return "bas\t%3,%a1%J4";
}
  [(set (attr "op_type")
        (if_then_else (match_operand 1 "register_operand" "")
                      (const_string "RR") (const_string "RX")))
   (set_attr "type"  "jsr")
   (set_attr "atype" "agen")
   (set_attr "z196prop" "z196_cracked")])

;;
;;- Atomic operations
;;

;
; memory barrier pattern.
;

(define_expand "memory_barrier"
  [(set (match_dup 0)
	(unspec:BLK [(match_dup 0)] UNSPEC_MB))]
  ""
{
  operands[0] = gen_rtx_MEM (BLKmode, gen_rtx_SCRATCH (Pmode));
  MEM_VOLATILE_P (operands[0]) = 1;
})

(define_insn "*memory_barrier"
  [(set (match_operand:BLK 0 "" "")
	(unspec:BLK [(match_dup 0)] UNSPEC_MB))]
  ""
  "bcr\t15,0"
  [(set_attr "op_type" "RR")])

; Although bcr is superscalar on Z10, this variant will never become part of
; an execution group.

;
; compare and swap patterns.
;

(define_expand "sync_compare_and_swap<mode>"
  [(parallel
    [(set (match_operand:TDSI 0 "register_operand" "")
	  (match_operand:TDSI 1 "memory_operand" ""))
     (set (match_dup 1)
	  (unspec_volatile:TDSI
	    [(match_dup 1)
	     (match_operand:TDSI 2 "register_operand" "")
	     (match_operand:TDSI 3 "register_operand" "")]
	    UNSPECV_CAS))
     (set (reg:CCZ1 CC_REGNUM)
	  (compare:CCZ1 (match_dup 1) (match_dup 2)))])]
  "")

(define_expand "sync_compare_and_swap<mode>"
  [(parallel
    [(set (match_operand:HQI 0 "register_operand" "")
	  (match_operand:HQI 1 "memory_operand" ""))
     (set (match_dup 1)
	  (unspec_volatile:HQI
	    [(match_dup 1)
	     (match_operand:HQI 2 "general_operand" "")
	     (match_operand:HQI 3 "general_operand" "")]
	    UNSPECV_CAS))
     (clobber (reg:CC CC_REGNUM))])]
  ""
  "s390_expand_cs_hqi (<MODE>mode, operands[0], operands[1],
		       operands[2], operands[3]); DONE;")

; cds, cdsg
(define_insn "*sync_compare_and_swap<mode>"
  [(set (match_operand:DW 0 "register_operand" "=r")
	(match_operand:DW 1 "memory_operand" "+Q"))
   (set (match_dup 1)
	(unspec_volatile:DW
	  [(match_dup 1)
	   (match_operand:DW 2 "register_operand" "0")
	   (match_operand:DW 3 "register_operand" "r")]
	  UNSPECV_CAS))
   (set (reg:CCZ1 CC_REGNUM)
	(compare:CCZ1 (match_dup 1) (match_dup 2)))]
  ""
  "cds<tg>\t%0,%3,%S1"
  [(set_attr "op_type" "RS<TE>")
   (set_attr "type"   "sem")])

; cs, csg
(define_insn "*sync_compare_and_swap<mode>"
  [(set (match_operand:GPR 0 "register_operand" "=r")
	(match_operand:GPR 1 "memory_operand" "+Q"))
   (set (match_dup 1)
	(unspec_volatile:GPR
	  [(match_dup 1)
	   (match_operand:GPR 2 "register_operand" "0")
	   (match_operand:GPR 3 "register_operand" "r")]
	  UNSPECV_CAS))
   (set (reg:CCZ1 CC_REGNUM)
	(compare:CCZ1 (match_dup 1) (match_dup 2)))]
  ""
  "cs<g>\t%0,%3,%S1"
  [(set_attr "op_type" "RS<E>")
   (set_attr "type"   "sem")])


;
; Other atomic instruction patterns.
;

(define_expand "sync_lock_test_and_set<mode>"
  [(match_operand:HQI 0 "register_operand")
   (match_operand:HQI 1 "memory_operand")
   (match_operand:HQI 2 "general_operand")]
  ""
  "s390_expand_atomic (<MODE>mode, SET, operands[0], operands[1],
		       operands[2], false); DONE;")

; z196 load and add, xor, or and and instructions

; lan, lang, lao, laog, lax, laxg, laa, laag
(define_insn "sync_<atomic><mode>"
  [(parallel
    [(set (match_operand:GPR 0 "memory_operand" "+QS")
	  (unspec_volatile:GPR
	   [(ATOMIC_Z196:GPR (match_dup 0)
			     (match_operand:GPR 1 "general_operand" "d"))]
	   UNSPECV_ATOMIC_OP))
     (clobber (match_scratch:GPR 2 "=d"))
     (clobber (reg:CC CC_REGNUM))])]
  "TARGET_Z196"
  "la<noxa><g>\t%2,%1,%0")

; lan, lang, lao, laog, lax, laxg, laa, laag
(define_insn "sync_old_<atomic><mode>"
  [(parallel
    [(set (match_operand:GPR 0 "register_operand" "=d")
	  (match_operand:GPR 1 "memory_operand"   "+QS"))
     (set (match_dup 1)
	  (unspec_volatile:GPR
	   [(ATOMIC_Z196:GPR (match_dup 1)
			     (match_operand:GPR 2 "general_operand" "d"))]
	   UNSPECV_ATOMIC_OP))
     (clobber (reg:CC CC_REGNUM))])]
  "TARGET_Z196"
  "la<noxa><g>\t%0,%2,%1")


(define_expand "sync_<atomic><mode>"
  [(set (match_operand:HQI 0 "memory_operand")
	(ATOMIC:HQI (match_dup 0)
		    (match_operand:HQI 1 "general_operand")))]
  ""
  "s390_expand_atomic (<MODE>mode, <CODE>, NULL_RTX, operands[0],
		       operands[1], false); DONE;")

(define_expand "sync_old_<atomic><mode>"
  [(set (match_operand:HQI 0 "register_operand")
	(match_operand:HQI 1 "memory_operand"))
   (set (match_dup 1)
	(ATOMIC:HQI (match_dup 1)
		    (match_operand:HQI 2 "general_operand")))]
  ""
  "s390_expand_atomic (<MODE>mode, <CODE>, operands[0], operands[1],
		       operands[2], false); DONE;")

(define_expand "sync_new_<atomic><mode>"
  [(set (match_operand:HQI 0 "register_operand")
	(ATOMIC:HQI (match_operand:HQI 1 "memory_operand")
		    (match_operand:HQI 2 "general_operand")))
   (set (match_dup 1) (ATOMIC:HQI (match_dup 1) (match_dup 2)))]
  ""
  "s390_expand_atomic (<MODE>mode, <CODE>, operands[0], operands[1],
		       operands[2], true); DONE;")

;;
;;- Miscellaneous instructions.
;;

;
; allocate stack instruction pattern(s).
;

(define_expand "allocate_stack"
  [(match_operand 0 "general_operand" "")
   (match_operand 1 "general_operand" "")]
 "TARGET_BACKCHAIN"
{
  rtx temp = gen_reg_rtx (Pmode);

  emit_move_insn (temp, s390_back_chain_rtx ());
  anti_adjust_stack (operands[1]);
  emit_move_insn (s390_back_chain_rtx (), temp);

  emit_move_insn (operands[0], virtual_stack_dynamic_rtx);
  DONE;
})


;
; setjmp instruction pattern.
;

(define_expand "builtin_setjmp_receiver"
  [(match_operand 0 "" "")]
  "flag_pic"
{
  emit_insn (s390_load_got ());
  emit_use (pic_offset_table_rtx);
  DONE;
})

;; These patterns say how to save and restore the stack pointer.  We need not
;; save the stack pointer at function level since we are careful to
;; preserve the backchain.  At block level, we have to restore the backchain
;; when we restore the stack pointer.
;;
;; For nonlocal gotos, we must save both the stack pointer and its
;; backchain and restore both.  Note that in the nonlocal case, the
;; save area is a memory location.

(define_expand "save_stack_function"
  [(match_operand 0 "general_operand" "")
   (match_operand 1 "general_operand" "")]
  ""
  "DONE;")

(define_expand "restore_stack_function"
  [(match_operand 0 "general_operand" "")
   (match_operand 1 "general_operand" "")]
  ""
  "DONE;")

(define_expand "restore_stack_block"
  [(match_operand 0 "register_operand" "")
   (match_operand 1 "register_operand" "")]
  "TARGET_BACKCHAIN"
{
  rtx temp = gen_reg_rtx (Pmode);

  emit_move_insn (temp, s390_back_chain_rtx ());
  emit_move_insn (operands[0], operands[1]);
  emit_move_insn (s390_back_chain_rtx (), temp);

  DONE;
})

(define_expand "save_stack_nonlocal"
  [(match_operand 0 "memory_operand" "")
   (match_operand 1 "register_operand" "")]
  ""
{
  rtx base = gen_rtx_REG (Pmode, BASE_REGNUM);

  /* Copy the backchain to the first word, sp to the second and the
     literal pool base to the third.  */

  rtx save_bc = adjust_address (operands[0], Pmode, 0);
  rtx save_sp = adjust_address (operands[0], Pmode, GET_MODE_SIZE (Pmode));
  rtx save_bp = adjust_address (operands[0], Pmode, 2 * GET_MODE_SIZE (Pmode));

  if (TARGET_BACKCHAIN)
    emit_move_insn (save_bc, force_reg (Pmode, s390_back_chain_rtx ()));

  emit_move_insn (save_sp, operands[1]);
  emit_move_insn (save_bp, base);

  DONE;
})

(define_expand "restore_stack_nonlocal"
  [(match_operand 0 "register_operand" "")
   (match_operand 1 "memory_operand" "")]
  ""
{
  rtx base = gen_rtx_REG (Pmode, BASE_REGNUM);
  rtx temp = NULL_RTX;

  /* Restore the backchain from the first word, sp from the second and the
     literal pool base from the third.  */

  rtx save_bc = adjust_address (operands[1], Pmode, 0);
  rtx save_sp = adjust_address (operands[1], Pmode, GET_MODE_SIZE (Pmode));
  rtx save_bp = adjust_address (operands[1], Pmode, 2 * GET_MODE_SIZE (Pmode));

  if (TARGET_BACKCHAIN)
    temp = force_reg (Pmode, save_bc);

  emit_move_insn (base, save_bp);
  emit_move_insn (operands[0], save_sp);

  if (temp)
    emit_move_insn (s390_back_chain_rtx (), temp);

  emit_use (base);
  DONE;
})

(define_expand "exception_receiver"
  [(const_int 0)]
  ""
{
  s390_set_has_landing_pad_p (true);
  DONE;
})

;
; nop instruction pattern(s).
;

(define_insn "nop"
  [(const_int 0)]
  ""
  "lr\t0,0"
  [(set_attr "op_type" "RR")
   (set_attr "z10prop"  "z10_fr_E1")])

(define_insn "nop1"
  [(const_int 1)]
  ""
  "lr\t1,1"
  [(set_attr "op_type" "RR")])


;
; Special literal pool access instruction pattern(s).
;

(define_insn "*pool_entry"
  [(unspec_volatile [(match_operand 0 "consttable_operand" "X")]
                    UNSPECV_POOL_ENTRY)]
  ""
{
  enum machine_mode mode = GET_MODE (PATTERN (insn));
  unsigned int align = GET_MODE_BITSIZE (mode);
  s390_output_pool_entry (operands[0], mode, align);
  return "";
}
  [(set (attr "length")
        (symbol_ref "GET_MODE_SIZE (GET_MODE (PATTERN (insn)))"))])

(define_insn "pool_align"
  [(unspec_volatile [(match_operand 0 "const_int_operand" "n")]
                    UNSPECV_POOL_ALIGN)]
  ""
  ".align\t%0"
  [(set (attr "length") (symbol_ref "INTVAL (operands[0])"))])

(define_insn "pool_section_start"
  [(unspec_volatile [(const_int 1)] UNSPECV_POOL_SECTION)]
  ""
  ".section\t.rodata"
  [(set_attr "length" "0")])

(define_insn "pool_section_end"
  [(unspec_volatile [(const_int 0)] UNSPECV_POOL_SECTION)]
  ""
  ".previous"
  [(set_attr "length" "0")])

(define_insn "main_base_31_small"
  [(set (match_operand 0 "register_operand" "=a")
        (unspec [(label_ref (match_operand 1 "" ""))] UNSPEC_MAIN_BASE))]
  "!TARGET_CPU_ZARCH && GET_MODE (operands[0]) == Pmode"
  "basr\t%0,0"
  [(set_attr "op_type" "RR")
   (set_attr "type"    "la")
   (set_attr "z196prop" "z196_cracked")])

(define_insn "main_base_31_large"
  [(set (match_operand 0 "register_operand" "=a")
        (unspec [(label_ref (match_operand 1 "" ""))] UNSPEC_MAIN_BASE))
   (set (pc) (label_ref (match_operand 2 "" "")))]
  "!TARGET_CPU_ZARCH && GET_MODE (operands[0]) == Pmode"
  "bras\t%0,%2"
  [(set_attr "op_type" "RI")
   (set_attr "z196prop" "z196_cracked")])

(define_insn "main_base_64"
  [(set (match_operand 0 "register_operand" "=a")
        (unspec [(label_ref (match_operand 1 "" ""))] UNSPEC_MAIN_BASE))]
  "TARGET_CPU_ZARCH && GET_MODE (operands[0]) == Pmode"
  "larl\t%0,%1"
  [(set_attr "op_type" "RIL")
   (set_attr "type"    "larl")
   (set_attr "z10prop" "z10_fwd_A1")])

(define_insn "main_pool"
  [(set (match_operand 0 "register_operand" "=a")
        (unspec_volatile [(const_int 0)] UNSPECV_MAIN_POOL))]
  "GET_MODE (operands[0]) == Pmode"
{
  gcc_unreachable ();
}
  [(set (attr "type")
        (if_then_else (ne (symbol_ref "TARGET_CPU_ZARCH") (const_int 0))
                      (const_string "larl") (const_string "la")))])

(define_insn "reload_base_31"
  [(set (match_operand 0 "register_operand" "=a")
        (unspec [(label_ref (match_operand 1 "" ""))] UNSPEC_RELOAD_BASE))]
  "!TARGET_CPU_ZARCH && GET_MODE (operands[0]) == Pmode"
  "basr\t%0,0\;la\t%0,%1-.(%0)"
  [(set_attr "length" "6")
   (set_attr "type" "la")
   (set_attr "z196prop" "z196_cracked")])

(define_insn "reload_base_64"
  [(set (match_operand 0 "register_operand" "=a")
        (unspec [(label_ref (match_operand 1 "" ""))] UNSPEC_RELOAD_BASE))]
  "TARGET_CPU_ZARCH && GET_MODE (operands[0]) == Pmode"
  "larl\t%0,%1"
  [(set_attr "op_type" "RIL")
   (set_attr "type"    "larl")
   (set_attr "z10prop" "z10_fwd_A1")])

(define_insn "pool"
  [(unspec_volatile [(match_operand 0 "const_int_operand" "n")] UNSPECV_POOL)]
  ""
{
  gcc_unreachable ();
}
  [(set (attr "length") (symbol_ref "INTVAL (operands[0])"))])

;;
;; Insns related to generating the function prologue and epilogue.
;;


(define_expand "prologue"
  [(use (const_int 0))]
  ""
  "s390_emit_prologue (); DONE;")

(define_expand "epilogue"
  [(use (const_int 1))]
  ""
  "s390_emit_epilogue (false); DONE;")

(define_expand "sibcall_epilogue"
  [(use (const_int 0))]
  ""
  "s390_emit_epilogue (true); DONE;")

(define_insn "*return"
  [(return)
   (use (match_operand 0 "register_operand" "a"))]
  "GET_MODE (operands[0]) == Pmode"
  "br\t%0"
  [(set_attr "op_type" "RR")
   (set_attr "type"    "jsr")
   (set_attr "atype"   "agen")])


;; Instruction definition to extend a 31-bit pointer into a 64-bit
;; pointer. This is used for compatibility.

(define_expand "ptr_extend"
  [(set (match_operand:DI 0 "register_operand" "=r")
        (match_operand:SI 1 "register_operand" "r"))]
  "TARGET_64BIT"
{
  emit_insn (gen_anddi3 (operands[0],
			 gen_lowpart (DImode, operands[1]),
			 GEN_INT (0x7fffffff)));
  DONE;
})

;; Instruction definition to expand eh_return macro to support
;; swapping in special linkage return addresses.

(define_expand "eh_return"
  [(use (match_operand 0 "register_operand" ""))]
  "TARGET_TPF"
{
  s390_emit_tpf_eh_return (operands[0]);
  DONE;
})

;
; Stack Protector Patterns
;

(define_expand "stack_protect_set"
  [(set (match_operand 0 "memory_operand" "")
	(match_operand 1 "memory_operand" ""))]
  ""
{
#ifdef TARGET_THREAD_SSP_OFFSET
  operands[1]
    = gen_rtx_MEM (Pmode, gen_rtx_PLUS (Pmode, s390_get_thread_pointer (),
                                        GEN_INT (TARGET_THREAD_SSP_OFFSET)));
#endif
  if (TARGET_64BIT)
    emit_insn (gen_stack_protect_setdi (operands[0], operands[1]));
  else
    emit_insn (gen_stack_protect_setsi (operands[0], operands[1]));

  DONE;
})

(define_insn "stack_protect_set<mode>"
  [(set (match_operand:DSI 0 "memory_operand" "=Q")
        (unspec:DSI [(match_operand:DSI 1 "memory_operand" "Q")] UNSPEC_SP_SET))]
  ""
  "mvc\t%O0(%G0,%R0),%S1"
  [(set_attr "op_type" "SS")])

(define_expand "stack_protect_test"
  [(set (reg:CC CC_REGNUM)
	(compare (match_operand 0 "memory_operand" "")
		 (match_operand 1 "memory_operand" "")))
   (match_operand 2 "" "")]
  ""
{
  rtx cc_reg, test;
#ifdef TARGET_THREAD_SSP_OFFSET
  operands[1]
    = gen_rtx_MEM (Pmode, gen_rtx_PLUS (Pmode, s390_get_thread_pointer (),
                                        GEN_INT (TARGET_THREAD_SSP_OFFSET)));
#endif
  if (TARGET_64BIT)
    emit_insn (gen_stack_protect_testdi (operands[0], operands[1]));
  else
    emit_insn (gen_stack_protect_testsi (operands[0], operands[1]));

  cc_reg = gen_rtx_REG (CCZmode, CC_REGNUM);
  test = gen_rtx_EQ (VOIDmode, cc_reg, const0_rtx);
  emit_jump_insn (gen_cbranchcc4 (test, cc_reg, const0_rtx, operands[2]));
  DONE;
})

(define_insn "stack_protect_test<mode>"
  [(set (reg:CCZ CC_REGNUM)
        (unspec:CCZ [(match_operand:DSI 0 "memory_operand" "Q")
		     (match_operand:DSI 1 "memory_operand" "Q")] UNSPEC_SP_TEST))]
  ""
  "clc\t%O0(%G0,%R0),%S1"
  [(set_attr "op_type" "SS")])

; This is used in s390_emit_prologue in order to prevent insns
; adjusting the stack pointer to be moved over insns writing stack
; slots using a copy of the stack pointer in a different register.
(define_insn "stack_tie"
  [(set (match_operand:BLK 0 "memory_operand" "+m")
        (unspec:BLK [(match_dup 0)] UNSPEC_TIE))]
  ""
  ""
  [(set_attr "length" "0")])


;
; Data prefetch patterns
;

(define_insn "prefetch"
  [(prefetch (match_operand 0    "address_operand"   "ZQZRZSZT,X")
	     (match_operand:SI 1 "const_int_operand" "       n,n")
	     (match_operand:SI 2 "const_int_operand" "       n,n"))]
  "TARGET_Z10"
{
  switch (which_alternative)
    {
      case 0:
        return INTVAL (operands[1]) == 1 ? "pfd\t2,%a0" : "pfd\t1,%a0";
      case 1:
        if (larl_operand (operands[0], Pmode))
	  return INTVAL (operands[1]) == 1 ? "pfdrl\t2,%a0" : "pfdrl\t1,%a0";
      default:

        /* This might be reached for symbolic operands with an odd
           addend.  We simply omit the prefetch for such rare cases.  */

        return "";
     }
}
  [(set_attr "type" "load,larl")
   (set_attr "op_type" "RXY,RIL")
   (set_attr "z10prop" "z10_super")
   (set_attr "z196prop" "z196_alone")])


;
; Byte swap instructions
;

(define_insn "bswap<mode>2"
  [(set (match_operand:GPR 0            "register_operand"     "=d, d")
	(bswap:GPR (match_operand:GPR 1 "nonimmediate_operand" " d,RT")))]
  "TARGET_CPU_ZARCH"
  "@
   lrv<g>r\t%0,%1
   lrv<g>\t%0,%1"
  [(set_attr "type" "*,load")
   (set_attr "op_type" "RRE,RXY")
   (set_attr "z10prop" "z10_super")])


;
; Population count instruction
;

; The S/390 popcount instruction counts the bits of op1 in 8 byte
; portions and stores the result in the corresponding bytes in op0.
(define_insn "*popcount<mode>"
  [(set (match_operand:INT 0 "register_operand" "=d")
	(unspec:INT [(match_operand:INT 1 "register_operand" "d")] UNSPEC_POPCNT))
   (clobber (reg:CC CC_REGNUM))]
  "TARGET_Z196"
  "popcnt\t%0,%1"
  [(set_attr "op_type" "RRE")])

(define_expand "popcountdi2"
  [; popcnt op0, op1
   (parallel [(set (match_operand:DI 0 "register_operand" "")
		   (unspec:DI [(match_operand:DI 1 "register_operand")]
			      UNSPEC_POPCNT))
	      (clobber (reg:CC CC_REGNUM))])
   ; sllg op2, op0, 32
   (set (match_dup 2) (ashift:DI (match_dup 0) (const_int 32)))
   ; agr op0, op2
   (parallel [(set (match_dup 0) (plus:DI (match_dup 0) (match_dup 2)))
	      (clobber (reg:CC CC_REGNUM))])
   ; sllg op2, op0, 16
   (set (match_operand:DI 2 "register_operand" "")
	(ashift:DI (match_dup 0) (const_int 16)))
   ; agr op0, op2
   (parallel [(set (match_dup 0) (plus:DI (match_dup 0) (match_dup 2)))
	      (clobber (reg:CC CC_REGNUM))])
   ; sllg op2, op0, 8
   (set (match_dup 2) (ashift:DI (match_dup 0) (const_int 8)))
   ; agr op0, op2
   (parallel [(set (match_dup 0) (plus:DI (match_dup 0) (match_dup 2)))
	      (clobber (reg:CC CC_REGNUM))])
   ; srlg op0, op0, 56
   (set (match_dup 0) (lshiftrt:DI (match_dup 0) (const_int 56)))]
  "TARGET_Z196 && TARGET_64BIT"
  "operands[2] = gen_reg_rtx (DImode);")

(define_expand "popcountsi2"
  [; popcnt op0, op1
   (parallel [(set (match_operand:SI 0 "register_operand" "")
		   (unspec:SI [(match_operand:SI 1 "register_operand")]
			      UNSPEC_POPCNT))
	      (clobber (reg:CC CC_REGNUM))])
   ; sllk op2, op0, 16
   (set (match_operand:SI 2 "register_operand" "")
	(ashift:SI (match_dup 0) (const_int 16)))
   ; ar op0, op2
   (parallel [(set (match_dup 0) (plus:SI (match_dup 0) (match_dup 2)))
	      (clobber (reg:CC CC_REGNUM))])
   ; sllk op2, op0, 8
   (set (match_dup 2) (ashift:SI (match_dup 0) (const_int 8)))
   ; ar op0, op2
   (parallel [(set (match_dup 0) (plus:SI (match_dup 0) (match_dup 2)))
	      (clobber (reg:CC CC_REGNUM))])
   ; srl op0, op0, 24
   (set (match_dup 0) (lshiftrt:SI (match_dup 0) (const_int 24)))]
  "TARGET_Z196"
  "operands[2] = gen_reg_rtx (SImode);")

(define_expand "popcounthi2"
  [; popcnt op0, op1
   (parallel [(set (match_operand:HI 0 "register_operand" "")
		   (unspec:HI [(match_operand:HI 1 "register_operand")]
			      UNSPEC_POPCNT))
	      (clobber (reg:CC CC_REGNUM))])
   ; sllk op2, op0, 8
   (set (match_operand:SI 2 "register_operand" "")
	(ashift:SI (match_dup 0) (const_int 8)))
   ; ar op0, op2
   (parallel [(set (match_dup 0) (plus:SI (match_dup 0) (match_dup 2)))
	      (clobber (reg:CC CC_REGNUM))])
   ; srl op0, op0, 8
   (set (match_dup 0) (lshiftrt:HI (match_dup 0) (const_int 8)))]
  "TARGET_Z196"
  "operands[2] = gen_reg_rtx (SImode);")

(define_expand "popcountqi2"
  [; popcnt op0, op1
   (parallel [(set (match_operand:QI 0 "register_operand" "")
		   (unspec:QI [(match_operand:QI 1 "register_operand")]
			      UNSPEC_POPCNT))
	      (clobber (reg:CC CC_REGNUM))])]
  "TARGET_Z196"
  "")

;;
;;- Copy sign instructions
;;

(define_insn "copysign<mode>3"
  [(set (match_operand:FP 0 "register_operand" "=f")
      (unspec:FP [(match_operand:FP 1 "register_operand" "<fT0>")
                  (match_operand:FP 2 "register_operand" "f")]
                  UNSPEC_COPYSIGN))]
  "TARGET_Z196"
  "cpsdr\t%0,%2,%1"
  [(set_attr "op_type"  "RRF")
   (set_attr "type"     "fsimp<mode>")])<|MERGE_RESOLUTION|>--- conflicted
+++ resolved
@@ -107,13 +107,10 @@
 
    ; Test Data Class (TDC)
    (UNSPEC_TDC_INSN		800)
-<<<<<<< HEAD
-=======
 
    ; Population Count
    (UNSPEC_POPCNT               900)
    (UNSPEC_COPYSIGN             901)
->>>>>>> b56a5220
  ])
 
 ;;
@@ -385,10 +382,7 @@
 
 ;; This iterator and attribute allow to combine most atomic operations.
 (define_code_iterator ATOMIC [and ior xor plus minus mult])
-<<<<<<< HEAD
-=======
 (define_code_iterator ATOMIC_Z196 [and ior xor plus])
->>>>>>> b56a5220
 (define_code_attr atomic [(and "and") (ior "ior") (xor "xor")
 			  (plus "add") (minus "sub") (mult "nand")])
 (define_code_attr noxa [(and "n") (ior "o") (xor "x") (plus "a")])
@@ -1096,11 +1090,7 @@
 		      (pc)
 		      (label_ref (match_operand 3 "" ""))))
    (clobber (reg:CC CC_REGNUM))]
-<<<<<<< HEAD
-  "TARGET_Z10"
-=======
   "TARGET_Z10 && !TARGET_AVOID_CMP_AND_BRANCH"
->>>>>>> b56a5220
 {
   if (get_attr_length (insn) == 6)
     return which_alternative ?
@@ -1128,11 +1118,7 @@
 		      (pc)
 		      (label_ref (match_operand 3 "" ""))))
    (clobber (reg:CC CC_REGNUM))]
-<<<<<<< HEAD
-  "TARGET_Z10"
-=======
   "TARGET_Z10 && !TARGET_AVOID_CMP_AND_BRANCH"
->>>>>>> b56a5220
 {
   if (get_attr_length (insn) == 6)
     return which_alternative ?
@@ -1972,15 +1958,11 @@
   "")
 
 (define_insn "*mov<mode>_64"
-<<<<<<< HEAD
-  [(set (match_operand:TD_TF 0 "nonimmediate_operand" "=f,f,o, d,QS,  d,o")
-        (match_operand:TD_TF 1 "general_operand"      " f,o,f,QS, d,dRT,d"))]
-=======
   [(set (match_operand:TD_TF 0 "nonimmediate_operand" "=f,f,f,o, d,QS,  d,o")
         (match_operand:TD_TF 1 "general_operand"      " G,f,o,f,QS, d,dRT,d"))]
->>>>>>> b56a5220
   "TARGET_ZARCH"
   "@
+   lzxr\t%0
    lxr\t%0,%1
    #
    #
@@ -1988,14 +1970,6 @@
    stmg\t%1,%N1,%S0
    #
    #"
-<<<<<<< HEAD
-  [(set_attr "op_type" "RRE,*,*,RSY,RSY,*,*")
-   (set_attr "type"    "fsimptf,*,*,lm,stm,*,*")])
-
-(define_insn "*mov<mode>_31"
-  [(set (match_operand:TD_TF 0 "nonimmediate_operand" "=f,f,o")
-        (match_operand:TD_TF 1 "general_operand"      " f,o,f"))]
-=======
   [(set_attr "op_type"      "RRE,RRE,*,*,RSY,RSY,*,*")
    (set_attr "type"         "fsimptf,fsimptf,*,*,lm,stm,*,*")
    (set_attr "cpu_facility" "z196,*,*,*,*,*,*,*")])
@@ -2003,20 +1977,15 @@
 (define_insn "*mov<mode>_31"
   [(set (match_operand:TD_TF 0 "nonimmediate_operand" "=f,f,f,o")
         (match_operand:TD_TF 1 "general_operand"      " G,f,o,f"))]
->>>>>>> b56a5220
   "!TARGET_ZARCH"
   "@
+   lzxr\t%0
    lxr\t%0,%1
    #
    #"
-<<<<<<< HEAD
-  [(set_attr "op_type" "RRE,*,*")
-   (set_attr "type"    "fsimptf,*,*")])
-=======
   [(set_attr "op_type"      "RRE,RRE,*,*")
    (set_attr "type"         "fsimptf,fsimptf,*,*")
    (set_attr "cpu_facility" "z196,*,*,*")])
->>>>>>> b56a5220
 
 ; TFmode in GPRs splitters
 
@@ -2107,17 +2076,12 @@
 
 (define_insn "*mov<mode>_64dfp"
   [(set (match_operand:DD_DF 0 "nonimmediate_operand"
-<<<<<<< HEAD
-			       "=f,f,d,f,f,R,T,d, d,RT")
-        (match_operand:DD_DF 1 "general_operand"
-			       " f,d,f,R,T,f,f,d,RT, d"))]
-=======
 			       "=f,f,f,d,f,f,R,T,d,d, d,RT")
         (match_operand:DD_DF 1 "general_operand"
 			       " G,f,d,f,R,T,f,f,G,d,RT, d"))]
->>>>>>> b56a5220
   "TARGET_DFP"
   "@
+   lzdr\t%0
    ldr\t%0,%1
    ldgr\t%0,%1
    lgdr\t%0,%1
@@ -2129,17 +2093,6 @@
    lgr\t%0,%1
    lg\t%0,%1
    stg\t%1,%0"
-<<<<<<< HEAD
-  [(set_attr "op_type" "RR,RRE,RRE,RX,RXY,RX,RXY,RRE,RXY,RXY")
-   (set_attr "type" "floaddf,floaddf,floaddf,floaddf,floaddf,
-                     fstoredf,fstoredf,lr,load,store")
-   (set_attr "z10prop" "*,*,*,*,*,*,*,z10_fr_E1,z10_fwd_A3,z10_rec")
-])
-
-(define_insn "*mov<mode>_64"
-  [(set (match_operand:DD_DF 0 "nonimmediate_operand" "=f,f,f,R,T,d, d,RT")
-        (match_operand:DD_DF 1 "general_operand"       "f,R,T,f,f,d,RT, d"))]
-=======
   [(set_attr "op_type" "RRE,RR,RRE,RRE,RX,RXY,RX,RXY,RI,RRE,RXY,RXY")
    (set_attr "type" "fsimpdf,floaddf,floaddf,floaddf,floaddf,floaddf,
                      fstoredf,fstoredf,*,lr,load,store")
@@ -2149,9 +2102,9 @@
 (define_insn "*mov<mode>_64"
   [(set (match_operand:DD_DF 0 "nonimmediate_operand" "=f,f,f,f,R,T,d,d, d,RT")
         (match_operand:DD_DF 1 "general_operand"      " G,f,R,T,f,f,G,d,RT, d"))]
->>>>>>> b56a5220
   "TARGET_ZARCH"
   "@
+   lzdr\t%0
    ldr\t%0,%1
    ld\t%0,%1
    ldy\t%0,%1
@@ -2161,30 +2114,20 @@
    lgr\t%0,%1
    lg\t%0,%1
    stg\t%1,%0"
-<<<<<<< HEAD
-  [(set_attr "op_type" "RR,RX,RXY,RX,RXY,RRE,RXY,RXY")
-   (set_attr "type" "fload<mode>,fload<mode>,fload<mode>,
-                     fstore<mode>,fstore<mode>,lr,load,store")
-   (set_attr "z10prop" "*,*,*,*,*,*,z10_fr_E1,z10_fwd_A3,z10_rec")])
-=======
   [(set_attr "op_type" "RRE,RR,RX,RXY,RX,RXY,RI,RRE,RXY,RXY")
    (set_attr "type"    "fsimpdf,fload<mode>,fload<mode>,fload<mode>,
                         fstore<mode>,fstore<mode>,*,lr,load,store")
    (set_attr "z10prop" "*,*,*,*,*,*,z10_fwd_A1,z10_fr_E1,z10_fwd_A3,z10_rec")
    (set_attr "cpu_facility" "z196,*,*,*,*,*,*,*,*,*")])
->>>>>>> b56a5220
 
 (define_insn "*mov<mode>_31"
   [(set (match_operand:DD_DF 0 "nonimmediate_operand"
-                               "=f,f,f,R,T,d,d,Q,S,   d,o")
+                               "=f,f,f,f,R,T,d,d,Q,S,   d,o")
         (match_operand:DD_DF 1 "general_operand"
-<<<<<<< HEAD
-                               " f,R,T,f,f,Q,S,d,d,dPRT,d"))]
-=======
                                " G,f,R,T,f,f,Q,S,d,d,dPRT,d"))]
->>>>>>> b56a5220
   "!TARGET_ZARCH"
   "@
+   lzdr\t%0
    ldr\t%0,%1
    ld\t%0,%1
    ldy\t%0,%1
@@ -2196,16 +2139,10 @@
    stmy\t%1,%N1,%S0
    #
    #"
-<<<<<<< HEAD
-  [(set_attr "op_type" "RR,RX,RXY,RX,RXY,RS,RSY,RS,RSY,*,*")
-   (set_attr "type" "fload<mode>,fload<mode>,fload<mode>,
-                     fstore<mode>,fstore<mode>,lm,lm,stm,stm,*,*")])
-=======
   [(set_attr "op_type" "RRE,RR,RX,RXY,RX,RXY,RS,RSY,RS,RSY,*,*")
    (set_attr "type"    "fsimpdf,fload<mode>,fload<mode>,fload<mode>,
                         fstore<mode>,fstore<mode>,lm,lm,stm,stm,*,*")
    (set_attr "cpu_facility" "z196,*,*,*,*,*,*,*,*,*,*,*")])
->>>>>>> b56a5220
 
 (define_split
   [(set (match_operand:DD_DF 0 "nonimmediate_operand" "")
@@ -2254,17 +2191,12 @@
 
 (define_insn "mov<mode>"
   [(set (match_operand:SD_SF 0 "nonimmediate_operand"
-<<<<<<< HEAD
-			       "=f,f,f,R,T,d,d,d,R,T")
-        (match_operand:SD_SF 1 "general_operand"
-			       " f,R,T,f,f,d,R,T,d,d"))]
-=======
 			       "=f,f,f,f,R,T,d,d,d,d,R,T")
         (match_operand:SD_SF 1 "general_operand"
 			       " G,f,R,T,f,f,G,d,R,T,d,d"))]
->>>>>>> b56a5220
-  ""
-  "@
+  ""
+  "@
+   lzer\t%0
    ler\t%0,%1
    le\t%0,%1
    ley\t%0,%1
@@ -2276,18 +2208,11 @@
    ly\t%0,%1
    st\t%1,%0
    sty\t%1,%0"
-<<<<<<< HEAD
-  [(set_attr "op_type" "RR,RX,RXY,RX,RXY,RR,RX,RXY,RX,RXY")
-   (set_attr "type" "fload<mode>,fload<mode>,fload<mode>,
-                     fstore<mode>,fstore<mode>,lr,load,load,store,store")
-   (set_attr "z10prop" "*,*,*,*,*,*,z10_fr_E1,z10_fwd_A3,z10_fwd_A3,z10_rec,z10_rec")])
-=======
   [(set_attr "op_type" "RRE,RR,RX,RXY,RX,RXY,RI,RR,RX,RXY,RX,RXY")
    (set_attr "type"    "fsimpsf,fload<mode>,fload<mode>,fload<mode>,
                         fstore<mode>,fstore<mode>,*,lr,load,load,store,store")
    (set_attr "z10prop" "*,*,*,*,*,*,z10_fwd_A1,z10_fr_E1,z10_fwd_A3,z10_fwd_A3,z10_rec,z10_rec")
    (set_attr "cpu_facility" "z196,*,*,*,*,*,*,*,*,*,*,*")])
->>>>>>> b56a5220
 
 ;
 ; movcc instruction pattern
@@ -3059,7 +2984,6 @@
    (clobber (reg:CC CC_REGNUM))]
   "(TARGET_64BIT || !TARGET_ZARCH) &&
    (INTVAL (operands[4]) & 255) == 255"
-<<<<<<< HEAD
   "mvcle\t%0,%1,%Y2\;jo\t.-4"
   [(set_attr "length" "8")
    (set_attr "type" "vs")])
@@ -3072,27 +2996,10 @@
    (use (match_operand:TI 1 "register_operand" "d"))
    (clobber (reg:CC CC_REGNUM))]
   "!TARGET_64BIT && TARGET_ZARCH"
-=======
->>>>>>> b56a5220
   "mvcle\t%0,%1,%Y2\;jo\t.-4"
   [(set_attr "length" "8")
    (set_attr "type" "vs")])
 
-<<<<<<< HEAD
-=======
-(define_insn "*setmem_long_31z"
-  [(clobber (match_operand:TI 0 "register_operand" "=d"))
-   (set (mem:BLK (subreg:SI (match_operand:TI 3 "register_operand" "0") 4))
-        (match_operand 2 "shift_count_or_setmem_operand" "Y"))
-   (use (match_dup 3))
-   (use (match_operand:TI 1 "register_operand" "d"))
-   (clobber (reg:CC CC_REGNUM))]
-  "!TARGET_64BIT && TARGET_ZARCH"
-  "mvcle\t%0,%1,%Y2\;jo\t.-4"
-  [(set_attr "length" "8")
-   (set_attr "type" "vs")])
-
->>>>>>> b56a5220
 ;
 ; cmpmemM instruction pattern(s).
 ;
@@ -3986,33 +3893,6 @@
 
   "TARGET_HARD_DFP"
 {
-<<<<<<< HEAD
-  rtx label1 = gen_label_rtx ();
-  rtx label2 = gen_label_rtx ();
-  rtx temp = gen_reg_rtx (TDmode);
-  REAL_VALUE_TYPE cmp, sub;
-
-  decimal_real_from_string (&cmp, "9223372036854775808.0");  /* 2^63 */
-  decimal_real_from_string (&sub, "18446744073709551616.0"); /* 2^64 */
-
-  /* 2^63 can't be represented as 64bit DFP number with full precision.  The
-     solution is doing the check and the subtraction in TD mode and using a
-     TD -> DI convert afterwards.  */
-  emit_insn (gen_extendddtd2 (temp, operands[1]));
-  temp = force_reg (TDmode, temp);
-  emit_cmp_and_jump_insns (temp,
-	CONST_DOUBLE_FROM_REAL_VALUE (cmp, TDmode),
-	LT, NULL_RTX, VOIDmode, 0, label1);
-  emit_insn (gen_subtd3 (temp, temp,
-	CONST_DOUBLE_FROM_REAL_VALUE (sub, TDmode)));
-  emit_insn (gen_fix_trunctddi2_dfp (operands[0], temp, GEN_INT (11)));
-  emit_jump (label2);
-
-  emit_label (label1);
-  emit_insn (gen_fix_truncdddi2_dfp (operands[0], operands[1], GEN_INT (9)));
-  emit_label (label2);
-  DONE;
-=======
   if (!TARGET_Z196)
     {
       rtx label1 = gen_label_rtx ();
@@ -4041,7 +3921,6 @@
       emit_label (label2);
       DONE;
     }
->>>>>>> b56a5220
 })
 
 (define_expand "fixuns_trunctddi2"
@@ -4053,29 +3932,6 @@
 
   "TARGET_HARD_DFP"
 {
-<<<<<<< HEAD
-  rtx label1 = gen_label_rtx ();
-  rtx label2 = gen_label_rtx ();
-  rtx temp = gen_reg_rtx (TDmode);
-  REAL_VALUE_TYPE cmp, sub;
-
-  operands[1] = force_reg (TDmode, operands[1]);
-  decimal_real_from_string (&cmp, "9223372036854775808.0");  /* 2^63 */
-  decimal_real_from_string (&sub, "18446744073709551616.0"); /* 2^64 */
-
-  emit_cmp_and_jump_insns (operands[1],
-	CONST_DOUBLE_FROM_REAL_VALUE (cmp, TDmode),
-	LT, NULL_RTX, VOIDmode, 0, label1);
-  emit_insn (gen_subtd3 (temp, operands[1],
-	CONST_DOUBLE_FROM_REAL_VALUE (sub, TDmode)));
-  emit_insn (gen_fix_trunctddi2_dfp (operands[0], temp, GEN_INT (11)));
-  emit_jump (label2);
-
-  emit_label (label1);
-  emit_insn (gen_fix_trunctddi2_dfp (operands[0], operands[1], GEN_INT (9)));
-  emit_label (label2);
-  DONE;
-=======
   if (!TARGET_Z196)
     {
       rtx label1 = gen_label_rtx ();
@@ -4100,7 +3956,6 @@
       emit_label (label2);
       DONE;
     }
->>>>>>> b56a5220
 })
 
 ;
@@ -4116,31 +3971,6 @@
      (clobber (reg:CC CC_REGNUM))])]
   "TARGET_HARD_FLOAT"
 {
-<<<<<<< HEAD
-  rtx label1 = gen_label_rtx ();
-  rtx label2 = gen_label_rtx ();
-  rtx temp = gen_reg_rtx (<BFP:MODE>mode);
-  REAL_VALUE_TYPE cmp, sub;
-
-  operands[1] = force_reg (<BFP:MODE>mode, operands[1]);
-  real_2expN (&cmp, GET_MODE_BITSIZE(<GPR:MODE>mode) - 1, <BFP:MODE>mode);
-  real_2expN (&sub, GET_MODE_BITSIZE(<GPR:MODE>mode), <BFP:MODE>mode);
-
-  emit_cmp_and_jump_insns (operands[1],
-	CONST_DOUBLE_FROM_REAL_VALUE (cmp, <BFP:MODE>mode),
-	LT, NULL_RTX, VOIDmode, 0, label1);
-  emit_insn (gen_sub<BFP:mode>3 (temp, operands[1],
-	CONST_DOUBLE_FROM_REAL_VALUE (sub, <BFP:MODE>mode)));
-  emit_insn (gen_fix_trunc<BFP:mode><GPR:mode>2_bfp (operands[0], temp,
-	GEN_INT (7)));
-  emit_jump (label2);
-
-  emit_label (label1);
-  emit_insn (gen_fix_trunc<BFP:mode><GPR:mode>2_bfp (operands[0],
-	operands[1], GEN_INT (5)));
-  emit_label (label2);
-  DONE;
-=======
   if (!TARGET_Z196)
     {
       rtx label1 = gen_label_rtx ();
@@ -4167,7 +3997,6 @@
       emit_label (label2);
       DONE;
     }
->>>>>>> b56a5220
 })
 
 ; fixuns_trunc(td|dd)si2 expander
@@ -5661,13 +5490,8 @@
 ; madbr, maebr, maxb, madb, maeb
 (define_insn "fma<mode>4"
   [(set (match_operand:DSF 0 "register_operand" "=f,f")
-<<<<<<< HEAD
-	(plus:DSF (mult:DSF (match_operand:DSF 1 "nonimmediate_operand" "%f,f")
-			    (match_operand:DSF 2 "nonimmediate_operand" "f,R"))
-=======
 	(fma:DSF (match_operand:DSF 1 "nonimmediate_operand" "%f,f")
 		 (match_operand:DSF 2 "nonimmediate_operand" "f,R")
->>>>>>> b56a5220
 		 (match_operand:DSF 3 "register_operand" "0,0")))]
   "TARGET_HARD_FLOAT"
   "@
@@ -5679,17 +5503,10 @@
 ; msxbr, msdbr, msebr, msxb, msdb, mseb
 (define_insn "fms<mode>4"
   [(set (match_operand:DSF 0 "register_operand" "=f,f")
-<<<<<<< HEAD
-	(minus:DSF (mult:DSF (match_operand:DSF 1 "nonimmediate_operand" "f,f")
-			     (match_operand:DSF 2 "nonimmediate_operand" "f,R"))
-		 (match_operand:DSF 3 "register_operand" "0,0")))]
-  "TARGET_HARD_FLOAT && TARGET_FUSED_MADD"
-=======
 	(fma:DSF (match_operand:DSF 1 "nonimmediate_operand" "%f,f")
 		 (match_operand:DSF 2 "nonimmediate_operand" "f,R")
 		 (neg:DSF (match_operand:DSF 3 "register_operand" "0,0"))))]
   "TARGET_HARD_FLOAT"
->>>>>>> b56a5220
   "@
    ms<xde>br\t%0,%1,%2
    ms<xde>b\t%0,%1,%2"
@@ -6168,11 +5985,7 @@
         (compare (and:DI (match_operand:DI 1 "nonimmediate_operand" "%0,d, 0")
                          (match_operand:DI 2 "general_operand"      " d,d,RT"))
                  (const_int 0)))
-<<<<<<< HEAD
-   (clobber (match_scratch:DI 0 "=d,d"))]
-=======
    (clobber (match_scratch:DI 0                                     "=d,d, d"))]
->>>>>>> b56a5220
   "s390_match_ccmode(insn, CCTmode) && TARGET_ZARCH
    /* Do not steal TM patterns.  */
    && s390_single_part (operands[2], DImode, HImode, 0) < 0"
@@ -6512,11 +6325,7 @@
         (compare (ior:DI (match_operand:DI 1 "nonimmediate_operand" "%0,d,0")
                          (match_operand:DI 2 "general_operand"      " d,d,RT"))
                  (const_int 0)))
-<<<<<<< HEAD
-   (clobber (match_scratch:DI 0 "=d,d"))]
-=======
    (clobber (match_scratch:DI 0                                     "=d,d,d"))]
->>>>>>> b56a5220
   "s390_match_ccmode(insn, CCTmode) && TARGET_ZARCH"
   "@
    ogr\t%0,%2
@@ -6837,11 +6646,7 @@
         (compare (xor:DI (match_operand:DI 1 "nonimmediate_operand" "%0,d, 0")
                          (match_operand:DI 2 "general_operand"      " d,d,RT"))
                  (const_int 0)))
-<<<<<<< HEAD
-   (clobber (match_scratch:DI 0 "=d,d"))]
-=======
    (clobber (match_scratch:DI 0                                     "=d,d, d"))]
->>>>>>> b56a5220
   "s390_match_ccmode(insn, CCTmode) && TARGET_ZARCH"
   "@
    xgr\t%0,%2
@@ -8031,7 +7836,6 @@
     emit_insn (gen_condtrap (cond, XEXP (cond, 0)));
     DONE;
   })
-<<<<<<< HEAD
 
 (define_expand "ctrap<mode>4"
   [(trap_if (match_operator 0 "comparison_operator"
@@ -8046,22 +7850,6 @@
     DONE;
   })
 
-=======
-
-(define_expand "ctrap<mode>4"
-  [(trap_if (match_operator 0 "comparison_operator"
-             [(match_operand:FP 1 "register_operand" "")
-              (match_operand:FP 2 "general_operand" "")])
-	     (match_operand 3 "const0_operand" ""))]
-  ""
-  {
-    rtx cond = s390_emit_compare (GET_CODE (operands[0]),
-                                  operands[1], operands[2]);
-    emit_insn (gen_condtrap (cond, XEXP (cond, 0)));
-    DONE;
-  })
-
->>>>>>> b56a5220
 (define_insn "condtrap"
   [(trap_if (match_operator 0 "s390_comparison"
              [(match_operand 1 "cc_reg_operand" "c")
