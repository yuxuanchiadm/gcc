--- conflicted
+++ resolved
@@ -1,9 +1,5 @@
 # Copyright (C) 1993, 1994, 1995, 1996, 1997, 1998, 1999, 2000, 2001, 2002,
-<<<<<<< HEAD
-# 2003, 2004, 2006, 2008, 2009 Free Software Foundation, Inc.
-=======
 # 2003, 2004, 2006, 2008, 2009, 2011 Free Software Foundation, Inc.
->>>>>>> 3082eeb7
 #
 # This file is part of GCC.
 #
@@ -34,27 +30,6 @@
 LIB1ASMFUNCS_CACHE = _ic_invalidate _ic_invalidate_array
 
 TARGET_LIBGCC2_CFLAGS = -mieee
-<<<<<<< HEAD
-
-# We want fine grained libraries, so use the new code to build the
-# floating point emulation libraries.
-FPBIT = fp-bit.c
-DPBIT = dp-bit.c
-
-dp-bit.c: $(srcdir)/config/fp-bit.c
-	echo '#ifdef __LITTLE_ENDIAN__' > dp-bit.c
-	echo '#define FLOAT_BIT_ORDER_MISMATCH' >>dp-bit.c
-	echo '#endif' 		>> dp-bit.c
-	cat $(srcdir)/config/fp-bit.c >> dp-bit.c
-
-fp-bit.c: $(srcdir)/config/fp-bit.c
-	echo '#define FLOAT' > fp-bit.c
-	echo '#ifdef __LITTLE_ENDIAN__' >> fp-bit.c
-	echo '#define FLOAT_BIT_ORDER_MISMATCH' >>fp-bit.c
-	echo '#endif' 		>> fp-bit.c
-	cat $(srcdir)/config/fp-bit.c >> fp-bit.c
-=======
->>>>>>> 3082eeb7
 
 DEFAULT_ENDIAN = $(word 1,$(TM_ENDIAN_CONFIG))
 OTHER_ENDIAN = $(word 2,$(TM_ENDIAN_CONFIG))
@@ -156,11 +131,7 @@
 	$(GCC_FOR_TARGET) $(MULTILIB_CFLAGS) -c -o $@ -DL_sdivsi3_i4i -x assembler-with-cpp $<
 $(T)udivsi3_i4i-Os-4-200.o: $(srcdir)/config/sh/lib1funcs-Os-4-200.asm $(GCC_PASSES)
 	$(GCC_FOR_TARGET) $(MULTILIB_CFLAGS) -c -o $@ -DL_udivsi3_i4i -x assembler-with-cpp $<
-<<<<<<< HEAD
-$(T)unwind-dw2-Os-4-200.o: $(srcdir)/unwind-dw2.c $(srcdir)/unwind-generic.h unwind-pe.h unwind.inc unwind-dw2-fde.h unwind-dw2.h $(CONFIG_H) coretypes.h $(TM_H) $(MACHMODE_H) longlong.h config.status stmp-int-hdrs tsystem.h $(GCC_PASSES)
-=======
 $(T)unwind-dw2-Os-4-200.o: $(srcdir)/../libgcc/unwind-dw2.c $(srcdir)/../libgcc/unwind-generic.h $(srcdir)/../libgcc/unwind-pe.h $(srcdir)/../libgcc/unwind.inc $(srcdir)/../libgcc/unwind-dw2-fde.h $(srcdir)/../libgcc/unwind-dw2.h $(CONFIG_H) coretypes.h $(TM_H) $(MACHMODE_H) longlong.h config.status stmp-int-hdrs tsystem.h $(GCC_PASSES)
->>>>>>> 3082eeb7
 	$(GCC_FOR_TARGET) $(MULTILIB_CFLAGS) $(LIBGCC2_CFLAGS) $(INCLUDES) $(vis_hide) -fexceptions -Os -c -o $@ $<
 OBJS_Os_4_200=$(T)sdivsi3_i4i-Os-4-200.o $(T)udivsi3_i4i-Os-4-200.o $(T)unwind-dw2-Os-4-200.o
 $(T)libgcc-Os-4-200.a: $(OBJS_Os_4_200) $(GCC_PASSES)
