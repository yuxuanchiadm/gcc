--- conflicted
+++ resolved
@@ -44,10 +44,7 @@
 #include "integrate.h"
 #include "target.h"
 #include "target-def.h"
-<<<<<<< HEAD
-=======
 #include "df.h"
->>>>>>> b56a5220
 
 /* First some local helper definitions.  */
 #define MMIX_FIRST_GLOBAL_REGNUM 32
@@ -145,8 +142,6 @@
 static enum machine_mode mmix_promote_function_mode (const_tree,
 						     enum machine_mode,
 	                                             int *, const_tree, int);
-<<<<<<< HEAD
-=======
 static void mmix_function_arg_advance (CUMULATIVE_ARGS *, enum machine_mode,
 				       const_tree, bool);
 static rtx mmix_function_arg_1 (const CUMULATIVE_ARGS *, enum machine_mode,
@@ -155,7 +150,6 @@
 				       const_tree, bool);
 static rtx mmix_function_arg (CUMULATIVE_ARGS *, enum machine_mode,
 			      const_tree, bool);
->>>>>>> b56a5220
 static rtx mmix_function_value (const_tree, const_tree, bool);
 static rtx mmix_libcall_value (enum machine_mode, const_rtx);
 static bool mmix_function_value_regno_p (const unsigned int);
@@ -164,8 +158,6 @@
 static bool mmix_frame_pointer_required (void);
 static void mmix_asm_trampoline_template (FILE *);
 static void mmix_trampoline_init (rtx, tree, rtx);
-<<<<<<< HEAD
-=======
 static void mmix_conditional_register_usage (void);
 
 /* TARGET_OPTION_OPTIMIZATION_TABLE.  */
@@ -176,7 +168,6 @@
     { OPT_LEVELS_2_PLUS, OPT_fomit_frame_pointer, NULL, 1 },
     { OPT_LEVELS_NONE, 0, NULL, 0 }
   };
->>>>>>> b56a5220
 
 /* Target structure macros.  Listed by node.  See `Using and Porting GCC'
    for a general description.  */
@@ -242,15 +233,12 @@
 #undef TARGET_FUNCTION_VALUE_REGNO_P
 #define TARGET_FUNCTION_VALUE_REGNO_P mmix_function_value_regno_p
 
-<<<<<<< HEAD
-=======
 #undef TARGET_FUNCTION_ARG
 #define TARGET_FUNCTION_ARG mmix_function_arg
 #undef TARGET_FUNCTION_INCOMING_ARG
 #define TARGET_FUNCTION_INCOMING_ARG mmix_function_incoming_arg
 #undef TARGET_FUNCTION_ARG_ADVANCE
 #define TARGET_FUNCTION_ARG_ADVANCE mmix_function_arg_advance
->>>>>>> b56a5220
 #undef TARGET_STRUCT_VALUE_RTX
 #define TARGET_STRUCT_VALUE_RTX mmix_struct_value_rtx
 #undef TARGET_SETUP_INCOMING_VARARGS
@@ -273,14 +261,11 @@
 #undef TARGET_TRAMPOLINE_INIT
 #define TARGET_TRAMPOLINE_INIT mmix_trampoline_init
 
-<<<<<<< HEAD
-=======
 #undef TARGET_OPTION_OVERRIDE
 #define TARGET_OPTION_OVERRIDE mmix_option_override
 #undef TARGET_OPTION_OPTIMIZATION_TABLE
 #define TARGET_OPTION_OPTIMIZATION_TABLE mmix_option_optimization_table
 
->>>>>>> b56a5220
 struct gcc_target targetm = TARGET_INITIALIZER;
 
 /* Functions that are expansions for target macros.
