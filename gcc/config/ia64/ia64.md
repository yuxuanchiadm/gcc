--- conflicted
+++ resolved
@@ -1326,7 +1326,6 @@
 (define_insn "floatunsdixf2"
   [(set (match_operand:XF 0 "fr_register_operand" "=f")
 	(unsigned_float:XF (match_operand:DI 1 "fr_reg_or_fp01_operand" "fG")))]
-<<<<<<< HEAD
   ""
   "fcvt.xuf %0 = %F1"
   [(set_attr "itanium_class" "fcvtfx")])
@@ -1336,17 +1335,6 @@
 	(unsigned_float:RF (match_operand:DI 1 "fr_reg_or_fp01_operand" "fG")))]
   ""
   "fcvt.xuf %0 = %F1"
-=======
-  ""
-  "fcvt.xuf %0 = %F1"
-  [(set_attr "itanium_class" "fcvtfx")])
-
-(define_insn "floatunsdirf2"
-  [(set (match_operand:RF 0 "fr_register_operand" "=f")
-	(unsigned_float:RF (match_operand:DI 1 "fr_reg_or_fp01_operand" "fG")))]
-  ""
-  "fcvt.xuf %0 = %F1"
->>>>>>> 3082eeb7
   [(set_attr "itanium_class" "fcvtfx")])
 
 (define_insn "fixuns_truncsfdi2"
@@ -2714,13 +2702,8 @@
 
 (define_insn "addsf3"
   [(set (match_operand:SF 0 "fr_register_operand" "=f")
-<<<<<<< HEAD
-	(plus:SF (match_operand:SF 1 "fr_reg_or_fp01_operand" "fG")
-		 (match_operand:SF 2 "fr_reg_or_fp01_operand" "fG")))]
-=======
 	(plus:SF (match_operand:SF 1 "fr_reg_or_fp01_operand" "%fG")
 		 (match_operand:SF 2 "fr_reg_or_signed_fp01_operand" "fZ")))]
->>>>>>> 3082eeb7
   ""
   "fadd.s %0 = %F1, %F2"
   [(set_attr "itanium_class" "fmac")])
@@ -2796,57 +2779,25 @@
   "fmax %0 = %F1, %F2"
   [(set_attr "itanium_class" "fmisc")])
 
-<<<<<<< HEAD
-(define_insn "*maddsf4"
-  [(set (match_operand:SF 0 "fr_register_operand" "=f")
-	(plus:SF (mult:SF (match_operand:SF 1 "fr_reg_or_fp01_operand" "fG")
-			  (match_operand:SF 2 "fr_reg_or_fp01_operand" "fG"))
-		 (match_operand:SF 3 "fr_reg_or_fp01_operand" "fG")))]
-  "TARGET_FUSED_MADD"
-  "fma.s %0 = %F1, %F2, %F3"
-  [(set_attr "itanium_class" "fmac")])
-
-(define_insn "*msubsf4"
-  [(set (match_operand:SF 0 "fr_register_operand" "=f")
-	(minus:SF (mult:SF (match_operand:SF 1 "fr_reg_or_fp01_operand" "fG")
-			   (match_operand:SF 2 "fr_reg_or_fp01_operand" "fG"))
-		  (match_operand:SF 3 "fr_reg_or_fp01_operand" "fG")))]
-  "TARGET_FUSED_MADD"
-  "fms.s %0 = %F1, %F2, %F3"
-=======
 (define_insn "*nmulsf3"
   [(set (match_operand:SF 0 "fr_register_operand" "=f")
 	(neg:SF (mult:SF (match_operand:SF 1 "fr_reg_or_fp01_operand" "fG")
 			 (match_operand:SF 2 "fr_reg_or_fp01_operand" "fG"))))]
   ""
   "fnmpy.s %0 = %F1, %F2"
->>>>>>> 3082eeb7
   [(set_attr "itanium_class" "fmac")])
 
 (define_insn "fmasf4"
   [(set (match_operand:SF 0 "fr_register_operand" "=f")
-<<<<<<< HEAD
-	(neg:SF (mult:SF (match_operand:SF 1 "fr_reg_or_fp01_operand" "fG")
-			 (match_operand:SF 2 "fr_reg_or_fp01_operand" "fG"))))]
-  ""
-  "fnmpy.s %0 = %F1, %F2"
-=======
 	(fma:SF (match_operand:SF 1 "fr_reg_or_fp01_operand" "fG")
 		(match_operand:SF 2 "fr_reg_or_fp01_operand" "fG")
 		(match_operand:SF 3 "fr_reg_or_signed_fp01_operand" "fZ")))]
   ""
   "fma.s %0 = %F1, %F2, %F3"
->>>>>>> 3082eeb7
   [(set_attr "itanium_class" "fmac")])
 
 (define_insn "fmssf4"
   [(set (match_operand:SF 0 "fr_register_operand" "=f")
-<<<<<<< HEAD
-	(minus:SF (match_operand:SF 3 "fr_reg_or_fp01_operand" "fG") 
-		  (mult:SF (match_operand:SF 1 "fr_reg_or_fp01_operand" "fG")
-			   (match_operand:SF 2 "fr_reg_or_fp01_operand" "fG"))))]
-  "TARGET_FUSED_MADD"
-=======
 	(fma:SF (match_operand:SF 1 "fr_reg_or_fp01_operand" "fG")
 		(match_operand:SF 2 "fr_reg_or_fp01_operand" "fG")
 		(neg:SF
@@ -2861,7 +2812,6 @@
 		(match_operand:SF 2 "fr_reg_or_fp01_operand" "fG")
 		(match_operand:SF 3 "fr_reg_or_signed_fp01_operand" "fZ")))]
   ""
->>>>>>> 3082eeb7
   "fnma.s %0 = %F1, %F2, %F3"
   [(set_attr "itanium_class" "fmac")])
 @@ -2874,13 +2824,8 @@
 
 (define_insn "adddf3"
   [(set (match_operand:DF 0 "fr_register_operand" "=f")
-<<<<<<< HEAD
-	(plus:DF (match_operand:DF 1 "fr_reg_or_fp01_operand" "fG")
-		 (match_operand:DF 2 "fr_reg_or_fp01_operand" "fG")))]
-=======
 	(plus:DF (match_operand:DF 1 "fr_reg_or_fp01_operand" "%fG")
 		 (match_operand:DF 2 "fr_reg_or_signed_fp01_operand" "fZ")))]
->>>>>>> 3082eeb7
   ""
   "fadd.d %0 = %F1, %F2"
   [(set_attr "itanium_class" "fmac")])
@@ -2888,13 +2833,8 @@
 (define_insn "*adddf3_trunc"
   [(set (match_operand:SF 0 "fr_register_operand" "=f")
 	(float_truncate:SF
-<<<<<<< HEAD
-	  (plus:DF (match_operand:DF 1 "fr_reg_or_fp01_operand" "fG")
-		   (match_operand:DF 2 "fr_reg_or_fp01_operand" "fG"))))]
-=======
 	  (plus:DF (match_operand:DF 1 "fr_reg_or_fp01_operand" "%fG")
 		   (match_operand:DF 2 "fr_reg_or_signed_fp01_operand" "fZ"))))]
->>>>>>> 3082eeb7
   ""
   "fadd.s %0 = %F1, %F2"
   [(set_attr "itanium_class" "fmac")])
@@ -2990,116 +2930,53 @@
 
 (define_insn "*nmuldf3"
   [(set (match_operand:DF 0 "fr_register_operand" "=f")
-<<<<<<< HEAD
-	(plus:DF (mult:DF (match_operand:DF 1 "fr_reg_or_fp01_operand" "fG")
-			  (match_operand:DF 2 "fr_reg_or_fp01_operand" "fG"))
-		 (match_operand:DF 3 "fr_reg_or_fp01_operand" "fG")))]
-  "TARGET_FUSED_MADD"
-  "fma.d %0 = %F1, %F2, %F3"
-=======
 	(neg:DF (mult:DF (match_operand:DF 1 "fr_reg_or_fp01_operand" "fG")
 			 (match_operand:DF 2 "fr_reg_or_fp01_operand" "fG"))))]
   ""
   "fnmpy.d %0 = %F1, %F2"
->>>>>>> 3082eeb7
   [(set_attr "itanium_class" "fmac")])
 
 (define_insn "*nmuldf3_trunc"
   [(set (match_operand:SF 0 "fr_register_operand" "=f")
 	(float_truncate:SF
-<<<<<<< HEAD
-	  (plus:DF (mult:DF (match_operand:DF 1 "fr_reg_or_fp01_operand" "fG")
-			    (match_operand:DF 2 "fr_reg_or_fp01_operand" "fG"))
-		   (match_operand:DF 3 "fr_reg_or_fp01_operand" "fG"))))]
-  "TARGET_FUSED_MADD"
-  "fma.s %0 = %F1, %F2, %F3"
-=======
 	  (neg:DF (mult:DF (match_operand:DF 1 "fr_reg_or_fp01_operand" "fG")
 			   (match_operand:DF 2 "fr_reg_or_fp01_operand" "fG")))))]
   ""
   "fnmpy.s %0 = %F1, %F2"
->>>>>>> 3082eeb7
   [(set_attr "itanium_class" "fmac")])
 
 (define_insn "fmadf4"
   [(set (match_operand:DF 0 "fr_register_operand" "=f")
-<<<<<<< HEAD
-	(minus:DF (mult:DF (match_operand:DF 1 "fr_reg_or_fp01_operand" "fG")
-			   (match_operand:DF 2 "fr_reg_or_fp01_operand" "fG"))
-		  (match_operand:DF 3 "fr_reg_or_fp01_operand" "fG")))]
-  "TARGET_FUSED_MADD"
-  "fms.d %0 = %F1, %F2, %F3"
-=======
 	(fma:DF (match_operand:DF 1 "fr_reg_or_fp01_operand" "fG")
 		(match_operand:DF 2 "fr_reg_or_fp01_operand" "fG")
 		(match_operand:DF 3 "fr_reg_or_signed_fp01_operand" "fZ")))]
   ""
   "fma.d %0 = %F1, %F2, %F3"
->>>>>>> 3082eeb7
   [(set_attr "itanium_class" "fmac")])
 
 (define_insn "*fmadf_trunc_sf"
   [(set (match_operand:SF 0 "fr_register_operand" "=f")
 	(float_truncate:SF
-<<<<<<< HEAD
-	  (minus:DF (mult:DF (match_operand:DF 1 "fr_reg_or_fp01_operand" "fG")
-			     (match_operand:DF 2 "fr_reg_or_fp01_operand" "fG"))
-		    (match_operand:DF 3 "fr_reg_or_fp01_operand" "fG"))))]
-  "TARGET_FUSED_MADD"
-  "fms.s %0 = %F1, %F2, %F3"
-=======
 	  (fma:DF (match_operand:DF 1 "fr_reg_or_fp01_operand" "fG")
 		  (match_operand:DF 2 "fr_reg_or_fp01_operand" "fG")
 		  (match_operand:DF 3 "fr_reg_or_signed_fp01_operand" "fZ"))))]
   ""
   "fma.s %0 = %F1, %F2, %F3"
->>>>>>> 3082eeb7
   [(set_attr "itanium_class" "fmac")])
 
 (define_insn "fmsdf4"
   [(set (match_operand:DF 0 "fr_register_operand" "=f")
-<<<<<<< HEAD
-	(neg:DF (mult:DF (match_operand:DF 1 "fr_reg_or_fp01_operand" "fG")
-			 (match_operand:DF 2 "fr_reg_or_fp01_operand" "fG"))))]
-  ""
-  "fnmpy.d %0 = %F1, %F2"
-=======
 	(fma:DF (match_operand:DF 1 "fr_reg_or_fp01_operand" "fG")
 		(match_operand:DF 2 "fr_reg_or_fp01_operand" "fG")
 		(neg:DF
 		  (match_operand:DF 3 "fr_reg_or_signed_fp01_operand" "fZ"))))]
   ""
   "fms.d %0 = %F1, %F2, %F3"
->>>>>>> 3082eeb7
   [(set_attr "itanium_class" "fmac")])
 
 (define_insn "*fmsdf_trunc_sf"
   [(set (match_operand:SF 0 "fr_register_operand" "=f")
 	(float_truncate:SF
-<<<<<<< HEAD
-	  (neg:DF (mult:DF (match_operand:DF 1 "fr_reg_or_fp01_operand" "fG")
-			   (match_operand:DF 2 "fr_reg_or_fp01_operand" "fG")))))]
-  ""
-  "fnmpy.s %0 = %F1, %F2"
-  [(set_attr "itanium_class" "fmac")])
-
-(define_insn "*nmadddf4"
-  [(set (match_operand:DF 0 "fr_register_operand" "=f")
-	(minus:DF (match_operand:DF 3 "fr_reg_or_fp01_operand" "fG")
-		  (mult:DF (match_operand:DF 1 "fr_reg_or_fp01_operand" "fG")
-			   (match_operand:DF 2 "fr_reg_or_fp01_operand" "fG"))))]
-  "TARGET_FUSED_MADD"
-  "fnma.d %0 = %F1, %F2, %F3"
-  [(set_attr "itanium_class" "fmac")])
-
-(define_insn "*nmadddf4_truncsf"
-  [(set (match_operand:SF 0 "fr_register_operand" "=f")
-	(float_truncate:SF
-	(minus:DF (match_operand:DF 3 "fr_reg_or_fp01_operand" "fG")
-		  (mult:DF (match_operand:DF 1 "fr_reg_or_fp01_operand" "fG")
-			   (match_operand:DF 2 "fr_reg_or_fp01_operand" "fG")))))]
-  "TARGET_FUSED_MADD"
-=======
 	  (fma:DF
 	    (match_operand:DF 1 "fr_reg_or_fp01_operand" "fG")
 	    (match_operand:DF 2 "fr_reg_or_fp01_operand" "fG")
@@ -3126,7 +3003,6 @@
 	    (match_operand:DF 2 "fr_reg_or_fp01_operand" "fG")
 	    (match_operand:DF 3 "fr_reg_or_signed_fp01_operand" "fZ"))))]
   ""
->>>>>>> 3082eeb7
   "fnma.s %0 = %F1, %F2, %F3"
   [(set_attr "itanium_class" "fmac")])
 @@ -3270,67 +3146,6 @@
   "fmax %0 = %F1, %F2"
   [(set_attr "itanium_class" "fmisc")])
 
-<<<<<<< HEAD
-(define_insn "*maddxf4"
-  [(set (match_operand:XF 0 "fr_register_operand" "=f")
-	(plus:XF (mult:XF (match_operand:XF 1 "xfreg_or_fp01_operand" "fG")
-			  (match_operand:XF 2 "xfreg_or_fp01_operand" "fG"))
-		 (match_operand:XF 3 "xfreg_or_fp01_operand" "fG")))]
-  "TARGET_FUSED_MADD"
-  "fma %0 = %F1, %F2, %F3"
-  [(set_attr "itanium_class" "fmac")])
-
-(define_insn "*maddxf4_truncsf"
-  [(set (match_operand:SF 0 "fr_register_operand" "=f")
-	(float_truncate:SF
-	  (plus:XF (mult:XF (match_operand:XF 1 "xfreg_or_fp01_operand" "fG")
-			    (match_operand:XF 2 "xfreg_or_fp01_operand" "fG"))
-		   (match_operand:XF 3 "xfreg_or_fp01_operand" "fG"))))]
-  "TARGET_FUSED_MADD"
-  "fma.s %0 = %F1, %F2, %F3"
-  [(set_attr "itanium_class" "fmac")])
-
-(define_insn "*maddxf4_truncdf"
-  [(set (match_operand:DF 0 "fr_register_operand" "=f")
-	(float_truncate:DF
-	  (plus:XF (mult:XF (match_operand:XF 1 "xfreg_or_fp01_operand" "fG")
-			    (match_operand:XF 2 "xfreg_or_fp01_operand" "fG"))
-		   (match_operand:XF 3 "xfreg_or_fp01_operand" "fG"))))]
-  "TARGET_FUSED_MADD"
-  "fma.d %0 = %F1, %F2, %F3"
-  [(set_attr "itanium_class" "fmac")])
-
-(define_insn "*msubxf4"
-  [(set (match_operand:XF 0 "fr_register_operand" "=f")
-	(minus:XF (mult:XF (match_operand:XF 1 "xfreg_or_fp01_operand" "fG")
-			   (match_operand:XF 2 "xfreg_or_fp01_operand" "fG"))
-		  (match_operand:XF 3 "xfreg_or_fp01_operand" "fG")))]
-  "TARGET_FUSED_MADD"
-  "fms %0 = %F1, %F2, %F3"
-  [(set_attr "itanium_class" "fmac")])
-
-(define_insn "*msubxf4_truncsf"
-  [(set (match_operand:SF 0 "fr_register_operand" "=f")
-	(float_truncate:SF
-	  (minus:XF (mult:XF (match_operand:XF 1 "xfreg_or_fp01_operand" "fG")
-			     (match_operand:XF 2 "xfreg_or_fp01_operand" "fG"))
-		    (match_operand:XF 3 "xfreg_or_fp01_operand" "fG"))))]
-  "TARGET_FUSED_MADD"
-  "fms.s %0 = %F1, %F2, %F3"
-  [(set_attr "itanium_class" "fmac")])
-
-(define_insn "*msubxf4_truncdf"
-  [(set (match_operand:DF 0 "fr_register_operand" "=f")
-	(float_truncate:DF
-	  (minus:XF (mult:XF (match_operand:XF 1 "xfreg_or_fp01_operand" "fG")
-			     (match_operand:XF 2 "xfreg_or_fp01_operand" "fG"))
-		    (match_operand:XF 3 "xfreg_or_fp01_operand" "fG"))))]
-  "TARGET_FUSED_MADD"
-  "fms.d %0 = %F1, %F2, %F3"
-  [(set_attr "itanium_class" "fmac")])
-
-=======
->>>>>>> 3082eeb7
 (define_insn "*nmulxf3"
   [(set (match_operand:XF 0 "fr_register_operand" "=f")
 	(neg:XF (mult:XF (match_operand:XF 1 "xfreg_or_fp01_operand" "fG")
@@ -3361,37 +3176,6 @@
 
 (define_insn "fmaxf4"
   [(set (match_operand:XF 0 "fr_register_operand" "=f")
-<<<<<<< HEAD
-	(minus:XF (match_operand:XF 3 "xfreg_or_fp01_operand" "fG")
-		  (mult:XF (match_operand:XF 1 "xfreg_or_fp01_operand" "fG")
-			   (match_operand:XF 2 "xfreg_or_fp01_operand" "fG")
-   )))]
-  "TARGET_FUSED_MADD"
-  "fnma %0 = %F1, %F2, %F3"
-  [(set_attr "itanium_class" "fmac")])
-
-(define_insn "*nmaddxf4_truncsf"
-  [(set (match_operand:SF 0 "fr_register_operand" "=f")
-	(float_truncate:SF
-	  (minus:XF (match_operand:XF 3 "xfreg_or_fp01_operand" "fG") 
-		    (mult:XF (match_operand:XF 1 "xfreg_or_fp01_operand" "fG")
-			     (match_operand:XF 2 "xfreg_or_fp01_operand" "fG")
-   ))))]
-  "TARGET_FUSED_MADD"
-  "fnma.s %0 = %F1, %F2, %F3"
-  [(set_attr "itanium_class" "fmac")])
-
-(define_insn "*nmaddxf4_truncdf"
-  [(set (match_operand:DF 0 "fr_register_operand" "=f")
-	(float_truncate:DF
-	  (minus:XF (match_operand:XF 3 "xfreg_or_fp01_operand" "fG") 
-		    (mult:XF (match_operand:XF 1 "xfreg_or_fp01_operand" "fG")
-			     (match_operand:XF 2 "xfreg_or_fp01_operand" "fG")
-   ))))]
-  "TARGET_FUSED_MADD"
-  "fnma.d %0 = %F1, %F2, %F3"
-  [(set_attr "itanium_class" "fmac")])
-=======
 	(fma:XF (match_operand:XF 1 "fr_reg_or_fp01_operand" "fG")
 		(match_operand:XF 2 "fr_reg_or_fp01_operand" "fG")
 		(match_operand:XF 3 "fr_reg_or_signed_fp01_operand" "fZ")))]
@@ -3451,7 +3235,6 @@
   ""
   "fnma<suffix> %0 = %F1, %F2, %F3"
   [(set_attr "itanium_class" "fmac")])
->>>>>>> 3082eeb7
  
 ;; ::::::::::::::::::::
@@ -4231,9 +4014,8 @@
 	(match_operator:DI 1 "ia64_cbranch_operator"
 		       [(match_operand:BI 2 "register_operand" "")
 	                (match_operand:BI 3 "const_int_operand" "")]))]
-<<<<<<< HEAD
-  ""
-  "ia64_expand_compare (&operands[0], &operands[1], &operands[2]);")
+  ""
+  "ia64_expand_compare (&operands[1], &operands[2], &operands[3]);")
 
 (define_expand "cstoresi4"
   [(set (match_operand:DI 0 "gr_register_operand" "") 
@@ -4275,51 +4057,6 @@
   ""
   "ia64_expand_compare (&operands[1], &operands[2], &operands[3]);")
 
-=======
-  ""
-  "ia64_expand_compare (&operands[1], &operands[2], &operands[3]);")
-
-(define_expand "cstoresi4"
-  [(set (match_operand:DI 0 "gr_register_operand" "") 
-	(match_operator:DI 1 "ia64_cbranch_operator"
-		       [(match_operand:SI 2 "gr_register_operand" "")
-	                (match_operand:SI 3 "gr_reg_or_8bit_and_adjusted_operand" "")]))]
-  ""
-  "ia64_expand_compare (&operands[1], &operands[2], &operands[3]);")
-
-(define_expand "cstoredi4"
-  [(set (match_operand:DI 0 "gr_register_operand" "") 
-	(match_operator:DI 1 "ia64_cbranch_operator"
-		       [(match_operand:DI 2 "gr_register_operand" "")
-	                (match_operand:DI 3 "gr_reg_or_8bit_and_adjusted_operand" "")]))]
-  ""
-  "ia64_expand_compare (&operands[1], &operands[2], &operands[3]);")
-
-(define_expand "cstoresf4"
-  [(set (match_operand:DI 0 "gr_register_operand" "") 
-	(match_operator:DI 1 "ia64_cbranch_operator"
-		       [(match_operand:SF 2 "fr_reg_or_fp01_operand" "")
-	                (match_operand:SF 3 "fr_reg_or_fp01_operand" "")]))]
-  ""
-  "ia64_expand_compare (&operands[1], &operands[2], &operands[3]);")
-
-(define_expand "cstoredf4"
-  [(set (match_operand:DI 0 "gr_register_operand" "") 
-	(match_operator:DI 1 "ia64_cbranch_operator"
-		       [(match_operand:DF 2 "fr_reg_or_fp01_operand" "")
-	                (match_operand:DF 3 "fr_reg_or_fp01_operand" "")]))]
-  ""
-  "ia64_expand_compare (&operands[1], &operands[2], &operands[3]);")
-
-(define_expand "cstorexf4"
-  [(set (match_operand:DI 0 "gr_register_operand" "") 
-	(match_operator:DI 1 "ia64_cbranch_operator"
-		       [(match_operand:XF 2 "xfreg_or_fp01_operand" "")
-	                (match_operand:XF 3 "xfreg_or_fp01_operand" "")]))]
-  ""
-  "ia64_expand_compare (&operands[1], &operands[2], &operands[3]);")
-
->>>>>>> 3082eeb7
 (define_expand "cstoretf4"
   [(set (match_operand:DI 0 "gr_register_operand" "") 
 	(match_operator:DI 1 "ia64_cbranch_operator"
