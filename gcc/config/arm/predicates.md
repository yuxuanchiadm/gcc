--- conflicted
+++ resolved
@@ -1,9 +1,5 @@
 ;; Predicate definitions for ARM and Thumb
-<<<<<<< HEAD
-;; Copyright (C) 2004, 2007, 2008 Free Software Foundation, Inc.
-=======
 ;; Copyright (C) 2004, 2007, 2008, 2010 Free Software Foundation, Inc.
->>>>>>> 3082eeb7
 ;; Contributed by ARM Ltd.
 
 ;; This file is part of GCC.
@@ -77,8 +73,6 @@
 	      || REGNO_REG_CLASS (REGNO (op)) == FPA_REGS));
 })
 
-<<<<<<< HEAD
-=======
 (define_predicate "vfp_register_operand"
   (match_code "reg,subreg")
 {
@@ -95,7 +89,6 @@
 		  && REGNO_REG_CLASS (REGNO (op)) == VFP_REGS)));
 })
 
->>>>>>> 3082eeb7
 (define_special_predicate "subreg_lowpart_operator"
   (and (match_code "subreg")
        (match_test "subreg_lowpart_p (op)")))
@@ -260,15 +253,12 @@
        (and (match_test "TARGET_32BIT && TARGET_HARD_FLOAT
 			 && (TARGET_FPA || TARGET_VFP)")
             (match_code "unordered,ordered,unlt,unle,unge,ungt"))))
-<<<<<<< HEAD
-=======
 
 (define_special_predicate "lt_ge_comparison_operator"
   (match_code "lt,ge"))
 
 (define_special_predicate "noov_comparison_operator"
   (match_code "lt,ge,eq,ne"))
->>>>>>> 3082eeb7
 
 (define_special_predicate "minmax_operator"
   (and (match_code "smin,smax,umin,umax")
