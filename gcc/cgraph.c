/* Callgraph handling code.
   Copyright (C) 2003-2013 Free Software Foundation, Inc.
   Contributed by Jan Hubicka

This file is part of GCC.

GCC is free software; you can redistribute it and/or modify it under
the terms of the GNU General Public License as published by the Free
Software Foundation; either version 3, or (at your option) any later
version.

GCC is distributed in the hope that it will be useful, but WITHOUT ANY
WARRANTY; without even the implied warranty of MERCHANTABILITY or
FITNESS FOR A PARTICULAR PURPOSE.  See the GNU General Public License
for more details.

You should have received a copy of the GNU General Public License
along with GCC; see the file COPYING3.  If not see
<http://www.gnu.org/licenses/>.  */

/*  This file contains basic routines manipulating call graph

    The call-graph is a data structure designed for intra-procedural optimization.
    It represents a multi-graph where nodes are functions and edges are call sites. */

#include "config.h"
#include "system.h"
#include "coretypes.h"
#include "tm.h"
#include "tree.h"
#include "tree-inline.h"
#include "langhooks.h"
#include "hashtab.h"
#include "toplev.h"
#include "flags.h"
#include "ggc.h"
#include "debug.h"
#include "target.h"
#include "basic-block.h"
#include "cgraph.h"
#include "intl.h"
#include "gimple.h"
#include "timevar.h"
#include "dumpfile.h"
#include "gimple-ssa.h"
#include "cgraph.h"
#include "tree-cfg.h"
#include "tree-ssa.h"
#include "value-prof.h"
#include "except.h"
#include "diagnostic-core.h"
#include "rtl.h"
#include "ipa-utils.h"
#include "lto-streamer.h"
#include "ipa-inline.h"
#include "cfgloop.h"
#include "gimple-pretty-print.h"

/* FIXME: Only for PROP_loops, but cgraph shouldn't have to know about this.  */
#include "tree-pass.h"

static void cgraph_node_remove_callers (struct cgraph_node *node);
static inline void cgraph_edge_remove_caller (struct cgraph_edge *e);
static inline void cgraph_edge_remove_callee (struct cgraph_edge *e);

/* Queue of cgraph nodes scheduled to be lowered.  */
symtab_node *x_cgraph_nodes_queue;
#define cgraph_nodes_queue ((struct cgraph_node *)x_cgraph_nodes_queue)

/* Number of nodes in existence.  */
int cgraph_n_nodes;

/* Maximal uid used in cgraph nodes.  */
int cgraph_max_uid;

/* Maximal uid used in cgraph edges.  */
int cgraph_edge_max_uid;

/* Set when whole unit has been analyzed so we can access global info.  */
bool cgraph_global_info_ready = false;

/* What state callgraph is in right now.  */
enum cgraph_state cgraph_state = CGRAPH_STATE_PARSING;

/* Set when the cgraph is fully build and the basic flags are computed.  */
bool cgraph_function_flags_ready = false;

/* List of hooks triggered on cgraph_edge events.  */
struct cgraph_edge_hook_list {
  cgraph_edge_hook hook;
  void *data;
  struct cgraph_edge_hook_list *next;
};

/* List of hooks triggered on cgraph_node events.  */
struct cgraph_node_hook_list {
  cgraph_node_hook hook;
  void *data;
  struct cgraph_node_hook_list *next;
};

/* List of hooks triggered on events involving two cgraph_edges.  */
struct cgraph_2edge_hook_list {
  cgraph_2edge_hook hook;
  void *data;
  struct cgraph_2edge_hook_list *next;
};

/* List of hooks triggered on events involving two cgraph_nodes.  */
struct cgraph_2node_hook_list {
  cgraph_2node_hook hook;
  void *data;
  struct cgraph_2node_hook_list *next;
};

/* List of hooks triggered when an edge is removed.  */
struct cgraph_edge_hook_list *first_cgraph_edge_removal_hook;
/* List of hooks triggered when a node is removed.  */
struct cgraph_node_hook_list *first_cgraph_node_removal_hook;
/* List of hooks triggered when an edge is duplicated.  */
struct cgraph_2edge_hook_list *first_cgraph_edge_duplicated_hook;
/* List of hooks triggered when a node is duplicated.  */
struct cgraph_2node_hook_list *first_cgraph_node_duplicated_hook;
/* List of hooks triggered when an function is inserted.  */
struct cgraph_node_hook_list *first_cgraph_function_insertion_hook;

/* Head of a linked list of unused (freed) call graph nodes.
   Do not GTY((delete)) this list so UIDs gets reliably recycled.  */
static GTY(()) struct cgraph_node *free_nodes;
/* Head of a linked list of unused (freed) call graph edges.
   Do not GTY((delete)) this list so UIDs gets reliably recycled.  */
static GTY(()) struct cgraph_edge *free_edges;

/* Did procss_same_body_aliases run?  */
bool cpp_implicit_aliases_done;

/* Map a cgraph_node to cgraph_function_version_info using this htab.
   The cgraph_function_version_info has a THIS_NODE field that is the
   corresponding cgraph_node..  */

static GTY((param_is (struct cgraph_function_version_info))) htab_t
  cgraph_fnver_htab = NULL;

/* Hash function for cgraph_fnver_htab.  */
static hashval_t
cgraph_fnver_htab_hash (const void *ptr)
{
  int uid = ((const struct cgraph_function_version_info *)ptr)->this_node->uid;
  return (hashval_t)(uid);
}

/* eq function for cgraph_fnver_htab.  */
static int
cgraph_fnver_htab_eq (const void *p1, const void *p2)
{
  const struct cgraph_function_version_info *n1
    = (const struct cgraph_function_version_info *)p1;
  const struct cgraph_function_version_info *n2
    = (const struct cgraph_function_version_info *)p2;

  return n1->this_node->uid == n2->this_node->uid;
}

/* Mark as GC root all allocated nodes.  */
static GTY(()) struct cgraph_function_version_info *
  version_info_node = NULL;

/* Get the cgraph_function_version_info node corresponding to node.  */
struct cgraph_function_version_info *
get_cgraph_node_version (struct cgraph_node *node)
{
  struct cgraph_function_version_info *ret;
  struct cgraph_function_version_info key;
  key.this_node = node;

  if (cgraph_fnver_htab == NULL)
    return NULL;

  ret = (struct cgraph_function_version_info *)
    htab_find (cgraph_fnver_htab, &key);

  return ret;
}

/* Insert a new cgraph_function_version_info node into cgraph_fnver_htab
   corresponding to cgraph_node NODE.  */
struct cgraph_function_version_info *
insert_new_cgraph_node_version (struct cgraph_node *node)
{
  void **slot;
  
  version_info_node = NULL;
  version_info_node = ggc_alloc_cleared_cgraph_function_version_info ();
  version_info_node->this_node = node;

  if (cgraph_fnver_htab == NULL)
    cgraph_fnver_htab = htab_create_ggc (2, cgraph_fnver_htab_hash,
				         cgraph_fnver_htab_eq, NULL);

  slot = htab_find_slot (cgraph_fnver_htab, version_info_node, INSERT);
  gcc_assert (slot != NULL);
  *slot = version_info_node;
  return version_info_node;
}

/* Remove the cgraph_function_version_info and cgraph_node for DECL.  This
   DECL is a duplicate declaration.  */
void
delete_function_version (tree decl)
{
  struct cgraph_node *decl_node = cgraph_get_node (decl);
  struct cgraph_function_version_info *decl_v = NULL;

  if (decl_node == NULL)
    return;

  decl_v = get_cgraph_node_version (decl_node);

  if (decl_v == NULL)
    return;

  if (decl_v->prev != NULL)
   decl_v->prev->next = decl_v->next;

  if (decl_v->next != NULL)
    decl_v->next->prev = decl_v->prev;

  if (cgraph_fnver_htab != NULL)
    htab_remove_elt (cgraph_fnver_htab, decl_v);

  cgraph_remove_node (decl_node);
}

/* Record that DECL1 and DECL2 are semantically identical function
   versions.  */
void
record_function_versions (tree decl1, tree decl2)
{
  struct cgraph_node *decl1_node = cgraph_get_create_node (decl1);
  struct cgraph_node *decl2_node = cgraph_get_create_node (decl2);
  struct cgraph_function_version_info *decl1_v = NULL;
  struct cgraph_function_version_info *decl2_v = NULL;
  struct cgraph_function_version_info *before;
  struct cgraph_function_version_info *after;

  gcc_assert (decl1_node != NULL && decl2_node != NULL);
  decl1_v = get_cgraph_node_version (decl1_node);
  decl2_v = get_cgraph_node_version (decl2_node);

  if (decl1_v != NULL && decl2_v != NULL)
    return;

  if (decl1_v == NULL)
    decl1_v = insert_new_cgraph_node_version (decl1_node);

  if (decl2_v == NULL)
    decl2_v = insert_new_cgraph_node_version (decl2_node);

  /* Chain decl2_v and decl1_v.  All semantically identical versions
     will be chained together.  */

  before = decl1_v;
  after = decl2_v;

  while (before->next != NULL)
    before = before->next;

  while (after->prev != NULL)
    after= after->prev;

  before->next = after;
  after->prev = before;
}

/* Macros to access the next item in the list of free cgraph nodes and
   edges. */
#define NEXT_FREE_NODE(NODE) cgraph ((NODE)->next)
#define SET_NEXT_FREE_NODE(NODE,NODE2) ((NODE))->next = NODE2
#define NEXT_FREE_EDGE(EDGE) (EDGE)->prev_caller

/* Register HOOK to be called with DATA on each removed edge.  */
struct cgraph_edge_hook_list *
cgraph_add_edge_removal_hook (cgraph_edge_hook hook, void *data)
{
  struct cgraph_edge_hook_list *entry;
  struct cgraph_edge_hook_list **ptr = &first_cgraph_edge_removal_hook;

  entry = (struct cgraph_edge_hook_list *) xmalloc (sizeof (*entry));
  entry->hook = hook;
  entry->data = data;
  entry->next = NULL;
  while (*ptr)
    ptr = &(*ptr)->next;
  *ptr = entry;
  return entry;
}

/* Remove ENTRY from the list of hooks called on removing edges.  */
void
cgraph_remove_edge_removal_hook (struct cgraph_edge_hook_list *entry)
{
  struct cgraph_edge_hook_list **ptr = &first_cgraph_edge_removal_hook;

  while (*ptr != entry)
    ptr = &(*ptr)->next;
  *ptr = entry->next;
  free (entry);
}

/* Call all edge removal hooks.  */
static void
cgraph_call_edge_removal_hooks (struct cgraph_edge *e)
{
  struct cgraph_edge_hook_list *entry = first_cgraph_edge_removal_hook;
  while (entry)
  {
    entry->hook (e, entry->data);
    entry = entry->next;
  }
}

/* Register HOOK to be called with DATA on each removed node.  */
struct cgraph_node_hook_list *
cgraph_add_node_removal_hook (cgraph_node_hook hook, void *data)
{
  struct cgraph_node_hook_list *entry;
  struct cgraph_node_hook_list **ptr = &first_cgraph_node_removal_hook;

  entry = (struct cgraph_node_hook_list *) xmalloc (sizeof (*entry));
  entry->hook = hook;
  entry->data = data;
  entry->next = NULL;
  while (*ptr)
    ptr = &(*ptr)->next;
  *ptr = entry;
  return entry;
}

/* Remove ENTRY from the list of hooks called on removing nodes.  */
void
cgraph_remove_node_removal_hook (struct cgraph_node_hook_list *entry)
{
  struct cgraph_node_hook_list **ptr = &first_cgraph_node_removal_hook;

  while (*ptr != entry)
    ptr = &(*ptr)->next;
  *ptr = entry->next;
  free (entry);
}

/* Call all node removal hooks.  */
static void
cgraph_call_node_removal_hooks (struct cgraph_node *node)
{
  struct cgraph_node_hook_list *entry = first_cgraph_node_removal_hook;
  while (entry)
  {
    entry->hook (node, entry->data);
    entry = entry->next;
  }
}

/* Register HOOK to be called with DATA on each inserted node.  */
struct cgraph_node_hook_list *
cgraph_add_function_insertion_hook (cgraph_node_hook hook, void *data)
{
  struct cgraph_node_hook_list *entry;
  struct cgraph_node_hook_list **ptr = &first_cgraph_function_insertion_hook;

  entry = (struct cgraph_node_hook_list *) xmalloc (sizeof (*entry));
  entry->hook = hook;
  entry->data = data;
  entry->next = NULL;
  while (*ptr)
    ptr = &(*ptr)->next;
  *ptr = entry;
  return entry;
}

/* Remove ENTRY from the list of hooks called on inserted nodes.  */
void
cgraph_remove_function_insertion_hook (struct cgraph_node_hook_list *entry)
{
  struct cgraph_node_hook_list **ptr = &first_cgraph_function_insertion_hook;

  while (*ptr != entry)
    ptr = &(*ptr)->next;
  *ptr = entry->next;
  free (entry);
}

/* Call all node insertion hooks.  */
void
cgraph_call_function_insertion_hooks (struct cgraph_node *node)
{
  struct cgraph_node_hook_list *entry = first_cgraph_function_insertion_hook;
  while (entry)
  {
    entry->hook (node, entry->data);
    entry = entry->next;
  }
}

/* Register HOOK to be called with DATA on each duplicated edge.  */
struct cgraph_2edge_hook_list *
cgraph_add_edge_duplication_hook (cgraph_2edge_hook hook, void *data)
{
  struct cgraph_2edge_hook_list *entry;
  struct cgraph_2edge_hook_list **ptr = &first_cgraph_edge_duplicated_hook;

  entry = (struct cgraph_2edge_hook_list *) xmalloc (sizeof (*entry));
  entry->hook = hook;
  entry->data = data;
  entry->next = NULL;
  while (*ptr)
    ptr = &(*ptr)->next;
  *ptr = entry;
  return entry;
}

/* Remove ENTRY from the list of hooks called on duplicating edges.  */
void
cgraph_remove_edge_duplication_hook (struct cgraph_2edge_hook_list *entry)
{
  struct cgraph_2edge_hook_list **ptr = &first_cgraph_edge_duplicated_hook;

  while (*ptr != entry)
    ptr = &(*ptr)->next;
  *ptr = entry->next;
  free (entry);
}

/* Call all edge duplication hooks.  */
void
cgraph_call_edge_duplication_hooks (struct cgraph_edge *cs1,
				    struct cgraph_edge *cs2)
{
  struct cgraph_2edge_hook_list *entry = first_cgraph_edge_duplicated_hook;
  while (entry)
  {
    entry->hook (cs1, cs2, entry->data);
    entry = entry->next;
  }
}

/* Register HOOK to be called with DATA on each duplicated node.  */
struct cgraph_2node_hook_list *
cgraph_add_node_duplication_hook (cgraph_2node_hook hook, void *data)
{
  struct cgraph_2node_hook_list *entry;
  struct cgraph_2node_hook_list **ptr = &first_cgraph_node_duplicated_hook;

  entry = (struct cgraph_2node_hook_list *) xmalloc (sizeof (*entry));
  entry->hook = hook;
  entry->data = data;
  entry->next = NULL;
  while (*ptr)
    ptr = &(*ptr)->next;
  *ptr = entry;
  return entry;
}

/* Remove ENTRY from the list of hooks called on duplicating nodes.  */
void
cgraph_remove_node_duplication_hook (struct cgraph_2node_hook_list *entry)
{
  struct cgraph_2node_hook_list **ptr = &first_cgraph_node_duplicated_hook;

  while (*ptr != entry)
    ptr = &(*ptr)->next;
  *ptr = entry->next;
  free (entry);
}

/* Call all node duplication hooks.  */
void
cgraph_call_node_duplication_hooks (struct cgraph_node *node1,
				    struct cgraph_node *node2)
{
  struct cgraph_2node_hook_list *entry = first_cgraph_node_duplicated_hook;
  while (entry)
  {
    entry->hook (node1, node2, entry->data);
    entry = entry->next;
  }
}

/* Allocate new callgraph node.  */

static inline struct cgraph_node *
cgraph_allocate_node (void)
{
  struct cgraph_node *node;

  if (free_nodes)
    {
      node = free_nodes;
      free_nodes = NEXT_FREE_NODE (node);
    }
  else
    {
      node = ggc_alloc_cleared_cgraph_node ();
      node->uid = cgraph_max_uid++;
    }

  return node;
}

/* Allocate new callgraph node and insert it into basic data structures.  */

struct cgraph_node *
cgraph_create_empty_node (void)
{
  struct cgraph_node *node = cgraph_allocate_node ();

  node->type = SYMTAB_FUNCTION;
  node->frequency = NODE_FREQUENCY_NORMAL;
  node->count_materialization_scale = REG_BR_PROB_BASE;
  cgraph_n_nodes++;
  return node;
}

/* Return cgraph node assigned to DECL.  Create new one when needed.  */

struct cgraph_node *
cgraph_create_node (tree decl)
{
  struct cgraph_node *node = cgraph_create_empty_node ();
  gcc_assert (TREE_CODE (decl) == FUNCTION_DECL);

  node->decl = decl;
  symtab_register_node (node);

  if (DECL_CONTEXT (decl) && TREE_CODE (DECL_CONTEXT (decl)) == FUNCTION_DECL)
    {
      node->origin = cgraph_get_create_node (DECL_CONTEXT (decl));
      node->next_nested = node->origin->nested;
      node->origin->nested = node;
    }
  return node;
}

/* Try to find a call graph node for declaration DECL and if it does not exist,
   create it.  */

struct cgraph_node *
cgraph_get_create_node (tree decl)
{
  struct cgraph_node *node;

  node = cgraph_get_node (decl);
  if (node)
    return node;

  return cgraph_create_node (decl);
}

/* Mark ALIAS as an alias to DECL.  DECL_NODE is cgraph node representing
   the function body is associated with (not necessarily cgraph_node (DECL).  */

struct cgraph_node *
cgraph_create_function_alias (tree alias, tree target)
{
  struct cgraph_node *alias_node;

  gcc_assert (TREE_CODE (target) == FUNCTION_DECL
	      || TREE_CODE (target) == IDENTIFIER_NODE);
  gcc_assert (TREE_CODE (alias) == FUNCTION_DECL);
  alias_node = cgraph_get_create_node (alias);
  gcc_assert (!alias_node->definition);
  alias_node->alias_target = target;
  alias_node->definition = true;
  alias_node->alias = true;
  if (lookup_attribute ("weakref", DECL_ATTRIBUTES (alias)) != NULL)
    alias_node->weakref = true;
  return alias_node;
}

/* Attempt to mark ALIAS as an alias to DECL.  Return alias node if successful
   and NULL otherwise.
   Same body aliases are output whenever the body of DECL is output,
   and cgraph_get_node (ALIAS) transparently returns cgraph_get_node (DECL).  */

struct cgraph_node *
cgraph_same_body_alias (struct cgraph_node *decl_node ATTRIBUTE_UNUSED, tree alias, tree decl)
{
  struct cgraph_node *n;
#ifndef ASM_OUTPUT_DEF
  /* If aliases aren't supported by the assembler, fail.  */
  return NULL;
#endif
  /* Langhooks can create same body aliases of symbols not defined.
     Those are useless. Drop them on the floor.  */
  if (cgraph_global_info_ready)
    return NULL;

  n = cgraph_create_function_alias (alias, decl);
  n->cpp_implicit_alias = true;
  if (cpp_implicit_aliases_done)
    symtab_resolve_alias (n,
			  cgraph_get_node (decl));
  return n;
}

/* Add thunk alias into callgraph.  The alias declaration is ALIAS and it
   aliases DECL with an adjustments made into the first parameter.
   See comments in thunk_adjust for detail on the parameters.  */

struct cgraph_node *
cgraph_add_thunk (struct cgraph_node *decl_node ATTRIBUTE_UNUSED,
		  tree alias, tree decl ATTRIBUTE_UNUSED,
		  bool this_adjusting,
		  HOST_WIDE_INT fixed_offset, HOST_WIDE_INT virtual_value,
		  tree virtual_offset,
		  tree real_alias)
{
  struct cgraph_node *node;

  node = cgraph_get_node (alias);
  if (node)
    {
      gcc_assert (node->definition);
      gcc_assert (!node->alias);
      gcc_assert (!node->thunk.thunk_p);
      cgraph_remove_node (node);
    }
  
  node = cgraph_create_node (alias);
  gcc_checking_assert (!virtual_offset
		       || tree_to_double_int (virtual_offset) ==
			     double_int::from_shwi (virtual_value));
  node->thunk.fixed_offset = fixed_offset;
  node->thunk.this_adjusting = this_adjusting;
  node->thunk.virtual_value = virtual_value;
  node->thunk.virtual_offset_p = virtual_offset != NULL;
  node->thunk.alias = real_alias;
  node->thunk.thunk_p = true;
  node->definition = true;

  return node;
}

/* Return the cgraph node that has ASMNAME for its DECL_ASSEMBLER_NAME.
   Return NULL if there's no such node.  */

struct cgraph_node *
cgraph_node_for_asm (tree asmname)
{
  /* We do not want to look at inline clones.  */
  for (symtab_node *node = symtab_node_for_asm (asmname);
       node;
       node = node->next_sharing_asm_name)
    {
      cgraph_node *cn = dyn_cast <cgraph_node> (node);
      if (cn && !cn->global.inlined_to)
	return cn;
    }
  return NULL;
}

/* Returns a hash value for X (which really is a cgraph_edge).  */

static hashval_t
edge_hash (const void *x)
{
  return htab_hash_pointer (((const struct cgraph_edge *) x)->call_stmt);
}

/* Return nonzero if the call_stmt of of cgraph_edge X is stmt *Y.  */

static int
edge_eq (const void *x, const void *y)
{
  return ((const struct cgraph_edge *) x)->call_stmt == y;
}

/* Add call graph edge E to call site hash of its caller.  */

static inline void
cgraph_update_edge_in_call_site_hash (struct cgraph_edge *e)
{
  void **slot;
  slot = htab_find_slot_with_hash (e->caller->call_site_hash,
				   e->call_stmt,
				   htab_hash_pointer (e->call_stmt),
				   INSERT);
  *slot = e;
}

/* Add call graph edge E to call site hash of its caller.  */

static inline void
cgraph_add_edge_to_call_site_hash (struct cgraph_edge *e)
{
  void **slot;
  /* There are two speculative edges for every statement (one direct,
     one indirect); always hash the direct one.  */
  if (e->speculative && e->indirect_unknown_callee)
    return;
  slot = htab_find_slot_with_hash (e->caller->call_site_hash,
				   e->call_stmt,
				   htab_hash_pointer (e->call_stmt),
				   INSERT);
  if (*slot)
    {
      gcc_assert (((struct cgraph_edge *)*slot)->speculative);
      if (e->callee)
	*slot = e;
      return;
    }
  gcc_assert (!*slot || e->speculative);
  *slot = e;
}

/* Return the callgraph edge representing the GIMPLE_CALL statement
   CALL_STMT.  */

struct cgraph_edge *
cgraph_edge (struct cgraph_node *node, gimple call_stmt)
{
  struct cgraph_edge *e, *e2;
  int n = 0;

  if (node->call_site_hash)
    return (struct cgraph_edge *)
      htab_find_with_hash (node->call_site_hash, call_stmt,
      	                   htab_hash_pointer (call_stmt));

  /* This loop may turn out to be performance problem.  In such case adding
     hashtables into call nodes with very many edges is probably best
     solution.  It is not good idea to add pointer into CALL_EXPR itself
     because we want to make possible having multiple cgraph nodes representing
     different clones of the same body before the body is actually cloned.  */
  for (e = node->callees; e; e = e->next_callee)
    {
      if (e->call_stmt == call_stmt)
	break;
      n++;
    }

  if (!e)
    for (e = node->indirect_calls; e; e = e->next_callee)
      {
	if (e->call_stmt == call_stmt)
	  break;
	n++;
      }

  if (n > 100)
    {
      node->call_site_hash = htab_create_ggc (120, edge_hash, edge_eq, NULL);
      for (e2 = node->callees; e2; e2 = e2->next_callee)
	cgraph_add_edge_to_call_site_hash (e2);
      for (e2 = node->indirect_calls; e2; e2 = e2->next_callee)
	cgraph_add_edge_to_call_site_hash (e2);
    }

  return e;
}


/* Change field call_stmt of edge E to NEW_STMT.
   If UPDATE_SPECULATIVE and E is any component of speculative
   edge, then update all components.  */

void
cgraph_set_call_stmt (struct cgraph_edge *e, gimple new_stmt,
		      bool update_speculative)
{
  tree decl;

  /* Speculative edges has three component, update all of them
     when asked to.  */
  if (update_speculative && e->speculative)
    {
      struct cgraph_edge *direct, *indirect;
      struct ipa_ref *ref;

      cgraph_speculative_call_info (e, direct, indirect, ref);
      cgraph_set_call_stmt (direct, new_stmt, false);
      cgraph_set_call_stmt (indirect, new_stmt, false);
      ref->stmt = new_stmt;
      return;
    }

  /* Only direct speculative edges go to call_site_hash.  */
  if (e->caller->call_site_hash
      && (!e->speculative || !e->indirect_unknown_callee))
    {
      htab_remove_elt_with_hash (e->caller->call_site_hash,
				 e->call_stmt,
				 htab_hash_pointer (e->call_stmt));
    }

  e->call_stmt = new_stmt;
  if (e->indirect_unknown_callee
      && (decl = gimple_call_fndecl (new_stmt)))
    {
      /* Constant propagation (and possibly also inlining?) can turn an
	 indirect call into a direct one.  */
      struct cgraph_node *new_callee = cgraph_get_node (decl);

      gcc_checking_assert (new_callee);
      e = cgraph_make_edge_direct (e, new_callee);
    }

  push_cfun (DECL_STRUCT_FUNCTION (e->caller->decl));
  e->can_throw_external = stmt_can_throw_external (new_stmt);
  pop_cfun ();
  if (e->caller->call_site_hash)
    cgraph_add_edge_to_call_site_hash (e);
}

/* Allocate a cgraph_edge structure and fill it with data according to the
   parameters of which only CALLEE can be NULL (when creating an indirect call
   edge).  */

static struct cgraph_edge *
cgraph_create_edge_1 (struct cgraph_node *caller, struct cgraph_node *callee,
		       gimple call_stmt, gcov_type count, int freq,
		       bool indir_unknown_callee)
{
  struct cgraph_edge *edge;

  /* LTO does not actually have access to the call_stmt since these
     have not been loaded yet.  */
  if (call_stmt)
    {
      /* This is a rather expensive check possibly triggering
	 construction of call stmt hashtable.  */
#ifdef ENABLE_CHECKING
      struct cgraph_edge *e;
      gcc_checking_assert (!(e=cgraph_edge (caller, call_stmt)) || e->speculative);
#endif

      gcc_assert (is_gimple_call (call_stmt));
    }

  if (free_edges)
    {
      edge = free_edges;
      free_edges = NEXT_FREE_EDGE (edge);
    }
  else
    {
      edge = ggc_alloc_cgraph_edge ();
      edge->uid = cgraph_edge_max_uid++;
    }

  edge->aux = NULL;
  edge->caller = caller;
  edge->callee = callee;
  edge->prev_caller = NULL;
  edge->next_caller = NULL;
  edge->prev_callee = NULL;
  edge->next_callee = NULL;
  edge->lto_stmt_uid = 0;

  edge->count = count;
  gcc_assert (count >= 0);
  edge->frequency = freq;
  gcc_assert (freq >= 0);
  gcc_assert (freq <= CGRAPH_FREQ_MAX);

  edge->call_stmt = call_stmt;
  push_cfun (DECL_STRUCT_FUNCTION (caller->decl));
  edge->can_throw_external
    = call_stmt ? stmt_can_throw_external (call_stmt) : false;
  pop_cfun ();
  if (call_stmt
      && callee && callee->decl
      && !gimple_check_call_matching_types (call_stmt, callee->decl,
					    false))
    edge->call_stmt_cannot_inline_p = true;
  else
    edge->call_stmt_cannot_inline_p = false;

  edge->indirect_info = NULL;
  edge->indirect_inlining_edge = 0;
  edge->speculative = false;
  edge->indirect_unknown_callee = indir_unknown_callee;
  if (call_stmt && caller->call_site_hash)
    cgraph_add_edge_to_call_site_hash (edge);

  return edge;
}

/* Create edge from CALLER to CALLEE in the cgraph.  */

struct cgraph_edge *
cgraph_create_edge (struct cgraph_node *caller, struct cgraph_node *callee,
		    gimple call_stmt, gcov_type count, int freq)
{
  struct cgraph_edge *edge = cgraph_create_edge_1 (caller, callee, call_stmt,
						   count, freq, false);

  initialize_inline_failed (edge);

  edge->next_caller = callee->callers;
  if (callee->callers)
    callee->callers->prev_caller = edge;
  edge->next_callee = caller->callees;
  if (caller->callees)
    caller->callees->prev_callee = edge;
  caller->callees = edge;
  callee->callers = edge;

  return edge;
}

/* Allocate cgraph_indirect_call_info and set its fields to default values. */

struct cgraph_indirect_call_info *
cgraph_allocate_init_indirect_info (void)
{
  struct cgraph_indirect_call_info *ii;

  ii = ggc_alloc_cleared_cgraph_indirect_call_info ();
  ii->param_index = -1;
  return ii;
}

/* Create an indirect edge with a yet-undetermined callee where the call
   statement destination is a formal parameter of the caller with index
   PARAM_INDEX. */

struct cgraph_edge *
cgraph_create_indirect_edge (struct cgraph_node *caller, gimple call_stmt,
			     int ecf_flags,
			     gcov_type count, int freq)
{
  struct cgraph_edge *edge = cgraph_create_edge_1 (caller, NULL, call_stmt,
						   count, freq, true);
  tree target;

  initialize_inline_failed (edge);

  edge->indirect_info = cgraph_allocate_init_indirect_info ();
  edge->indirect_info->ecf_flags = ecf_flags;

  /* Record polymorphic call info.  */
  if (call_stmt
      && (target = gimple_call_fn (call_stmt))
      && virtual_method_call_p (target))
    {
      tree type = obj_type_ref_class (target);


      /* Only record types can have virtual calls.  */
      gcc_assert (TREE_CODE (type) == RECORD_TYPE);
      edge->indirect_info->param_index = -1;
      edge->indirect_info->otr_token
	 = tree_low_cst (OBJ_TYPE_REF_TOKEN (target), 1);
      edge->indirect_info->otr_type = type;
      edge->indirect_info->polymorphic = 1;
    }

  edge->next_callee = caller->indirect_calls;
  if (caller->indirect_calls)
    caller->indirect_calls->prev_callee = edge;
  caller->indirect_calls = edge;

  return edge;
}

/* Remove the edge E from the list of the callers of the callee.  */

static inline void
cgraph_edge_remove_callee (struct cgraph_edge *e)
{
  gcc_assert (!e->indirect_unknown_callee);
  if (e->prev_caller)
    e->prev_caller->next_caller = e->next_caller;
  if (e->next_caller)
    e->next_caller->prev_caller = e->prev_caller;
  if (!e->prev_caller)
    e->callee->callers = e->next_caller;
}

/* Remove the edge E from the list of the callees of the caller.  */

static inline void
cgraph_edge_remove_caller (struct cgraph_edge *e)
{
  if (e->prev_callee)
    e->prev_callee->next_callee = e->next_callee;
  if (e->next_callee)
    e->next_callee->prev_callee = e->prev_callee;
  if (!e->prev_callee)
    {
      if (e->indirect_unknown_callee)
	e->caller->indirect_calls = e->next_callee;
      else
	e->caller->callees = e->next_callee;
    }
  if (e->caller->call_site_hash)
    htab_remove_elt_with_hash (e->caller->call_site_hash,
			       e->call_stmt,
	  		       htab_hash_pointer (e->call_stmt));
}

/* Put the edge onto the free list.  */

static void
cgraph_free_edge (struct cgraph_edge *e)
{
  int uid = e->uid;

  if (e->indirect_info)
    ggc_free (e->indirect_info);

  /* Clear out the edge so we do not dangle pointers.  */
  memset (e, 0, sizeof (*e));
  e->uid = uid;
  NEXT_FREE_EDGE (e) = free_edges;
  free_edges = e;
}

/* Remove the edge E in the cgraph.  */

void
cgraph_remove_edge (struct cgraph_edge *e)
{
  /* Call all edge removal hooks.  */
  cgraph_call_edge_removal_hooks (e);

  if (!e->indirect_unknown_callee)
    /* Remove from callers list of the callee.  */
    cgraph_edge_remove_callee (e);

  /* Remove from callees list of the callers.  */
  cgraph_edge_remove_caller (e);

  /* Put the edge onto the free list.  */
  cgraph_free_edge (e);
}

/* Set callee of call graph edge E and add it to the corresponding set of
   callers. */

static void
cgraph_set_edge_callee (struct cgraph_edge *e, struct cgraph_node *n)
{
  e->prev_caller = NULL;
  if (n->callers)
    n->callers->prev_caller = e;
  e->next_caller = n->callers;
  n->callers = e;
  e->callee = n;
}

/* Turn edge E into speculative call calling N2. Update
   the profile so the direct call is taken COUNT times
   with FREQUENCY.  

   At clone materialization time, the indirect call E will
   be expanded as:

   if (call_dest == N2)
     n2 ();
   else
     call call_dest

   At this time the function just creates the direct call,
   the referencd representing the if conditional and attaches
   them all to the orginal indirect call statement.  

   Return direct edge created.  */

struct cgraph_edge *
cgraph_turn_edge_to_speculative (struct cgraph_edge *e,
				 struct cgraph_node *n2,
				 gcov_type direct_count,
				 int direct_frequency)
{
  struct cgraph_node *n = e->caller;
  struct ipa_ref *ref;
  struct cgraph_edge *e2;

  if (dump_file)
    {
      fprintf (dump_file, "Indirect call -> speculative call"
	       " %s/%i => %s/%i\n",
	       xstrdup (cgraph_node_name (n)), n->order,
	       xstrdup (cgraph_node_name (n2)), n2->order);
    }
  e->speculative = true;
  e2 = cgraph_create_edge (n, n2, e->call_stmt, direct_count, direct_frequency);
  initialize_inline_failed (e2);
  e2->speculative = true;
  if (TREE_NOTHROW (n2->decl))
    e2->can_throw_external = false;
  else
    e2->can_throw_external = e->can_throw_external;
  e2->lto_stmt_uid = e->lto_stmt_uid;
  e->count -= e2->count;
  e->frequency -= e2->frequency;
  cgraph_call_edge_duplication_hooks (e, e2);
  ref = ipa_record_reference (n, n2,
			      IPA_REF_ADDR, e->call_stmt);
  ref->lto_stmt_uid = e->lto_stmt_uid;
  ref->speculative = e->speculative;
  cgraph_mark_address_taken_node (n2);
  return e2;
}

/* Speculative call consist of three components:
   1) an indirect edge representing the original call
   2) an direct edge representing the new call
   3) ADDR_EXPR reference representing the speculative check.
   All three components are attached to single statement (the indirect
   call) and if one of them exists, all of them must exist.

   Given speculative call edge E, return all three components. 
 */

void
cgraph_speculative_call_info (struct cgraph_edge *e,
			      struct cgraph_edge *&direct,
			      struct cgraph_edge *&indirect,
			      struct ipa_ref *&reference)
{
  struct ipa_ref *ref;
  int i;
  struct cgraph_edge *e2;

  if (!e->indirect_unknown_callee)
    for (e2 = e->caller->indirect_calls;
	 e2->call_stmt != e->call_stmt || e2->lto_stmt_uid != e->lto_stmt_uid;
	 e2 = e2->next_callee)
      ;
  else
    {
      e2 = e;
      /* We can take advantage of the call stmt hash.  */
      if (e2->call_stmt)
	{
	  e = cgraph_edge (e->caller, e2->call_stmt);
	  gcc_assert (e->speculative && !e->indirect_unknown_callee);
	}
      else
	for (e = e->caller->callees; 
	     e2->call_stmt != e->call_stmt
	     || e2->lto_stmt_uid != e->lto_stmt_uid;
	     e = e->next_callee)
	  ;
    }
  gcc_assert (e->speculative && e2->speculative);
  direct = e;
  indirect = e2;

  reference = NULL;
  for (i = 0; ipa_ref_list_reference_iterate (&e->caller->ref_list,
					      i, ref); i++)
    if (ref->speculative
	&& ((ref->stmt && ref->stmt == e->call_stmt)
	    || (!ref->stmt && ref->lto_stmt_uid == e->lto_stmt_uid)))
      {
	reference = ref;
	break;
      }

  /* Speculative edge always consist of all three components - direct edge,
     indirect and reference.  */
  
  gcc_assert (e && e2 && ref);
}

/* Redirect callee of E to N.  The function does not update underlying
   call expression.  */

void
cgraph_redirect_edge_callee (struct cgraph_edge *e, struct cgraph_node *n)
{
  /* Remove from callers list of the current callee.  */
  cgraph_edge_remove_callee (e);

  /* Insert to callers list of the new callee.  */
  cgraph_set_edge_callee (e, n);
}

/* Speculative call EDGE turned out to be direct call to CALLE_DECL.
   Remove the speculative call sequence and return edge representing the call.
   It is up to caller to redirect the call as appropriate. */

struct cgraph_edge *
cgraph_resolve_speculation (struct cgraph_edge *edge, tree callee_decl)
{
  struct cgraph_edge *e2;
  struct ipa_ref *ref;

  gcc_assert (edge->speculative);
  cgraph_speculative_call_info (edge, e2, edge, ref);
  if (!callee_decl
      || !symtab_semantically_equivalent_p (ref->referred,
					    symtab_get_node (callee_decl)))
    {
      if (dump_file)
	{
	  if (callee_decl)
	    {
	      fprintf (dump_file, "Speculative indirect call %s/%i => %s/%i has "
		       "turned out to have contradicting known target ",
		       xstrdup (cgraph_node_name (edge->caller)), edge->caller->order,
		       xstrdup (cgraph_node_name (e2->callee)), e2->callee->order);
	      print_generic_expr (dump_file, callee_decl, 0);
	      fprintf (dump_file, "\n");
	    }
	  else
	    {
	      fprintf (dump_file, "Removing speculative call %s/%i => %s/%i\n",
		       xstrdup (cgraph_node_name (edge->caller)), edge->caller->order,
		       xstrdup (cgraph_node_name (e2->callee)), e2->callee->order);
	    }
	}
    }
  else
    {
      struct cgraph_edge *tmp = edge;
      if (dump_file)
        fprintf (dump_file, "Speculative call turned into direct call.\n");
      edge = e2;
      e2 = tmp;
      /* FIXME:  If EDGE is inlined, we should scale up the frequencies and counts
         in the functions inlined through it.  */
    }
  edge->count += e2->count;
  edge->frequency += e2->frequency;
  if (edge->frequency > CGRAPH_FREQ_MAX)
    edge->frequency = CGRAPH_FREQ_MAX;
  edge->speculative = false;
  e2->speculative = false;
  ipa_remove_reference (ref);
  if (e2->indirect_unknown_callee || e2->inline_failed)
    cgraph_remove_edge (e2);
  else
    cgraph_remove_node_and_inline_clones (e2->callee, NULL);
  if (edge->caller->call_site_hash)
    cgraph_update_edge_in_call_site_hash (edge);
  return edge;
}

/* Make an indirect EDGE with an unknown callee an ordinary edge leading to
   CALLEE.  DELTA is an integer constant that is to be added to the this
   pointer (first parameter) to compensate for skipping a thunk adjustment.  */

struct cgraph_edge *
cgraph_make_edge_direct (struct cgraph_edge *edge, struct cgraph_node *callee)
{
  gcc_assert (edge->indirect_unknown_callee);

  /* If we are redirecting speculative call, make it non-speculative.  */
  if (edge->indirect_unknown_callee && edge->speculative)
    {
      edge = cgraph_resolve_speculation (edge, callee->decl);

      /* On successful speculation just return the pre existing direct edge.  */
      if (!edge->indirect_unknown_callee)
        return edge;
    }

  edge->indirect_unknown_callee = 0;
  ggc_free (edge->indirect_info);
  edge->indirect_info = NULL;

  /* Get the edge out of the indirect edge list. */
  if (edge->prev_callee)
    edge->prev_callee->next_callee = edge->next_callee;
  if (edge->next_callee)
    edge->next_callee->prev_callee = edge->prev_callee;
  if (!edge->prev_callee)
    edge->caller->indirect_calls = edge->next_callee;

  /* Put it into the normal callee list */
  edge->prev_callee = NULL;
  edge->next_callee = edge->caller->callees;
  if (edge->caller->callees)
    edge->caller->callees->prev_callee = edge;
  edge->caller->callees = edge;

  /* Insert to callers list of the new callee.  */
  cgraph_set_edge_callee (edge, callee);

  if (edge->call_stmt)
    edge->call_stmt_cannot_inline_p
      = !gimple_check_call_matching_types (edge->call_stmt, callee->decl,
					   false);

  /* We need to re-determine the inlining status of the edge.  */
  initialize_inline_failed (edge);
  return edge;
}

/* If necessary, change the function declaration in the call statement
   associated with E so that it corresponds to the edge callee.  */

gimple
cgraph_redirect_edge_call_stmt_to_callee (struct cgraph_edge *e)
{
  tree decl = gimple_call_fndecl (e->call_stmt);
  gimple new_stmt;
  gimple_stmt_iterator gsi;
#ifdef ENABLE_CHECKING
  struct cgraph_node *node;
#endif

  if (e->speculative)
    {
      struct cgraph_edge *e2;
      gimple new_stmt;
      struct ipa_ref *ref;

      cgraph_speculative_call_info (e, e, e2, ref);
      /* If there already is an direct call (i.e. as a result of inliner's
	 substitution), forget about speculating.  */
      if (decl)
	e = cgraph_resolve_speculation (e, decl);
      /* If types do not match, speculation was likely wrong. 
         The direct edge was posisbly redirected to the clone with a different
	 signature.  We did not update the call statement yet, so compare it 
	 with the reference that still points to the proper type.  */
      else if (!gimple_check_call_matching_types (e->call_stmt,
						  ref->referred->decl,
						  true))
	{
	  if (dump_file)
	    fprintf (dump_file, "Not expanding speculative call of %s/%i -> %s/%i\n"
		     "Type mismatch.\n",
		     xstrdup (cgraph_node_name (e->caller)),
		     e->caller->order,
		     xstrdup (cgraph_node_name (e->callee)),
		     e->callee->order);
	  e = cgraph_resolve_speculation (e, NULL);
	  /* We are producing the final function body and will throw away the
	     callgraph edges really soon.  Reset the counts/frequencies to
	     keep verifier happy in the case of roundoff errors.  */
	  e->count = gimple_bb (e->call_stmt)->count;
	  e->frequency = compute_call_stmt_bb_frequency
			  (e->caller->decl, gimple_bb (e->call_stmt));
	}
      /* Expand speculation into GIMPLE code.  */
      else
	{
	  if (dump_file)
	    fprintf (dump_file,
		     "Expanding speculative call of %s/%i -> %s/%i count:"
		     HOST_WIDEST_INT_PRINT_DEC"\n",
		     xstrdup (cgraph_node_name (e->caller)),
		     e->caller->order,
		     xstrdup (cgraph_node_name (e->callee)),
		     e->callee->order,
		     (HOST_WIDEST_INT)e->count);
	  gcc_assert (e2->speculative);
	  push_cfun (DECL_STRUCT_FUNCTION (e->caller->decl));
	  new_stmt = gimple_ic (e->call_stmt, cgraph (ref->referred),
				e->count || e2->count
				?  RDIV (e->count * REG_BR_PROB_BASE,
					 e->count + e2->count)
				: e->frequency || e2->frequency
				? RDIV (e->frequency * REG_BR_PROB_BASE,
					e->frequency + e2->frequency)
				: REG_BR_PROB_BASE / 2,
				e->count, e->count + e2->count);
	  e->speculative = false;
	  cgraph_set_call_stmt_including_clones (e->caller, e->call_stmt,
						 new_stmt, false);
	  e->frequency = compute_call_stmt_bb_frequency
			   (e->caller->decl, gimple_bb (e->call_stmt));
	  e2->frequency = compute_call_stmt_bb_frequency
			   (e2->caller->decl, gimple_bb (e2->call_stmt));
	  e2->speculative = false;
	  ref->speculative = false;
	  ref->stmt = NULL;
	  /* Indirect edges are not both in the call site hash.
	     get it updated.  */
	  if (e->caller->call_site_hash)
	    cgraph_update_edge_in_call_site_hash (e2);
	  pop_cfun ();
	  /* Continue redirecting E to proper target.  */
	}
    }

  if (e->indirect_unknown_callee
      || decl == e->callee->decl)
    return e->call_stmt;

#ifdef ENABLE_CHECKING
  if (decl)
    {
      node = cgraph_get_node (decl);
      gcc_assert (!node || !node->clone.combined_args_to_skip);
    }
#endif

  if (cgraph_dump_file)
    {
      fprintf (cgraph_dump_file, "updating call of %s/%i -> %s/%i: ",
	       xstrdup (cgraph_node_name (e->caller)), e->caller->order,
	       xstrdup (cgraph_node_name (e->callee)), e->callee->order);
      print_gimple_stmt (cgraph_dump_file, e->call_stmt, 0, dump_flags);
      if (e->callee->clone.combined_args_to_skip)
	{
	  fprintf (cgraph_dump_file, " combined args to skip: ");
	  dump_bitmap (cgraph_dump_file,
		       e->callee->clone.combined_args_to_skip);
	}
    }

  if (e->callee->clone.combined_args_to_skip)
    {
      int lp_nr;

      new_stmt
	= gimple_call_copy_skip_args (e->call_stmt,
				      e->callee->clone.combined_args_to_skip);
<<<<<<< HEAD
      gimple_call_set_fndecl (new_stmt, e->callee->symbol.decl);
=======
      gimple_call_set_fndecl (new_stmt, e->callee->decl);
>>>>>>> 4d0aec87
      gimple_call_set_fntype (new_stmt, gimple_call_fntype (e->call_stmt));

      if (gimple_vdef (new_stmt)
	  && TREE_CODE (gimple_vdef (new_stmt)) == SSA_NAME)
	SSA_NAME_DEF_STMT (gimple_vdef (new_stmt)) = new_stmt;

      gsi = gsi_for_stmt (e->call_stmt);
      gsi_replace (&gsi, new_stmt, false);
      /* We need to defer cleaning EH info on the new statement to
         fixup-cfg.  We may not have dominator information at this point
	 and thus would end up with unreachable blocks and have no way
	 to communicate that we need to run CFG cleanup then.  */
      lp_nr = lookup_stmt_eh_lp (e->call_stmt);
      if (lp_nr != 0)
	{
	  remove_stmt_from_eh_lp (e->call_stmt);
	  add_stmt_to_eh_lp (new_stmt, lp_nr);
	}
    }
  else
    {
      new_stmt = e->call_stmt;
      gimple_call_set_fndecl (new_stmt, e->callee->decl);
      update_stmt (new_stmt);
    }

  cgraph_set_call_stmt_including_clones (e->caller, e->call_stmt, new_stmt, false);

  if (cgraph_dump_file)
    {
      fprintf (cgraph_dump_file, "  updated to:");
      print_gimple_stmt (cgraph_dump_file, e->call_stmt, 0, dump_flags);
    }
  return new_stmt;
}

/* Update or remove the corresponding cgraph edge if a GIMPLE_CALL
   OLD_STMT changed into NEW_STMT.  OLD_CALL is gimple_call_fndecl
   of OLD_STMT if it was previously call statement.
   If NEW_STMT is NULL, the call has been dropped without any
   replacement.  */

static void
cgraph_update_edges_for_call_stmt_node (struct cgraph_node *node,
					gimple old_stmt, tree old_call,
					gimple new_stmt)
{
  tree new_call = (new_stmt && is_gimple_call (new_stmt))
		  ? gimple_call_fndecl (new_stmt) : 0;

  /* We are seeing indirect calls, then there is nothing to update.  */
  if (!new_call && !old_call)
    return;
  /* See if we turned indirect call into direct call or folded call to one builtin
     into different builtin.  */
  if (old_call != new_call)
    {
      struct cgraph_edge *e = cgraph_edge (node, old_stmt);
      struct cgraph_edge *ne = NULL;
      gcov_type count;
      int frequency;

      if (e)
	{
	  /* See if the edge is already there and has the correct callee.  It
	     might be so because of indirect inlining has already updated
	     it.  We also might've cloned and redirected the edge.  */
	  if (new_call && e->callee)
	    {
	      struct cgraph_node *callee = e->callee;
	      while (callee)
		{
		  if (callee->decl == new_call
		      || callee->former_clone_of == new_call)
		    return;
		  callee = callee->clone_of;
		}
	    }

	  /* Otherwise remove edge and create new one; we can't simply redirect
	     since function has changed, so inline plan and other information
	     attached to edge is invalid.  */
	  count = e->count;
	  frequency = e->frequency;
	  cgraph_remove_edge (e);
	}
      else if (new_call)
	{
	  /* We are seeing new direct call; compute profile info based on BB.  */
	  basic_block bb = gimple_bb (new_stmt);
	  count = bb->count;
	  frequency = compute_call_stmt_bb_frequency (current_function_decl,
						      bb);
	}

      if (new_call)
	{
	  ne = cgraph_create_edge (node, cgraph_get_create_node (new_call),
				   new_stmt, count, frequency);
	  gcc_assert (ne->inline_failed);
	}
    }
  /* We only updated the call stmt; update pointer in cgraph edge..  */
  else if (old_stmt != new_stmt)
    cgraph_set_call_stmt (cgraph_edge (node, old_stmt), new_stmt);
}

/* Update or remove the corresponding cgraph edge if a GIMPLE_CALL
   OLD_STMT changed into NEW_STMT.  OLD_DECL is gimple_call_fndecl
   of OLD_STMT before it was updated (updating can happen inplace).  */

void
cgraph_update_edges_for_call_stmt (gimple old_stmt, tree old_decl, gimple new_stmt)
{
  struct cgraph_node *orig = cgraph_get_node (cfun->decl);
  struct cgraph_node *node;

  gcc_checking_assert (orig);
  cgraph_update_edges_for_call_stmt_node (orig, old_stmt, old_decl, new_stmt);
  if (orig->clones)
    for (node = orig->clones; node != orig;)
      {
        cgraph_update_edges_for_call_stmt_node (node, old_stmt, old_decl, new_stmt);
	if (node->clones)
	  node = node->clones;
	else if (node->next_sibling_clone)
	  node = node->next_sibling_clone;
	else
	  {
	    while (node != orig && !node->next_sibling_clone)
	      node = node->clone_of;
	    if (node != orig)
	      node = node->next_sibling_clone;
	  }
      }
}


/* Remove all callees from the node.  */

void
cgraph_node_remove_callees (struct cgraph_node *node)
{
  struct cgraph_edge *e, *f;

  /* It is sufficient to remove the edges from the lists of callers of
     the callees.  The callee list of the node can be zapped with one
     assignment.  */
  for (e = node->callees; e; e = f)
    {
      f = e->next_callee;
      cgraph_call_edge_removal_hooks (e);
      if (!e->indirect_unknown_callee)
	cgraph_edge_remove_callee (e);
      cgraph_free_edge (e);
    }
  for (e = node->indirect_calls; e; e = f)
    {
      f = e->next_callee;
      cgraph_call_edge_removal_hooks (e);
      if (!e->indirect_unknown_callee)
	cgraph_edge_remove_callee (e);
      cgraph_free_edge (e);
    }
  node->indirect_calls = NULL;
  node->callees = NULL;
  if (node->call_site_hash)
    {
      htab_delete (node->call_site_hash);
      node->call_site_hash = NULL;
    }
}

/* Remove all callers from the node.  */

static void
cgraph_node_remove_callers (struct cgraph_node *node)
{
  struct cgraph_edge *e, *f;

  /* It is sufficient to remove the edges from the lists of callees of
     the callers.  The caller list of the node can be zapped with one
     assignment.  */
  for (e = node->callers; e; e = f)
    {
      f = e->next_caller;
      cgraph_call_edge_removal_hooks (e);
      cgraph_edge_remove_caller (e);
      cgraph_free_edge (e);
    }
  node->callers = NULL;
}

/* Helper function for cgraph_release_function_body and free_lang_data.
   It releases body from function DECL without having to inspect its
   possibly non-existent symtab node.  */

void
release_function_body (tree decl)
{
  if (DECL_STRUCT_FUNCTION (decl))
    {
      push_cfun (DECL_STRUCT_FUNCTION (decl));
      if (cfun->cfg
	  && current_loops)
	{
	  cfun->curr_properties &= ~PROP_loops;
	  loop_optimizer_finalize ();
	}
      if (cfun->gimple_df)
	{
	  delete_tree_ssa ();
	  delete_tree_cfg_annotations ();
	  cfun->eh = NULL;
	}
      if (cfun->cfg)
	{
	  gcc_assert (dom_computed[0] == DOM_NONE);
	  gcc_assert (dom_computed[1] == DOM_NONE);
	  clear_edges ();
	  cfun->cfg = NULL;
	}
      if (cfun->value_histograms)
	free_histograms ();
      pop_cfun ();
      gimple_set_body (decl, NULL);
      /* Struct function hangs a lot of data that would leak if we didn't
         removed all pointers to it.   */
      ggc_free (DECL_STRUCT_FUNCTION (decl));
      DECL_STRUCT_FUNCTION (decl) = NULL;
    }
  DECL_SAVED_TREE (decl) = NULL;
}

/* Release memory used to represent body of function NODE.
   Use this only for functions that are released before being translated to
   target code (i.e. RTL).  Functions that are compiled to RTL and beyond
   are free'd in final.c via free_after_compilation().  */

void
cgraph_release_function_body (struct cgraph_node *node)
{
  node->ipa_transforms_to_apply.release ();
  if (!node->used_as_abstract_origin && cgraph_state != CGRAPH_STATE_PARSING)
    {
      DECL_RESULT (node->decl) = NULL;
      DECL_ARGUMENTS (node->decl) = NULL;
    }
  /* If the node is abstract and needed, then do not clear DECL_INITIAL
     of its associated function function declaration because it's
     needed to emit debug info later.  */
  if (!node->used_as_abstract_origin && DECL_INITIAL (node->decl))
    DECL_INITIAL (node->decl) = error_mark_node;
  release_function_body (node->decl);
  if (node->lto_file_data)
    lto_free_function_in_decl_state_for_node (node);
}

/* Remove the node from cgraph.  */

void
cgraph_remove_node (struct cgraph_node *node)
{
  struct cgraph_node *n;
  int uid = node->uid;

  cgraph_call_node_removal_hooks (node);
  cgraph_node_remove_callers (node);
  cgraph_node_remove_callees (node);
  node->ipa_transforms_to_apply.release ();

  /* Incremental inlining access removed nodes stored in the postorder list.
     */
  node->force_output = false;
  node->forced_by_abi = false;
  for (n = node->nested; n; n = n->next_nested)
    n->origin = NULL;
  node->nested = NULL;
  if (node->origin)
    {
      struct cgraph_node **node2 = &node->origin->nested;

      while (*node2 != node)
	node2 = &(*node2)->next_nested;
      *node2 = node->next_nested;
    }
  symtab_unregister_node (node);
  if (node->prev_sibling_clone)
    node->prev_sibling_clone->next_sibling_clone = node->next_sibling_clone;
  else if (node->clone_of)
    node->clone_of->clones = node->next_sibling_clone;
  if (node->next_sibling_clone)
    node->next_sibling_clone->prev_sibling_clone = node->prev_sibling_clone;
  if (node->clones)
    {
      struct cgraph_node *n, *next;

      if (node->clone_of)
        {
	  for (n = node->clones; n->next_sibling_clone; n = n->next_sibling_clone)
	    n->clone_of = node->clone_of;
	  n->clone_of = node->clone_of;
	  n->next_sibling_clone = node->clone_of->clones;
	  if (node->clone_of->clones)
	    node->clone_of->clones->prev_sibling_clone = n;
	  node->clone_of->clones = node->clones;
	}
      else
        {
	  /* We are removing node with clones.  This makes clones inconsistent,
	     but assume they will be removed subsequently and just keep clone
	     tree intact.  This can happen in unreachable function removal since
	     we remove unreachable functions in random order, not by bottom-up
	     walk of clone trees.  */
	  for (n = node->clones; n; n = next)
	    {
	       next = n->next_sibling_clone;
	       n->next_sibling_clone = NULL;
	       n->prev_sibling_clone = NULL;
	       n->clone_of = NULL;
	    }
	}
    }

  /* While all the clones are removed after being proceeded, the function
     itself is kept in the cgraph even after it is compiled.  Check whether
     we are done with this body and reclaim it proactively if this is the case.
     */
  if (cgraph_state != CGRAPH_LTO_STREAMING)
    {
      n = cgraph_get_node (node->decl);
      if (!n
	  || (!n->clones && !n->clone_of && !n->global.inlined_to
	      && (cgraph_global_info_ready
		  && (TREE_ASM_WRITTEN (n->decl)
		      || DECL_EXTERNAL (n->decl)
		      || !n->analyzed
		      || (!flag_wpa && n->in_other_partition)))))
	cgraph_release_function_body (node);
    }

  node->decl = NULL;
  if (node->call_site_hash)
    {
      htab_delete (node->call_site_hash);
      node->call_site_hash = NULL;
    }
  cgraph_n_nodes--;

  /* Clear out the node to NULL all pointers and add the node to the free
     list.  */
  memset (node, 0, sizeof (*node));
  node->type = SYMTAB_FUNCTION;
  node->uid = uid;
  SET_NEXT_FREE_NODE (node, free_nodes);
  free_nodes = node;
}

/* Likewise indicate that a node is having address taken.  */

void
cgraph_mark_address_taken_node (struct cgraph_node *node)
{
  /* Indirect inlining can figure out that all uses of the address are
     inlined.  */
  if (node->global.inlined_to)
    {
      gcc_assert (cfun->after_inlining);
      gcc_assert (node->callers->indirect_inlining_edge);
      return;
    }
  /* FIXME: address_taken flag is used both as a shortcut for testing whether
     IPA_REF_ADDR reference exists (and thus it should be set on node
     representing alias we take address of) and as a test whether address
     of the object was taken (and thus it should be set on node alias is
     referring to).  We should remove the first use and the remove the
     following set.  */
  node->address_taken = 1;
  node = cgraph_function_or_thunk_node (node, NULL);
  node->address_taken = 1;
}

/* Return local info for the compiled function.  */

struct cgraph_local_info *
cgraph_local_info (tree decl)
{
  struct cgraph_node *node;

  gcc_assert (TREE_CODE (decl) == FUNCTION_DECL);
  node = cgraph_get_node (decl);
  if (!node)
    return NULL;
  return &node->local;
}

/* Return local info for the compiled function.  */

struct cgraph_global_info *
cgraph_global_info (tree decl)
{
  struct cgraph_node *node;

  gcc_assert (TREE_CODE (decl) == FUNCTION_DECL && cgraph_global_info_ready);
  node = cgraph_get_node (decl);
  if (!node)
    return NULL;
  return &node->global;
}

/* Return local info for the compiled function.  */

struct cgraph_rtl_info *
cgraph_rtl_info (tree decl)
{
  struct cgraph_node *node;

  gcc_assert (TREE_CODE (decl) == FUNCTION_DECL);
  node = cgraph_get_node (decl);
  if (!node
      || (decl != current_function_decl
	  && !TREE_ASM_WRITTEN (node->decl)))
    return NULL;
  return &node->rtl;
}

/* Return a string describing the failure REASON.  */

const char*
cgraph_inline_failed_string (cgraph_inline_failed_t reason)
{
#undef DEFCIFCODE
#define DEFCIFCODE(code, string)	string,

  static const char *cif_string_table[CIF_N_REASONS] = {
#include "cif-code.def"
  };

  /* Signedness of an enum type is implementation defined, so cast it
     to unsigned before testing. */
  gcc_assert ((unsigned) reason < CIF_N_REASONS);
  return cif_string_table[reason];
}

/* Names used to print out the availability enum.  */
const char * const cgraph_availability_names[] =
  {"unset", "not_available", "overwritable", "available", "local"};


/* Dump call graph node NODE to file F.  */

void
dump_cgraph_node (FILE *f, struct cgraph_node *node)
{
  struct cgraph_edge *edge;
  int indirect_calls_count = 0;

  dump_symtab_base (f, node);

  if (node->global.inlined_to)
    fprintf (f, "  Function %s/%i is inline copy in %s/%i\n",
	     xstrdup (cgraph_node_name (node)),
	     node->order,
	     xstrdup (cgraph_node_name (node->global.inlined_to)),
	     node->global.inlined_to->order);
  if (node->clone_of)
    fprintf (f, "  Clone of %s/%i\n",
	     cgraph_node_asm_name (node->clone_of),
	     node->clone_of->order);
  if (cgraph_function_flags_ready)
    fprintf (f, "  Availability: %s\n",
	     cgraph_availability_names [cgraph_function_body_availability (node)]);

  if (node->profile_id)
    fprintf (f, "  Profile id: %i\n",
	     node->profile_id);
  fprintf (f, "  Function flags:");
  if (node->count)
    fprintf (f, " executed "HOST_WIDEST_INT_PRINT_DEC"x",
	     (HOST_WIDEST_INT)node->count);
  if (node->origin)
    fprintf (f, " nested in: %s", cgraph_node_asm_name (node->origin));
  if (gimple_has_body_p (node->decl))
    fprintf (f, " body");
  if (node->process)
    fprintf (f, " process");
  if (node->local.local)
    fprintf (f, " local");
  if (node->local.redefined_extern_inline)
    fprintf (f, " redefined_extern_inline");
  if (node->only_called_at_startup)
    fprintf (f, " only_called_at_startup");
  if (node->only_called_at_exit)
    fprintf (f, " only_called_at_exit");
  if (node->tm_clone)
    fprintf (f, " tm_clone");

  fprintf (f, "\n");

  if (node->thunk.thunk_p)
    {
      fprintf (f, "  Thunk");
      if (node->thunk.alias)
        fprintf (f, "  of %s (asm: %s)",
	         lang_hooks.decl_printable_name (node->thunk.alias, 2),
	         IDENTIFIER_POINTER (DECL_ASSEMBLER_NAME (node->thunk.alias)));
      fprintf (f, " fixed offset %i virtual value %i has "
	       "virtual offset %i)\n",
	       (int)node->thunk.fixed_offset,
	       (int)node->thunk.virtual_value,
	       (int)node->thunk.virtual_offset_p);
    }
  if (node->alias && node->thunk.alias
      && DECL_P (node->thunk.alias))
    {
      fprintf (f, "  Alias of %s",
	       lang_hooks.decl_printable_name (node->thunk.alias, 2));
      if (DECL_ASSEMBLER_NAME_SET_P (node->thunk.alias))
        fprintf (f, " (asm: %s)",
		 IDENTIFIER_POINTER (DECL_ASSEMBLER_NAME (node->thunk.alias)));
      fprintf (f, "\n");
    }
  
  fprintf (f, "  Called by: ");

  for (edge = node->callers; edge; edge = edge->next_caller)
    {
      fprintf (f, "%s/%i ", cgraph_node_asm_name (edge->caller),
	       edge->caller->order);
      if (edge->count)
	fprintf (f, "("HOST_WIDEST_INT_PRINT_DEC"x) ",
		 (HOST_WIDEST_INT)edge->count);
      if (edge->frequency)
	fprintf (f, "(%.2f per call) ",
		 edge->frequency / (double)CGRAPH_FREQ_BASE);
      if (edge->speculative)
	fprintf (f, "(speculative) ");
      if (!edge->inline_failed)
	fprintf (f, "(inlined) ");
      if (edge->indirect_inlining_edge)
	fprintf (f, "(indirect_inlining) ");
      if (edge->can_throw_external)
	fprintf (f, "(can throw external) ");
    }

  fprintf (f, "\n  Calls: ");
  for (edge = node->callees; edge; edge = edge->next_callee)
    {
      fprintf (f, "%s/%i ", cgraph_node_asm_name (edge->callee),
	       edge->callee->order);
      if (edge->speculative)
	fprintf (f, "(speculative) ");
      if (!edge->inline_failed)
	fprintf (f, "(inlined) ");
      if (edge->indirect_inlining_edge)
	fprintf (f, "(indirect_inlining) ");
      if (edge->count)
	fprintf (f, "("HOST_WIDEST_INT_PRINT_DEC"x) ",
		 (HOST_WIDEST_INT)edge->count);
      if (edge->frequency)
	fprintf (f, "(%.2f per call) ",
		 edge->frequency / (double)CGRAPH_FREQ_BASE);
      if (edge->can_throw_external)
	fprintf (f, "(can throw external) ");
    }
  fprintf (f, "\n");

  for (edge = node->indirect_calls; edge; edge = edge->next_callee)
    indirect_calls_count++;
  if (indirect_calls_count)
    fprintf (f, "  Has %i outgoing edges for indirect calls.\n",
	     indirect_calls_count);
}


/* Dump call graph node NODE to stderr.  */

DEBUG_FUNCTION void
debug_cgraph_node (struct cgraph_node *node)
{
  dump_cgraph_node (stderr, node);
}


/* Dump the callgraph to file F.  */

void
dump_cgraph (FILE *f)
{
  struct cgraph_node *node;

  fprintf (f, "callgraph:\n\n");
  FOR_EACH_FUNCTION (node)
    dump_cgraph_node (f, node);
}


/* Dump the call graph to stderr.  */

DEBUG_FUNCTION void
debug_cgraph (void)
{
  dump_cgraph (stderr);
}

/* Return true when the DECL can possibly be inlined.  */
bool
cgraph_function_possibly_inlined_p (tree decl)
{
  if (!cgraph_global_info_ready)
    return !DECL_UNINLINABLE (decl);
  return DECL_POSSIBLY_INLINED (decl);
}

/* NODE is no longer nested function; update cgraph accordingly.  */
void
cgraph_unnest_node (struct cgraph_node *node)
{
  struct cgraph_node **node2 = &node->origin->nested;
  gcc_assert (node->origin);

  while (*node2 != node)
    node2 = &(*node2)->next_nested;
  *node2 = node->next_nested;
  node->origin = NULL;
}

/* Return function availability.  See cgraph.h for description of individual
   return values.  */
enum availability
cgraph_function_body_availability (struct cgraph_node *node)
{
  enum availability avail;
  if (!node->analyzed)
    avail = AVAIL_NOT_AVAILABLE;
  else if (node->local.local)
    avail = AVAIL_LOCAL;
  else if (node->alias && node->weakref)
    cgraph_function_or_thunk_node (node, &avail);
  else if (lookup_attribute ("ifunc", DECL_ATTRIBUTES (node->decl)))
    avail = AVAIL_OVERWRITABLE;
  else if (!node->externally_visible)
    avail = AVAIL_AVAILABLE;
  /* Inline functions are safe to be analyzed even if their symbol can
     be overwritten at runtime.  It is not meaningful to enforce any sane
     behaviour on replacing inline function by different body.  */
  else if (DECL_DECLARED_INLINE_P (node->decl))
    avail = AVAIL_AVAILABLE;

  /* If the function can be overwritten, return OVERWRITABLE.  Take
     care at least of two notable extensions - the COMDAT functions
     used to share template instantiations in C++ (this is symmetric
     to code cp_cannot_inline_tree_fn and probably shall be shared and
     the inlinability hooks completely eliminated).

     ??? Does the C++ one definition rule allow us to always return
     AVAIL_AVAILABLE here?  That would be good reason to preserve this
     bit.  */

  else if (decl_replaceable_p (node->decl)
	   && !DECL_EXTERNAL (node->decl))
    avail = AVAIL_OVERWRITABLE;
  else avail = AVAIL_AVAILABLE;

  return avail;
}

/* Worker for cgraph_node_can_be_local_p.  */
static bool
cgraph_node_cannot_be_local_p_1 (struct cgraph_node *node,
				 void *data ATTRIBUTE_UNUSED)
{
  return !(!node->force_output
	   && ((DECL_COMDAT (node->decl)
		&& !node->forced_by_abi
	        && !symtab_used_from_object_file_p (node)
		&& !node->same_comdat_group)
	       || !node->externally_visible));
}

/* Return true if NODE can be made local for API change.
   Extern inline functions and C++ COMDAT functions can be made local
   at the expense of possible code size growth if function is used in multiple
   compilation units.  */
bool
cgraph_node_can_be_local_p (struct cgraph_node *node)
{
  return (!node->address_taken
	  && !cgraph_for_node_and_aliases (node,
					   cgraph_node_cannot_be_local_p_1,
					   NULL, true));
}

/* Call calback on NODE, thunks and aliases associated to NODE. 
   When INCLUDE_OVERWRITABLE is false, overwritable aliases and thunks are
   skipped. */

bool
cgraph_for_node_thunks_and_aliases (struct cgraph_node *node,
			            bool (*callback) (struct cgraph_node *, void *),
			            void *data,
				    bool include_overwritable)
{
  struct cgraph_edge *e;
  int i;
  struct ipa_ref *ref;

  if (callback (node, data))
    return true;
  for (e = node->callers; e; e = e->next_caller)
    if (e->caller->thunk.thunk_p
	&& (include_overwritable
	    || cgraph_function_body_availability (e->caller) > AVAIL_OVERWRITABLE))
      if (cgraph_for_node_thunks_and_aliases (e->caller, callback, data,
					      include_overwritable))
	return true;
  for (i = 0; ipa_ref_list_referring_iterate (&node->ref_list, i, ref); i++)
    if (ref->use == IPA_REF_ALIAS)
      {
	struct cgraph_node *alias = ipa_ref_referring_node (ref);
	if (include_overwritable
	    || cgraph_function_body_availability (alias) > AVAIL_OVERWRITABLE)
	  if (cgraph_for_node_thunks_and_aliases (alias, callback, data,
						  include_overwritable))
	    return true;
      }
  return false;
}

/* Call calback on NODE and aliases associated to NODE. 
   When INCLUDE_OVERWRITABLE is false, overwritable aliases and thunks are
   skipped. */

bool
cgraph_for_node_and_aliases (struct cgraph_node *node,
			     bool (*callback) (struct cgraph_node *, void *),
			     void *data,
			     bool include_overwritable)
{
  int i;
  struct ipa_ref *ref;

  if (callback (node, data))
    return true;
  for (i = 0; ipa_ref_list_referring_iterate (&node->ref_list, i, ref); i++)
    if (ref->use == IPA_REF_ALIAS)
      {
	struct cgraph_node *alias = ipa_ref_referring_node (ref);
	if (include_overwritable
	    || cgraph_function_body_availability (alias) > AVAIL_OVERWRITABLE)
          if (cgraph_for_node_and_aliases (alias, callback, data,
					   include_overwritable))
	    return true;
      }
  return false;
}

/* Worker to bring NODE local.  */

static bool
cgraph_make_node_local_1 (struct cgraph_node *node, void *data ATTRIBUTE_UNUSED)
{
  gcc_checking_assert (cgraph_node_can_be_local_p (node));
  if (DECL_COMDAT (node->decl) || DECL_EXTERNAL (node->decl))
    {
      symtab_make_decl_local (node->decl);

      node->externally_visible = false;
      node->forced_by_abi = false;
      node->local.local = true;
      node->unique_name = (node->resolution == LDPR_PREVAILING_DEF_IRONLY
				  || node->resolution == LDPR_PREVAILING_DEF_IRONLY_EXP);
      node->resolution = LDPR_PREVAILING_DEF_IRONLY;
      gcc_assert (cgraph_function_body_availability (node) == AVAIL_LOCAL);
    }
  return false;
}

/* Bring NODE local.  */

void
cgraph_make_node_local (struct cgraph_node *node)
{
  cgraph_for_node_thunks_and_aliases (node, cgraph_make_node_local_1,
				      NULL, true);
}

/* Worker to set nothrow flag.  */

static bool
cgraph_set_nothrow_flag_1 (struct cgraph_node *node, void *data)
{
  struct cgraph_edge *e;

  TREE_NOTHROW (node->decl) = data != NULL;

  if (data != NULL)
    for (e = node->callers; e; e = e->next_caller)
      e->can_throw_external = false;
  return false;
}

/* Set TREE_NOTHROW on NODE's decl and on aliases of NODE
   if any to NOTHROW.  */

void
cgraph_set_nothrow_flag (struct cgraph_node *node, bool nothrow)
{
  cgraph_for_node_thunks_and_aliases (node, cgraph_set_nothrow_flag_1,
			              (void *)(size_t)nothrow, false);
}

/* Worker to set const flag.  */

static bool
cgraph_set_const_flag_1 (struct cgraph_node *node, void *data)
{
  /* Static constructors and destructors without a side effect can be
     optimized out.  */
  if (data && !((size_t)data & 2))
    {
      if (DECL_STATIC_CONSTRUCTOR (node->decl))
	DECL_STATIC_CONSTRUCTOR (node->decl) = 0;
      if (DECL_STATIC_DESTRUCTOR (node->decl))
	DECL_STATIC_DESTRUCTOR (node->decl) = 0;
    }
  TREE_READONLY (node->decl) = data != NULL;
  DECL_LOOPING_CONST_OR_PURE_P (node->decl) = ((size_t)data & 2) != 0;
  return false;
}

/* Set TREE_READONLY on NODE's decl and on aliases of NODE
   if any to READONLY.  */

void
cgraph_set_const_flag (struct cgraph_node *node, bool readonly, bool looping)
{
  cgraph_for_node_thunks_and_aliases (node, cgraph_set_const_flag_1,
			              (void *)(size_t)(readonly + (int)looping * 2),
				      false);
}

/* Worker to set pure flag.  */

static bool
cgraph_set_pure_flag_1 (struct cgraph_node *node, void *data)
{
  /* Static constructors and destructors without a side effect can be
     optimized out.  */
  if (data && !((size_t)data & 2))
    {
      if (DECL_STATIC_CONSTRUCTOR (node->decl))
	DECL_STATIC_CONSTRUCTOR (node->decl) = 0;
      if (DECL_STATIC_DESTRUCTOR (node->decl))
	DECL_STATIC_DESTRUCTOR (node->decl) = 0;
    }
  DECL_PURE_P (node->decl) = data != NULL;
  DECL_LOOPING_CONST_OR_PURE_P (node->decl) = ((size_t)data & 2) != 0;
  return false;
}

/* Set DECL_PURE_P on NODE's decl and on aliases of NODE
   if any to PURE.  */

void
cgraph_set_pure_flag (struct cgraph_node *node, bool pure, bool looping)
{
  cgraph_for_node_thunks_and_aliases (node, cgraph_set_pure_flag_1,
			              (void *)(size_t)(pure + (int)looping * 2),
				      false);
}

/* Return true when NODE can not return or throw and thus
   it is safe to ignore its side effects for IPA analysis.  */

bool
cgraph_node_cannot_return (struct cgraph_node *node)
{
  int flags = flags_from_decl_or_type (node->decl);
  if (!flag_exceptions)
    return (flags & ECF_NORETURN) != 0;
  else
    return ((flags & (ECF_NORETURN | ECF_NOTHROW))
	     == (ECF_NORETURN | ECF_NOTHROW));
}

/* Return true when call of E can not lead to return from caller
   and thus it is safe to ignore its side effects for IPA analysis
   when computing side effects of the caller.
   FIXME: We could actually mark all edges that have no reaching
   patch to EXIT_BLOCK_PTR or throw to get better results.  */
bool
cgraph_edge_cannot_lead_to_return (struct cgraph_edge *e)
{
  if (cgraph_node_cannot_return (e->caller))
    return true;
  if (e->indirect_unknown_callee)
    {
      int flags = e->indirect_info->ecf_flags;
      if (!flag_exceptions)
	return (flags & ECF_NORETURN) != 0;
      else
	return ((flags & (ECF_NORETURN | ECF_NOTHROW))
		 == (ECF_NORETURN | ECF_NOTHROW));
    }
  else
    return cgraph_node_cannot_return (e->callee);
}

/* Return true when function NODE can be removed from callgraph
   if all direct calls are eliminated.  */

bool
cgraph_can_remove_if_no_direct_calls_and_refs_p (struct cgraph_node *node)
{
  gcc_assert (!node->global.inlined_to);
  /* Extern inlines can always go, we will use the external definition.  */
  if (DECL_EXTERNAL (node->decl))
    return true;
  /* When function is needed, we can not remove it.  */
  if (node->force_output || node->used_from_other_partition)
    return false;
  if (DECL_STATIC_CONSTRUCTOR (node->decl)
      || DECL_STATIC_DESTRUCTOR (node->decl))
    return false;
  /* Only COMDAT functions can be removed if externally visible.  */
  if (node->externally_visible
      && (!DECL_COMDAT (node->decl)
	  || node->forced_by_abi
	  || symtab_used_from_object_file_p (node)))
    return false;
  return true;
}

/* Worker for cgraph_can_remove_if_no_direct_calls_p.  */

static bool
nonremovable_p (struct cgraph_node *node, void *data ATTRIBUTE_UNUSED)
{
  return !cgraph_can_remove_if_no_direct_calls_and_refs_p (node);
}

/* Return true when function NODE and its aliases can be removed from callgraph
   if all direct calls are eliminated.  */

bool
cgraph_can_remove_if_no_direct_calls_p (struct cgraph_node *node)
{
  /* Extern inlines can always go, we will use the external definition.  */
  if (DECL_EXTERNAL (node->decl))
    return true;
  if (node->address_taken)
    return false;
  return !cgraph_for_node_and_aliases (node, nonremovable_p, NULL, true);
}

/* Worker for cgraph_can_remove_if_no_direct_calls_p.  */

static bool
used_from_object_file_p (struct cgraph_node *node, void *data ATTRIBUTE_UNUSED)
{
  return symtab_used_from_object_file_p (node);
}

/* Return true when function NODE can be expected to be removed
   from program when direct calls in this compilation unit are removed.

   As a special case COMDAT functions are
   cgraph_can_remove_if_no_direct_calls_p while the are not
   cgraph_only_called_directly_p (it is possible they are called from other
   unit)

   This function behaves as cgraph_only_called_directly_p because eliminating
   all uses of COMDAT function does not make it necessarily disappear from
   the program unless we are compiling whole program or we do LTO.  In this
   case we know we win since dynamic linking will not really discard the
   linkonce section.  */

bool
cgraph_will_be_removed_from_program_if_no_direct_calls (struct cgraph_node *node)
{
  gcc_assert (!node->global.inlined_to);
  if (cgraph_for_node_and_aliases (node, used_from_object_file_p, NULL, true))
    return false;
  if (!in_lto_p && !flag_whole_program)
    return cgraph_only_called_directly_p (node);
  else
    {
       if (DECL_EXTERNAL (node->decl))
         return true;
      return cgraph_can_remove_if_no_direct_calls_p (node);
    }
}


/* Worker for cgraph_only_called_directly_p.  */

static bool
cgraph_not_only_called_directly_p_1 (struct cgraph_node *node, void *data ATTRIBUTE_UNUSED)
{
  return !cgraph_only_called_directly_or_aliased_p (node);
}

/* Return true when function NODE and all its aliases are only called
   directly.
   i.e. it is not externally visible, address was not taken and
   it is not used in any other non-standard way.  */

bool
cgraph_only_called_directly_p (struct cgraph_node *node)
{
  gcc_assert (cgraph_function_or_thunk_node (node, NULL) == node);
  return !cgraph_for_node_and_aliases (node, cgraph_not_only_called_directly_p_1,
				       NULL, true);
}


/* Collect all callers of NODE.  Worker for collect_callers_of_node.  */

static bool
collect_callers_of_node_1 (struct cgraph_node *node, void *data)
{
  vec<cgraph_edge_p> *redirect_callers = (vec<cgraph_edge_p> *)data;
  struct cgraph_edge *cs;
  enum availability avail;
  cgraph_function_or_thunk_node (node, &avail);

  if (avail > AVAIL_OVERWRITABLE)
    for (cs = node->callers; cs != NULL; cs = cs->next_caller)
      if (!cs->indirect_inlining_edge)
        redirect_callers->safe_push (cs);
  return false;
}

/* Collect all callers of NODE and its aliases that are known to lead to NODE
   (i.e. are not overwritable).  */

vec<cgraph_edge_p> 
collect_callers_of_node (struct cgraph_node *node)
{
  vec<cgraph_edge_p> redirect_callers = vNULL;
  cgraph_for_node_and_aliases (node, collect_callers_of_node_1,
			       &redirect_callers, false);
  return redirect_callers;
}

/* Return TRUE if NODE2 is equivalent to NODE or its clone.  */
static bool
clone_of_p (struct cgraph_node *node, struct cgraph_node *node2)
{
  node = cgraph_function_or_thunk_node (node, NULL);
  node2 = cgraph_function_or_thunk_node (node2, NULL);
  while (node != node2 && node2)
    node2 = node2->clone_of;
  return node2 != NULL;
}

/* Verify edge E count and frequency.  */

static bool
verify_edge_count_and_frequency (struct cgraph_edge *e)
{
  bool error_found = false;
  if (e->count < 0)
    {
      error ("caller edge count is negative");
      error_found = true;
    }
  if (e->frequency < 0)
    {
      error ("caller edge frequency is negative");
      error_found = true;
    }
  if (e->frequency > CGRAPH_FREQ_MAX)
    {
      error ("caller edge frequency is too large");
      error_found = true;
    }
  if (gimple_has_body_p (e->caller->decl)
      && !e->caller->global.inlined_to
      && !e->speculative
      /* FIXME: Inline-analysis sets frequency to 0 when edge is optimized out.
	 Remove this once edges are actually removed from the function at that time.  */
      && (e->frequency
	  || (inline_edge_summary_vec.exists ()
	      && ((inline_edge_summary_vec.length () <= (unsigned) e->uid)
	          || !inline_edge_summary (e)->predicate)))
      && (e->frequency
	  != compute_call_stmt_bb_frequency (e->caller->decl,
					     gimple_bb (e->call_stmt))))
    {
      error ("caller edge frequency %i does not match BB frequency %i",
	     e->frequency,
	     compute_call_stmt_bb_frequency (e->caller->decl,
					     gimple_bb (e->call_stmt)));
      error_found = true;
    }
  return error_found;
}

/* Switch to THIS_CFUN if needed and print STMT to stderr.  */
static void
cgraph_debug_gimple_stmt (struct function *this_cfun, gimple stmt)
{
  bool fndecl_was_null = false;
  /* debug_gimple_stmt needs correct cfun */
  if (cfun != this_cfun)
    set_cfun (this_cfun);
  /* ...and an actual current_function_decl */
  if (!current_function_decl)
    {
      current_function_decl = this_cfun->decl;
      fndecl_was_null = true;
    }
  debug_gimple_stmt (stmt);
  if (fndecl_was_null)
    current_function_decl = NULL;
}

/* Verify that call graph edge E corresponds to DECL from the associated
   statement.  Return true if the verification should fail.  */

static bool
verify_edge_corresponds_to_fndecl (struct cgraph_edge *e, tree decl)
{
  struct cgraph_node *node;

  if (!decl || e->callee->global.inlined_to)
    return false;
  if (cgraph_state == CGRAPH_LTO_STREAMING)
    return false;
  node = cgraph_get_node (decl);

  /* We do not know if a node from a different partition is an alias or what it
     aliases and therefore cannot do the former_clone_of check reliably.  */
  if (!node || node->in_other_partition || e->callee->in_other_partition)
    return false;
  node = cgraph_function_or_thunk_node (node, NULL);

  if (e->callee->former_clone_of != node->decl
      /* IPA-CP sometimes redirect edge to clone and then back to the former
	 function.  This ping-pong has to go, eventually.  */
      && (node != cgraph_function_or_thunk_node (e->callee, NULL))
      && !clone_of_p (cgraph_function_or_thunk_node (node, NULL), e->callee))
    return true;
  else
    return false;
}

/* Verify cgraph nodes of given cgraph node.  */
DEBUG_FUNCTION void
verify_cgraph_node (struct cgraph_node *node)
{
  struct cgraph_edge *e;
  struct function *this_cfun = DECL_STRUCT_FUNCTION (node->decl);
  basic_block this_block;
  gimple_stmt_iterator gsi;
  bool error_found = false;

  if (seen_error ())
    return;

  timevar_push (TV_CGRAPH_VERIFY);
  error_found |= verify_symtab_base (node);
  for (e = node->callees; e; e = e->next_callee)
    if (e->aux)
      {
	error ("aux field set for edge %s->%s",
	       identifier_to_locale (cgraph_node_name (e->caller)),
	       identifier_to_locale (cgraph_node_name (e->callee)));
	error_found = true;
      }
  if (node->count < 0)
    {
      error ("execution count is negative");
      error_found = true;
    }
  if (node->global.inlined_to && node->same_comdat_group)
    {
      error ("inline clone in same comdat group list");
      error_found = true;
    }
  if (!node->definition && !node->in_other_partition && node->local.local)
    {
      error ("local symbols must be defined");
      error_found = true;
    }
  if (node->global.inlined_to && node->externally_visible)
    {
      error ("externally visible inline clone");
      error_found = true;
    }
  if (node->global.inlined_to && node->address_taken)
    {
      error ("inline clone with address taken");
      error_found = true;
    }
  if (node->global.inlined_to && node->force_output)
    {
      error ("inline clone is forced to output");
      error_found = true;
    }
  for (e = node->indirect_calls; e; e = e->next_callee)
    {
      if (e->aux)
	{
	  error ("aux field set for indirect edge from %s",
		 identifier_to_locale (cgraph_node_name (e->caller)));
	  error_found = true;
	}
      if (!e->indirect_unknown_callee
	  || !e->indirect_info)
	{
	  error ("An indirect edge from %s is not marked as indirect or has "
		 "associated indirect_info, the corresponding statement is: ",
		 identifier_to_locale (cgraph_node_name (e->caller)));
	  cgraph_debug_gimple_stmt (this_cfun, e->call_stmt);
	  error_found = true;
	}
    }
  for (e = node->callers; e; e = e->next_caller)
    {
      if (verify_edge_count_and_frequency (e))
	error_found = true;
      if (!e->inline_failed)
	{
	  if (node->global.inlined_to
	      != (e->caller->global.inlined_to
		  ? e->caller->global.inlined_to : e->caller))
	    {
	      error ("inlined_to pointer is wrong");
	      error_found = true;
	    }
	  if (node->callers->next_caller)
	    {
	      error ("multiple inline callers");
	      error_found = true;
	    }
	}
      else
	if (node->global.inlined_to)
	  {
	    error ("inlined_to pointer set for noninline callers");
	    error_found = true;
	  }
    }
  for (e = node->indirect_calls; e; e = e->next_callee)
    if (verify_edge_count_and_frequency (e))
      error_found = true;
  if (!node->callers && node->global.inlined_to)
    {
      error ("inlined_to pointer is set but no predecessors found");
      error_found = true;
    }
  if (node->global.inlined_to == node)
    {
      error ("inlined_to pointer refers to itself");
      error_found = true;
    }

  if (node->clone_of)
    {
      struct cgraph_node *n;
      for (n = node->clone_of->clones; n; n = n->next_sibling_clone)
        if (n == node)
	  break;
      if (!n)
	{
	  error ("node has wrong clone_of");
	  error_found = true;
	}
    }
  if (node->clones)
    {
      struct cgraph_node *n;
      for (n = node->clones; n; n = n->next_sibling_clone)
        if (n->clone_of != node)
	  break;
      if (n)
	{
	  error ("node has wrong clone list");
	  error_found = true;
	}
    }
  if ((node->prev_sibling_clone || node->next_sibling_clone) && !node->clone_of)
    {
       error ("node is in clone list but it is not clone");
       error_found = true;
    }
  if (!node->prev_sibling_clone && node->clone_of && node->clone_of->clones != node)
    {
      error ("node has wrong prev_clone pointer");
      error_found = true;
    }
  if (node->prev_sibling_clone && node->prev_sibling_clone->next_sibling_clone != node)
    {
      error ("double linked list of clones corrupted");
      error_found = true;
    }

  if (node->analyzed && node->alias)
    {
      bool ref_found = false;
      int i;
      struct ipa_ref *ref;

      if (node->callees)
	{
	  error ("Alias has call edges");
          error_found = true;
	}
      for (i = 0; ipa_ref_list_reference_iterate (&node->ref_list,
						  i, ref); i++)
	if (ref->use != IPA_REF_ALIAS)
	  {
	    error ("Alias has non-alias reference");
	    error_found = true;
	  }
	else if (ref_found)
	  {
	    error ("Alias has more than one alias reference");
	    error_found = true;
	  }
	else
	  ref_found = true;
	if (!ref_found)
	  {
	    error ("Analyzed alias has no reference");
	    error_found = true;
	  }
    }
  if (node->analyzed && node->thunk.thunk_p)
    {
      if (!node->callees)
	{
	  error ("No edge out of thunk node");
          error_found = true;
	}
      else if (node->callees->next_callee)
	{
	  error ("More than one edge out of thunk node");
          error_found = true;
	}
      if (gimple_has_body_p (node->decl))
        {
	  error ("Thunk is not supposed to have body");
          error_found = true;
        }
    }
  else if (node->analyzed && gimple_has_body_p (node->decl)
           && !TREE_ASM_WRITTEN (node->decl)
           && (!DECL_EXTERNAL (node->decl) || node->global.inlined_to)
           && !flag_wpa)
    {
      if (this_cfun->cfg)
	{
	  pointer_set_t *stmts = pointer_set_create ();
	  int i;
	  struct ipa_ref *ref;

	  /* Reach the trees by walking over the CFG, and note the
	     enclosing basic-blocks in the call edges.  */
	  FOR_EACH_BB_FN (this_block, this_cfun)
	    {
	      for (gsi = gsi_start_phis (this_block);
		   !gsi_end_p (gsi); gsi_next (&gsi))
		pointer_set_insert (stmts, gsi_stmt (gsi));
	      for (gsi = gsi_start_bb (this_block);
		   !gsi_end_p (gsi);
		   gsi_next (&gsi))
		{
		  gimple stmt = gsi_stmt (gsi);
		  pointer_set_insert (stmts, stmt);
		  if (is_gimple_call (stmt))
		    {
		      struct cgraph_edge *e = cgraph_edge (node, stmt);
		      tree decl = gimple_call_fndecl (stmt);
		      if (e)
			{
			  if (e->aux)
			    {
			      error ("shared call_stmt:");
			      cgraph_debug_gimple_stmt (this_cfun, stmt);
			      error_found = true;
			    }
			  if (!e->indirect_unknown_callee)
			    {
			      if (verify_edge_corresponds_to_fndecl (e, decl))
				{
				  error ("edge points to wrong declaration:");
				  debug_tree (e->callee->decl);
				  fprintf (stderr," Instead of:");
				  debug_tree (decl);
				  error_found = true;
				}
			    }
			  else if (decl)
			    {
			      error ("an indirect edge with unknown callee "
				     "corresponding to a call_stmt with "
				     "a known declaration:");
			      error_found = true;
			      cgraph_debug_gimple_stmt (this_cfun, e->call_stmt);
			    }
			  e->aux = (void *)1;
			}
		      else if (decl)
			{
			  error ("missing callgraph edge for call stmt:");
			  cgraph_debug_gimple_stmt (this_cfun, stmt);
			  error_found = true;
			}
		    }
		}
	      }
	    for (i = 0;
		 ipa_ref_list_reference_iterate (&node->ref_list, i, ref);
		 i++)
	      if (ref->stmt && !pointer_set_contains (stmts, ref->stmt))
		{
		  error ("reference to dead statement");
		  cgraph_debug_gimple_stmt (this_cfun, ref->stmt);
		  error_found = true;
		}
	    pointer_set_destroy (stmts);
	}
      else
	/* No CFG available?!  */
	gcc_unreachable ();

      for (e = node->callees; e; e = e->next_callee)
	{
	  if (!e->aux)
	    {
	      error ("edge %s->%s has no corresponding call_stmt",
		     identifier_to_locale (cgraph_node_name (e->caller)),
		     identifier_to_locale (cgraph_node_name (e->callee)));
	      cgraph_debug_gimple_stmt (this_cfun, e->call_stmt);
	      error_found = true;
	    }
	  e->aux = 0;
	}
      for (e = node->indirect_calls; e; e = e->next_callee)
	{
	  if (!e->aux && !e->speculative)
	    {
	      error ("an indirect edge from %s has no corresponding call_stmt",
		     identifier_to_locale (cgraph_node_name (e->caller)));
	      cgraph_debug_gimple_stmt (this_cfun, e->call_stmt);
	      error_found = true;
	    }
	  e->aux = 0;
	}
    }
  if (error_found)
    {
      dump_cgraph_node (stderr, node);
      internal_error ("verify_cgraph_node failed");
    }
  timevar_pop (TV_CGRAPH_VERIFY);
}

/* Verify whole cgraph structure.  */
DEBUG_FUNCTION void
verify_cgraph (void)
{
  struct cgraph_node *node;

  if (seen_error ())
    return;

  FOR_EACH_FUNCTION (node)
    verify_cgraph_node (node);
}

/* Create external decl node for DECL.
   The difference i nbetween cgraph_get_create_node and
   cgraph_get_create_real_symbol_node is that cgraph_get_create_node
   may return inline clone, while cgraph_get_create_real_symbol_node
   will create a new node in this case.
   FIXME: This function should be removed once clones are put out of decl
   hash.  */

struct cgraph_node *
cgraph_get_create_real_symbol_node (tree decl)
{
  struct cgraph_node *first_clone = cgraph_get_node (decl);
  struct cgraph_node *node;
  /* create symbol table node.  even if inline clone exists, we can not take
     it as a target of non-inlined call.  */
  node = cgraph_get_node (decl);
  if (node && !node->global.inlined_to)
    return node;

  node = cgraph_create_node (decl);

  /* ok, we previously inlined the function, then removed the offline copy and
     now we want it back for external call.  this can happen when devirtualizing
     while inlining function called once that happens after extern inlined and
     virtuals are already removed.  in this case introduce the external node
     and make it available for call.  */
  if (first_clone)
    {
      first_clone->clone_of = node;
      node->clones = first_clone;
      symtab_prevail_in_asm_name_hash (node);
      symtab_insert_node_to_hashtable (node);
      if (dump_file)
	fprintf (dump_file, "Introduced new external node "
		 "(%s/%i) and turned into root of the clone tree.\n",
		 xstrdup (cgraph_node_name (node)), node->order);
    }
  else if (dump_file)
    fprintf (dump_file, "Introduced new external node "
	     "(%s/%i).\n", xstrdup (cgraph_node_name (node)),
	     node->order);
  return node;
}


/* Given NODE, walk the alias chain to return the function NODE is alias of.
   Walk through thunk, too.
   When AVAILABILITY is non-NULL, get minimal availability in the chain.  */

struct cgraph_node *
cgraph_function_node (struct cgraph_node *node, enum availability *availability)
{
  do
    {
      node = cgraph_function_or_thunk_node (node, availability);
      if (node->thunk.thunk_p)
	{
	  node = node->callees->callee;
	  if (availability)
	    {
	      enum availability a;
	      a = cgraph_function_body_availability (node);
	      if (a < *availability)
		*availability = a;
	    }
	  node = cgraph_function_or_thunk_node (node, availability);
	}
    } while (node && node->thunk.thunk_p);
  return node;
}

/* When doing LTO, read NODE's body from disk if it is not already present.  */

bool
cgraph_get_body (struct cgraph_node *node)
{
  struct lto_file_decl_data *file_data;
  const char *data, *name;
  size_t len;
  tree decl = node->decl;

  if (DECL_RESULT (decl))
    return false;

  gcc_assert (in_lto_p);

  file_data = node->lto_file_data;
  name = IDENTIFIER_POINTER (DECL_ASSEMBLER_NAME (decl));

  /* We may have renamed the declaration, e.g., a static function.  */
  name = lto_get_decl_name_mapping (file_data, name);

  data = lto_get_section_data (file_data, LTO_section_function_body,
			       name, &len);
  if (!data)
    {
	dump_cgraph_node (stderr, node);
    fatal_error ("%s: section %s is missing",
		 file_data->file_name,
		 name);
    }

  gcc_assert (DECL_STRUCT_FUNCTION (decl) == NULL);

  lto_input_function_body (file_data, node, data);
  lto_stats.num_function_bodies++;
  lto_free_section_data (file_data, LTO_section_function_body, name,
			 data, len);
  lto_free_function_in_decl_state_for_node (node);
  return true;
}

/* Verify if the type of the argument matches that of the function
   declaration.  If we cannot verify this or there is a mismatch,
   return false.  */

static bool
gimple_check_call_args (gimple stmt, tree fndecl, bool args_count_match)
{
  tree parms, p;
  unsigned int i, nargs;

  /* Calls to internal functions always match their signature.  */
  if (gimple_call_internal_p (stmt))
    return true;

  nargs = gimple_call_num_args (stmt);

  /* Get argument types for verification.  */
  if (fndecl)
    parms = TYPE_ARG_TYPES (TREE_TYPE (fndecl));
  else
    parms = TYPE_ARG_TYPES (gimple_call_fntype (stmt));

  /* Verify if the type of the argument matches that of the function
     declaration.  If we cannot verify this or there is a mismatch,
     return false.  */
  if (fndecl && DECL_ARGUMENTS (fndecl))
    {
      for (i = 0, p = DECL_ARGUMENTS (fndecl);
	   i < nargs;
	   i++, p = DECL_CHAIN (p))
	{
	  tree arg;
	  /* We cannot distinguish a varargs function from the case
	     of excess parameters, still deferring the inlining decision
	     to the callee is possible.  */
	  if (!p)
	    break;
	  arg = gimple_call_arg (stmt, i);
	  if (p == error_mark_node
	      || arg == error_mark_node
	      || (!types_compatible_p (DECL_ARG_TYPE (p), TREE_TYPE (arg))
		  && !fold_convertible_p (DECL_ARG_TYPE (p), arg)))
            return false;
	}
      if (args_count_match && p)
	return false;
    }
  else if (parms)
    {
      for (i = 0, p = parms; i < nargs; i++, p = TREE_CHAIN (p))
	{
	  tree arg;
	  /* If this is a varargs function defer inlining decision
	     to callee.  */
	  if (!p)
	    break;
	  arg = gimple_call_arg (stmt, i);
	  if (TREE_VALUE (p) == error_mark_node
	      || arg == error_mark_node
	      || TREE_CODE (TREE_VALUE (p)) == VOID_TYPE
	      || (!types_compatible_p (TREE_VALUE (p), TREE_TYPE (arg))
		  && !fold_convertible_p (TREE_VALUE (p), arg)))
            return false;
	}
    }
  else
    {
      if (nargs != 0)
        return false;
    }
  return true;
}

/* Verify if the type of the argument and lhs of CALL_STMT matches
   that of the function declaration CALLEE. If ARGS_COUNT_MATCH is
   true, the arg count needs to be the same.
   If we cannot verify this or there is a mismatch, return false.  */

bool
gimple_check_call_matching_types (gimple call_stmt, tree callee,
				  bool args_count_match)
{
  tree lhs;

  if ((DECL_RESULT (callee)
       && !DECL_BY_REFERENCE (DECL_RESULT (callee))
       && (lhs = gimple_call_lhs (call_stmt)) != NULL_TREE
       && !useless_type_conversion_p (TREE_TYPE (DECL_RESULT (callee)),
                                      TREE_TYPE (lhs))
       && !fold_convertible_p (TREE_TYPE (DECL_RESULT (callee)), lhs))
      || !gimple_check_call_args (call_stmt, callee, args_count_match))
    return false;
  return true;
}

#include "gt-cgraph.h"<|MERGE_RESOLUTION|>--- conflicted
+++ resolved
@@ -1413,11 +1413,7 @@
       new_stmt
 	= gimple_call_copy_skip_args (e->call_stmt,
 				      e->callee->clone.combined_args_to_skip);
-<<<<<<< HEAD
-      gimple_call_set_fndecl (new_stmt, e->callee->symbol.decl);
-=======
       gimple_call_set_fndecl (new_stmt, e->callee->decl);
->>>>>>> 4d0aec87
       gimple_call_set_fntype (new_stmt, gimple_call_fntype (e->call_stmt));
 
       if (gimple_vdef (new_stmt)
