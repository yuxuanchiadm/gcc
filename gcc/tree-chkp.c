--- conflicted
+++ resolved
@@ -2547,14 +2547,6 @@
 
       /* Address of the obj will be used as lower bound.  */
       TREE_ADDRESSABLE (obj) = 1;
-<<<<<<< HEAD
-=======
-
-      /* There are cases when symbol is removed ignoring that
-	 we have bounds for it.  Avoid it by forcing symbol
-	 output.  */
-      symtab_get_node (obj)->force_output = 1;
->>>>>>> 68140296
     }
   else
     {
@@ -2578,13 +2570,9 @@
   DECL_INITIAL (bnd_var) = chkp_build_addr_expr (obj);
   /* Force output similar to constant bounds.
      See chkp_make_static_const_bounds. */
-<<<<<<< HEAD
-  varpool_node_for_decl (bnd_var)->symbol.force_output = 1;
+  varpool_node_for_decl (bnd_var)->force_output = 1;
   /* Mark symbol as requiring bounds initialization.  */
   varpool_node_for_decl (bnd_var)->need_bounds_init = 1;
-=======
-  varpool_node_for_decl (bnd_var)->force_output = 1;
->>>>>>> 68140296
   varpool_finalize_decl (bnd_var);
 
   /* Add created var to the map to use it for other references
@@ -3612,13 +3600,13 @@
     /* Check that var is actually emitted and we need and may initialize
        its bounds.  */
     if (node->need_bounds_init
-	&& !POINTER_BOUNDS_P (node->symbol.decl)
-	&& DECL_RTL (node->symbol.decl)
-	&& MEM_P (DECL_RTL (node->symbol.decl))
-	&& TREE_ASM_WRITTEN (node->symbol.decl))
+	&& !POINTER_BOUNDS_P (node->decl)
+	&& DECL_RTL (node->decl)
+	&& MEM_P (DECL_RTL (node->decl))
+	&& TREE_ASM_WRITTEN (node->decl))
       {
-	chkp_walk_pointer_assignments (node->symbol.decl,
-				       DECL_INITIAL (node->symbol.decl),
+	chkp_walk_pointer_assignments (node->decl,
+				       DECL_INITIAL (node->decl),
 				       &stmts,
 				       chkp_add_modification_to_stmt_list);
 
@@ -3640,9 +3628,9 @@
   stmts.avail = MAX_STMTS_IN_STATIC_CHKP_CTOR;
   stmts.stmts = NULL;
   FOR_EACH_VARIABLE (node)
-    if (node->need_bounds_init && POINTER_BOUNDS_P (node->symbol.decl))
+    if (node->need_bounds_init && POINTER_BOUNDS_P (node->decl))
       {
-	tree bnd = node->symbol.decl;
+	tree bnd = node->decl;
 	tree var;
 
 	gcc_assert (DECL_INITIAL (bnd)
