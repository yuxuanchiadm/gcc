/* Vectorizer
   Copyright (C) 2003-2014 Free Software Foundation, Inc.
   Contributed by Dorit Naishlos <dorit@il.ibm.com>

This file is part of GCC.

GCC is free software; you can redistribute it and/or modify it under
the terms of the GNU General Public License as published by the Free
Software Foundation; either version 3, or (at your option) any later
version.

GCC is distributed in the hope that it will be useful, but WITHOUT ANY
WARRANTY; without even the implied warranty of MERCHANTABILITY or
FITNESS FOR A PARTICULAR PURPOSE.  See the GNU General Public License
for more details.

You should have received a copy of the GNU General Public License
along with GCC; see the file COPYING3.  If not see
<http://www.gnu.org/licenses/>.  */

/* Loop and basic block vectorizer.

  This file contains drivers for the three vectorizers:
  (1) loop vectorizer (inter-iteration parallelism),
  (2) loop-aware SLP (intra-iteration parallelism) (invoked by the loop
      vectorizer)
  (3) BB vectorizer (out-of-loops), aka SLP

  The rest of the vectorizer's code is organized as follows:
  - tree-vect-loop.c - loop specific parts such as reductions, etc. These are
    used by drivers (1) and (2).
  - tree-vect-loop-manip.c - vectorizer's loop control-flow utilities, used by
    drivers (1) and (2).
  - tree-vect-slp.c - BB vectorization specific analysis and transformation,
    used by drivers (2) and (3).
  - tree-vect-stmts.c - statements analysis and transformation (used by all).
  - tree-vect-data-refs.c - vectorizer specific data-refs analysis and
    manipulations (used by all).
  - tree-vect-patterns.c - vectorizable code patterns detector (used by all)

  Here's a poor attempt at illustrating that:

     tree-vectorizer.c:
     loop_vect()  loop_aware_slp()  slp_vect()
          |        /           \          /
          |       /             \        /
          tree-vect-loop.c  tree-vect-slp.c
                | \      \  /      /   |
                |  \      \/      /    |
                |   \     /\     /     |
                |    \   /  \   /      |
         tree-vect-stmts.c  tree-vect-data-refs.c
                       \      /
                    tree-vect-patterns.c
*/

#include "config.h"
#include "system.h"
#include "coretypes.h"
#include "dumpfile.h"
#include "tm.h"
#include "tree.h"
#include "stor-layout.h"
#include "tree-pretty-print.h"
#include "basic-block.h"
#include "tree-ssa-alias.h"
#include "internal-fn.h"
#include "gimple-expr.h"
#include "is-a.h"
#include "gimple.h"
#include "gimple-iterator.h"
#include "gimple-walk.h"
#include "gimple-ssa.h"
#include "cgraph.h"
#include "tree-phinodes.h"
#include "ssa-iterators.h"
#include "tree-ssa-loop-manip.h"
#include "tree-cfg.h"
#include "cfgloop.h"
#include "tree-vectorizer.h"
#include "tree-pass.h"
#include "tree-ssa-propagate.h"
#include "dbgcnt.h"
#include "gimple-fold.h"

/* Loop or bb location.  */
source_location vect_location;

/* Vector mapping GIMPLE stmt to stmt_vec_info. */
vec<vec_void_p> stmt_vec_info_vec;

/* For mapping simduid to vectorization factor.  */

struct simduid_to_vf : typed_free_remove<simduid_to_vf>
{
  unsigned int simduid;
  int vf;

  /* hash_table support.  */
  typedef simduid_to_vf value_type;
  typedef simduid_to_vf compare_type;
  static inline hashval_t hash (const value_type *);
  static inline int equal (const value_type *, const compare_type *);
};

inline hashval_t
simduid_to_vf::hash (const value_type *p)
{
  return p->simduid;
}

inline int
simduid_to_vf::equal (const value_type *p1, const value_type *p2)
{
  return p1->simduid == p2->simduid;
}

/* This hash maps the OMP simd array to the corresponding simduid used
   to index into it.  Like thus,

        _7 = GOMP_SIMD_LANE (simduid.0)
        ...
        ...
        D.1737[_7] = stuff;


   This hash maps from the OMP simd array (D.1737[]) to DECL_UID of
   simduid.0.  */

struct simd_array_to_simduid : typed_free_remove<simd_array_to_simduid>
{
  tree decl;
  unsigned int simduid;

  /* hash_table support.  */
  typedef simd_array_to_simduid value_type;
  typedef simd_array_to_simduid compare_type;
  static inline hashval_t hash (const value_type *);
  static inline int equal (const value_type *, const compare_type *);
};

inline hashval_t
simd_array_to_simduid::hash (const value_type *p)
{
  return DECL_UID (p->decl);
}

inline int
simd_array_to_simduid::equal (const value_type *p1, const value_type *p2)
{
  return p1->decl == p2->decl;
}

/* Fold IFN_GOMP_SIMD_LANE, IFN_GOMP_SIMD_VF and IFN_GOMP_SIMD_LAST_LANE
   into their corresponding constants.  */

static void
adjust_simduid_builtins (hash_table <simduid_to_vf> &htab)
{
  basic_block bb;

  FOR_EACH_BB_FN (bb, cfun)
    {
      gimple_stmt_iterator i;

      for (i = gsi_start_bb (bb); !gsi_end_p (i); gsi_next (&i))
	{
	  unsigned int vf = 1;
	  enum internal_fn ifn;
	  gimple stmt = gsi_stmt (i);
	  tree t;
	  if (!is_gimple_call (stmt)
	      || !gimple_call_internal_p (stmt))
	    continue;
	  ifn = gimple_call_internal_fn (stmt);
	  switch (ifn)
	    {
	    case IFN_GOMP_SIMD_LANE:
	    case IFN_GOMP_SIMD_VF:
	    case IFN_GOMP_SIMD_LAST_LANE:
	      break;
	    default:
	      continue;
	    }
	  tree arg = gimple_call_arg (stmt, 0);
	  gcc_assert (arg != NULL_TREE);
	  gcc_assert (TREE_CODE (arg) == SSA_NAME);
	  simduid_to_vf *p = NULL, data;
	  data.simduid = DECL_UID (SSA_NAME_VAR (arg));
	  if (htab.is_created ())
	    p = htab.find (&data);
	  if (p)
	    vf = p->vf;
	  switch (ifn)
	    {
	    case IFN_GOMP_SIMD_VF:
	      t = build_int_cst (unsigned_type_node, vf);
	      break;
	    case IFN_GOMP_SIMD_LANE:
	      t = build_int_cst (unsigned_type_node, 0);
	      break;
	    case IFN_GOMP_SIMD_LAST_LANE:
	      t = gimple_call_arg (stmt, 1);
	      break;
	    default:
	      gcc_unreachable ();
	    }
	  update_call_from_tree (&i, t);
	}
    }
}

/* Helper structure for note_simd_array_uses.  */

struct note_simd_array_uses_struct
{
  hash_table <simd_array_to_simduid> *htab;
  unsigned int simduid;
};

/* Callback for note_simd_array_uses, called through walk_gimple_op.  */

static tree
note_simd_array_uses_cb (tree *tp, int *walk_subtrees, void *data)
{
  struct walk_stmt_info *wi = (struct walk_stmt_info *) data;
  struct note_simd_array_uses_struct *ns
    = (struct note_simd_array_uses_struct *) wi->info;

  if (TYPE_P (*tp))
    *walk_subtrees = 0;
  else if (VAR_P (*tp)
	   && lookup_attribute ("omp simd array", DECL_ATTRIBUTES (*tp))
	   && DECL_CONTEXT (*tp) == current_function_decl)
    {
      simd_array_to_simduid data;
      if (!ns->htab->is_created ())
	ns->htab->create (15);
      data.decl = *tp;
      data.simduid = ns->simduid;
      simd_array_to_simduid **slot = ns->htab->find_slot (&data, INSERT);
      if (*slot == NULL)
	{
	  simd_array_to_simduid *p = XNEW (simd_array_to_simduid);
	  *p = data;
	  *slot = p;
	}
      else if ((*slot)->simduid != ns->simduid)
	(*slot)->simduid = -1U;
      *walk_subtrees = 0;
    }
  return NULL_TREE;
}

/* Find "omp simd array" temporaries and map them to corresponding
   simduid.  */

static void
note_simd_array_uses (hash_table <simd_array_to_simduid> *htab)
{
  basic_block bb;
  gimple_stmt_iterator gsi;
  struct walk_stmt_info wi;
  struct note_simd_array_uses_struct ns;

  memset (&wi, 0, sizeof (wi));
  wi.info = &ns;
  ns.htab = htab;

  FOR_EACH_BB_FN (bb, cfun)
    for (gsi = gsi_start_bb (bb); !gsi_end_p (gsi); gsi_next (&gsi))
      {
	gimple stmt = gsi_stmt (gsi);
	if (!is_gimple_call (stmt) || !gimple_call_internal_p (stmt))
	  continue;
	switch (gimple_call_internal_fn (stmt))
	  {
	  case IFN_GOMP_SIMD_LANE:
	  case IFN_GOMP_SIMD_VF:
	  case IFN_GOMP_SIMD_LAST_LANE:
	    break;
	  default:
	    continue;
	  }
	tree lhs = gimple_call_lhs (stmt);
	if (lhs == NULL_TREE)
	  continue;
	imm_use_iterator use_iter;
	gimple use_stmt;
	ns.simduid = DECL_UID (SSA_NAME_VAR (gimple_call_arg (stmt, 0)));
	FOR_EACH_IMM_USE_STMT (use_stmt, use_iter, lhs)
	  if (!is_gimple_debug (use_stmt))
	    walk_gimple_op (use_stmt, note_simd_array_uses_cb, &wi);
      }
}

/* A helper function to free data refs.  */

void
vect_destroy_datarefs (loop_vec_info loop_vinfo, bb_vec_info bb_vinfo)
{
  vec<data_reference_p> datarefs;
  struct data_reference *dr;
  unsigned int i;

 if (loop_vinfo)
    datarefs = LOOP_VINFO_DATAREFS (loop_vinfo);
  else
    datarefs = BB_VINFO_DATAREFS (bb_vinfo);

  FOR_EACH_VEC_ELT (datarefs, i, dr)
    if (dr->aux)
      {
        free (dr->aux);
        dr->aux = NULL;
      }

  free_data_refs (datarefs);
}


/* If LOOP has been versioned during ifcvt, return the internal call
   guarding it.  */

static gimple
vect_loop_vectorized_call (struct loop *loop)
{
  basic_block bb = loop_preheader_edge (loop)->src;
  gimple g;
  do
    {
      g = last_stmt (bb);
      if (g)
	break;
      if (!single_pred_p (bb))
	break;
      bb = single_pred (bb);
    }
  while (1);
  if (g && gimple_code (g) == GIMPLE_COND)
    {
      gimple_stmt_iterator gsi = gsi_for_stmt (g);
      gsi_prev (&gsi);
      if (!gsi_end_p (gsi))
	{
	  g = gsi_stmt (gsi);
	  if (is_gimple_call (g)
	      && gimple_call_internal_p (g)
	      && gimple_call_internal_fn (g) == IFN_LOOP_VECTORIZED
	      && (tree_to_shwi (gimple_call_arg (g, 0)) == loop->num
		  || tree_to_shwi (gimple_call_arg (g, 1)) == loop->num))
	    return g;
	}
    }
  return NULL;
}

/* Fold LOOP_VECTORIZED internal call G to VALUE and
   update any immediate uses of it's LHS.  */

static void
fold_loop_vectorized_call (gimple g, tree value)
{
  tree lhs = gimple_call_lhs (g);
  use_operand_p use_p;
  imm_use_iterator iter;
  gimple use_stmt;
  gimple_stmt_iterator gsi = gsi_for_stmt (g);

  update_call_from_tree (&gsi, value);
  FOR_EACH_IMM_USE_STMT (use_stmt, iter, lhs)
    {
      FOR_EACH_IMM_USE_ON_STMT (use_p, iter)
	SET_USE (use_p, value);
      update_stmt (use_stmt);
    }
}

/* Function vectorize_loops.

   Entry point to loop vectorization phase.  */

unsigned
vectorize_loops (void)
{
  unsigned int i;
  unsigned int num_vectorized_loops = 0;
  unsigned int vect_loops_num;
  struct loop *loop;
  hash_table <simduid_to_vf> simduid_to_vf_htab;
  hash_table <simd_array_to_simduid> simd_array_to_simduid_htab;
  bool any_ifcvt_loops = false;
  unsigned ret = 0;

  vect_loops_num = number_of_loops (cfun);

  /* Bail out if there are no loops.  */
  if (vect_loops_num <= 1)
    {
      if (cfun->has_simduid_loops)
	adjust_simduid_builtins (simduid_to_vf_htab);
      return 0;
    }

  if (cfun->has_simduid_loops)
    note_simd_array_uses (&simd_array_to_simduid_htab);

  init_stmt_vec_info_vec ();

  /*  ----------- Analyze loops. -----------  */

  /* If some loop was duplicated, it gets bigger number
     than all previously defined loops.  This fact allows us to run
     only over initial loops skipping newly generated ones.  */
  FOR_EACH_LOOP (loop, 0)
    if (loop->dont_vectorize)
      any_ifcvt_loops = true;
    else if ((flag_tree_loop_vectorize
	      && optimize_loop_nest_for_speed_p (loop))
	     || loop->force_vectorize)
      {
	loop_vec_info loop_vinfo;
	vect_location = find_loop_location (loop);
        if (LOCATION_LOCUS (vect_location) != UNKNOWN_LOCATION
	    && dump_enabled_p ())
	  dump_printf (MSG_NOTE, "\nAnalyzing loop at %s:%d\n",
                       LOCATION_FILE (vect_location),
		       LOCATION_LINE (vect_location));

	loop_vinfo = vect_analyze_loop (loop);
	loop->aux = loop_vinfo;

	if (!loop_vinfo || !LOOP_VINFO_VECTORIZABLE_P (loop_vinfo))
	  continue;

        if (!dbg_cnt (vect_loop))
	  break;

	gimple loop_vectorized_call = vect_loop_vectorized_call (loop);
	if (loop_vectorized_call)
	  {
	    tree arg = gimple_call_arg (loop_vectorized_call, 1);
	    basic_block *bbs;
	    unsigned int i;
	    struct loop *scalar_loop = get_loop (cfun, tree_to_shwi (arg));

	    LOOP_VINFO_SCALAR_LOOP (loop_vinfo) = scalar_loop;
	    gcc_checking_assert (vect_loop_vectorized_call
					(LOOP_VINFO_SCALAR_LOOP (loop_vinfo))
				 == loop_vectorized_call);
	    bbs = get_loop_body (scalar_loop);
	    for (i = 0; i < scalar_loop->num_nodes; i++)
	      {
		basic_block bb = bbs[i];
		gimple_stmt_iterator gsi;
		for (gsi = gsi_start_phis (bb); !gsi_end_p (gsi);
		     gsi_next (&gsi))
		  {
		    gimple phi = gsi_stmt (gsi);
		    gimple_set_uid (phi, 0);
		  }
		for (gsi = gsi_start_bb (bb); !gsi_end_p (gsi);
		     gsi_next (&gsi))
		  {
		    gimple stmt = gsi_stmt (gsi);
		    gimple_set_uid (stmt, 0);
		  }
	      }
	    free (bbs);
	  }

        if (LOCATION_LOCUS (vect_location) != UNKNOWN_LOCATION
	    && dump_enabled_p ())
          dump_printf_loc (MSG_OPTIMIZED_LOCATIONS, vect_location,
                           "loop vectorized\n");
	vect_transform_loop (loop_vinfo);
	num_vectorized_loops++;
	/* Now that the loop has been vectorized, allow it to be unrolled
	   etc.  */
	loop->force_vectorize = false;

	if (loop->simduid)
	  {
	    simduid_to_vf *simduid_to_vf_data = XNEW (simduid_to_vf);
	    if (!simduid_to_vf_htab.is_created ())
	      simduid_to_vf_htab.create (15);
	    simduid_to_vf_data->simduid = DECL_UID (loop->simduid);
	    simduid_to_vf_data->vf = loop_vinfo->vectorization_factor;
	    *simduid_to_vf_htab.find_slot (simduid_to_vf_data, INSERT)
	      = simduid_to_vf_data;
	  }

	if (loop_vectorized_call)
	  {
	    fold_loop_vectorized_call (loop_vectorized_call, boolean_true_node);
	    ret |= TODO_cleanup_cfg;
	  }
      }

  vect_location = UNKNOWN_LOCATION;

  statistics_counter_event (cfun, "Vectorized loops", num_vectorized_loops);
  if (dump_enabled_p ()
      || (num_vectorized_loops > 0 && dump_enabled_p ()))
    dump_printf_loc (MSG_NOTE, vect_location,
                     "vectorized %u loops in function.\n",
                     num_vectorized_loops);

  /*  ----------- Finalize. -----------  */

  if (any_ifcvt_loops)
    for (i = 1; i < vect_loops_num; i++)
      {
	loop = get_loop (cfun, i);
	if (loop && loop->dont_vectorize)
	  {
	    gimple g = vect_loop_vectorized_call (loop);
	    if (g)
	      {
		fold_loop_vectorized_call (g, boolean_false_node);
		ret |= TODO_cleanup_cfg;
	      }
	  }
      }

  for (i = 1; i < vect_loops_num; i++)
    {
      loop_vec_info loop_vinfo;

      loop = get_loop (cfun, i);
      if (!loop)
	continue;
      loop_vinfo = (loop_vec_info) loop->aux;
      destroy_loop_vec_info (loop_vinfo, true);
      loop->aux = NULL;
    }

  free_stmt_vec_info_vec ();

  /* Fold IFN_GOMP_SIMD_{VF,LANE,LAST_LANE} builtins.  */
  if (cfun->has_simduid_loops)
    adjust_simduid_builtins (simduid_to_vf_htab);

  /* Shrink any "omp array simd" temporary arrays to the
     actual vectorization factors.  */
  if (simd_array_to_simduid_htab.is_created ())
    {
      for (hash_table <simd_array_to_simduid>::iterator iter
	   = simd_array_to_simduid_htab.begin ();
	   iter != simd_array_to_simduid_htab.end (); ++iter)
	if ((*iter).simduid != -1U)
	  {
	    tree decl = (*iter).decl;
	    int vf = 1;
	    if (simduid_to_vf_htab.is_created ())
	      {
		simduid_to_vf *p = NULL, data;
		data.simduid = (*iter).simduid;
		p = simduid_to_vf_htab.find (&data);
		if (p)
		  vf = p->vf;
	      }
	    tree atype
	      = build_array_type_nelts (TREE_TYPE (TREE_TYPE (decl)), vf);
	    TREE_TYPE (decl) = atype;
	    relayout_decl (decl);
	  }

      simd_array_to_simduid_htab.dispose ();
    }
  if (simduid_to_vf_htab.is_created ())
    simduid_to_vf_htab.dispose ();

  if (num_vectorized_loops > 0)
    {
      /* If we vectorized any loop only virtual SSA form needs to be updated.
	 ???  Also while we try hard to update loop-closed SSA form we fail
	 to properly do this in some corner-cases (see PR56286).  */
      rewrite_into_loop_closed_ssa (NULL, TODO_update_ssa_only_virtuals);
      return TODO_cleanup_cfg;
    }

  return ret;
}


/*  Entry point to basic block SLP phase.  */

<<<<<<< HEAD
static unsigned int
execute_vect_slp (void)
{
  basic_block bb;

  init_stmt_vec_info_vec ();

  FOR_EACH_BB_FN (bb, cfun)
    {
      vect_location = find_bb_location (bb);

      if (vect_slp_analyze_bb (bb))
        {
          if (!dbg_cnt (vect_slp))
            break;

          vect_slp_transform_bb (bb);
          if (dump_enabled_p ())
            dump_printf_loc (MSG_OPTIMIZED_LOCATIONS, vect_location,
			     "basic block vectorized\n");
        }
    }

  free_stmt_vec_info_vec ();
  return 0;
}

static bool
gate_vect_slp (void)
{
  if (lookup_attribute ("hsa",
			DECL_ATTRIBUTES (current_function_decl)))
    return false;
  return flag_tree_slp_vectorize != 0;
}

=======
>>>>>>> 55f2a76b
namespace {

const pass_data pass_data_slp_vectorize =
{
  GIMPLE_PASS, /* type */
  "slp", /* name */
  OPTGROUP_LOOP | OPTGROUP_VEC, /* optinfo_flags */
  true, /* has_execute */
  TV_TREE_SLP_VECTORIZATION, /* tv_id */
  ( PROP_ssa | PROP_cfg ), /* properties_required */
  0, /* properties_provided */
  0, /* properties_destroyed */
  0, /* todo_flags_start */
  ( TODO_verify_ssa | TODO_update_ssa
    | TODO_verify_stmts ), /* todo_flags_finish */
};

class pass_slp_vectorize : public gimple_opt_pass
{
public:
  pass_slp_vectorize (gcc::context *ctxt)
    : gimple_opt_pass (pass_data_slp_vectorize, ctxt)
  {}

  /* opt_pass methods: */
  virtual bool gate (function *) { return flag_tree_slp_vectorize != 0; }
  virtual unsigned int execute (function *);

}; // class pass_slp_vectorize

unsigned int
pass_slp_vectorize::execute (function *fun)
{
  basic_block bb;

  init_stmt_vec_info_vec ();

  FOR_EACH_BB_FN (bb, fun)
    {
      vect_location = find_bb_location (bb);

      if (vect_slp_analyze_bb (bb))
        {
          if (!dbg_cnt (vect_slp))
            break;

          vect_slp_transform_bb (bb);
          if (dump_enabled_p ())
            dump_printf_loc (MSG_OPTIMIZED_LOCATIONS, vect_location,
			     "basic block vectorized\n");
        }
    }

  free_stmt_vec_info_vec ();
  return 0;
}

} // anon namespace

gimple_opt_pass *
make_pass_slp_vectorize (gcc::context *ctxt)
{
  return new pass_slp_vectorize (ctxt);
}


/* Increase alignment of global arrays to improve vectorization potential.
   TODO:
   - Consider also structs that have an array field.
   - Use ipa analysis to prune arrays that can't be vectorized?
     This should involve global alignment analysis and in the future also
     array padding.  */

static unsigned int
increase_alignment (void)
{
  varpool_node *vnode;

  vect_location = UNKNOWN_LOCATION;

  /* Increase the alignment of all global arrays for vectorization.  */
  FOR_EACH_DEFINED_VARIABLE (vnode)
    {
      tree vectype, decl = vnode->decl;
      tree t;
      unsigned int alignment;

      t = TREE_TYPE (decl);
      if (TREE_CODE (t) != ARRAY_TYPE)
        continue;
      vectype = get_vectype_for_scalar_type (strip_array_types (t));
      if (!vectype)
        continue;
      alignment = TYPE_ALIGN (vectype);
      if (DECL_ALIGN (decl) >= alignment)
        continue;

      if (vect_can_force_dr_alignment_p (decl, alignment))
        {
          DECL_ALIGN (decl) = TYPE_ALIGN (vectype);
          DECL_USER_ALIGN (decl) = 1;
          dump_printf (MSG_NOTE, "Increasing alignment of decl: ");
          dump_generic_expr (MSG_NOTE, TDF_SLIM, decl);
          dump_printf (MSG_NOTE, "\n");
        }
    }
  return 0;
}


namespace {

const pass_data pass_data_ipa_increase_alignment =
{
  SIMPLE_IPA_PASS, /* type */
  "increase_alignment", /* name */
  OPTGROUP_LOOP | OPTGROUP_VEC, /* optinfo_flags */
  true, /* has_execute */
  TV_IPA_OPT, /* tv_id */
  0, /* properties_required */
  0, /* properties_provided */
  0, /* properties_destroyed */
  0, /* todo_flags_start */
  0, /* todo_flags_finish */
};

class pass_ipa_increase_alignment : public simple_ipa_opt_pass
{
public:
  pass_ipa_increase_alignment (gcc::context *ctxt)
    : simple_ipa_opt_pass (pass_data_ipa_increase_alignment, ctxt)
  {}

  /* opt_pass methods: */
  virtual bool gate (function *)
    {
      return flag_section_anchors && flag_tree_loop_vectorize;
    }

  virtual unsigned int execute (function *) { return increase_alignment (); }

}; // class pass_ipa_increase_alignment

} // anon namespace

simple_ipa_opt_pass *
make_pass_ipa_increase_alignment (gcc::context *ctxt)
{
  return new pass_ipa_increase_alignment (ctxt);
}<|MERGE_RESOLUTION|>--- conflicted
+++ resolved
@@ -588,45 +588,6 @@
 
 /*  Entry point to basic block SLP phase.  */
 
-<<<<<<< HEAD
-static unsigned int
-execute_vect_slp (void)
-{
-  basic_block bb;
-
-  init_stmt_vec_info_vec ();
-
-  FOR_EACH_BB_FN (bb, cfun)
-    {
-      vect_location = find_bb_location (bb);
-
-      if (vect_slp_analyze_bb (bb))
-        {
-          if (!dbg_cnt (vect_slp))
-            break;
-
-          vect_slp_transform_bb (bb);
-          if (dump_enabled_p ())
-            dump_printf_loc (MSG_OPTIMIZED_LOCATIONS, vect_location,
-			     "basic block vectorized\n");
-        }
-    }
-
-  free_stmt_vec_info_vec ();
-  return 0;
-}
-
-static bool
-gate_vect_slp (void)
-{
-  if (lookup_attribute ("hsa",
-			DECL_ATTRIBUTES (current_function_decl)))
-    return false;
-  return flag_tree_slp_vectorize != 0;
-}
-
-=======
->>>>>>> 55f2a76b
 namespace {
 
 const pass_data pass_data_slp_vectorize =
@@ -652,7 +613,12 @@
   {}
 
   /* opt_pass methods: */
-  virtual bool gate (function *) { return flag_tree_slp_vectorize != 0; }
+  virtual bool gate (function *fun)
+    { 
+      if (lookup_attribute ("hsa", DECL_ATTRIBUTES (fun->decl)))
+	return false;
+      return flag_tree_slp_vectorize != 0;
+    }
   virtual unsigned int execute (function *);
 
 }; // class pass_slp_vectorize
