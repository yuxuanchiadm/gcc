--- conflicted
+++ resolved
@@ -473,13 +473,7 @@
 	 (unless we aren't going to use them at all).  */
       if (XVEC (expand, 1) != 0)
 	{
-<<<<<<< HEAD
-	  for (i = 0;
-	       i < MAX (operands, MAX (max_scratch_opno, max_dup_opno) + 1);
-	       i++)
-=======
 	  for (i = 0; i < stats.num_operand_vars; i++)
->>>>>>> 3082eeb7
 	    {
 	      printf ("    operand%d = operands[%d];\n", i, i);
 	      printf ("    (void) operand%d;\n", i);
@@ -602,11 +596,7 @@
     }
 
   /* Output code to copy the arguments back out of `operands'  */
-<<<<<<< HEAD
-  for (i = 0; i < operands; i++)
-=======
   for (i = 0; i < stats.num_operand_vars; i++)
->>>>>>> 3082eeb7
     {
       printf ("  operand%d = operands[%d];\n", i, i);
       printf ("  (void) operand%d;\n", i);
