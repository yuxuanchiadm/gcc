--- conflicted
+++ resolved
@@ -5117,31 +5117,6 @@
   return new_bb;
 }
 
-/* Add phi arguments to the phi nodes in E_COPY->dest according to 
-   the phi arguments coming from the equivalent edge at
-   the phi nodes of DEST.  */
-
-static void
-add_phi_args_after_redirect (edge e_copy, edge orig_e)
-{
-   gimple_stmt_iterator psi, psi_copy;
-   gimple phi, phi_copy;
-   tree def; 
-   
-    for (psi = gsi_start_phis (orig_e->dest),
-       psi_copy = gsi_start_phis (e_copy->dest);
-       !gsi_end_p (psi);
-       gsi_next (&psi), gsi_next (&psi_copy))
-    {
-
-      phi = gsi_stmt (psi);
-      phi_copy = gsi_stmt (psi_copy);
-      def = PHI_ARG_DEF_FROM_EDGE (phi, orig_e);
-      add_phi_arg (phi_copy, def, e_copy,
-                   gimple_phi_arg_location_from_edge (phi, orig_e));
-    }
-}
-
 /* Adds phi node arguments for edge E_COPY after basic block duplication.  */
 
 static void
@@ -5425,14 +5400,6 @@
   edge exits[2], nexits[2], e;
   gimple_stmt_iterator gsi,gsi1;
   gimple cond_stmt;
-<<<<<<< HEAD
-  edge sorig, snew, orig_e;
-  basic_block exit_bb;
-  edge_iterator ei;
-  VEC (edge, heap) *redirect_edges;
-  basic_block iters_bb, orig_src;
-  tree new_rhs;
-=======
   edge sorig, snew;
   basic_block exit_bb;
   basic_block iters_bb;
@@ -5440,7 +5407,6 @@
   gimple_stmt_iterator psi;
   gimple phi;
   tree def;
->>>>>>> 779871ac
 
   gcc_assert (EDGE_COUNT (exit->src->succs) == 2);
   exits[0] = exit;
@@ -5449,20 +5415,6 @@
   if (!can_copy_bbs_p (region, n_region))
     return false;
 
-<<<<<<< HEAD
-  /* Some sanity checking.  Note that we do not check for all possible
-     missuses of the functions.  I.e. if you ask to copy something weird
-     (e.g., in the example, if there is a jump from inside to the middle
-     of some_code, or come_code defines some of the values used in cond)
-     it will work, but the resulting code will not be correct.  */
-  for (i = 0; i < n_region; i++)
-    {
-      if (region[i] == orig_loop->latch)
-	return false;
-    }
-
-=======
->>>>>>> 779871ac
   initialize_original_copy_tables ();
   set_loop_copy (orig_loop, loop);
   duplicate_subloops (orig_loop, loop);
@@ -5531,16 +5483,6 @@
   cond_stmt = last_stmt (exit->src);
   gcc_assert (gimple_code (cond_stmt) == GIMPLE_COND);
   cond_stmt = gimple_copy (cond_stmt);
-<<<<<<< HEAD
- 
- /* If the block consisting of the exit condition has the latch as 
-    successor, then the body of the loop is executed before 
-    the exit condition is tested.  In such case, moving the 
-    condition to the entry, causes that the loop will iterate  
-    one less iteration (which is the wanted outcome, since we 
-    peel out the last iteration).  If the body is executed after 
-    the condition, moving the condition to the entry requires 
-=======
 
  /* If the block consisting of the exit condition has the latch as
     successor, then the body of the loop is executed before
@@ -5549,18 +5491,13 @@
     one less iteration (which is the wanted outcome, since we
     peel out the last iteration).  If the body is executed after
     the condition, moving the condition to the entry requires
->>>>>>> 779871ac
     decrementing one iteration.  */
   if (exits[1]->dest == orig_loop->latch)
     new_rhs = gimple_cond_rhs (cond_stmt);
   else
   {
     new_rhs = fold_build2 (MINUS_EXPR, TREE_TYPE (gimple_cond_rhs (cond_stmt)),
-<<<<<<< HEAD
-			   gimple_cond_rhs (cond_stmt), 
-=======
 			   gimple_cond_rhs (cond_stmt),
->>>>>>> 779871ac
 			   build_int_cst (TREE_TYPE (gimple_cond_rhs (cond_stmt)), 1));
 
     if (TREE_CODE (gimple_cond_rhs (cond_stmt)) == SSA_NAME)
@@ -5569,21 +5506,12 @@
 	for (gsi1 = gsi_start_bb (iters_bb); !gsi_end_p (gsi1); gsi_next (&gsi1))
 	  if (gsi_stmt (gsi1) == SSA_NAME_DEF_STMT (gimple_cond_rhs (cond_stmt)))
 	    break;
-<<<<<<< HEAD
-		 
-	new_rhs = force_gimple_operand_gsi (&gsi1, new_rhs, true,
-					    NULL_TREE,false,GSI_CONTINUE_LINKING);
-      }
-  }   
-  gimple_cond_set_rhs (cond_stmt, unshare_expr (new_rhs)); 
-=======
 
 	new_rhs = force_gimple_operand_gsi (&gsi1, new_rhs, true,
 					    NULL_TREE,false,GSI_CONTINUE_LINKING);
       }
   }
   gimple_cond_set_rhs (cond_stmt, unshare_expr (new_rhs));
->>>>>>> 779871ac
   gimple_cond_set_lhs (cond_stmt, unshare_expr (gimple_cond_lhs (cond_stmt)));
   gsi_insert_after (&gsi, cond_stmt, GSI_NEW_STMT);
 
@@ -5596,80 +5524,13 @@
 
   /* Add the PHI node arguments.  */
   add_phi_args_after_copy (region_copy, n_region, snew);
-  
+
   /* Get rid of now superfluous conditions and associated edges (and phi node
      arguments).  */
   exit_bb = exit->dest;
-<<<<<<< HEAD
- 
+
   e = redirect_edge_and_branch (exits[0], exits[1]->dest);
   PENDING_STMT (e) = NULL;
- 
-  /* If the block consisting of the exit condition has the latch as 
-     successor, then the body of the loop is executed before 
-     the exit condition is tested.  
-     
-     { body  }
-     { cond  } (exit[0])  -> { latch }
-        |      
-	V (exit[1])
-	 
-     { exit_bb }
-     
-     
-     In such case, the equivalent copied edge nexits[1]
-     (for the peeled iteration) needs to be redirected to exit_bb.
-     
-     Otherwise, 
-     
-     { cond  } (exit[0])  -> { body }
-        |
-	V (exit[1])
-     
-     { exit_bb }
-    
-     
-     exit[0] is pointing to the body of the loop,
-     and the equivalent nexits[0] needs to be redirected to 
-     the copied body (of the peeled iteration).  */ 
-    
-  if (exits[1]->dest == orig_loop->latch)
-    e = redirect_edge_and_branch (nexits[1], nexits[0]->dest);
-  else
-    e = redirect_edge_and_branch (nexits[0], nexits[1]->dest);
-  PENDING_STMT (e) = NULL; 
-  
-  redirect_edges = VEC_alloc (edge, heap, 10);
-  
-  for (i = 0; i < n_region; i++)
-    region_copy[i]->flags |= BB_DUPLICATED;
-  
-  /* Iterate all incoming edges to latch.  All those coming from 
-     copied bbs will be redirected to exit_bb.  */
-  FOR_EACH_EDGE (e, ei, orig_loop->latch->preds)
-    {
-      if (e->src->flags & BB_DUPLICATED)
-        VEC_safe_push (edge, heap, redirect_edges, e);
-    }
-  
-  for (i = 0; i < n_region; i++)
-    region_copy[i]->flags &= ~BB_DUPLICATED;
-  
-  for (i = 0; VEC_iterate (edge, redirect_edges, i, e); ++i)
-    {
-      e = redirect_edge_and_branch (e, exit_bb);
-      PENDING_STMT (e) = NULL;
-      orig_src = get_bb_original (e->src);
-      orig_e = find_edge (orig_src, orig_loop->latch);
-      add_phi_args_after_redirect (e, orig_e);
-    }
-  
-  VEC_free (edge, heap, redirect_edges);
-=======
-
-  e = redirect_edge_and_branch (exits[0], exits[1]->dest);
-  PENDING_STMT (e) = NULL;
->>>>>>> 779871ac
 
   /* The latch of ORIG_LOOP was copied, and so was the backedge 
      to the original header.  We redirect this backedge to EXIT_BB.  */
