/* Exported functions from alias.c
<<<<<<< HEAD
   Copyright (C) 2004, 2007, 2008, 2009 Free Software Foundation, Inc.
=======
   Copyright (C) 2004, 2007, 2008, 2009, 2010 Free Software Foundation, Inc.
>>>>>>> 3082eeb7

This file is part of GCC.

GCC is free software; you can redistribute it and/or modify it under
the terms of the GNU General Public License as published by the Free
Software Foundation; either version 3, or (at your option) any later
version.

GCC is distributed in the hope that it will be useful, but WITHOUT ANY
WARRANTY; without even the implied warranty of MERCHANTABILITY or
FITNESS FOR A PARTICULAR PURPOSE.  See the GNU General Public License
for more details.

You should have received a copy of the GNU General Public License
along with GCC; see the file COPYING3.  If not see
<http://www.gnu.org/licenses/>.  */

#ifndef GCC_ALIAS_H
#define GCC_ALIAS_H

#include "coretypes.h"

/* The type of an alias set.  Code currently assumes that variables of
   this type can take the values 0 (the alias set which aliases
   everything) and -1 (sometimes indicating that the alias set is
   unknown, sometimes indicating a memory barrier) and -2 (indicating
   that the alias set should be set to a unique value but has not been
   set yet).  */
typedef int alias_set_type;

extern alias_set_type new_alias_set (void);
extern alias_set_type get_alias_set (tree);
extern alias_set_type get_deref_alias_set (tree);
extern alias_set_type get_varargs_alias_set (void);
extern alias_set_type get_frame_alias_set (void);
extern bool component_uses_parent_alias_set (const_tree);
extern bool alias_set_subset_of (alias_set_type, alias_set_type);
extern void record_alias_subset (alias_set_type, alias_set_type);
extern void record_component_aliases (tree);
extern int alias_sets_conflict_p (alias_set_type, alias_set_type);
extern int alias_sets_must_conflict_p (alias_set_type, alias_set_type);
extern int objects_must_conflict_p (tree, tree);
<<<<<<< HEAD
extern int nonoverlapping_memrefs_p (const_rtx, const_rtx);
extern bool insn_alias_sets_conflict_p (rtx, rtx);
=======
extern int nonoverlapping_memrefs_p (const_rtx, const_rtx, bool);
>>>>>>> 3082eeb7

/* This alias set can be used to force a memory to conflict with all
   other memories, creating a barrier across which no memory reference
   can move.  Note that there are other legacy ways to create such
   memory barriers, including an address of SCRATCH.  */
#define ALIAS_SET_MEMORY_BARRIER	((alias_set_type) -1)

#endif /* GCC_ALIAS_H */<|MERGE_RESOLUTION|>--- conflicted
+++ resolved
@@ -1,9 +1,5 @@
 /* Exported functions from alias.c
-<<<<<<< HEAD
-   Copyright (C) 2004, 2007, 2008, 2009 Free Software Foundation, Inc.
-=======
    Copyright (C) 2004, 2007, 2008, 2009, 2010 Free Software Foundation, Inc.
->>>>>>> 3082eeb7
 
 This file is part of GCC.
 
@@ -46,12 +42,7 @@
 extern int alias_sets_conflict_p (alias_set_type, alias_set_type);
 extern int alias_sets_must_conflict_p (alias_set_type, alias_set_type);
 extern int objects_must_conflict_p (tree, tree);
-<<<<<<< HEAD
-extern int nonoverlapping_memrefs_p (const_rtx, const_rtx);
-extern bool insn_alias_sets_conflict_p (rtx, rtx);
-=======
 extern int nonoverlapping_memrefs_p (const_rtx, const_rtx, bool);
->>>>>>> 3082eeb7
 
 /* This alias set can be used to force a memory to conflict with all
    other memories, creating a barrier across which no memory reference
