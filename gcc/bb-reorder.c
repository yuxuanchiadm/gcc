/* Basic block reordering routines for the GNU compiler.
   Copyright (C) 2000, 2002, 2003, 2004, 2005, 2006, 2007, 2008, 2010
   Free Software Foundation, Inc.

   This file is part of GCC.

   GCC is free software; you can redistribute it and/or modify it
   under the terms of the GNU General Public License as published by
   the Free Software Foundation; either version 3, or (at your option)
   any later version.

   GCC is distributed in the hope that it will be useful, but WITHOUT
   ANY WARRANTY; without even the implied warranty of MERCHANTABILITY
   or FITNESS FOR A PARTICULAR PURPOSE.  See the GNU General Public
   License for more details.

   You should have received a copy of the GNU General Public License
   along with GCC; see the file COPYING3.  If not see
   <http://www.gnu.org/licenses/>.  */

/* This (greedy) algorithm constructs traces in several rounds.
   The construction starts from "seeds".  The seed for the first round
   is the entry point of function.  When there are more than one seed
   that one is selected first that has the lowest key in the heap
   (see function bb_to_key).  Then the algorithm repeatedly adds the most
   probable successor to the end of a trace.  Finally it connects the traces.

   There are two parameters: Branch Threshold and Exec Threshold.
   If the edge to a successor of the actual basic block is lower than
   Branch Threshold or the frequency of the successor is lower than
   Exec Threshold the successor will be the seed in one of the next rounds.
   Each round has these parameters lower than the previous one.
   The last round has to have these parameters set to zero
   so that the remaining blocks are picked up.

   The algorithm selects the most probable successor from all unvisited
   successors and successors that have been added to this trace.
   The other successors (that has not been "sent" to the next round) will be
   other seeds for this round and the secondary traces will start in them.
   If the successor has not been visited in this trace it is added to the trace
   (however, there is some heuristic for simple branches).
   If the successor has been visited in this trace the loop has been found.
   If the loop has many iterations the loop is rotated so that the
   source block of the most probable edge going out from the loop
   is the last block of the trace.
   If the loop has few iterations and there is no edge from the last block of
   the loop going out from loop the loop header is duplicated.
   Finally, the construction of the trace is terminated.

   When connecting traces it first checks whether there is an edge from the
   last block of one trace to the first block of another trace.
   When there are still some unconnected traces it checks whether there exists
   a basic block BB such that BB is a successor of the last bb of one trace
   and BB is a predecessor of the first block of another trace. In this case,
   BB is duplicated and the traces are connected through this duplicate.
   The rest of traces are simply connected so there will be a jump to the
   beginning of the rest of trace.


   References:

   "Software Trace Cache"
   A. Ramirez, J. Larriba-Pey, C. Navarro, J. Torrellas and M. Valero; 1999
   http://citeseer.nj.nec.com/15361.html

*/

#include "config.h"
#include "system.h"
#include "coretypes.h"
#include "tm.h"
#include "rtl.h"
#include "regs.h"
#include "flags.h"
#include "timevar.h"
#include "output.h"
#include "cfglayout.h"
#include "fibheap.h"
#include "target.h"
#include "function.h"
#include "tm_p.h"
#include "obstack.h"
#include "expr.h"
#include "params.h"
#include "diagnostic-core.h"
#include "toplev.h" /* user_defined_section_attribute */
#include "tree-pass.h"
#include "df.h"
<<<<<<< HEAD
=======
#include "bb-reorder.h"
#include "except.h"
>>>>>>> 3082eeb7

/* The number of rounds.  In most cases there will only be 4 rounds, but
   when partitioning hot and cold basic blocks into separate sections of
   the .o file there will be an extra round.*/
#define N_ROUNDS 5

/* Stubs in case we don't have a return insn.
   We have to check at runtime too, not only compiletime.  */

#ifndef HAVE_return
#define HAVE_return 0
#define gen_return() NULL_RTX
#endif


struct target_bb_reorder default_target_bb_reorder;
#if SWITCHABLE_TARGET
struct target_bb_reorder *this_target_bb_reorder = &default_target_bb_reorder;
#endif

#define uncond_jump_length \
  (this_target_bb_reorder->x_uncond_jump_length)

/* Branch thresholds in thousandths (per mille) of the REG_BR_PROB_BASE.  */
static int branch_threshold[N_ROUNDS] = {400, 200, 100, 0, 0};

/* Exec thresholds in thousandths (per mille) of the frequency of bb 0.  */
static int exec_threshold[N_ROUNDS] = {500, 200, 50, 0, 0};

/* If edge frequency is lower than DUPLICATION_THRESHOLD per mille of entry
   block the edge destination is not duplicated while connecting traces.  */
#define DUPLICATION_THRESHOLD 100

/* Structure to hold needed information for each basic block.  */
typedef struct bbro_basic_block_data_def
{
  /* Which trace is the bb start of (-1 means it is not a start of a trace).  */
  int start_of_trace;

  /* Which trace is the bb end of (-1 means it is not an end of a trace).  */
  int end_of_trace;

  /* Which trace is the bb in?  */
  int in_trace;

  /* Which heap is BB in (if any)?  */
  fibheap_t heap;

  /* Which heap node is BB in (if any)?  */
  fibnode_t node;
} bbro_basic_block_data;

/* The current size of the following dynamic array.  */
static int array_size;

/* The array which holds needed information for basic blocks.  */
static bbro_basic_block_data *bbd;

/* To avoid frequent reallocation the size of arrays is greater than needed,
   the number of elements is (not less than) 1.25 * size_wanted.  */
#define GET_ARRAY_SIZE(X) ((((X) / 4) + 1) * 5)

/* Free the memory and set the pointer to NULL.  */
#define FREE(P) (gcc_assert (P), free (P), P = 0)

/* Structure for holding information about a trace.  */
struct trace
{
  /* First and last basic block of the trace.  */
  basic_block first, last;

  /* The round of the STC creation which this trace was found in.  */
  int round;

  /* The length (i.e. the number of basic blocks) of the trace.  */
  int length;
};

/* Maximum frequency and count of one of the entry blocks.  */
static int max_entry_frequency;
static gcov_type max_entry_count;

/* Local function prototypes.  */
static void find_traces (int *, struct trace *);
static basic_block rotate_loop (edge, struct trace *, int);
static void mark_bb_visited (basic_block, int);
static void find_traces_1_round (int, int, gcov_type, struct trace *, int *,
				 int, fibheap_t *, int);
static basic_block copy_bb (basic_block, edge, basic_block, int);
static fibheapkey_t bb_to_key (basic_block);
static bool better_edge_p (const_basic_block, const_edge, int, int, int, int, const_edge);
static void connect_traces (int, struct trace *);
static bool copy_bb_p (const_basic_block, int);
static int get_uncond_jump_length (void);
static bool push_to_next_round_p (const_basic_block, int, int, int, gcov_type);

/* Check to see if bb should be pushed into the next round of trace
   collections or not.  Reasons for pushing the block forward are 1).
   If the block is cold, we are doing partitioning, and there will be
   another round (cold partition blocks are not supposed to be
   collected into traces until the very last round); or 2). There will
   be another round, and the basic block is not "hot enough" for the
   current round of trace collection.  */

static bool
push_to_next_round_p (const_basic_block bb, int round, int number_of_rounds,
		      int exec_th, gcov_type count_th)
{
  bool there_exists_another_round;
  bool block_not_hot_enough;

  there_exists_another_round = round < number_of_rounds - 1;

  block_not_hot_enough = (bb->frequency < exec_th
			  || bb->count < count_th
			  || probably_never_executed_bb_p (bb));

  if (there_exists_another_round
      && block_not_hot_enough)
    return true;
  else
    return false;
}

/* Find the traces for Software Trace Cache.  Chain each trace through
   RBI()->next.  Store the number of traces to N_TRACES and description of
   traces to TRACES.  */

static void
find_traces (int *n_traces, struct trace *traces)
{
  int i;
  int number_of_rounds;
  edge e;
  edge_iterator ei;
  fibheap_t heap;

  /* Add one extra round of trace collection when partitioning hot/cold
     basic blocks into separate sections.  The last round is for all the
     cold blocks (and ONLY the cold blocks).  */

  number_of_rounds = N_ROUNDS - 1;

  /* Insert entry points of function into heap.  */
  heap = fibheap_new ();
  max_entry_frequency = 0;
  max_entry_count = 0;
  FOR_EACH_EDGE (e, ei, ENTRY_BLOCK_PTR->succs)
    {
      bbd[e->dest->index].heap = heap;
      bbd[e->dest->index].node = fibheap_insert (heap, bb_to_key (e->dest),
						    e->dest);
      if (e->dest->frequency > max_entry_frequency)
	max_entry_frequency = e->dest->frequency;
      if (e->dest->count > max_entry_count)
	max_entry_count = e->dest->count;
    }

  /* Find the traces.  */
  for (i = 0; i < number_of_rounds; i++)
    {
      gcov_type count_threshold;

      if (dump_file)
	fprintf (dump_file, "STC - round %d\n", i + 1);

      if (max_entry_count < INT_MAX / 1000)
	count_threshold = max_entry_count * exec_threshold[i] / 1000;
      else
	count_threshold = max_entry_count / 1000 * exec_threshold[i];

      find_traces_1_round (REG_BR_PROB_BASE * branch_threshold[i] / 1000,
			   max_entry_frequency * exec_threshold[i] / 1000,
			   count_threshold, traces, n_traces, i, &heap,
			   number_of_rounds);
    }
  fibheap_delete (heap);

  if (dump_file)
    {
      for (i = 0; i < *n_traces; i++)
	{
	  basic_block bb;
	  fprintf (dump_file, "Trace %d (round %d):  ", i + 1,
		   traces[i].round + 1);
	  for (bb = traces[i].first; bb != traces[i].last; bb = (basic_block) bb->aux)
	    fprintf (dump_file, "%d [%d] ", bb->index, bb->frequency);
	  fprintf (dump_file, "%d [%d]\n", bb->index, bb->frequency);
	}
      fflush (dump_file);
    }
}

/* Rotate loop whose back edge is BACK_EDGE in the tail of trace TRACE
   (with sequential number TRACE_N).  */

static basic_block
rotate_loop (edge back_edge, struct trace *trace, int trace_n)
{
  basic_block bb;

  /* Information about the best end (end after rotation) of the loop.  */
  basic_block best_bb = NULL;
  edge best_edge = NULL;
  int best_freq = -1;
  gcov_type best_count = -1;
  /* The best edge is preferred when its destination is not visited yet
     or is a start block of some trace.  */
  bool is_preferred = false;

  /* Find the most frequent edge that goes out from current trace.  */
  bb = back_edge->dest;
  do
    {
      edge e;
      edge_iterator ei;

      FOR_EACH_EDGE (e, ei, bb->succs)
	if (e->dest != EXIT_BLOCK_PTR
	    && e->dest->il.rtl->visited != trace_n
	    && (e->flags & EDGE_CAN_FALLTHRU)
	    && !(e->flags & EDGE_COMPLEX))
	{
	  if (is_preferred)
	    {
	      /* The best edge is preferred.  */
	      if (!e->dest->il.rtl->visited
		  || bbd[e->dest->index].start_of_trace >= 0)
		{
		  /* The current edge E is also preferred.  */
		  int freq = EDGE_FREQUENCY (e);
		  if (freq > best_freq || e->count > best_count)
		    {
		      best_freq = freq;
		      best_count = e->count;
		      best_edge = e;
		      best_bb = bb;
		    }
		}
	    }
	  else
	    {
	      if (!e->dest->il.rtl->visited
		  || bbd[e->dest->index].start_of_trace >= 0)
		{
		  /* The current edge E is preferred.  */
		  is_preferred = true;
		  best_freq = EDGE_FREQUENCY (e);
		  best_count = e->count;
		  best_edge = e;
		  best_bb = bb;
		}
	      else
		{
		  int freq = EDGE_FREQUENCY (e);
		  if (!best_edge || freq > best_freq || e->count > best_count)
		    {
		      best_freq = freq;
		      best_count = e->count;
		      best_edge = e;
		      best_bb = bb;
		    }
		}
	    }
	}
      bb = (basic_block) bb->aux;
    }
  while (bb != back_edge->dest);

  if (best_bb)
    {
      /* Rotate the loop so that the BEST_EDGE goes out from the last block of
	 the trace.  */
      if (back_edge->dest == trace->first)
	{
	  trace->first = (basic_block) best_bb->aux;
	}
      else
	{
	  basic_block prev_bb;

	  for (prev_bb = trace->first;
	       prev_bb->aux != back_edge->dest;
	       prev_bb = (basic_block) prev_bb->aux)
	    ;
	  prev_bb->aux = best_bb->aux;

	  /* Try to get rid of uncond jump to cond jump.  */
	  if (single_succ_p (prev_bb))
	    {
	      basic_block header = single_succ (prev_bb);

	      /* Duplicate HEADER if it is a small block containing cond jump
		 in the end.  */
	      if (any_condjump_p (BB_END (header)) && copy_bb_p (header, 0)
		  && !find_reg_note (BB_END (header), REG_CROSSING_JUMP,
				     NULL_RTX))
		copy_bb (header, single_succ_edge (prev_bb), prev_bb, trace_n);
	    }
	}
    }
  else
    {
      /* We have not found suitable loop tail so do no rotation.  */
      best_bb = back_edge->src;
    }
  best_bb->aux = NULL;
  return best_bb;
}

/* This function marks BB that it was visited in trace number TRACE.  */

static void
mark_bb_visited (basic_block bb, int trace)
{
  bb->il.rtl->visited = trace;
  if (bbd[bb->index].heap)
    {
      fibheap_delete_node (bbd[bb->index].heap, bbd[bb->index].node);
      bbd[bb->index].heap = NULL;
      bbd[bb->index].node = NULL;
    }
}

/* One round of finding traces. Find traces for BRANCH_TH and EXEC_TH i.e. do
   not include basic blocks their probability is lower than BRANCH_TH or their
   frequency is lower than EXEC_TH into traces (or count is lower than
   COUNT_TH).  It stores the new traces into TRACES and modifies the number of
   traces *N_TRACES. Sets the round (which the trace belongs to) to ROUND. It
   expects that starting basic blocks are in *HEAP and at the end it deletes
   *HEAP and stores starting points for the next round into new *HEAP.  */

static void
find_traces_1_round (int branch_th, int exec_th, gcov_type count_th,
		     struct trace *traces, int *n_traces, int round,
		     fibheap_t *heap, int number_of_rounds)
{
  /* Heap for discarded basic blocks which are possible starting points for
     the next round.  */
  fibheap_t new_heap = fibheap_new ();

  while (!fibheap_empty (*heap))
    {
      basic_block bb;
      struct trace *trace;
      edge best_edge, e;
      fibheapkey_t key;
      edge_iterator ei;

      bb = (basic_block) fibheap_extract_min (*heap);
      bbd[bb->index].heap = NULL;
      bbd[bb->index].node = NULL;

      if (dump_file)
	fprintf (dump_file, "Getting bb %d\n", bb->index);

      /* If the BB's frequency is too low send BB to the next round.  When
	 partitioning hot/cold blocks into separate sections, make sure all
	 the cold blocks (and ONLY the cold blocks) go into the (extra) final
	 round.  */

      if (push_to_next_round_p (bb, round, number_of_rounds, exec_th,
				count_th))
	{
	  int key = bb_to_key (bb);
	  bbd[bb->index].heap = new_heap;
	  bbd[bb->index].node = fibheap_insert (new_heap, key, bb);

	  if (dump_file)
	    fprintf (dump_file,
		     "  Possible start point of next round: %d (key: %d)\n",
		     bb->index, key);
	  continue;
	}

      trace = traces + *n_traces;
      trace->first = bb;
      trace->round = round;
      trace->length = 0;
      bbd[bb->index].in_trace = *n_traces;
      (*n_traces)++;

      do
	{
	  int prob, freq;
	  bool ends_in_call;

	  /* The probability and frequency of the best edge.  */
	  int best_prob = INT_MIN / 2;
	  int best_freq = INT_MIN / 2;

	  best_edge = NULL;
	  mark_bb_visited (bb, *n_traces);
	  trace->length++;

	  if (dump_file)
	    fprintf (dump_file, "Basic block %d was visited in trace %d\n",
		     bb->index, *n_traces - 1);

	  ends_in_call = block_ends_with_call_p (bb);

	  /* Select the successor that will be placed after BB.  */
	  FOR_EACH_EDGE (e, ei, bb->succs)
	    {
	      gcc_assert (!(e->flags & EDGE_FAKE));

	      if (e->dest == EXIT_BLOCK_PTR)
		continue;

	      if (e->dest->il.rtl->visited
		  && e->dest->il.rtl->visited != *n_traces)
		continue;

	      if (BB_PARTITION (e->dest) != BB_PARTITION (bb))
		continue;

	      prob = e->probability;
	      freq = e->dest->frequency;

	      /* The only sensible preference for a call instruction is the
		 fallthru edge.  Don't bother selecting anything else.  */
	      if (ends_in_call)
		{
		  if (e->flags & EDGE_CAN_FALLTHRU)
		    {
		      best_edge = e;
		      best_prob = prob;
		      best_freq = freq;
		    }
		  continue;
		}

	      /* Edge that cannot be fallthru or improbable or infrequent
		 successor (i.e. it is unsuitable successor).  */
	      if (!(e->flags & EDGE_CAN_FALLTHRU) || (e->flags & EDGE_COMPLEX)
		  || prob < branch_th || EDGE_FREQUENCY (e) < exec_th
		  || e->count < count_th)
		continue;

	      /* If partitioning hot/cold basic blocks, don't consider edges
		 that cross section boundaries.  */

	      if (better_edge_p (bb, e, prob, freq, best_prob, best_freq,
				 best_edge))
		{
		  best_edge = e;
		  best_prob = prob;
		  best_freq = freq;
		}
	    }

	  /* If the best destination has multiple predecessors, and can be
	     duplicated cheaper than a jump, don't allow it to be added
	     to a trace.  We'll duplicate it when connecting traces.  */
	  if (best_edge && EDGE_COUNT (best_edge->dest->preds) >= 2
	      && copy_bb_p (best_edge->dest, 0))
	    best_edge = NULL;

	  /* Add all non-selected successors to the heaps.  */
	  FOR_EACH_EDGE (e, ei, bb->succs)
	    {
	      if (e == best_edge
		  || e->dest == EXIT_BLOCK_PTR
		  || e->dest->il.rtl->visited)
		continue;

	      key = bb_to_key (e->dest);

	      if (bbd[e->dest->index].heap)
		{
		  /* E->DEST is already in some heap.  */
		  if (key != bbd[e->dest->index].node->key)
		    {
		      if (dump_file)
			{
			  fprintf (dump_file,
				   "Changing key for bb %d from %ld to %ld.\n",
				   e->dest->index,
				   (long) bbd[e->dest->index].node->key,
				   key);
			}
		      fibheap_replace_key (bbd[e->dest->index].heap,
					   bbd[e->dest->index].node, key);
		    }
		}
	      else
		{
		  fibheap_t which_heap = *heap;

		  prob = e->probability;
		  freq = EDGE_FREQUENCY (e);

		  if (!(e->flags & EDGE_CAN_FALLTHRU)
		      || (e->flags & EDGE_COMPLEX)
		      || prob < branch_th || freq < exec_th
		      || e->count < count_th)
		    {
		      /* When partitioning hot/cold basic blocks, make sure
			 the cold blocks (and only the cold blocks) all get
			 pushed to the last round of trace collection.  */

		      if (push_to_next_round_p (e->dest, round,
						number_of_rounds,
						exec_th, count_th))
			which_heap = new_heap;
		    }

		  bbd[e->dest->index].heap = which_heap;
		  bbd[e->dest->index].node = fibheap_insert (which_heap,
								key, e->dest);

		  if (dump_file)
		    {
		      fprintf (dump_file,
			       "  Possible start of %s round: %d (key: %ld)\n",
			       (which_heap == new_heap) ? "next" : "this",
			       e->dest->index, (long) key);
		    }

		}
	    }

	  if (best_edge) /* Suitable successor was found.  */
	    {
	      if (best_edge->dest->il.rtl->visited == *n_traces)
		{
		  /* We do nothing with one basic block loops.  */
		  if (best_edge->dest != bb)
		    {
		      if (EDGE_FREQUENCY (best_edge)
			  > 4 * best_edge->dest->frequency / 5)
			{
			  /* The loop has at least 4 iterations.  If the loop
			     header is not the first block of the function
			     we can rotate the loop.  */

			  if (best_edge->dest != ENTRY_BLOCK_PTR->next_bb)
			    {
			      if (dump_file)
				{
				  fprintf (dump_file,
					   "Rotating loop %d - %d\n",
					   best_edge->dest->index, bb->index);
				}
			      bb->aux = best_edge->dest;
			      bbd[best_edge->dest->index].in_trace =
							     (*n_traces) - 1;
			      bb = rotate_loop (best_edge, trace, *n_traces);
			    }
			}
		      else
			{
			  /* The loop has less than 4 iterations.  */

			  if (single_succ_p (bb)
			      && copy_bb_p (best_edge->dest,
			      		    optimize_edge_for_speed_p (best_edge)))
			    {
			      bb = copy_bb (best_edge->dest, best_edge, bb,
					    *n_traces);
			      trace->length++;
			    }
			}
		    }

		  /* Terminate the trace.  */
		  break;
		}
	      else
		{
		  /* Check for a situation

		    A
		   /|
		  B |
		   \|
		    C

		  where
		  EDGE_FREQUENCY (AB) + EDGE_FREQUENCY (BC)
		    >= EDGE_FREQUENCY (AC).
		  (i.e. 2 * B->frequency >= EDGE_FREQUENCY (AC) )
		  Best ordering is then A B C.

		  This situation is created for example by:

		  if (A) B;
		  C;

		  */

		  FOR_EACH_EDGE (e, ei, bb->succs)
		    if (e != best_edge
			&& (e->flags & EDGE_CAN_FALLTHRU)
			&& !(e->flags & EDGE_COMPLEX)
			&& !e->dest->il.rtl->visited
			&& single_pred_p (e->dest)
			&& !(e->flags & EDGE_CROSSING)
			&& single_succ_p (e->dest)
			&& (single_succ_edge (e->dest)->flags
			    & EDGE_CAN_FALLTHRU)
			&& !(single_succ_edge (e->dest)->flags & EDGE_COMPLEX)
			&& single_succ (e->dest) == best_edge->dest
			&& 2 * e->dest->frequency >= EDGE_FREQUENCY (best_edge))
		      {
			best_edge = e;
			if (dump_file)
			  fprintf (dump_file, "Selecting BB %d\n",
				   best_edge->dest->index);
			break;
		      }

		  bb->aux = best_edge->dest;
		  bbd[best_edge->dest->index].in_trace = (*n_traces) - 1;
		  bb = best_edge->dest;
		}
	    }
	}
      while (best_edge);
      trace->last = bb;
      bbd[trace->first->index].start_of_trace = *n_traces - 1;
      bbd[trace->last->index].end_of_trace = *n_traces - 1;

      /* The trace is terminated so we have to recount the keys in heap
	 (some block can have a lower key because now one of its predecessors
	 is an end of the trace).  */
      FOR_EACH_EDGE (e, ei, bb->succs)
	{
	  if (e->dest == EXIT_BLOCK_PTR
	      || e->dest->il.rtl->visited)
	    continue;

	  if (bbd[e->dest->index].heap)
	    {
	      key = bb_to_key (e->dest);
	      if (key != bbd[e->dest->index].node->key)
		{
		  if (dump_file)
		    {
		      fprintf (dump_file,
			       "Changing key for bb %d from %ld to %ld.\n",
			       e->dest->index,
			       (long) bbd[e->dest->index].node->key, key);
		    }
		  fibheap_replace_key (bbd[e->dest->index].heap,
				       bbd[e->dest->index].node,
				       key);
		}
	    }
	}
    }

  fibheap_delete (*heap);

  /* "Return" the new heap.  */
  *heap = new_heap;
}

/* Create a duplicate of the basic block OLD_BB and redirect edge E to it, add
   it to trace after BB, mark OLD_BB visited and update pass' data structures
   (TRACE is a number of trace which OLD_BB is duplicated to).  */

static basic_block
copy_bb (basic_block old_bb, edge e, basic_block bb, int trace)
{
  basic_block new_bb;

  new_bb = duplicate_block (old_bb, e, bb);
  BB_COPY_PARTITION (new_bb, old_bb);

  gcc_assert (e->dest == new_bb);
  gcc_assert (!e->dest->il.rtl->visited);

  if (dump_file)
    fprintf (dump_file,
	     "Duplicated bb %d (created bb %d)\n",
	     old_bb->index, new_bb->index);
  new_bb->il.rtl->visited = trace;
  new_bb->aux = bb->aux;
  bb->aux = new_bb;

  if (new_bb->index >= array_size || last_basic_block > array_size)
    {
      int i;
      int new_size;

      new_size = MAX (last_basic_block, new_bb->index + 1);
      new_size = GET_ARRAY_SIZE (new_size);
      bbd = XRESIZEVEC (bbro_basic_block_data, bbd, new_size);
      for (i = array_size; i < new_size; i++)
	{
	  bbd[i].start_of_trace = -1;
	  bbd[i].in_trace = -1;
	  bbd[i].end_of_trace = -1;
	  bbd[i].heap = NULL;
	  bbd[i].node = NULL;
	}
      array_size = new_size;

      if (dump_file)
	{
	  fprintf (dump_file,
		   "Growing the dynamic array to %d elements.\n",
		   array_size);
	}
    }

  bbd[new_bb->index].in_trace = trace;

  return new_bb;
}

/* Compute and return the key (for the heap) of the basic block BB.  */

static fibheapkey_t
bb_to_key (basic_block bb)
{
  edge e;
  edge_iterator ei;
  int priority = 0;

  /* Do not start in probably never executed blocks.  */

  if (BB_PARTITION (bb) == BB_COLD_PARTITION
      || probably_never_executed_bb_p (bb))
    return BB_FREQ_MAX;

  /* Prefer blocks whose predecessor is an end of some trace
     or whose predecessor edge is EDGE_DFS_BACK.  */
  FOR_EACH_EDGE (e, ei, bb->preds)
    {
      if ((e->src != ENTRY_BLOCK_PTR && bbd[e->src->index].end_of_trace >= 0)
	  || (e->flags & EDGE_DFS_BACK))
	{
	  int edge_freq = EDGE_FREQUENCY (e);

	  if (edge_freq > priority)
	    priority = edge_freq;
	}
    }

  if (priority)
    /* The block with priority should have significantly lower key.  */
    return -(100 * BB_FREQ_MAX + 100 * priority + bb->frequency);
  return -bb->frequency;
}

/* Return true when the edge E from basic block BB is better than the temporary
   best edge (details are in function).  The probability of edge E is PROB. The
   frequency of the successor is FREQ.  The current best probability is
   BEST_PROB, the best frequency is BEST_FREQ.
   The edge is considered to be equivalent when PROB does not differ much from
   BEST_PROB; similarly for frequency.  */

static bool
better_edge_p (const_basic_block bb, const_edge e, int prob, int freq, int best_prob,
	       int best_freq, const_edge cur_best_edge)
{
  bool is_better_edge;

  /* The BEST_* values do not have to be best, but can be a bit smaller than
     maximum values.  */
  int diff_prob = best_prob / 10;
  int diff_freq = best_freq / 10;

  if (prob > best_prob + diff_prob)
    /* The edge has higher probability than the temporary best edge.  */
    is_better_edge = true;
  else if (prob < best_prob - diff_prob)
    /* The edge has lower probability than the temporary best edge.  */
    is_better_edge = false;
  else if (freq < best_freq - diff_freq)
    /* The edge and the temporary best edge  have almost equivalent
       probabilities.  The higher frequency of a successor now means
       that there is another edge going into that successor.
       This successor has lower frequency so it is better.  */
    is_better_edge = true;
  else if (freq > best_freq + diff_freq)
    /* This successor has higher frequency so it is worse.  */
    is_better_edge = false;
  else if (e->dest->prev_bb == bb)
    /* The edges have equivalent probabilities and the successors
       have equivalent frequencies.  Select the previous successor.  */
    is_better_edge = true;
  else
    is_better_edge = false;

  /* If we are doing hot/cold partitioning, make sure that we always favor
     non-crossing edges over crossing edges.  */

  if (!is_better_edge
      && flag_reorder_blocks_and_partition
      && cur_best_edge
      && (cur_best_edge->flags & EDGE_CROSSING)
      && !(e->flags & EDGE_CROSSING))
    is_better_edge = true;

  return is_better_edge;
}

/* Connect traces in array TRACES, N_TRACES is the count of traces.  */

static void
connect_traces (int n_traces, struct trace *traces)
{
  int i;
  bool *connected;
  bool two_passes;
  int last_trace;
  int current_pass;
  int current_partition;
  int freq_threshold;
  gcov_type count_threshold;

  freq_threshold = max_entry_frequency * DUPLICATION_THRESHOLD / 1000;
  if (max_entry_count < INT_MAX / 1000)
    count_threshold = max_entry_count * DUPLICATION_THRESHOLD / 1000;
  else
    count_threshold = max_entry_count / 1000 * DUPLICATION_THRESHOLD;

  connected = XCNEWVEC (bool, n_traces);
  last_trace = -1;
  current_pass = 1;
  current_partition = BB_PARTITION (traces[0].first);
  two_passes = false;

  if (flag_reorder_blocks_and_partition)
    for (i = 0; i < n_traces && !two_passes; i++)
      if (BB_PARTITION (traces[0].first)
	  != BB_PARTITION (traces[i].first))
	two_passes = true;

  for (i = 0; i < n_traces || (two_passes && current_pass == 1) ; i++)
    {
      int t = i;
      int t2;
      edge e, best;
      int best_len;

      if (i >= n_traces)
	{
	  gcc_assert (two_passes && current_pass == 1);
	  i = 0;
	  t = i;
	  current_pass = 2;
	  if (current_partition == BB_HOT_PARTITION)
	    current_partition = BB_COLD_PARTITION;
	  else
	    current_partition = BB_HOT_PARTITION;
	}

      if (connected[t])
	continue;

      if (two_passes
	  && BB_PARTITION (traces[t].first) != current_partition)
	continue;

      connected[t] = true;

      /* Find the predecessor traces.  */
      for (t2 = t; t2 > 0;)
	{
	  edge_iterator ei;
	  best = NULL;
	  best_len = 0;
	  FOR_EACH_EDGE (e, ei, traces[t2].first->preds)
	    {
	      int si = e->src->index;

	      if (e->src != ENTRY_BLOCK_PTR
		  && (e->flags & EDGE_CAN_FALLTHRU)
		  && !(e->flags & EDGE_COMPLEX)
		  && bbd[si].end_of_trace >= 0
		  && !connected[bbd[si].end_of_trace]
		  && (BB_PARTITION (e->src) == current_partition)
		  && (!best
		      || e->probability > best->probability
		      || (e->probability == best->probability
			  && traces[bbd[si].end_of_trace].length > best_len)))
		{
		  best = e;
		  best_len = traces[bbd[si].end_of_trace].length;
		}
	    }
	  if (best)
	    {
	      best->src->aux = best->dest;
	      t2 = bbd[best->src->index].end_of_trace;
	      connected[t2] = true;

	      if (dump_file)
		{
		  fprintf (dump_file, "Connection: %d %d\n",
			   best->src->index, best->dest->index);
		}
	    }
	  else
	    break;
	}

      if (last_trace >= 0)
	traces[last_trace].last->aux = traces[t2].first;
      last_trace = t;

      /* Find the successor traces.  */
      while (1)
	{
	  /* Find the continuation of the chain.  */
	  edge_iterator ei;
	  best = NULL;
	  best_len = 0;
	  FOR_EACH_EDGE (e, ei, traces[t].last->succs)
	    {
	      int di = e->dest->index;

	      if (e->dest != EXIT_BLOCK_PTR
		  && (e->flags & EDGE_CAN_FALLTHRU)
		  && !(e->flags & EDGE_COMPLEX)
		  && bbd[di].start_of_trace >= 0
		  && !connected[bbd[di].start_of_trace]
		  && (BB_PARTITION (e->dest) == current_partition)
		  && (!best
		      || e->probability > best->probability
		      || (e->probability == best->probability
			  && traces[bbd[di].start_of_trace].length > best_len)))
		{
		  best = e;
		  best_len = traces[bbd[di].start_of_trace].length;
		}
	    }

	  if (best)
	    {
	      if (dump_file)
		{
		  fprintf (dump_file, "Connection: %d %d\n",
			   best->src->index, best->dest->index);
		}
	      t = bbd[best->dest->index].start_of_trace;
	      traces[last_trace].last->aux = traces[t].first;
	      connected[t] = true;
	      last_trace = t;
	    }
	  else
	    {
	      /* Try to connect the traces by duplication of 1 block.  */
	      edge e2;
	      basic_block next_bb = NULL;
	      bool try_copy = false;

	      FOR_EACH_EDGE (e, ei, traces[t].last->succs)
		if (e->dest != EXIT_BLOCK_PTR
		    && (e->flags & EDGE_CAN_FALLTHRU)
		    && !(e->flags & EDGE_COMPLEX)
		    && (!best || e->probability > best->probability))
		  {
		    edge_iterator ei;
		    edge best2 = NULL;
		    int best2_len = 0;

		    /* If the destination is a start of a trace which is only
		       one block long, then no need to search the successor
		       blocks of the trace.  Accept it.  */
		    if (bbd[e->dest->index].start_of_trace >= 0
			&& traces[bbd[e->dest->index].start_of_trace].length
			   == 1)
		      {
			best = e;
			try_copy = true;
			continue;
		      }

		    FOR_EACH_EDGE (e2, ei, e->dest->succs)
		      {
			int di = e2->dest->index;

			if (e2->dest == EXIT_BLOCK_PTR
			    || ((e2->flags & EDGE_CAN_FALLTHRU)
				&& !(e2->flags & EDGE_COMPLEX)
				&& bbd[di].start_of_trace >= 0
				&& !connected[bbd[di].start_of_trace]
				&& (BB_PARTITION (e2->dest) == current_partition)
				&& (EDGE_FREQUENCY (e2) >= freq_threshold)
				&& (e2->count >= count_threshold)
				&& (!best2
				    || e2->probability > best2->probability
				    || (e2->probability == best2->probability
					&& traces[bbd[di].start_of_trace].length
					   > best2_len))))
			  {
			    best = e;
			    best2 = e2;
			    if (e2->dest != EXIT_BLOCK_PTR)
			      best2_len = traces[bbd[di].start_of_trace].length;
			    else
			      best2_len = INT_MAX;
			    next_bb = e2->dest;
			    try_copy = true;
			  }
		      }
		  }

	      if (flag_reorder_blocks_and_partition)
		try_copy = false;

	      /* Copy tiny blocks always; copy larger blocks only when the
		 edge is traversed frequently enough.  */
	      if (try_copy
		  && copy_bb_p (best->dest,
				optimize_edge_for_speed_p (best)
				&& EDGE_FREQUENCY (best) >= freq_threshold
				&& best->count >= count_threshold))
		{
		  basic_block new_bb;

		  if (dump_file)
		    {
		      fprintf (dump_file, "Connection: %d %d ",
			       traces[t].last->index, best->dest->index);
		      if (!next_bb)
			fputc ('\n', dump_file);
		      else if (next_bb == EXIT_BLOCK_PTR)
			fprintf (dump_file, "exit\n");
		      else
			fprintf (dump_file, "%d\n", next_bb->index);
		    }

		  new_bb = copy_bb (best->dest, best, traces[t].last, t);
		  traces[t].last = new_bb;
		  if (next_bb && next_bb != EXIT_BLOCK_PTR)
		    {
		      t = bbd[next_bb->index].start_of_trace;
		      traces[last_trace].last->aux = traces[t].first;
		      connected[t] = true;
		      last_trace = t;
		    }
		  else
		    break;	/* Stop finding the successor traces.  */
		}
	      else
		break;	/* Stop finding the successor traces.  */
	    }
	}
    }

  if (dump_file)
    {
      basic_block bb;

      fprintf (dump_file, "Final order:\n");
      for (bb = traces[0].first; bb; bb = (basic_block) bb->aux)
	fprintf (dump_file, "%d ", bb->index);
      fprintf (dump_file, "\n");
      fflush (dump_file);
    }

  FREE (connected);
}

/* Return true when BB can and should be copied. CODE_MAY_GROW is true
   when code size is allowed to grow by duplication.  */

static bool
copy_bb_p (const_basic_block bb, int code_may_grow)
{
  int size = 0;
  int max_size = uncond_jump_length;
  rtx insn;

  if (!bb->frequency)
    return false;
  if (EDGE_COUNT (bb->preds) < 2)
    return false;
  if (!can_duplicate_block_p (bb))
    return false;

  /* Avoid duplicating blocks which have many successors (PR/13430).  */
  if (EDGE_COUNT (bb->succs) > 8)
    return false;

  if (code_may_grow && optimize_bb_for_speed_p (bb))
    max_size *= PARAM_VALUE (PARAM_MAX_GROW_COPY_BB_INSNS);

  FOR_BB_INSNS (bb, insn)
    {
      if (INSN_P (insn))
	size += get_attr_min_length (insn);
    }

  if (size <= max_size)
    return true;

  if (dump_file)
    {
      fprintf (dump_file,
	       "Block %d can't be copied because its size = %d.\n",
	       bb->index, size);
    }

  return false;
}

/* Return the length of unconditional jump instruction.  */

static int
get_uncond_jump_length (void)
{
  rtx label, jump;
  int length;

  label = emit_label_before (gen_label_rtx (), get_insns ());
  jump = emit_jump_insn (gen_jump (label));

  length = get_attr_min_length (jump);

  delete_insn (jump);
  delete_insn (label);
  return length;
}

/* Emit a barrier into the footer of BB.  */

static void
emit_barrier_after_bb (basic_block bb)
{
  rtx barrier = emit_barrier_after (BB_END (bb));
  bb->il.rtl->footer = unlink_insn_chain (barrier, barrier);
}

/* The landing pad OLD_LP, in block OLD_BB, has edges from both partitions.
   Duplicate the landing pad and split the edges so that no EH edge
   crosses partitions.  */

static void
fix_up_crossing_landing_pad (eh_landing_pad old_lp, basic_block old_bb)
{
  eh_landing_pad new_lp;
  basic_block new_bb, last_bb, post_bb;
  rtx new_label, jump, post_label;
  unsigned new_partition;
  edge_iterator ei;
  edge e;

  /* Generate the new landing-pad structure.  */
  new_lp = gen_eh_landing_pad (old_lp->region);
  new_lp->post_landing_pad = old_lp->post_landing_pad;
  new_lp->landing_pad = gen_label_rtx ();
  LABEL_PRESERVE_P (new_lp->landing_pad) = 1;

  /* Put appropriate instructions in new bb.  */
  new_label = emit_label (new_lp->landing_pad);

  expand_dw2_landing_pad_for_region (old_lp->region);

  post_bb = BLOCK_FOR_INSN (old_lp->landing_pad);
  post_bb = single_succ (post_bb);
  post_label = block_label (post_bb);
  jump = emit_jump_insn (gen_jump (post_label));
  JUMP_LABEL (jump) = post_label;

  /* Create new basic block to be dest for lp.  */
  last_bb = EXIT_BLOCK_PTR->prev_bb;
  new_bb = create_basic_block (new_label, jump, last_bb);
  new_bb->aux = last_bb->aux;
  last_bb->aux = new_bb;

  emit_barrier_after_bb (new_bb);

  make_edge (new_bb, post_bb, 0);

  /* Make sure new bb is in the other partition.  */
  new_partition = BB_PARTITION (old_bb);
  new_partition ^= BB_HOT_PARTITION | BB_COLD_PARTITION;
  BB_SET_PARTITION (new_bb, new_partition);

  /* Fix up the edges.  */
  for (ei = ei_start (old_bb->preds); (e = ei_safe_edge (ei)) != NULL; )
    if (BB_PARTITION (e->src) == new_partition)
      {
	rtx insn = BB_END (e->src);
	rtx note = find_reg_note (insn, REG_EH_REGION, NULL_RTX);

	gcc_assert (note != NULL);
	gcc_checking_assert (INTVAL (XEXP (note, 0)) == old_lp->index);
	XEXP (note, 0) = GEN_INT (new_lp->index);

	/* Adjust the edge to the new destination.  */
	redirect_edge_succ (e, new_bb);
      }
    else
      ei_next (&ei);
}

/* Find the basic blocks that are rarely executed and need to be moved to
   a separate section of the .o file (to cut down on paging and improve
   cache locality).  Return a vector of all edges that cross.  */

static VEC(edge, heap) *
find_rarely_executed_basic_blocks_and_crossing_edges (void)
{
  VEC(edge, heap) *crossing_edges = NULL;
  basic_block bb;
  edge e;
  edge_iterator ei;

  /* Mark which partition (hot/cold) each basic block belongs in.  */
  FOR_EACH_BB (bb)
    {
      if (probably_never_executed_bb_p (bb))
	BB_SET_PARTITION (bb, BB_COLD_PARTITION);
      else
	BB_SET_PARTITION (bb, BB_HOT_PARTITION);
    }

  /* The format of .gcc_except_table does not allow landing pads to
     be in a different partition as the throw.  Fix this by either
     moving or duplicating the landing pads.  */
  if (cfun->eh->lp_array)
    {
      unsigned i;
      eh_landing_pad lp;

      FOR_EACH_VEC_ELT (eh_landing_pad, cfun->eh->lp_array, i, lp)
	{
	  bool all_same, all_diff;

	  if (lp == NULL)
	    continue;

	  all_same = all_diff = true;
	  bb = BLOCK_FOR_INSN (lp->landing_pad);
	  FOR_EACH_EDGE (e, ei, bb->preds)
	    {
	      gcc_assert (e->flags & EDGE_EH);
	      if (BB_PARTITION (bb) == BB_PARTITION (e->src))
		all_diff = false;
	      else
		all_same = false;
	    }

	  if (all_same)
	    ;
	  else if (all_diff)
	    {
	      int which = BB_PARTITION (bb);
	      which ^= BB_HOT_PARTITION | BB_COLD_PARTITION;
	      BB_SET_PARTITION (bb, which);
	    }
	  else
	    fix_up_crossing_landing_pad (lp, bb);
	}
    }

  /* Mark every edge that crosses between sections.  */

  FOR_EACH_BB (bb)
    FOR_EACH_EDGE (e, ei, bb->succs)
      {
	unsigned int flags = e->flags;
      
        /* We should never have EDGE_CROSSING set yet.  */
	gcc_checking_assert ((flags & EDGE_CROSSING) == 0);

	if (e->src != ENTRY_BLOCK_PTR
	    && e->dest != EXIT_BLOCK_PTR
	    && BB_PARTITION (e->src) != BB_PARTITION (e->dest))
	  {
	    VEC_safe_push (edge, heap, crossing_edges, e);
	    flags |= EDGE_CROSSING;
	  }

	/* Now that we've split eh edges as appropriate, allow landing pads
	   to be merged with the post-landing pads.  */
	flags &= ~EDGE_PRESERVE;

	e->flags = flags;
      }

  return crossing_edges;
}

/* If any destination of a crossing edge does not have a label, add label;
   Convert any easy fall-through crossing edges to unconditional jumps.  */

static void
add_labels_and_missing_jumps (VEC(edge, heap) *crossing_edges)
{
  size_t i;
  edge e;

  FOR_EACH_VEC_ELT (edge, crossing_edges, i, e)
    {
      basic_block src = e->src;
      basic_block dest = e->dest;
      rtx label, new_jump;

      if (dest == EXIT_BLOCK_PTR)
	continue;

      /* Make sure dest has a label.  */
      label = block_label (dest);

      /* Nothing to do for non-fallthru edges.  */
      if (src == ENTRY_BLOCK_PTR)
	continue;
      if ((e->flags & EDGE_FALLTHRU) == 0)
	continue;

      /* If the block does not end with a control flow insn, then we
	 can trivially add a jump to the end to fixup the crossing.
	 Otherwise the jump will have to go in a new bb, which will
	 be handled by fix_up_fall_thru_edges function.  */
      if (control_flow_insn_p (BB_END (src)))
	continue;

      /* Make sure there's only one successor.  */
      gcc_assert (single_succ_p (src));

      new_jump = emit_jump_insn_after (gen_jump (label), BB_END (src));
      BB_END (src) = new_jump;
      JUMP_LABEL (new_jump) = label;
      LABEL_NUSES (label) += 1;

      emit_barrier_after_bb (src);

      /* Mark edge as non-fallthru.  */
      e->flags &= ~EDGE_FALLTHRU;
    }
}

/* Find any bb's where the fall-through edge is a crossing edge (note that
   these bb's must also contain a conditional jump or end with a call
   instruction; we've already dealt with fall-through edges for blocks
   that didn't have a conditional jump or didn't end with call instruction
   in the call to add_labels_and_missing_jumps).  Convert the fall-through
   edge to non-crossing edge by inserting a new bb to fall-through into.
   The new bb will contain an unconditional jump (crossing edge) to the
   original fall through destination.  */

static void
fix_up_fall_thru_edges (void)
{
  basic_block cur_bb;
  basic_block new_bb;
  edge succ1;
  edge succ2;
  edge fall_thru;
  edge cond_jump = NULL;
  edge e;
  bool cond_jump_crosses;
  int invert_worked;
  rtx old_jump;
  rtx fall_thru_label;

  FOR_EACH_BB (cur_bb)
    {
      fall_thru = NULL;
      if (EDGE_COUNT (cur_bb->succs) > 0)
	succ1 = EDGE_SUCC (cur_bb, 0);
      else
	succ1 = NULL;

      if (EDGE_COUNT (cur_bb->succs) > 1)
	succ2 = EDGE_SUCC (cur_bb, 1);
      else
	succ2 = NULL;

      /* Find the fall-through edge.  */

      if (succ1
	  && (succ1->flags & EDGE_FALLTHRU))
	{
	  fall_thru = succ1;
	  cond_jump = succ2;
	}
      else if (succ2
	       && (succ2->flags & EDGE_FALLTHRU))
	{
	  fall_thru = succ2;
	  cond_jump = succ1;
	}
<<<<<<< HEAD
      else if (!fall_thru && succ1 && block_ends_with_call_p (cur_bb))
      {
        edge e;
        edge_iterator ei;

        /* Find EDGE_CAN_FALLTHRU edge.  */
        FOR_EACH_EDGE (e, ei, cur_bb->succs)
          if (e->flags & EDGE_CAN_FALLTHRU)
          {
            fall_thru = e;
            break;
          }
      }
=======
      else if (succ1
	       && (block_ends_with_call_p (cur_bb)
		   || can_throw_internal (BB_END (cur_bb))))
	{
	  edge e;
	  edge_iterator ei;

	  /* Find EDGE_CAN_FALLTHRU edge.  */
	  FOR_EACH_EDGE (e, ei, cur_bb->succs)
	    if (e->flags & EDGE_CAN_FALLTHRU)
	      {
		fall_thru = e;
		break;
	      }
	}
>>>>>>> 3082eeb7

      if (fall_thru && (fall_thru->dest != EXIT_BLOCK_PTR))
	{
	  /* Check to see if the fall-thru edge is a crossing edge.  */

	  if (fall_thru->flags & EDGE_CROSSING)
	    {
	      /* The fall_thru edge crosses; now check the cond jump edge, if
		 it exists.  */

	      cond_jump_crosses = true;
	      invert_worked  = 0;
	      old_jump = BB_END (cur_bb);

	      /* Find the jump instruction, if there is one.  */

	      if (cond_jump)
		{
		  if (!(cond_jump->flags & EDGE_CROSSING))
		    cond_jump_crosses = false;

		  /* We know the fall-thru edge crosses; if the cond
		     jump edge does NOT cross, and its destination is the
		     next block in the bb order, invert the jump
		     (i.e. fix it so the fall thru does not cross and
		     the cond jump does).  */

		  if (!cond_jump_crosses
		      && cur_bb->aux == cond_jump->dest)
		    {
		      /* Find label in fall_thru block. We've already added
			 any missing labels, so there must be one.  */

		      fall_thru_label = block_label (fall_thru->dest);

		      if (old_jump && JUMP_P (old_jump) && fall_thru_label)
			invert_worked = invert_jump (old_jump,
						     fall_thru_label,0);
		      if (invert_worked)
			{
			  fall_thru->flags &= ~EDGE_FALLTHRU;
			  cond_jump->flags |= EDGE_FALLTHRU;
			  update_br_prob_note (cur_bb);
			  e = fall_thru;
			  fall_thru = cond_jump;
			  cond_jump = e;
			  cond_jump->flags |= EDGE_CROSSING;
			  fall_thru->flags &= ~EDGE_CROSSING;
			}
		    }
		}

	      if (cond_jump_crosses || !invert_worked)
		{
		  /* This is the case where both edges out of the basic
		     block are crossing edges. Here we will fix up the
		     fall through edge. The jump edge will be taken care
		     of later.  The EDGE_CROSSING flag of fall_thru edge
                     is unset before the call to force_nonfallthru
                     function because if a new basic-block is created
                     this edge remains in the current section boundary
                     while the edge between new_bb and the fall_thru->dest
                     becomes EDGE_CROSSING.  */

                  fall_thru->flags &= ~EDGE_CROSSING;
		  new_bb = force_nonfallthru (fall_thru);

		  if (new_bb)
		    {
		      new_bb->aux = cur_bb->aux;
		      cur_bb->aux = new_bb;

		      /* Make sure new fall-through bb is in same
			 partition as bb it's falling through from.  */

		      BB_COPY_PARTITION (new_bb, cur_bb);
		      single_succ_edge (new_bb)->flags |= EDGE_CROSSING;
		    }
                  else
                    {
                      /* If a new basic-block was not created; restore
                         the EDGE_CROSSING flag.  */
                      fall_thru->flags |= EDGE_CROSSING;
                    }

		  /* Add barrier after new jump */
		  emit_barrier_after_bb (new_bb ? new_bb : cur_bb);
		}
	    }
	}
    }
}

/* This function checks the destination block of a "crossing jump" to
   see if it has any crossing predecessors that begin with a code label
   and end with an unconditional jump.  If so, it returns that predecessor
   block.  (This is to avoid creating lots of new basic blocks that all
   contain unconditional jumps to the same destination).  */

static basic_block
find_jump_block (basic_block jump_dest)
{
  basic_block source_bb = NULL;
  edge e;
  rtx insn;
  edge_iterator ei;

  FOR_EACH_EDGE (e, ei, jump_dest->preds)
    if (e->flags & EDGE_CROSSING)
      {
	basic_block src = e->src;

	/* Check each predecessor to see if it has a label, and contains
	   only one executable instruction, which is an unconditional jump.
	   If so, we can use it.  */

	if (LABEL_P (BB_HEAD (src)))
	  for (insn = BB_HEAD (src);
	       !INSN_P (insn) && insn != NEXT_INSN (BB_END (src));
	       insn = NEXT_INSN (insn))
	    {
	      if (INSN_P (insn)
		  && insn == BB_END (src)
		  && JUMP_P (insn)
		  && !any_condjump_p (insn))
		{
		  source_bb = src;
		  break;
		}
	    }

	if (source_bb)
	  break;
      }

  return source_bb;
}

/* Find all BB's with conditional jumps that are crossing edges;
   insert a new bb and make the conditional jump branch to the new
   bb instead (make the new bb same color so conditional branch won't
   be a 'crossing' edge).  Insert an unconditional jump from the
   new bb to the original destination of the conditional jump.  */

static void
fix_crossing_conditional_branches (void)
{
  basic_block cur_bb;
  basic_block new_bb;
  basic_block dest;
  edge succ1;
  edge succ2;
  edge crossing_edge;
  edge new_edge;
  rtx old_jump;
  rtx set_src;
  rtx old_label = NULL_RTX;
  rtx new_label;

  FOR_EACH_BB (cur_bb)
    {
      crossing_edge = NULL;
      if (EDGE_COUNT (cur_bb->succs) > 0)
	succ1 = EDGE_SUCC (cur_bb, 0);
      else
	succ1 = NULL;

      if (EDGE_COUNT (cur_bb->succs) > 1)
	succ2 = EDGE_SUCC (cur_bb, 1);
      else
	succ2 = NULL;

      /* We already took care of fall-through edges, so only one successor
	 can be a crossing edge.  */

      if (succ1 && (succ1->flags & EDGE_CROSSING))
	crossing_edge = succ1;
      else if (succ2 && (succ2->flags & EDGE_CROSSING))
	crossing_edge = succ2;

      if (crossing_edge)
	{
	  old_jump = BB_END (cur_bb);

	  /* Check to make sure the jump instruction is a
	     conditional jump.  */

	  set_src = NULL_RTX;

	  if (any_condjump_p (old_jump))
	    {
	      if (GET_CODE (PATTERN (old_jump)) == SET)
		set_src = SET_SRC (PATTERN (old_jump));
	      else if (GET_CODE (PATTERN (old_jump)) == PARALLEL)
		{
		  set_src = XVECEXP (PATTERN (old_jump), 0,0);
		  if (GET_CODE (set_src) == SET)
		    set_src = SET_SRC (set_src);
		  else
		    set_src = NULL_RTX;
		}
	    }

	  if (set_src && (GET_CODE (set_src) == IF_THEN_ELSE))
	    {
	      if (GET_CODE (XEXP (set_src, 1)) == PC)
		old_label = XEXP (set_src, 2);
	      else if (GET_CODE (XEXP (set_src, 2)) == PC)
		old_label = XEXP (set_src, 1);

	      /* Check to see if new bb for jumping to that dest has
		 already been created; if so, use it; if not, create
		 a new one.  */

	      new_bb = find_jump_block (crossing_edge->dest);

	      if (new_bb)
		new_label = block_label (new_bb);
	      else
		{
		  basic_block last_bb;
		  rtx new_jump;

		  /* Create new basic block to be dest for
		     conditional jump.  */

		  /* Put appropriate instructions in new bb.  */

		  new_label = gen_label_rtx ();
		  emit_label (new_label);

		  gcc_assert (GET_CODE (old_label) == LABEL_REF);
		  old_label = JUMP_LABEL (old_jump);
		  new_jump = emit_jump_insn (gen_jump (old_label));
		  JUMP_LABEL (new_jump) = old_label;

		  last_bb = EXIT_BLOCK_PTR->prev_bb;
		  new_bb = create_basic_block (new_label, new_jump, last_bb);
		  new_bb->aux = last_bb->aux;
		  last_bb->aux = new_bb;

		  emit_barrier_after_bb (new_bb);

		  /* Make sure new bb is in same partition as source
		     of conditional branch.  */
		  BB_COPY_PARTITION (new_bb, cur_bb);
		}

	      /* Make old jump branch to new bb.  */

	      redirect_jump (old_jump, new_label, 0);

	      /* Remove crossing_edge as predecessor of 'dest'.  */

	      dest = crossing_edge->dest;

	      redirect_edge_succ (crossing_edge, new_bb);

	      /* Make a new edge from new_bb to old dest; new edge
		 will be a successor for new_bb and a predecessor
		 for 'dest'.  */

	      if (EDGE_COUNT (new_bb->succs) == 0)
		new_edge = make_edge (new_bb, dest, 0);
	      else
		new_edge = EDGE_SUCC (new_bb, 0);

	      crossing_edge->flags &= ~EDGE_CROSSING;
	      new_edge->flags |= EDGE_CROSSING;
	    }
	}
    }
}

/* Find any unconditional branches that cross between hot and cold
   sections.  Convert them into indirect jumps instead.  */

static void
fix_crossing_unconditional_branches (void)
{
  basic_block cur_bb;
  rtx last_insn;
  rtx label;
  rtx label_addr;
  rtx indirect_jump_sequence;
  rtx jump_insn = NULL_RTX;
  rtx new_reg;
  rtx cur_insn;
  edge succ;

  FOR_EACH_BB (cur_bb)
    {
      last_insn = BB_END (cur_bb);

      if (EDGE_COUNT (cur_bb->succs) < 1)
	continue;

      succ = EDGE_SUCC (cur_bb, 0);

      /* Check to see if bb ends in a crossing (unconditional) jump.  At
	 this point, no crossing jumps should be conditional.  */

      if (JUMP_P (last_insn)
	  && (succ->flags & EDGE_CROSSING))
	{
	  rtx label2, table;

	  gcc_assert (!any_condjump_p (last_insn));

	  /* Make sure the jump is not already an indirect or table jump.  */

	  if (!computed_jump_p (last_insn)
	      && !tablejump_p (last_insn, &label2, &table))
	    {
	      /* We have found a "crossing" unconditional branch.  Now
		 we must convert it to an indirect jump.  First create
		 reference of label, as target for jump.  */

	      label = JUMP_LABEL (last_insn);
	      label_addr = gen_rtx_LABEL_REF (Pmode, label);
	      LABEL_NUSES (label) += 1;

	      /* Get a register to use for the indirect jump.  */

	      new_reg = gen_reg_rtx (Pmode);

	      /* Generate indirect the jump sequence.  */

	      start_sequence ();
	      emit_move_insn (new_reg, label_addr);
	      emit_indirect_jump (new_reg);
	      indirect_jump_sequence = get_insns ();
	      end_sequence ();

	      /* Make sure every instruction in the new jump sequence has
		 its basic block set to be cur_bb.  */

	      for (cur_insn = indirect_jump_sequence; cur_insn;
		   cur_insn = NEXT_INSN (cur_insn))
		{
		  if (!BARRIER_P (cur_insn))
		    BLOCK_FOR_INSN (cur_insn) = cur_bb;
		  if (JUMP_P (cur_insn))
		    jump_insn = cur_insn;
		}

	      /* Insert the new (indirect) jump sequence immediately before
		 the unconditional jump, then delete the unconditional jump.  */

	      emit_insn_before (indirect_jump_sequence, last_insn);
	      delete_insn (last_insn);

	      /* Make BB_END for cur_bb be the jump instruction (NOT the
		 barrier instruction at the end of the sequence...).  */

	      BB_END (cur_bb) = jump_insn;
	    }
	}
    }
}

/* Add REG_CROSSING_JUMP note to all crossing jump insns.  */

static void
add_reg_crossing_jump_notes (void)
{
  basic_block bb;
  edge e;
  edge_iterator ei;

  FOR_EACH_BB (bb)
    FOR_EACH_EDGE (e, ei, bb->succs)
      if ((e->flags & EDGE_CROSSING)
	  && JUMP_P (BB_END (e->src)))
	add_reg_note (BB_END (e->src), REG_CROSSING_JUMP, NULL_RTX);
}

/* Verify, in the basic block chain, that there is at most one switch
   between hot/cold partitions. This is modelled on
   rtl_verify_flow_info_1, but it cannot go inside that function
   because this condition will not be true until after
   reorder_basic_blocks is called.  */

static void
verify_hot_cold_block_grouping (void)
{
  basic_block bb;
  int err = 0;
  bool switched_sections = false;
  int current_partition = 0;

  FOR_EACH_BB (bb)
    {
      if (!current_partition)
	current_partition = BB_PARTITION (bb);
      if (BB_PARTITION (bb) != current_partition)
	{
	  if (switched_sections)
	    {
	      error ("multiple hot/cold transitions found (bb %i)",
		     bb->index);
	      err = 1;
	    }
	  else
	    {
	      switched_sections = true;
	      current_partition = BB_PARTITION (bb);
	    }
	}
    }

  gcc_assert(!err);
}

/* Reorder basic blocks.  The main entry point to this file.  FLAGS is
   the set of flags to pass to cfg_layout_initialize().  */

void
reorder_basic_blocks (void)
{
  int n_traces;
  int i;
  struct trace *traces;

  gcc_assert (current_ir_type () == IR_RTL_CFGLAYOUT);

  if (n_basic_blocks <= NUM_FIXED_BLOCKS + 1)
    return;

  set_edge_can_fallthru_flag ();
  mark_dfs_back_edges ();

  /* We are estimating the length of uncond jump insn only once since the code
     for getting the insn length always returns the minimal length now.  */
  if (uncond_jump_length == 0)
    uncond_jump_length = get_uncond_jump_length ();

  /* We need to know some information for each basic block.  */
  array_size = GET_ARRAY_SIZE (last_basic_block);
  bbd = XNEWVEC (bbro_basic_block_data, array_size);
  for (i = 0; i < array_size; i++)
    {
      bbd[i].start_of_trace = -1;
      bbd[i].in_trace = -1;
      bbd[i].end_of_trace = -1;
      bbd[i].heap = NULL;
      bbd[i].node = NULL;
    }

  traces = XNEWVEC (struct trace, n_basic_blocks);
  n_traces = 0;
  find_traces (&n_traces, traces);
  connect_traces (n_traces, traces);
  FREE (traces);
  FREE (bbd);

  relink_block_chain (/*stay_in_cfglayout_mode=*/true);

  if (dump_file)
    dump_flow_info (dump_file, dump_flags);

  if (flag_reorder_blocks_and_partition)
    verify_hot_cold_block_grouping ();
}

/* Determine which partition the first basic block in the function
   belongs to, then find the first basic block in the current function
   that belongs to a different section, and insert a
   NOTE_INSN_SWITCH_TEXT_SECTIONS note immediately before it in the
   instruction stream.  When writing out the assembly code,
   encountering this note will make the compiler switch between the
   hot and cold text sections.  */

static void
insert_section_boundary_note (void)
{
  basic_block bb;
  rtx new_note;
  int first_partition = 0;

  if (!flag_reorder_blocks_and_partition
      || !optimize_function_for_speed_p (cfun))
    return;

  FOR_EACH_BB (bb)
    {
      if (!first_partition)
	first_partition = BB_PARTITION (bb);
      if (BB_PARTITION (bb) != first_partition)
	{
	  new_note = emit_note_before (NOTE_INSN_SWITCH_TEXT_SECTIONS,
				       BB_HEAD (bb));
	  /* ??? This kind of note always lives between basic blocks,
	     but add_insn_before will set BLOCK_FOR_INSN anyway.  */
	  BLOCK_FOR_INSN (new_note) = NULL;
	  break;
	}
    }
}

/* Duplicate the blocks containing computed gotos.  This basically unfactors
   computed gotos that were factored early on in the compilation process to
   speed up edge based data flow.  We used to not unfactoring them again,
   which can seriously pessimize code with many computed jumps in the source
   code, such as interpreters.  See e.g. PR15242.  */

static bool
gate_duplicate_computed_gotos (void)
{
  if (targetm.cannot_modify_jumps_p ())
    return false;
  return (optimize > 0
	  && flag_expensive_optimizations
	  && ! optimize_function_for_size_p (cfun));
}


static unsigned int
duplicate_computed_gotos (void)
{
  basic_block bb, new_bb;
  bitmap candidates;
  int max_size;

  if (n_basic_blocks <= NUM_FIXED_BLOCKS + 1)
    return 0;

  cfg_layout_initialize (0);

  /* We are estimating the length of uncond jump insn only once
     since the code for getting the insn length always returns
     the minimal length now.  */
  if (uncond_jump_length == 0)
    uncond_jump_length = get_uncond_jump_length ();

  max_size = uncond_jump_length * PARAM_VALUE (PARAM_MAX_GOTO_DUPLICATION_INSNS);
  candidates = BITMAP_ALLOC (NULL);

  /* Look for blocks that end in a computed jump, and see if such blocks
     are suitable for unfactoring.  If a block is a candidate for unfactoring,
     mark it in the candidates.  */
  FOR_EACH_BB (bb)
    {
      rtx insn;
      edge e;
      edge_iterator ei;
      int size, all_flags;

      /* Build the reorder chain for the original order of blocks.  */
      if (bb->next_bb != EXIT_BLOCK_PTR)
	bb->aux = bb->next_bb;

      /* Obviously the block has to end in a computed jump.  */
      if (!computed_jump_p (BB_END (bb)))
	continue;

      /* Only consider blocks that can be duplicated.  */
      if (find_reg_note (BB_END (bb), REG_CROSSING_JUMP, NULL_RTX)
	  || !can_duplicate_block_p (bb))
	continue;

      /* Make sure that the block is small enough.  */
      size = 0;
      FOR_BB_INSNS (bb, insn)
	if (INSN_P (insn))
	  {
	    size += get_attr_min_length (insn);
	    if (size > max_size)
	       break;
	  }
      if (size > max_size)
	continue;

      /* Final check: there must not be any incoming abnormal edges.  */
      all_flags = 0;
      FOR_EACH_EDGE (e, ei, bb->preds)
	all_flags |= e->flags;
      if (all_flags & EDGE_COMPLEX)
	continue;

      bitmap_set_bit (candidates, bb->index);
    }

  /* Nothing to do if there is no computed jump here.  */
  if (bitmap_empty_p (candidates))
    goto done;

  /* Duplicate computed gotos.  */
  FOR_EACH_BB (bb)
    {
      if (bb->il.rtl->visited)
	continue;

      bb->il.rtl->visited = 1;

      /* BB must have one outgoing edge.  That edge must not lead to
	 the exit block or the next block.
	 The destination must have more than one predecessor.  */
      if (!single_succ_p (bb)
	  || single_succ (bb) == EXIT_BLOCK_PTR
	  || single_succ (bb) == bb->next_bb
	  || single_pred_p (single_succ (bb)))
	continue;

      /* The successor block has to be a duplication candidate.  */
      if (!bitmap_bit_p (candidates, single_succ (bb)->index))
	continue;

      new_bb = duplicate_block (single_succ (bb), single_succ_edge (bb), bb);
      new_bb->aux = bb->aux;
      bb->aux = new_bb;
      new_bb->il.rtl->visited = 1;
    }

done:
  cfg_layout_finalize ();

  BITMAP_FREE (candidates);
  return 0;
}

struct rtl_opt_pass pass_duplicate_computed_gotos =
{
 {
  RTL_PASS,
  "compgotos",                          /* name */
  gate_duplicate_computed_gotos,        /* gate */
  duplicate_computed_gotos,             /* execute */
  NULL,                                 /* sub */
  NULL,                                 /* next */
  0,                                    /* static_pass_number */
  TV_REORDER_BLOCKS,                    /* tv_id */
  0,                                    /* properties_required */
  0,                                    /* properties_provided */
  0,                                    /* properties_destroyed */
  0,                                    /* todo_flags_start */
  TODO_verify_rtl_sharing,/* todo_flags_finish */
 }
};


/* This function is the main 'entrance' for the optimization that
   partitions hot and cold basic blocks into separate sections of the
   .o file (to improve performance and cache locality).  Ideally it
   would be called after all optimizations that rearrange the CFG have
   been called.  However part of this optimization may introduce new
   register usage, so it must be called before register allocation has
   occurred.  This means that this optimization is actually called
   well before the optimization that reorders basic blocks (see
   function above).

   This optimization checks the feedback information to determine
   which basic blocks are hot/cold, updates flags on the basic blocks
   to indicate which section they belong in.  This information is
   later used for writing out sections in the .o file.  Because hot
   and cold sections can be arbitrarily large (within the bounds of
   memory), far beyond the size of a single function, it is necessary
   to fix up all edges that cross section boundaries, to make sure the
   instructions used can actually span the required distance.  The
   fixes are described below.

   Fall-through edges must be changed into jumps; it is not safe or
   legal to fall through across a section boundary.  Whenever a
   fall-through edge crossing a section boundary is encountered, a new
   basic block is inserted (in the same section as the fall-through
   source), and the fall through edge is redirected to the new basic
   block.  The new basic block contains an unconditional jump to the
   original fall-through target.  (If the unconditional jump is
   insufficient to cross section boundaries, that is dealt with a
   little later, see below).

   In order to deal with architectures that have short conditional
   branches (which cannot span all of memory) we take any conditional
   jump that attempts to cross a section boundary and add a level of
   indirection: it becomes a conditional jump to a new basic block, in
   the same section.  The new basic block contains an unconditional
   jump to the original target, in the other section.

   For those architectures whose unconditional branch is also
   incapable of reaching all of memory, those unconditional jumps are
   converted into indirect jumps, through a register.

   IMPORTANT NOTE: This optimization causes some messy interactions
   with the cfg cleanup optimizations; those optimizations want to
   merge blocks wherever possible, and to collapse indirect jump
   sequences (change "A jumps to B jumps to C" directly into "A jumps
   to C").  Those optimizations can undo the jump fixes that
   partitioning is required to make (see above), in order to ensure
   that jumps attempting to cross section boundaries are really able
   to cover whatever distance the jump requires (on many architectures
   conditional or unconditional jumps are not able to reach all of
   memory).  Therefore tests have to be inserted into each such
   optimization to make sure that it does not undo stuff necessary to
   cross partition boundaries.  This would be much less of a problem
   if we could perform this optimization later in the compilation, but
   unfortunately the fact that we may need to create indirect jumps
   (through registers) requires that this optimization be performed
   before register allocation.

   Hot and cold basic blocks are partitioned and put in separate
   sections of the .o file, to reduce paging and improve cache
   performance (hopefully).  This can result in bits of code from the
   same function being widely separated in the .o file.  However this
   is not obvious to the current bb structure.  Therefore we must take
   care to ensure that: 1). There are no fall_thru edges that cross
   between sections; 2). For those architectures which have "short"
   conditional branches, all conditional branches that attempt to
   cross between sections are converted to unconditional branches;
   and, 3). For those architectures which have "short" unconditional
   branches, all unconditional branches that attempt to cross between
   sections are converted to indirect jumps.

   The code for fixing up fall_thru edges that cross between hot and
   cold basic blocks does so by creating new basic blocks containing
   unconditional branches to the appropriate label in the "other"
   section.  The new basic block is then put in the same (hot or cold)
   section as the original conditional branch, and the fall_thru edge
   is modified to fall into the new basic block instead.  By adding
   this level of indirection we end up with only unconditional branches
   crossing between hot and cold sections.

   Conditional branches are dealt with by adding a level of indirection.
   A new basic block is added in the same (hot/cold) section as the
   conditional branch, and the conditional branch is retargeted to the
   new basic block.  The new basic block contains an unconditional branch
   to the original target of the conditional branch (in the other section).

   Unconditional branches are dealt with by converting them into
   indirect jumps.  */

static unsigned
partition_hot_cold_basic_blocks (void)
{
<<<<<<< HEAD
  edge *crossing_edges;
  int n_crossing_edges;
  int max_edges = 2 * last_basic_block;
=======
  VEC(edge, heap) *crossing_edges;
>>>>>>> 3082eeb7

  if (n_basic_blocks <= NUM_FIXED_BLOCKS + 1)
    return 0;

  df_set_flags (DF_DEFER_INSN_RESCAN);

<<<<<<< HEAD
  find_rarely_executed_basic_blocks_and_crossing_edges (&crossing_edges,
							&n_crossing_edges,
							&max_edges);
=======
  crossing_edges = find_rarely_executed_basic_blocks_and_crossing_edges ();
  if (crossing_edges == NULL)
    return 0;

  /* Make sure the source of any crossing edge ends in a jump and the
     destination of any crossing edge has a label.  */
  add_labels_and_missing_jumps (crossing_edges);

  /* Convert all crossing fall_thru edges to non-crossing fall
     thrus to unconditional jumps (that jump to the original fall
     thru dest).  */
  fix_up_fall_thru_edges ();
>>>>>>> 3082eeb7

  /* If the architecture does not have conditional branches that can
     span all of memory, convert crossing conditional branches into
     crossing unconditional branches.  */
  if (!HAS_LONG_COND_BRANCH)
    fix_crossing_conditional_branches ();

<<<<<<< HEAD
  free (crossing_edges);
=======
  /* If the architecture does not have unconditional branches that
     can span all of memory, convert crossing unconditional branches
     into indirect jumps.  Since adding an indirect jump also adds
     a new register usage, update the register usage information as
     well.  */
  if (!HAS_LONG_UNCOND_BRANCH)
    fix_crossing_unconditional_branches ();

  add_reg_crossing_jump_notes ();

  VEC_free (edge, heap, crossing_edges);

  /* ??? FIXME: DF generates the bb info for a block immediately.
     And by immediately, I mean *during* creation of the block.

	#0  df_bb_refs_collect
	#1  in df_bb_refs_record
	#2  in create_basic_block_structure

     Which means that the bb_has_eh_pred test in df_bb_refs_collect
     will *always* fail, because no edges can have been added to the
     block yet.  Which of course means we don't add the right 
     artificial refs, which means we fail df_verify (much) later.

     Cleanest solution would seem to make DF_DEFER_INSN_RESCAN imply
     that we also shouldn't grab data from the new blocks those new
     insns are in either.  In this way one can create the block, link
     it up properly, and have everything Just Work later, when deferred
     insns are processed.

     In the meantime, we have no other option but to throw away all
     of the DF data and recompute it all.  */
  if (cfun->eh->lp_array)
    {
      df_finish_pass (true);
      df_scan_alloc (NULL);
      df_scan_blocks ();
      /* Not all post-landing pads use all of the EH_RETURN_DATA_REGNO
	 data.  We blindly generated all of them when creating the new
	 landing pad.  Delete those assignments we don't use.  */
      df_set_flags (DF_LR_RUN_DCE);
      df_analyze ();
    }

  return TODO_verify_flow | TODO_verify_rtl_sharing;
>>>>>>> 3082eeb7
}

static bool
gate_handle_reorder_blocks (void)
{
  if (targetm.cannot_modify_jumps_p ())
    return false;
  return (optimize > 0);
}


/* Reorder basic blocks.  */
static unsigned int
rest_of_handle_reorder_blocks (void)
{
  basic_block bb;

  /* Last attempt to optimize CFG, as scheduling, peepholing and insn
     splitting possibly introduced more crossjumping opportunities.  */
  cfg_layout_initialize (CLEANUP_EXPENSIVE);

  if ((flag_reorder_blocks || flag_reorder_blocks_and_partition)
      /* Don't reorder blocks when optimizing for size because extra jump insns may
	 be created; also barrier may create extra padding.

	 More correctly we should have a block reordering mode that tried to
	 minimize the combined size of all the jumps.  This would more or less
	 automatically remove extra jumps, but would also try to use more short
	 jumps instead of long jumps.  */
      && optimize_function_for_speed_p (cfun))
    {
      reorder_basic_blocks ();
      cleanup_cfg (CLEANUP_EXPENSIVE);
    }

  FOR_EACH_BB (bb)
    if (bb->next_bb != EXIT_BLOCK_PTR)
      bb->aux = bb->next_bb;
  cfg_layout_finalize ();

  /* Add NOTE_INSN_SWITCH_TEXT_SECTIONS notes.  */
  insert_section_boundary_note ();
  return 0;
}

struct rtl_opt_pass pass_reorder_blocks =
{
 {
  RTL_PASS,
  "bbro",                               /* name */
  gate_handle_reorder_blocks,           /* gate */
  rest_of_handle_reorder_blocks,        /* execute */
  NULL,                                 /* sub */
  NULL,                                 /* next */
  0,                                    /* static_pass_number */
  TV_REORDER_BLOCKS,                    /* tv_id */
  0,                                    /* properties_required */
  0,                                    /* properties_provided */
  0,                                    /* properties_destroyed */
  0,                                    /* todo_flags_start */
  TODO_verify_rtl_sharing,              /* todo_flags_finish */
 }
};

static bool
gate_handle_partition_blocks (void)
{
  /* The optimization to partition hot/cold basic blocks into separate
     sections of the .o file does not work well with linkonce or with
     user defined section attributes.  Don't call it if either case
     arises.  */
  return (flag_reorder_blocks_and_partition
          && optimize
	  && !DECL_ONE_ONLY (current_function_decl)
	  && !user_defined_section_attribute);
}

struct rtl_opt_pass pass_partition_blocks =
{
 {
  RTL_PASS,
  "bbpart",                             /* name */
  gate_handle_partition_blocks,         /* gate */
  partition_hot_cold_basic_blocks,      /* execute */
  NULL,                                 /* sub */
  NULL,                                 /* next */
  0,                                    /* static_pass_number */
  TV_REORDER_BLOCKS,                    /* tv_id */
  PROP_cfglayout,                       /* properties_required */
  0,                                    /* properties_provided */
  0,                                    /* properties_destroyed */
  0,                                    /* todo_flags_start */
  0					/* todo_flags_finish */
 }
};<|MERGE_RESOLUTION|>--- conflicted
+++ resolved
@@ -86,11 +86,8 @@
 #include "toplev.h" /* user_defined_section_attribute */
 #include "tree-pass.h"
 #include "df.h"
-<<<<<<< HEAD
-=======
 #include "bb-reorder.h"
 #include "except.h"
->>>>>>> 3082eeb7
 
 /* The number of rounds.  In most cases there will only be 4 rounds, but
    when partitioning hot and cold basic blocks into separate sections of
@@ -1474,21 +1471,6 @@
 	  fall_thru = succ2;
 	  cond_jump = succ1;
 	}
-<<<<<<< HEAD
-      else if (!fall_thru && succ1 && block_ends_with_call_p (cur_bb))
-      {
-        edge e;
-        edge_iterator ei;
-
-        /* Find EDGE_CAN_FALLTHRU edge.  */
-        FOR_EACH_EDGE (e, ei, cur_bb->succs)
-          if (e->flags & EDGE_CAN_FALLTHRU)
-          {
-            fall_thru = e;
-            break;
-          }
-      }
-=======
       else if (succ1
 	       && (block_ends_with_call_p (cur_bb)
 		   || can_throw_internal (BB_END (cur_bb))))
@@ -1504,7 +1486,6 @@
 		break;
 	      }
 	}
->>>>>>> 3082eeb7
 
       if (fall_thru && (fall_thru->dest != EXIT_BLOCK_PTR))
 	{
@@ -2238,24 +2219,13 @@
 static unsigned
 partition_hot_cold_basic_blocks (void)
 {
-<<<<<<< HEAD
-  edge *crossing_edges;
-  int n_crossing_edges;
-  int max_edges = 2 * last_basic_block;
-=======
   VEC(edge, heap) *crossing_edges;
->>>>>>> 3082eeb7
 
   if (n_basic_blocks <= NUM_FIXED_BLOCKS + 1)
     return 0;
 
   df_set_flags (DF_DEFER_INSN_RESCAN);
 
-<<<<<<< HEAD
-  find_rarely_executed_basic_blocks_and_crossing_edges (&crossing_edges,
-							&n_crossing_edges,
-							&max_edges);
-=======
   crossing_edges = find_rarely_executed_basic_blocks_and_crossing_edges ();
   if (crossing_edges == NULL)
     return 0;
@@ -2268,7 +2238,6 @@
      thrus to unconditional jumps (that jump to the original fall
      thru dest).  */
   fix_up_fall_thru_edges ();
->>>>>>> 3082eeb7
 
   /* If the architecture does not have conditional branches that can
      span all of memory, convert crossing conditional branches into
@@ -2276,9 +2245,6 @@
   if (!HAS_LONG_COND_BRANCH)
     fix_crossing_conditional_branches ();
 
-<<<<<<< HEAD
-  free (crossing_edges);
-=======
   /* If the architecture does not have unconditional branches that
      can span all of memory, convert crossing unconditional branches
      into indirect jumps.  Since adding an indirect jump also adds
@@ -2324,7 +2290,6 @@
     }
 
   return TODO_verify_flow | TODO_verify_rtl_sharing;
->>>>>>> 3082eeb7
 }
  
