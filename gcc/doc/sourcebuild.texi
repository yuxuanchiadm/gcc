--- conflicted
+++ resolved
@@ -1604,24 +1604,18 @@
 @item hard_float
 Target supports FPU instructions.
 
-<<<<<<< HEAD
+@item sse
+Target supports compiling @code{sse} instructions.
+
+@item sse_runtime
+Target supports the execution of @code{sse} instructions.
+
 @item sse2
 Target supports compiling @code{sse2} instructions.
 
-=======
-@item sse
-Target supports compiling @code{sse} instructions.
-
-@item sse_runtime
-Target supports the execution of @code{sse} instructions.
-
-@item sse2
-Target supports compiling @code{sse2} instructions.
-
 @item sse2_runtime
 Target supports the execution of @code{sse2} instructions.
 
->>>>>>> 3bd7a983
 @item sync_char_short
 Target supports atomic operations on @code{char} and @code{short}.
 
@@ -1885,8 +1879,6 @@
 are:
 
 @table @code
-<<<<<<< HEAD
-=======
 @item arm_neon
 NEON support.  Only ARM targets support this feature, and only then
 in certain modes; see the @ref{arm_neon_ok,,arm_neon_ok effective target
@@ -1897,7 +1889,6 @@
 support this feature, and only then in certain modes; see
 the @ref{arm_neon_ok,,arm_neon_fp16_ok effective target keyword}.
 
->>>>>>> 3bd7a983
 @item bind_pic_locally
 Add the target-specific flags needed to enable functions to bind
 locally when using pic/PIC passes in the testsuite.
@@ -1913,20 +1904,8 @@
 @code{mips16} function attributes.
 Only MIPS targets support this feature, and only then in certain modes.
 
-<<<<<<< HEAD
-@item arm_neon
-NEON support.  Only ARM targets support this feature, and only then
-in certain modes; see the @ref{arm_neon_ok,,arm_neon_ok effective target
-keyword}.
-
-@item arm_neon_fp16
-NEON and half-precision floating point support.  Only ARM targets
-support this feature, and only then in certain modes; see
-the @ref{arm_neon_ok,,arm_neon_fp16_ok effective target keyword}.
-=======
 @item tls
 Add the target-specific flags needed to use thread-local storage.
->>>>>>> 3bd7a983
 @end table
 
 @node Require Support
@@ -2036,7 +2015,6 @@
 @item scan-hidden @var{symbol} [@{ target/xfail @var{selector} @}]
 Passes if @var{symbol} is defined as a hidden symbol in the test's
 assembly output.
-<<<<<<< HEAD
 
 @item scan-not-hidden @var{symbol} [@{ target/xfail @var{selector} @}]
 Passes if @var{symbol} is not defined as a hidden symbol in the test's
@@ -2048,19 +2026,6 @@
 These commands are available for @var{kind} of @code{tree}, @code{rtl},
 and @code{ipa}.
 
-=======
-
-@item scan-not-hidden @var{symbol} [@{ target/xfail @var{selector} @}]
-Passes if @var{symbol} is not defined as a hidden symbol in the test's
-assembly output.
-@end table
-
-@subsubsection Scan optimization dump files
-
-These commands are available for @var{kind} of @code{tree}, @code{rtl},
-and @code{ipa}.
-
->>>>>>> 3bd7a983
 @table @code
 @item scan-@var{kind}-dump @var{regex} @var{suffix} [@{ target/xfail @var{selector} @}]
 Passes if @var{regex} matches text in the dump file with suffix @var{suffix}.
@@ -2081,15 +2046,9 @@
 Passes if @var{regex} does not match demangled text in the dump file with
 suffix @var{suffix}.
 @end table
-<<<<<<< HEAD
 
 @subsubsection Verify that an output files exists or not
 
-=======
-
-@subsubsection Verify that an output files exists or not
-
->>>>>>> 3bd7a983
 @table @code
 @item output-exists [@{ target/xfail @var{selector} @}]
 Passes if compiler output file exists.
@@ -2097,15 +2056,9 @@
 @item output-exists-not [@{ target/xfail @var{selector} @}]
 Passes if compiler output file does not exist.
 @end table
-<<<<<<< HEAD
 
 @subsubsection Check for LTO tests
 
-=======
-
-@subsubsection Check for LTO tests
-
->>>>>>> 3bd7a983
 @table @code
 @item scan-symbol @var{regexp} [@{ target/xfail @var{selector} @}]
 Passes if the pattern is present in the final executable.
