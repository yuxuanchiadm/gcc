--- conflicted
+++ resolved
@@ -212,16 +212,9 @@
      and the prev pointer being the last.  */
   gimple next;
   gimple GTY((skip)) prev;
-<<<<<<< HEAD
-
-  /* [ WORD 6 ]
-     Lexical block holding this statement.  */
-  tree block;
 
   /* Index to the PRAGMA simd internal structure.  */
   int pragma_simd_index;
-=======
->>>>>>> aea49cc9
 };
 
 
