# configure.ac for GCC
# Process this file with autoconf to generate a configuration script.

# Copyright (C) 1997-2015 Free Software Foundation, Inc.

#This file is part of GCC.

#GCC is free software; you can redistribute it and/or modify it under
#the terms of the GNU General Public License as published by the Free
#Software Foundation; either version 3, or (at your option) any later
#version.

#GCC is distributed in the hope that it will be useful, but WITHOUT
#ANY WARRANTY; without even the implied warranty of MERCHANTABILITY or
#FITNESS FOR A PARTICULAR PURPOSE.  See the GNU General Public License
#for more details.

#You should have received a copy of the GNU General Public License
#along with GCC; see the file COPYING3.  If not see
#<http://www.gnu.org/licenses/>.

# --------------------------------
# Initialization and sanity checks
# --------------------------------

AC_PREREQ(2.64)
AC_INIT
AC_CONFIG_SRCDIR(tree.c)
AC_CONFIG_HEADER(auto-host.h:config.in)

gcc_version=`cat $srcdir/BASE-VER`

# Determine the host, build, and target systems
AC_CANONICAL_BUILD
AC_CANONICAL_HOST
AC_CANONICAL_TARGET

# Determine the noncanonical target name, for directory use.
ACX_NONCANONICAL_TARGET

# Used for constructing correct paths for offload compilers.
real_target_noncanonical=${target_noncanonical}
accel_dir_suffix=

# Determine the target- and build-specific subdirectories
GCC_TOPLEV_SUBDIRS

# Set program_transform_name
AC_ARG_PROGRAM

# Check for bogus environment variables.
# Test if LIBRARY_PATH contains the notation for the current directory
# since this would lead to problems installing/building glibc.
# LIBRARY_PATH contains the current directory if one of the following
# is true:
# - one of the terminals (":" and ";") is the first or last sign
# - two terminals occur directly after each other
# - the path contains an element with a dot in it
AC_MSG_CHECKING(LIBRARY_PATH variable)
changequote(,)dnl
case ${LIBRARY_PATH} in
  [:\;]* | *[:\;] | *[:\;][:\;]* |  *[:\;]. | .[:\;]*| . | *[:\;].[:\;]* )
    library_path_setting="contains current directory"
    ;;
  *)
    library_path_setting="ok"
    ;;
esac
changequote([,])dnl
AC_MSG_RESULT($library_path_setting)
if test "$library_path_setting" != "ok"; then
AC_MSG_ERROR([
*** LIBRARY_PATH shouldn't contain the current directory when
*** building gcc. Please change the environment variable
*** and run configure again.])
fi

# Test if GCC_EXEC_PREFIX contains the notation for the current directory
# since this would lead to problems installing/building glibc.
# GCC_EXEC_PREFIX contains the current directory if one of the following
# is true:
# - one of the terminals (":" and ";") is the first or last sign
# - two terminals occur directly after each other
# - the path contains an element with a dot in it
AC_MSG_CHECKING(GCC_EXEC_PREFIX variable)
changequote(,)dnl
case ${GCC_EXEC_PREFIX} in
  [:\;]* | *[:\;] | *[:\;][:\;]* |  *[:\;]. | .[:\;]*| . | *[:\;].[:\;]* )
    gcc_exec_prefix_setting="contains current directory"
    ;;
  *)
    gcc_exec_prefix_setting="ok"
    ;;
esac
changequote([,])dnl
AC_MSG_RESULT($gcc_exec_prefix_setting)
if test "$gcc_exec_prefix_setting" != "ok"; then
AC_MSG_ERROR([
*** GCC_EXEC_PREFIX shouldn't contain the current directory when
*** building gcc. Please change the environment variable
*** and run configure again.])
fi

# -----------
# Directories
# -----------

# Specify the local prefix
local_prefix=
AC_ARG_WITH(local-prefix,
[AS_HELP_STRING([--with-local-prefix=DIR],
		[specifies directory to put local include])],
[case "${withval}" in
yes)	AC_MSG_ERROR(bad value ${withval} given for local include directory prefix) ;;
no)	;;
*)	local_prefix=$with_local_prefix ;;
esac])

# Default local prefix if it is empty
if test x$local_prefix = x; then
	local_prefix=/usr/local
fi

AC_ARG_WITH([native-system-header-dir],
  [  --with-native-system-header-dir=dir
                          use dir as the directory to look for standard
                          system header files in.  Defaults to /usr/include.],
[
 case ${with_native_system_header_dir} in
 yes|no) AC_MSG_ERROR([bad value ${withval} given for --with-native-system-header-dir]) ;;
 /* | [[A-Za-z]]:[[\\/]]*) ;;
 *) AC_MSG_ERROR([--with-native-system-header-dir argument ${withval} must be an absolute directory]) ;;
 esac
 configured_native_system_header_dir="${withval}"
], [configured_native_system_header_dir=])

AC_ARG_WITH(build-sysroot, 
  [AS_HELP_STRING([--with-build-sysroot=sysroot],
                  [use sysroot as the system root during the build])],
  [if test x"$withval" != x ; then
     SYSROOT_CFLAGS_FOR_TARGET="--sysroot=$withval"
   fi],
  [SYSROOT_CFLAGS_FOR_TARGET=])
AC_SUBST(SYSROOT_CFLAGS_FOR_TARGET)

if test "x$prefix" = xNONE; then
 test_prefix=/usr/local
else
 test_prefix=$prefix
fi
if test "x$exec_prefix" = xNONE; then
 test_exec_prefix=$test_prefix
else
 test_exec_prefix=$exec_prefix
fi

AC_ARG_WITH(sysroot,
[AS_HELP_STRING([[--with-sysroot[=DIR]]],
		[search for usr/lib, usr/include, et al, within DIR])],
[
 case ${with_sysroot} in
 /) ;;
 */) with_sysroot=`echo $with_sysroot | sed 's,/$,,'` ;;
 esac
 case ${with_sysroot} in
 yes) TARGET_SYSTEM_ROOT='${exec_prefix}/${target_noncanonical}/sys-root' ;;
 *) TARGET_SYSTEM_ROOT=$with_sysroot ;;
 esac
   
 TARGET_SYSTEM_ROOT_DEFINE='-DTARGET_SYSTEM_ROOT=\"$(TARGET_SYSTEM_ROOT)\"'
 CROSS_SYSTEM_HEADER_DIR='$(TARGET_SYSTEM_ROOT)$${sysroot_headers_suffix}$(NATIVE_SYSTEM_HEADER_DIR)'
	
 case ${TARGET_SYSTEM_ROOT} in
 "${test_prefix}"|"${test_prefix}/"*|\
 "${test_exec_prefix}"|"${test_exec_prefix}/"*|\
 '${prefix}'|'${prefix}/'*|\
 '${exec_prefix}'|'${exec_prefix}/'*)
   t="$TARGET_SYSTEM_ROOT_DEFINE -DTARGET_SYSTEM_ROOT_RELOCATABLE"
   TARGET_SYSTEM_ROOT_DEFINE="$t"
   ;;
 esac
], [
 TARGET_SYSTEM_ROOT=
 TARGET_SYSTEM_ROOT_DEFINE=
 CROSS_SYSTEM_HEADER_DIR='$(gcc_tooldir)/sys-include'
])
AC_SUBST(TARGET_SYSTEM_ROOT)
AC_SUBST(TARGET_SYSTEM_ROOT_DEFINE)
AC_SUBST(CROSS_SYSTEM_HEADER_DIR)

# Don't set gcc_gxx_include_dir to gxx_include_dir since that's only
# passed in by the toplevel make and thus we'd get different behavior
# depending on where we built the sources.
gcc_gxx_include_dir=
# Specify the g++ header file directory
AC_ARG_WITH(gxx-include-dir,
[AS_HELP_STRING([--with-gxx-include-dir=DIR],
                [specifies directory to put g++ header files])],
[case "${withval}" in
yes)	AC_MSG_ERROR(bad value ${withval} given for g++ include directory) ;;
no)	;;
*)	gcc_gxx_include_dir=$with_gxx_include_dir ;;
esac])

# This logic must match libstdc++-v3/acinclude.m4:GLIBCXX_EXPORT_INSTALL_INFO.
if test x${gcc_gxx_include_dir} = x; then
  if test x${enable_version_specific_runtime_libs} = xyes; then
    gcc_gxx_include_dir='${libsubdir}/include/c++'
  else
    libstdcxx_incdir='include/c++/$(version)'
    if test x$host != x$target; then
       libstdcxx_incdir="$target_alias/$libstdcxx_incdir"
    fi
    gcc_gxx_include_dir="\$(libsubdir)/\$(libsubdir_to_prefix)$libstdcxx_incdir"
  fi
fi

gcc_gxx_include_dir_add_sysroot=0
if test "${with_sysroot+set}" = set; then
  gcc_gxx_without_sysroot=`expr "${gcc_gxx_include_dir}" : "${with_sysroot}"'\(.*\)'`
  if test "${gcc_gxx_without_sysroot}"; then
    if test x${with_sysroot} != x/; then
      gcc_gxx_include_dir="${gcc_gxx_without_sysroot}"
    fi
    gcc_gxx_include_dir_add_sysroot=1
  fi
fi

AC_ARG_WITH(cpp_install_dir,
[AC_HELP_STRING([--with-cpp-install-dir=DIR],
                [install the user visible C preprocessor in DIR
                 (relative to PREFIX) as well as PREFIX/bin])],
[if test x$withval = xyes; then
  AC_MSG_ERROR([option --with-cpp-install-dir requires an argument])
elif test x$withval != xno; then
  cpp_install_dir=$withval
fi])

# We would like to our source tree to be readonly.  However when releases or
# pre-releases are generated, the flex/bison generated files as well as the 
# various formats of manuals need to be included along with the rest of the
# sources.  Therefore we have --enable-generated-files-in-srcdir to do 
# just that.

AC_MSG_CHECKING([whether to place generated files in the source directory])
  dnl generated-files-in-srcdir is disabled by default
  AC_ARG_ENABLE(generated-files-in-srcdir, 
    [AS_HELP_STRING([--enable-generated-files-in-srcdir],
		    [put copies of generated files in source dir
		     intended for creating source tarballs for users
		     without texinfo bison or flex])],
      generated_files_in_srcdir=$enableval,
      generated_files_in_srcdir=no)

AC_MSG_RESULT($generated_files_in_srcdir)

if test "$generated_files_in_srcdir" = "yes"; then
  GENINSRC=''
else
  GENINSRC='#'
fi
AC_SUBST(GENINSRC)

# -------------------
# Find default linker
# -------------------

# With GNU ld
AC_ARG_WITH(gnu-ld,
[AS_HELP_STRING([--with-gnu-ld], [arrange to work with GNU ld])],
gnu_ld_flag="$with_gnu_ld",
gnu_ld_flag=no)

# With pre-defined ld
AC_ARG_WITH(ld,
[AS_HELP_STRING([--with-ld], [arrange to use the specified ld (full pathname)])],
DEFAULT_LINKER="$with_ld")
if test x"${DEFAULT_LINKER+set}" = x"set"; then
  if test ! -x "$DEFAULT_LINKER"; then
    AC_MSG_ERROR([cannot execute: $DEFAULT_LINKER: check --with-ld or env. var. DEFAULT_LINKER])
  elif $DEFAULT_LINKER -v < /dev/null 2>&1 | grep GNU > /dev/null; then
    gnu_ld_flag=yes
  fi
  AC_DEFINE_UNQUOTED(DEFAULT_LINKER,"$DEFAULT_LINKER",
	[Define to enable the use of a default linker.])
fi

AC_MSG_CHECKING([whether a default linker was specified])
if test x"${DEFAULT_LINKER+set}" = x"set"; then
  if test x"$gnu_ld_flag" = x"no"; then
    AC_MSG_RESULT([yes ($DEFAULT_LINKER)])
  else
    AC_MSG_RESULT([yes ($DEFAULT_LINKER - GNU ld)])
  fi
else
  AC_MSG_RESULT(no)
fi

# With demangler in GNU ld
AC_ARG_WITH(demangler-in-ld,
[AS_HELP_STRING([--with-demangler-in-ld], [try to use demangler in GNU ld])],
demangler_in_ld="$with_demangler_in_ld",
demangler_in_ld=yes)

# ----------------------
# Find default assembler
# ----------------------

# With GNU as
AC_ARG_WITH(gnu-as,
[AS_HELP_STRING([--with-gnu-as], [arrange to work with GNU as])],
gas_flag="$with_gnu_as",
gas_flag=no)

AC_ARG_WITH(as,
[AS_HELP_STRING([--with-as], [arrange to use the specified as (full pathname)])],
DEFAULT_ASSEMBLER="$with_as")
if test x"${DEFAULT_ASSEMBLER+set}" = x"set"; then
  if test ! -x "$DEFAULT_ASSEMBLER"; then
    AC_MSG_ERROR([cannot execute: $DEFAULT_ASSEMBLER: check --with-as or env. var. DEFAULT_ASSEMBLER])
  elif $DEFAULT_ASSEMBLER -v < /dev/null 2>&1 | grep GNU > /dev/null; then
    gas_flag=yes
  fi
  AC_DEFINE_UNQUOTED(DEFAULT_ASSEMBLER,"$DEFAULT_ASSEMBLER",
	[Define to enable the use of a default assembler.])
fi

AC_MSG_CHECKING([whether a default assembler was specified])
if test x"${DEFAULT_ASSEMBLER+set}" = x"set"; then
  if test x"$gas_flag" = x"no"; then
    AC_MSG_RESULT([yes ($DEFAULT_ASSEMBLER)])
  else
    AC_MSG_RESULT([yes ($DEFAULT_ASSEMBLER - GNU as)])
  fi
else
  AC_MSG_RESULT(no)
fi

# ---------------
# Find C compiler
# ---------------

# If a non-executable a.out is present (e.g. created by GNU as above even if
# invoked with -v only), the IRIX 6 native ld just overwrites the existing
# file, even when creating an executable, so an execution test fails.
# Remove possible default executable files to avoid this.
#
# FIXME: This really belongs into AC_PROG_CC and can be removed once
# Autoconf includes it.
rm -f a.out a.exe b.out

# Find the native compiler
AC_PROG_CC
AC_PROG_CXX
ACX_PROG_GNAT([-I"$srcdir"/ada])

# Do configure tests with the C++ compiler, since that's what we build with.
AC_LANG(C++)

# Remove the -O2: for historical reasons, unless bootstrapping we prefer
# optimizations to be activated explicitly by the toplevel.
case "$CC" in
  */prev-gcc/xgcc*) ;;
  *) CFLAGS=`echo "$CFLAGS " | sed -e "s/-Ofast[[ 	]]//" -e "s/-O[[gs]][[ 	]]//" -e "s/-O[[0-9]]*[[ 	]]//" `
     CXXFLAGS=`echo "$CXXFLAGS " | sed -e "s/-Ofast[[ 	]]//" -e "s/-O[[gs]][[ 	]]//" -e "s/-O[[0-9]]*[[ 	]]//" ` ;;
esac
AC_SUBST(CFLAGS)
AC_SUBST(CXXFLAGS)

# Determine PICFLAG for target gnatlib.
GCC_PICFLAG_FOR_TARGET
AC_SUBST(PICFLAG_FOR_TARGET)

# -------------------------
# Check C compiler features
# -------------------------

AC_USE_SYSTEM_EXTENSIONS
AC_PROG_CPP
AC_C_INLINE

AC_SYS_LARGEFILE

# sizeof(char) is 1 by definition.
AC_CHECK_SIZEOF(void *)
AC_CHECK_SIZEOF(short)
AC_CHECK_SIZEOF(int)
AC_CHECK_SIZEOF(long)
AC_CHECK_TYPES([long long], [AC_CHECK_SIZEOF(long long)])
GCC_STDINT_TYPES
if test x"$ac_cv_c_uint64_t" = x"no" -o x"$ac_cv_c_int64_t" = x"no"; then
  AC_MSG_ERROR([uint64_t or int64_t not found])
fi

# check what underlying integer type int64_t uses
AC_CACHE_CHECK(for int64_t underlying type, ac_cv_int64_t_type, [
AC_COMPILE_IFELSE([AC_LANG_PROGRAM([[
#ifdef HAVE_STDINT_H
#include <stdint.h>
#endif
template <typename T> struct X { };
template <>
struct X<long> { typedef long t; };
]], [[X<int64_t>::t x;]])],[ac_cv_int64_t_type=long],[ac_cv_int64_t_type="long long"])])
if test "$ac_cv_int64_t_type" = "long"; then
  AC_DEFINE(INT64_T_IS_LONG, 1,
  [Define if int64_t uses long as underlying type.])
else
AC_COMPILE_IFELSE([AC_LANG_PROGRAM([[
#ifdef HAVE_STDINT_H
#include <stdint.h>
#endif
template <typename T> struct X { };
template <>
struct X<long long> { typedef long long t; };
]], [[X<int64_t>::t x;]])],[],[AC_MSG_ERROR([error verifying int64_t uses long long])])
fi

# Check whether compiler is affected by placement new aliasing bug (PR 29286).
# If the host compiler is affected by the bug, and we build with optimization
# enabled (which happens e.g. when cross-compiling), the pool allocator may
# get miscompiled.  Use -fno-strict-aliasing to work around this problem.
# Since there is no reliable feature check for the presence of this bug,
# we simply use a GCC version number check.  (This should never trigger for
# stages 2 or 3 of a native bootstrap.)
aliasing_flags=
if test "$GCC" = yes; then
  saved_CXXFLAGS="$CXXFLAGS"

  # The following test compilation will succeed if and only if $CXX accepts
  # -fno-strict-aliasing *and* is older than GCC 4.3.
  CXXFLAGS="$CXXFLAGS -fno-strict-aliasing"
  AC_MSG_CHECKING([whether $CXX is affected by placement new aliasing bug])
  AC_COMPILE_IFELSE([
#if (__GNUC__ > 4) || (__GNUC__ == 4 && __GNUC_MINOR__ >= 3)
#error compiler not affected by placement new aliasing bug
#endif
],
    [AC_MSG_RESULT([yes]); aliasing_flags='-fno-strict-aliasing'],
    [AC_MSG_RESULT([no])])

  CXXFLAGS="$saved_CXXFLAGS"
fi
AC_SUBST(aliasing_flags)



# ---------------------
# Warnings and checking
# ---------------------

# Check $CC warning features (if it's GCC).
# We want to use -pedantic, but we don't want warnings about
# * 'long long'
# * variadic macros
# * overlong strings
# * C++11 narrowing conversions in { }
# So, we only use -pedantic if we can disable those warnings.

# In stage 1, disable -Wformat warnings from old GCCs about new % codes
AC_ARG_ENABLE(build-format-warnings,
  AS_HELP_STRING([--disable-build-format-warnings],[don't use -Wformat while building GCC]),
  [],[enable_build_format_warnings=yes])
AS_IF([test $enable_build_format_warnings = no],
      [wf_opt=-Wno-format],[wf_opt=])
ACX_PROG_CXX_WARNING_OPTS(
	m4_quote(m4_do([-W -Wall -Wno-narrowing -Wwrite-strings -Wcast-qual $wf_opt])), [loose_warn])
ACX_PROG_CC_WARNING_OPTS(
	m4_quote(m4_do([-Wstrict-prototypes -Wmissing-prototypes])),
	[c_loose_warn])
ACX_PROG_CXX_WARNING_OPTS(
	m4_quote(m4_do([-Wmissing-format-attribute])), [strict_warn])
ACX_PROG_CXX_WARNING_OPTS(
	m4_quote(m4_do([-Woverloaded-virtual])), [strict_warn])
ACX_PROG_CC_WARNING_OPTS(
	m4_quote(m4_do([-Wold-style-definition -Wc++-compat])), [c_strict_warn])
ACX_PROG_CXX_WARNING_ALMOST_PEDANTIC(
	m4_quote(m4_do([-Wno-long-long -Wno-variadic-macros ], 
		       [-Wno-overlength-strings])), [strict_warn])
ACX_PROG_CXX_WARNINGS_ARE_ERRORS([manual], [strict_warn])

# The above macros do nothing if the compiler is not GCC.  However, the
# Makefile has more goo to add other flags, so these variables are used
# to enable warnings only for GCC.
warn_cflags=
warn_cxxflags=
if test "x$GCC" = "xyes"; then
  warn_cflags='$(GCC_WARN_CFLAGS)'
  warn_cxxflags='$(GCC_WARN_CXXFLAGS)'
fi
AC_SUBST(warn_cflags)
AC_SUBST(warn_cxxflags)

# Disable exceptions and RTTI if building with g++
ACX_PROG_CC_WARNING_OPTS(
	m4_quote(m4_do([-fno-exceptions -fno-rtti -fasynchronous-unwind-tables])),
		       [noexception_flags])
	
# Enable expensive internal checks
is_release=
if test x"`cat $srcdir/DEV-PHASE`" != xexperimental; then
  is_release=yes
fi

AC_ARG_ENABLE(checking,
[AS_HELP_STRING([[--enable-checking[=LIST]]],
		[enable expensive run-time checks.  With LIST,
		 enable only specific categories of checks.
		 Categories are: yes,no,all,none,release.
		 Flags are: assert,df,fold,gc,gcac,gimple,misc,
		 rtlflag,rtl,runtime,tree,valgrind,types])],
[ac_checking_flags="${enableval}"],[
# Determine the default checks.
if test x$is_release = x ; then
  ac_checking_flags=yes
else
  ac_checking_flags=release
fi])
IFS="${IFS= 	}"; ac_save_IFS="$IFS"; IFS="$IFS,"
for check in release $ac_checking_flags
do
	case $check in
	# these set all the flags to specific states
	yes)		ac_assert_checking=1 ; ac_checking=1 ; ac_df_checking= ;
			ac_fold_checking= ; ac_gc_checking=1 ;
			ac_gc_always_collect= ; ac_gimple_checking=1 ; ac_rtl_checking= ;
			ac_rtlflag_checking=1 ; ac_runtime_checking=1 ;
			ac_tree_checking=1 ; ac_valgrind_checking= ;
			ac_types_checking=1 ;;
	no|none)	ac_assert_checking= ; ac_checking= ; ac_df_checking= ;
			ac_fold_checking= ; ac_gc_checking= ;
			ac_gc_always_collect= ; ac_gimple_checking= ; ac_rtl_checking= ;
			ac_rtlflag_checking= ; ac_runtime_checking= ;
			ac_tree_checking= ; ac_valgrind_checking= ;
			ac_types_checking= ;;
	all)		ac_assert_checking=1 ; ac_checking=1 ; ac_df_checking=1 ;
			ac_fold_checking=1 ; ac_gc_checking=1 ;
			ac_gc_always_collect=1 ; ac_gimple_checking=1 ; ac_rtl_checking=1 ;
			ac_rtlflag_checking=1 ; ac_runtime_checking=1 ;
			ac_tree_checking=1 ; ac_valgrind_checking= ;
			ac_types_checking=1 ;;
	release)	ac_assert_checking=1 ; ac_checking= ; ac_df_checking= ;
			ac_fold_checking= ; ac_gc_checking= ;
			ac_gc_always_collect= ; ac_gimple_checking= ; ac_rtl_checking= ;
			ac_rtlflag_checking= ; ac_runtime_checking=1 ;
			ac_tree_checking= ; ac_valgrind_checking= ;
			ac_types_checking= ;;
	# these enable particular checks
	assert) 	ac_assert_checking=1 ;;
	df)	 	ac_df_checking=1 ;;
	fold)		ac_fold_checking=1 ;;
	gc)		ac_gc_checking=1 ;;
	gcac)		ac_gc_always_collect=1 ;;
	gimple)		ac_gimple_checking=1 ;;
	misc)		ac_checking=1 ;;
	rtl)		ac_rtl_checking=1 ;;
	rtlflag)	ac_rtlflag_checking=1 ;;
	runtime)	ac_runtime_checking=1 ;;
	tree)		ac_tree_checking=1 ;;
	types)		ac_types_checking=1 ;;
	valgrind)	ac_valgrind_checking=1 ;;
	*)	AC_MSG_ERROR(unknown check category $check) ;;
	esac
done
IFS="$ac_save_IFS"

nocommon_flag=""
if test x$ac_checking != x ; then
  AC_DEFINE(ENABLE_CHECKING, 1,
[Define if you want more run-time sanity checks.  This one gets a grab
   bag of miscellaneous but relatively cheap checks.])
  nocommon_flag=-fno-common
fi
AC_SUBST(nocommon_flag)
if test x$ac_df_checking != x ; then
  AC_DEFINE(ENABLE_DF_CHECKING, 1,
[Define if you want more run-time sanity checks for dataflow.])
fi
if test x$ac_assert_checking != x ; then
  AC_DEFINE(ENABLE_ASSERT_CHECKING, 1,
[Define if you want assertions enabled.  This is a cheap check.])
fi
if test x$ac_gimple_checking != x ; then
  AC_DEFINE(ENABLE_GIMPLE_CHECKING, 1,
[Define if you want operations on GIMPLE (the basic data structure of
the high-level optimizers) to be checked for dynamic type safety at
runtime.  This is moderately expensive.])
fi
GCC_TARGET_TEMPLATE(ENABLE_RUNTIME_CHECKING)
if test x$ac_runtime_checking != x ; then
  AC_DEFINE(ENABLE_RUNTIME_CHECKING, 1,
[Define if you want runtime assertions enabled.  This is a cheap check.])
fi
if test x$ac_tree_checking != x ; then
  AC_DEFINE(ENABLE_TREE_CHECKING, 1,
[Define if you want all operations on trees (the basic data
   structure of the front ends) to be checked for dynamic type safety
   at runtime.  This is moderately expensive.
   ])
  TREECHECKING=yes
fi
if test x$ac_types_checking != x ; then
  AC_DEFINE(ENABLE_TYPES_CHECKING, 1,
[Define if you want all gimple types to be verified after gimplifiation.
   This is cheap.
   ])
fi
AC_SUBST(TREECHECKING)
if test x$ac_rtl_checking != x ; then
  AC_DEFINE(ENABLE_RTL_CHECKING, 1,
[Define if you want all operations on RTL (the basic data structure
   of the optimizer and back end) to be checked for dynamic type safety
   at runtime.  This is quite expensive.])
fi
if test x$ac_rtlflag_checking != x ; then
  AC_DEFINE(ENABLE_RTL_FLAG_CHECKING, 1,
[Define if you want RTL flag accesses to be checked against the RTL
   codes that are supported for each access macro.  This is relatively
   cheap.])
fi
if test x$ac_gc_checking != x ; then
  AC_DEFINE(ENABLE_GC_CHECKING, 1,
[Define if you want the garbage collector to do object poisoning and
   other memory allocation checks.  This is quite expensive.])
fi
if test x$ac_gc_always_collect != x ; then
  AC_DEFINE(ENABLE_GC_ALWAYS_COLLECT, 1,
[Define if you want the garbage collector to operate in maximally
   paranoid mode, validating the entire heap and collecting garbage at
   every opportunity.  This is extremely expensive.])
fi
if test x$ac_fold_checking != x ; then
  AC_DEFINE(ENABLE_FOLD_CHECKING, 1,
[Define if you want fold checked that it never destructs its argument.
   This is quite expensive.])
fi
valgrind_path_defines=
valgrind_command=

dnl # This check AC_REQUIREs various stuff, so it *must not* be inside
dnl # an if statement.  This was the source of very frustrating bugs
dnl # in converting to autoconf 2.5x!
AC_CHECK_HEADER(valgrind.h, have_valgrind_h=yes, have_valgrind_h=no)

# It is certainly possible that there's valgrind but no valgrind.h.
# GCC relies on making annotations so we must have both.
AC_MSG_CHECKING(for VALGRIND_DISCARD in <valgrind/memcheck.h>)
AC_PREPROC_IFELSE([AC_LANG_SOURCE(
  [[#include <valgrind/memcheck.h>
#ifndef VALGRIND_DISCARD
#error VALGRIND_DISCARD not defined
#endif]])],
  [gcc_cv_header_valgrind_memcheck_h=yes],
  [gcc_cv_header_valgrind_memcheck_h=no])
AC_MSG_RESULT($gcc_cv_header_valgrind_memcheck_h)
AC_MSG_CHECKING(for VALGRIND_DISCARD in <memcheck.h>)
AC_PREPROC_IFELSE([AC_LANG_SOURCE(
  [[#include <memcheck.h>
#ifndef VALGRIND_DISCARD
#error VALGRIND_DISCARD not defined
#endif]])],
  [gcc_cv_header_memcheck_h=yes],
  [gcc_cv_header_memcheck_h=no])
AC_MSG_RESULT($gcc_cv_header_memcheck_h)
if test $gcc_cv_header_valgrind_memcheck_h = yes; then
  AC_DEFINE(HAVE_VALGRIND_MEMCHECK_H, 1,
	[Define if valgrind's valgrind/memcheck.h header is installed.])
fi
if test $gcc_cv_header_memcheck_h = yes; then
  AC_DEFINE(HAVE_MEMCHECK_H, 1,
	[Define if valgrind's memcheck.h header is installed.])
fi

if test x$ac_valgrind_checking != x ; then
  AM_PATH_PROG_WITH_TEST(valgrind_path, valgrind,
	[$ac_dir/$ac_word --version | grep valgrind- >/dev/null 2>&1])
  if test "x$valgrind_path" = "x" \
    || (test $have_valgrind_h = no \
	&& test $gcc_cv_header_memcheck_h = no \
	&& test $gcc_cv_header_valgrind_memcheck_h = no); then
	AC_MSG_ERROR([*** Can't find both valgrind and valgrind/memcheck.h, memcheck.h or valgrind.h])
  fi
  valgrind_path_defines=-DVALGRIND_PATH='\"'$valgrind_path'\"'
  valgrind_command="$valgrind_path -q"
  AC_DEFINE(ENABLE_VALGRIND_CHECKING, 1,
[Define if you want to run subprograms and generated programs
   through valgrind (a memory checker).  This is extremely expensive.])
fi
AC_SUBST(valgrind_path_defines)
AC_SUBST(valgrind_command)

# Enable code coverage collection
AC_ARG_ENABLE(coverage,
[AS_HELP_STRING([[--enable-coverage[=LEVEL]]],
		[enable compiler's code coverage collection.
		 Use to measure compiler performance and locate
		 unused parts of the compiler. With LEVEL, specify
		 optimization. Values are opt, noopt,
		 default is noopt])],
[case "${enableval}" in
  yes|noopt)
    coverage_flags="-fprofile-arcs -ftest-coverage -frandom-seed=\$@ -O0"
    ;;
  opt)
    coverage_flags="-fprofile-arcs -ftest-coverage -frandom-seed=\$@ -O2"
    ;;
  no)
    # a.k.a. --disable-coverage
    coverage_flags=""
    ;;
  *)
    AC_MSG_ERROR(unknown coverage setting $enableval)
    ;;
esac],
[coverage_flags=""])
AC_SUBST(coverage_flags)

AC_ARG_ENABLE(gather-detailed-mem-stats, 
[AS_HELP_STRING([--enable-gather-detailed-mem-stats],
		[enable detailed memory allocation stats gathering])], [],
[enable_gather_detailed_mem_stats=no])
gather_stats=`if test $enable_gather_detailed_mem_stats != no; then echo 1; else echo 0; fi`
AC_DEFINE_UNQUOTED(GATHER_STATISTICS, $gather_stats,
[Define to enable detailed memory allocation stats gathering.])

AC_ARG_ENABLE(valgrind-annotations,
[AS_HELP_STRING([--enable-valgrind-annotations],
		[enable valgrind runtime interaction])], [],
[enable_valgrind_annotations=no])
if test x$enable_valgrind_annotations != xno \
    || test x$ac_valgrind_checking != x; then
  if (test $have_valgrind_h = no \
      && test $gcc_cv_header_memcheck_h = no \
      && test $gcc_cv_header_valgrind_memcheck_h = no); then
    AC_MSG_ERROR([*** Can't find valgrind/memcheck.h, memcheck.h or valgrind.h])
  fi
  AC_DEFINE(ENABLE_VALGRIND_ANNOTATIONS, 1,
[Define to get calls to the valgrind runtime enabled.])
fi

# -------------------------------
# Miscenalleous configure options
# -------------------------------

# With stabs
AC_ARG_WITH(stabs,
[AS_HELP_STRING([--with-stabs],
		[arrange to use stabs instead of host debug format])],
stabs="$with_stabs",
stabs=no)

# Determine whether or not multilibs are enabled.
AC_ARG_ENABLE(multilib,
[AS_HELP_STRING([--enable-multilib],
		[enable library support for multiple ABIs])],
[], [enable_multilib=yes])
AC_SUBST(enable_multilib)

# Determine whether or not multiarch is enabled.
AC_ARG_ENABLE(multiarch,
[AS_HELP_STRING([--enable-multiarch],
		[enable support for multiarch paths])],
[case "${enableval}" in
yes|no|auto) enable_multiarch=$enableval;;
*) AC_MSG_ERROR(bad value ${enableval} given for --enable-multiarch option) ;;
esac], [enable_multiarch=auto])
if test x${enable_multiarch} = xauto; then
  if test x${with_native_system_header_dir} != x; then
    ma_msg_suffix=", disabled auto check (configured with --native-system-header-dir)"
    enable_multiarch=no
  fi
  if test x$host != x$target && test "x$with_sysroot" = x; then
    ma_msg_suffix=", disabled auto check (cross build configured without --with-sysroot)"
    enable_multiarch=no
  fi
fi
AC_MSG_CHECKING(for multiarch configuration)
AC_SUBST(enable_multiarch)
AC_MSG_RESULT($enable_multiarch$ma_msg_suffix)

# needed for setting the multiarch name for soft-float/hard-float ABIs
AC_SUBST(with_cpu)
AC_SUBST(with_float)

# Enable __cxa_atexit for C++.
AC_ARG_ENABLE(__cxa_atexit,
[AS_HELP_STRING([--enable-__cxa_atexit], [enable __cxa_atexit for C++])],
[], [])

# Enable C extension for decimal float if target supports it.
GCC_AC_ENABLE_DECIMAL_FLOAT([$target])

dfp=`if test $enable_decimal_float != no; then echo 1; else echo 0; fi`
AC_DEFINE_UNQUOTED(ENABLE_DECIMAL_FLOAT, $dfp,
[Define to 1 to enable decimal float extension to C.])

# Use default_decimal_float for dependency.
enable_decimal_float=$default_decimal_float

bid=`if test $enable_decimal_float = bid; then echo 1; else echo 0; fi`
AC_DEFINE_UNQUOTED(ENABLE_DECIMAL_BID_FORMAT, $bid,
[Define to 1 to specify that we are using the BID decimal floating
point format instead of DPD])

# Enable C extension for fixed-point arithmetic.
AC_ARG_ENABLE(fixed-point,
[AS_HELP_STRING([--enable-fixed-point],
		[enable fixed-point arithmetic extension to C])],
[],
[
  case $target in
    arm*)
      enable_fixed_point=yes
      ;;

    mips*-*-*)
      enable_fixed_point=yes
      ;;
    *)
      AC_MSG_WARN([fixed-point is not supported for this target, ignored])
      enable_fixed_point=no
      ;;
  esac
])
AC_SUBST(enable_fixed_point)

fixedpoint=`if test $enable_fixed_point = yes; then echo 1; else echo 0; fi`
AC_DEFINE_UNQUOTED(ENABLE_FIXED_POINT, $fixedpoint,
[Define to 1 to enable fixed-point arithmetic extension to C.])

# Enable threads
# Pass with no value to take the default
# Pass with a value to specify a thread package
AC_ARG_ENABLE(threads,
[AS_HELP_STRING([[--enable-threads[=LIB]]],
		[enable thread usage for target GCC,
		 using LIB thread package])],,
[enable_threads=''])

AC_ARG_ENABLE(tls,
[AS_HELP_STRING([--enable-tls],
		[enable or disable generation of tls code
                 overriding the assembler check for tls support])],
[
  case $enable_tls in
    yes | no) ;;
    *) AC_MSG_ERROR(['$enable_tls' is an invalid value for --enable-tls.
Valid choices are 'yes' and 'no'.]) ;;
  esac
], [enable_tls=''])

AC_ARG_ENABLE(objc-gc,
[AS_HELP_STRING([--enable-objc-gc],
		[enable the use of Boehm's garbage collector with
		 the GNU Objective-C runtime])],
if test x$enable_objc_gc = xno; then
	objc_boehm_gc=''
else
	objc_boehm_gc=1
fi,
objc_boehm_gc='')

AC_ARG_WITH(dwarf2,
[AS_HELP_STRING([--with-dwarf2], [force the default debug format to be DWARF 2])],
dwarf2="$with_dwarf2",
dwarf2=no)

AC_ARG_ENABLE(shared,
[AS_HELP_STRING([--disable-shared], [don't provide a shared libgcc])],
[
  case $enable_shared in
  yes | no) ;;
  *)
    enable_shared=no
    IFS="${IFS= 	}"; ac_save_ifs="$IFS"; IFS="${IFS}:,"
    for pkg in $enableval; do
      if test "X$pkg" = "Xgcc" || test "X$pkg" = "Xlibgcc"; then
        enable_shared=yes
      fi
    done
    IFS="$ac_save_ifs"
    ;;
  esac
], [enable_shared=yes])
AC_SUBST(enable_shared)

AC_ARG_WITH(specs,
  [AS_HELP_STRING([--with-specs=SPECS],
                  [add SPECS to driver command-line processing])],
  [CONFIGURE_SPECS=$withval],
  [CONFIGURE_SPECS=]
)
AC_SUBST(CONFIGURE_SPECS)

ACX_PKGVERSION([GCC])
ACX_BUGURL([http://gcc.gnu.org/bugs.html])

# Sanity check enable_languages in case someone does not run the toplevel
# configure # script.
AC_ARG_ENABLE(languages,
[AS_HELP_STRING([--enable-languages=LIST], [specify which front-ends to build])],
[case ,${enable_languages}, in
       ,,|,yes,)
		# go safe -- we cannot be much sure without the toplevel
		# configure's
		# analysis of which target libs are present and usable
		enable_languages=c
		;;
	 *,all,*)
		AC_MSG_ERROR([only the toplevel supports --enable-languages=all])
		;;
	*,c,*)
		;;
        *)
		enable_languages=c,${enable_languages}
		;;
esac],
[enable_languages=c])

if test x"$enable_as_accelerator_for" != x; then
  AC_DEFINE(ACCEL_COMPILER, 1,
    [Define if this compiler should be built as the offload target compiler.])
  enable_as_accelerator=yes
  case "${target}" in
    *-intelmicemul-*)
      # In this case we expect offload compiler to be built as native, so we
      # need to rename the driver to avoid clashes with host's drivers.
      program_transform_name="s&^&${target}-&" ;;
  esac
  sedscript="s#${target_noncanonical}#${enable_as_accelerator_for}-accel-${target_noncanonical}#"
  program_transform_name=`echo $program_transform_name | sed $sedscript`
  accel_dir_suffix=/accel/${target_noncanonical}
  real_target_noncanonical=${enable_as_accelerator_for}
fi
AC_SUBST(enable_as_accelerator)
AC_SUBST(real_target_noncanonical)
AC_SUBST(accel_dir_suffix)

for tgt in `echo $enable_offload_targets | sed 's/,/ /g'`; do
  tgt=`echo $tgt | sed 's/=.*//'`

  if echo "$tgt" | grep "^hsa" > /dev/null ; then
    enable_hsa=1
  else
    enable_offloading=1
  fi

  if test x"$offload_targets" = x; then
    offload_targets=$tgt
  else
    offload_targets="$offload_targets,$tgt"
  fi
done
AC_DEFINE_UNQUOTED(OFFLOAD_TARGETS, "$offload_targets",
<<<<<<< HEAD
  [Define to hold the list of target names suitable for offloading.])
if test x"$enable_offloading" != x; then
=======
  [Define to offload targets, separated by commas.])
if test x"$offload_targets" != x; then
>>>>>>> 03ca0c3c
  AC_DEFINE(ENABLE_OFFLOADING, 1,
    [Define this to enable support for offloading.])
fi

if test x"$enable_hsa" = x1 ; then
  AC_DEFINE(ENABLE_HSA, 1,
    [Define this to enable support for generating HSAIL.])
fi

AC_ARG_WITH(multilib-list,
[AS_HELP_STRING([--with-multilib-list], [select multilibs (AArch64, SH and x86-64 only)])],
:,
with_multilib_list=default)

# -------------------------
# Checks for other programs
# -------------------------

AC_PROG_MAKE_SET

# Find some useful tools
AC_PROG_AWK
# We need awk to create options.c and options.h.
# Bail out if it's missing.
case ${AWK} in
  "") AC_MSG_ERROR([can't build without awk, bailing out]) ;;
esac

gcc_AC_PROG_LN_S
ACX_PROG_LN($LN_S)
AC_PROG_RANLIB
ranlib_flags=""
AC_SUBST(ranlib_flags)
     
gcc_AC_PROG_INSTALL

# See if cmp has --ignore-initial.
gcc_AC_PROG_CMP_IGNORE_INITIAL

# See if we have the mktemp command.
AC_CHECK_PROG(have_mktemp_command, mktemp, yes, no)

# See if makeinfo has been installed and is modern enough
# that we can use it.
ACX_CHECK_PROG_VER(MAKEINFO, makeinfo, --version,
  [GNU texinfo.* \([0-9][0-9.]*\)],
  [4.[7-9]*|4.[1-9][0-9]*|[5-9]*|[1-9][0-9]*])
if test $gcc_cv_prog_makeinfo_modern = no; then
  AC_MSG_WARN([
*** Makeinfo is missing or too old.
*** Info documentation will not be built.])
  BUILD_INFO=
else
  BUILD_INFO=info
fi
AC_SUBST(BUILD_INFO)

# Is pod2man recent enough to regenerate manpages?
AC_MSG_CHECKING([for recent Pod::Man])
if (perl -e 'use 1.10 Pod::Man') >/dev/null 2>&1; then
  AC_MSG_RESULT(yes)
  GENERATED_MANPAGES=generated-manpages
else
  AC_MSG_RESULT(no)
  GENERATED_MANPAGES=
fi
AC_SUBST(GENERATED_MANPAGES)

MISSING="${CONFIG_SHELL-/bin/sh} $ac_aux_dir/missing"

# How about lex?
dnl Don't use AC_PROG_LEX; we insist on flex.
dnl LEXLIB is not useful in gcc.
AC_CHECK_PROGS([FLEX], flex, [$MISSING flex])

# Bison?
AC_CHECK_PROGS([BISON], bison, [$MISSING bison])

# Binutils are not build modules, unlike bison/flex/makeinfo.  So we
# check for build == host before using them.

# NM
if test x${build} = x${host} && test -f $srcdir/../binutils/nm.c \
  && test -d ../binutils ; then
  NM='${objdir}/../binutils/nm-new'
else
  AC_CHECK_PROG(NM, nm, nm, ${CONFIG_SHELL-/bin/sh} ${srcdir}/../missing nm)
fi

# AR
if test x${build} = x${host} && test -f $srcdir/../binutils/ar.c \
  && test -d ../binutils ; then
  AR='${objdir}/../binutils/ar'
else
  AC_CHECK_PROG(AR, ar, ar, ${CONFIG_SHELL-/bin/sh} ${srcdir}/../missing ar)
fi

# The jit documentation looks better if built with sphinx, but can be
# built with texinfo if sphinx is not available.
# Set "doc_build_sys" to "sphinx" or "texinfo" accordingly.
AC_CHECK_PROG(doc_build_sys, sphinx-build, sphinx, texinfo)

# --------------------
# Checks for C headers
# --------------------

# Need to reject headers which give warnings, so that the -Werror bootstrap
# works later. *sigh*  This needs to come before all header checks.
AC_PROG_CPP_WERROR

AC_HEADER_STDC
AC_HEADER_TIME
ACX_HEADER_STRING
AC_HEADER_SYS_WAIT
AC_HEADER_TIOCGWINSZ
AC_CHECK_HEADERS(limits.h stddef.h string.h strings.h stdlib.h time.h iconv.h \
		 fcntl.h ftw.h unistd.h sys/file.h sys/time.h sys/mman.h \
		 sys/resource.h sys/param.h sys/times.h sys/stat.h \
		 direct.h malloc.h langinfo.h ldfcn.h locale.h wchar.h)

# Check for thread headers.
AC_CHECK_HEADER(thread.h, [have_thread_h=yes], [have_thread_h=])
AC_CHECK_HEADER(pthread.h, [have_pthread_h=yes], [have_pthread_h=])

# These tests can't be done till we know if we have limits.h.
gcc_AC_C_CHAR_BIT
AC_C_BIGENDIAN

# ----------------------
# Checks for C++ headers
# ----------------------

dnl Autoconf will give an error in the configure script if there is no
dnl C++ preprocessor.  Hack to prevent that.
m4_pushdef([AC_MSG_ERROR], m4_defn([AC_MSG_WARN]))[]dnl
AC_PROG_CXXCPP
m4_popdef([AC_MSG_ERROR])[]dnl

AC_CHECK_HEADERS(unordered_map)
AC_CHECK_HEADERS(tr1/unordered_map)
AC_CHECK_HEADERS(ext/hash_map)

# --------
# Dependency checking.
# --------

ZW_CREATE_DEPDIR
AC_CONFIG_COMMANDS([gccdepdir],[
  ${CONFIG_SHELL-/bin/sh} $ac_aux_dir/mkinstalldirs build/$DEPDIR
  for lang in $subdirs c-family common
  do
      ${CONFIG_SHELL-/bin/sh} $ac_aux_dir/mkinstalldirs $lang/$DEPDIR
  done], [subdirs="$subdirs" ac_aux_dir=$ac_aux_dir DEPDIR=$DEPDIR])

ZW_PROG_COMPILER_DEPENDENCIES([CXX])

# --------
# UNSORTED
# --------


# These libraries may be used by collect2.
# We may need a special search path to get them linked.
AC_CACHE_CHECK(for collect2 libraries, gcc_cv_collect2_libs,
[save_LIBS="$LIBS"
for libs in '' -lld -lmld \
		'-L/usr/lib/cmplrs/cc2.11 -lmld' \
		'-L/usr/lib/cmplrs/cc3.11 -lmld'
do
	LIBS="$libs"
	AC_TRY_LINK_FUNC(ldopen,
		[gcc_cv_collect2_libs="$libs"; break])
done
LIBS="$save_LIBS"
test -z "$gcc_cv_collect2_libs" && gcc_cv_collect2_libs='none required'])
case $gcc_cv_collect2_libs in
	"none required")	;;
	*)	COLLECT2_LIBS=$gcc_cv_collect2_libs ;;
esac
AC_SUBST(COLLECT2_LIBS)

# When building Ada code on Alpha, we need exc_resume which is usually in
# -lexc.  So test for it.
save_LIBS="$LIBS"
LIBS=
AC_SEARCH_LIBS(exc_resume, exc)
GNAT_LIBEXC="$LIBS"
LIBS="$save_LIBS"
AC_SUBST(GNAT_LIBEXC)

# To support -mcpu=native on Solaris/SPARC, we need libkstat.
save_LIBS="$LIBS"
LIBS=
AC_SEARCH_LIBS(kstat_open, kstat)
EXTRA_GCC_LIBS="$LIBS"
LIBS="$save_LIBS"
AC_SUBST(EXTRA_GCC_LIBS)

# Some systems put ldexp and frexp in libm instead of libc; assume
# they're both in the same place.  jcf-dump needs them.
save_LIBS="$LIBS"
LIBS=
AC_SEARCH_LIBS(ldexp, m)
LDEXP_LIB="$LIBS"
LIBS="$save_LIBS"
AC_SUBST(LDEXP_LIB)

# Use <inttypes.h> only if it exists,
# doesn't clash with <sys/types.h>, declares intmax_t and defines
# PRId64
AC_MSG_CHECKING(for inttypes.h)
AC_CACHE_VAL(gcc_cv_header_inttypes_h,
[AC_COMPILE_IFELSE([AC_LANG_PROGRAM(
[[#define __STDC_FORMAT_MACROS
#include <sys/types.h>
#include <inttypes.h>]],
  [[intmax_t i = -1;
#ifndef PRId64
choke me
#endif]])],
  [gcc_cv_header_inttypes_h=yes],
  [gcc_cv_header_inttypes_h=no])])
AC_MSG_RESULT($gcc_cv_header_inttypes_h)
if test $gcc_cv_header_inttypes_h = yes; then
  AC_DEFINE(HAVE_INTTYPES_H, 1,
	[Define if you have a working <inttypes.h> header file.])
fi

dnl Disabled until we have a complete test for buggy enum bitfields.
dnl gcc_AC_C_ENUM_BF_UNSIGNED

define(gcc_UNLOCKED_FUNCS, clearerr_unlocked feof_unlocked dnl
  ferror_unlocked fflush_unlocked fgetc_unlocked fgets_unlocked dnl
  fileno_unlocked fprintf_unlocked fputc_unlocked fputs_unlocked dnl
  fread_unlocked fwrite_unlocked getchar_unlocked getc_unlocked dnl
  putchar_unlocked putc_unlocked)
AC_CHECK_FUNCS(times clock kill getrlimit setrlimit atoq \
	popen sysconf strsignal getrusage nl_langinfo \
	gettimeofday mbstowcs wcswidth mmap setlocale \
	gcc_UNLOCKED_FUNCS madvise)

if test x$ac_cv_func_mbstowcs = xyes; then
  AC_CACHE_CHECK(whether mbstowcs works, gcc_cv_func_mbstowcs_works,
[    AC_RUN_IFELSE([AC_LANG_SOURCE([[#include <stdlib.h>
int main()
{
  mbstowcs(0, "", 0);
  return 0;
}]])],
    [gcc_cv_func_mbstowcs_works=yes],
    [gcc_cv_func_mbstowcs_works=no],
    [gcc_cv_func_mbstowcs_works=yes])])
  if test x$gcc_cv_func_mbstowcs_works = xyes; then
    AC_DEFINE(HAVE_WORKING_MBSTOWCS, 1,
  [Define this macro if mbstowcs does not crash when its
   first argument is NULL.])
  fi
fi

AC_CHECK_TYPE(ssize_t, int)
AC_CHECK_TYPE(caddr_t, char *)

GCC_AC_FUNC_MMAP_BLACKLIST

case "${host}" in
*-*-*vms*)
  # Under VMS, vfork works very differently than on Unix. The standard test 
  # won't work, and it isn't easily adaptable. It makes more sense to
  # just force it.
  ac_cv_func_vfork_works=yes
  ;;
esac
AC_FUNC_FORK

AM_ICONV

# Until we have in-tree GNU iconv:
LIBICONV_DEP=
if test -f "$LTLIBICONV"; then
  LIBICONV_DEP=$LTLIBICONV
fi
AC_SUBST(LIBICONV_DEP)

AM_LC_MESSAGES

AM_LANGINFO_CODESET

# We will need to find libiberty.h and ansidecl.h
saved_CFLAGS="$CFLAGS"
CFLAGS="$CFLAGS -I${srcdir} -I${srcdir}/../include $GMPINC"
saved_CXXFLAGS="$CXXFLAGS"
CXXFLAGS="$CXXFLAGS -I${srcdir} -I${srcdir}/../include $GMPINC"

# gcc_AC_CHECK_DECLS doesn't support overloaded functions, so use the
# normal autoconf function for these.  But force definition of
# HAVE_DECL_BASENAME like gcc_AC_CHECK_DECLS does, to suppress the bizarre
# basename handling in libiberty.h.
AC_CHECK_DECLS([basename(const char*), strstr(const char*,const char*)], , ,[
#undef HAVE_DECL_BASENAME
#define HAVE_DECL_BASENAME 1
#include "ansidecl.h"
#include "system.h"])

gcc_AC_CHECK_DECLS(getenv atol atoll asprintf sbrk abort atof getcwd getwd \
	madvise stpcpy strnlen strsignal strverscmp \
	strtol strtoul strtoll strtoull setenv unsetenv \
	errno snprintf vsnprintf vasprintf malloc realloc calloc \
	free getopt clock getpagesize ffs gcc_UNLOCKED_FUNCS, , ,[
#include "ansidecl.h"
#include "system.h"])

gcc_AC_CHECK_DECLS(getrlimit setrlimit getrusage, , ,[
#include "ansidecl.h"
#include "system.h"
#ifdef HAVE_SYS_RESOURCE_H
#include <sys/resource.h>
#endif
])

AC_COMPILE_IFELSE([AC_LANG_PROGRAM([[
#include "ansidecl.h"
#include "system.h"
#ifdef HAVE_SYS_RESOURCE_H
#include <sys/resource.h>
#endif
]], [[rlim_t l = 0;]])],[],[AC_DEFINE([rlim_t],[long],
[Define to `long' if <sys/resource.h> doesn't define.])])

# On AIX 5.2, <ldfcn.h> conflicts with <fcntl.h>, as both define incompatible
# FREAD and FWRITE macros.  Fortunately, for GCC's single usage of ldgetname
# in collect2.c, <fcntl.h> isn't visible, but the configure test below needs
# to undef these macros to get the correct value for HAVE_DECL_LDGETNAME.
gcc_AC_CHECK_DECLS(ldgetname, , ,[
#include "ansidecl.h"
#include "system.h"
#ifdef HAVE_LDFCN_H
#undef FREAD
#undef FWRITE
#include <ldfcn.h>
#endif
])

gcc_AC_CHECK_DECLS(times, , ,[
#include "ansidecl.h"
#include "system.h"
#ifdef HAVE_SYS_TIMES_H
#include <sys/times.h>
#endif
])

gcc_AC_CHECK_DECLS(sigaltstack, , ,[
#include "ansidecl.h"
#include "system.h"
#include <signal.h>
])

# More time-related stuff.
AC_CACHE_CHECK(for struct tms, ac_cv_struct_tms, [
AC_COMPILE_IFELSE([AC_LANG_PROGRAM([[
#include "ansidecl.h"
#include "system.h"
#ifdef HAVE_SYS_TIMES_H
#include <sys/times.h>
#endif
]], [[struct tms tms;]])],[ac_cv_struct_tms=yes],[ac_cv_struct_tms=no])])
if test $ac_cv_struct_tms = yes; then
  AC_DEFINE(HAVE_STRUCT_TMS, 1,
  [Define if <sys/times.h> defines struct tms.])
fi

# use gcc_cv_* here because this doesn't match the behavior of AC_CHECK_TYPE.
# revisit after autoconf 2.50.
AC_CACHE_CHECK(for clock_t, gcc_cv_type_clock_t, [
AC_COMPILE_IFELSE([AC_LANG_PROGRAM([[
#include "ansidecl.h"
#include "system.h"
]], [[clock_t x;]])],[gcc_cv_type_clock_t=yes],[gcc_cv_type_clock_t=no])])
if test $gcc_cv_type_clock_t = yes; then
  AC_DEFINE(HAVE_CLOCK_T, 1,
  [Define if <time.h> defines clock_t.])
fi

# Check if F_SETLKW is supported by fcntl.
AC_CACHE_CHECK(for F_SETLKW, ac_cv_f_setlkw, [
AC_COMPILE_IFELSE([AC_LANG_PROGRAM([[
#include <fcntl.h>]], [[
struct flock fl;
fl.l_whence = 0;
fl.l_start = 0;
fl.l_len = 0;
fl.l_pid = 0;
return fcntl (1, F_SETLKW, &fl);]])],
[ac_cv_f_setlkw=yes],[ac_cv_f_setlkw=no])])
if test $ac_cv_f_setlkw = yes; then
  AC_DEFINE(HOST_HAS_F_SETLKW, 1,
  [Define if F_SETLKW supported by fcntl.])
fi

# Restore CFLAGS, CXXFLAGS from before the gcc_AC_NEED_DECLARATIONS tests.
CFLAGS="$saved_CFLAGS"
CXXFLAGS="$saved_CXXFLAGS"

# mkdir takes a single argument on some systems. 
gcc_AC_FUNC_MKDIR_TAKES_ONE_ARG

# File extensions
manext='.1'
objext='.o'
AC_SUBST(manext)
AC_SUBST(objext)

# With Setjmp/Longjmp based exception handling.
AC_ARG_ENABLE(sjlj-exceptions,
[AS_HELP_STRING([--enable-sjlj-exceptions],
                [arrange to use setjmp/longjmp exception handling])],
[case $target in
  *-*-hpux10*)
    if test $enableval != yes; then
      AC_MSG_WARN([dwarf2 exceptions not supported, sjlj exceptions forced])
      enableval=yes
    fi
    ;;
esac
force_sjlj_exceptions=yes],
[case $target in
  *-*-hpux10*)
    force_sjlj_exceptions=yes
    enableval=yes
    ;;
  lm32*-*-*)
     force_sjlj_exceptions=yes
     enableval=yes
     ;;
  *)
    force_sjlj_exceptions=no
    ;;
esac])
if test $force_sjlj_exceptions = yes; then
  sjlj=`if test $enableval = yes; then echo 1; else echo 0; fi`
  AC_DEFINE_UNQUOTED(CONFIG_SJLJ_EXCEPTIONS, $sjlj,
    [Define 0/1 to force the choice for exception handling model.])
fi

# --------------------------------------------------------
# Build, host, and target specific configuration fragments
# --------------------------------------------------------

# Collect build-machine-specific information.
. ${srcdir}/config.build

# Collect host-machine-specific information.
. ${srcdir}/config.host

target_gtfiles=

# Collect target-machine-specific information.
. ${srcdir}/config.gcc

extra_objs="${host_extra_objs} ${extra_objs}"
extra_gcc_objs="${host_extra_gcc_objs} ${extra_gcc_objs}"

# Default the target-machine variables that were not explicitly set.
if test x"$tm_file" = x
then tm_file=$cpu_type/$cpu_type.h; fi

if test x"$extra_headers" = x
then extra_headers=; fi

if test x$md_file = x
then md_file=$cpu_type/$cpu_type.md; fi

if test x$out_file = x
then out_file=$cpu_type/$cpu_type.c; fi

if test x"$tmake_file" = x
then tmake_file=$cpu_type/t-$cpu_type
fi

# Support --enable-initfini-array.
if test x$enable_initfini_array != xno; then
  tm_file="${tm_file} initfini-array.h"
fi

if test x"$dwarf2" = xyes
then tm_file="$tm_file tm-dwarf2.h"
fi

# Say what files are being used for the output code and MD file.
echo "Using \`$srcdir/config/$out_file' for machine-specific logic."
echo "Using \`$srcdir/config/$md_file' as machine description file."

# If any of the xm_file variables contain nonexistent files, warn
# about them and drop them.

bx=
for x in $build_xm_file; do
  if    test -f $srcdir/config/$x
  then      bx="$bx $x"
  else      AC_MSG_WARN($srcdir/config/$x does not exist.)
  fi
done
build_xm_file="$bx"

hx=
for x in $host_xm_file; do
  if    test -f $srcdir/config/$x
  then      hx="$hx $x"
  else      AC_MSG_WARN($srcdir/config/$x does not exist.)
  fi
done
host_xm_file="$hx"

tx=
for x in $xm_file; do
  if    test -f $srcdir/config/$x
  then      tx="$tx $x"
  else      AC_MSG_WARN($srcdir/config/$x does not exist.)
  fi
done
xm_file="$tx"

count=a
for f in $tm_file; do
	count=${count}x
done
if test $count = ax; then
	echo "Using \`$srcdir/config/$tm_file' as target machine macro file."
else
	echo "Using the following target machine macro files:"
	for f in $tm_file; do
		echo "	$srcdir/config/$f"
	done
fi

if test x$use_long_long_for_widest_fast_int = xyes; then
	AC_DEFINE(USE_LONG_LONG_FOR_WIDEST_FAST_INT, 1,
[Define to 1 if the 'long long' type is wider than 'long' but still
efficiently supported by the host hardware.])
fi

gnu_ld_bool=`if test x"$gnu_ld" = x"yes"; then echo 1; else echo 0; fi`
AC_DEFINE_UNQUOTED(HAVE_GNU_LD, $gnu_ld_bool, [Define to 1 if using GNU ld.])

gnu_as_bool=`if test x"$gas" = x"yes"; then echo 1; else echo 0; fi`
AC_DEFINE_UNQUOTED(HAVE_GNU_AS, $gnu_as_bool, [Define to 1 if using GNU as.])

count=a
for f in $host_xm_file; do
	count=${count}x
done
if test $count = a; then
	:
elif test $count = ax; then
	echo "Using \`$srcdir/config/$host_xm_file' as host machine macro file."
else
	echo "Using the following host machine macro files:"
	for f in $host_xm_file; do
		echo "	$srcdir/config/$f"
	done
fi
echo "Using ${out_host_hook_obj} for host machine hooks."

if test "$host_xm_file" != "$build_xm_file"; then
	count=a
	for f in $build_xm_file; do
		count=${count}x
	done
	if test $count = a; then
		:
	elif test $count = ax; then
		echo "Using \`$srcdir/config/$build_xm_file' as build machine macro file."
	else
		echo "Using the following build machine macro files:"
		for f in $build_xm_file; do
			echo "	$srcdir/config/$f"
		done
	fi
fi

if test -n "$configured_native_system_header_dir"; then
  native_system_header_dir=$configured_native_system_header_dir
fi
NATIVE_SYSTEM_HEADER_DIR="$native_system_header_dir"
AC_SUBST(NATIVE_SYSTEM_HEADER_DIR)

case ${host} in
  powerpc*-*-darwin*)
    AC_CACHE_CHECK([whether mcontext_t fields have underscores],
      gcc_cv_mcontext_underscores,
      AC_COMPILE_IFELSE([
#include <sys/cdefs.h>
#include <sys/signal.h>
#include <ucontext.h>
int main() { mcontext_t m; if (m->ss.srr0) return 0; return 0; }
],
	gcc_cv_mcontext_underscores=no, gcc_cv_mcontext_underscores=yes))
      if test $gcc_cv_mcontext_underscores = yes; then
        AC_DEFINE(HAS_MCONTEXT_T_UNDERSCORES,,dnl
          [mcontext_t fields start with __])
      fi
    ;;
esac

# ---------
# Threading
# ---------

# Check if a valid thread package
case ${enable_threads} in
  "" | no)
    # No threads
    target_thread_file='single'
    ;;
  yes)
    # default
    target_thread_file='single'
    ;;
  aix | dce | lynx | mipssde | posix | rtems | \
  single | tpf | vxworks | win32)
    target_thread_file=${enable_threads}
    ;;
  *)
    echo "${enable_threads} is an unknown thread package" 1>&2
    exit 1
    ;;
esac

if test x${thread_file} = x; then
  # No thread file set by target-specific clauses in config.gcc,
  # so use file chosen by default logic above
  thread_file=${target_thread_file}
fi

# --------
# UNSORTED
# --------

use_cxa_atexit=no
if test x$enable___cxa_atexit = xyes || \
   test x$enable___cxa_atexit = x -a x$default_use_cxa_atexit = xyes; then
  if test x$host = x$target; then
    case $host in
      # mingw32 doesn't have __cxa_atexit but uses atexit registration
      # keyed to flag_use_cxa_atexit
      *-*-mingw32*)
	use_cxa_atexit=yes
	;;
      powerpc-ibm-aix*)
	use_cxa_atexit=yes
	;;
      *)
	AC_CHECK_FUNC(__cxa_atexit,[use_cxa_atexit=yes],
	  [echo "__cxa_atexit can't be enabled on this target"])
	;;
    esac
  else
    # We can't check for __cxa_atexit when building a cross, so assume
    # it is available 
    use_cxa_atexit=yes
  fi
  if test x$use_cxa_atexit = xyes; then
    AC_DEFINE(DEFAULT_USE_CXA_ATEXIT, 2,
      [Define if you want to use __cxa_atexit, rather than atexit, to
      register C++ destructors for local statics and global objects.
      This is essential for fully standards-compliant handling of
      destructors, but requires __cxa_atexit in libc.])
  fi
fi

# Look for a file containing extra machine modes.
if test -n "$extra_modes" && test -f $srcdir/config/$extra_modes; then
  extra_modes_file='$(srcdir)'/config/${extra_modes}
  AC_SUBST(extra_modes_file)
  AC_DEFINE_UNQUOTED(EXTRA_MODES_FILE, "config/$extra_modes",
  [Define to the name of a file containing a list of extra machine modes
   for this architecture.])
fi

# Convert extra_options into a form suitable for Makefile use.
extra_opt_files=
all_opt_files=
for f in $extra_options; do
  extra_opt_files="$extra_opt_files \$(srcdir)/config/$f"
  all_opt_files="$all_opt_files $srcdir/config/$f"
done
AC_SUBST(extra_opt_files)

# auto-host.h is the file containing items generated by autoconf and is
# the first file included by config.h.
# If host=build, it is correct to have bconfig include auto-host.h
# as well.  If host!=build, we are in error and need to do more 
# work to find out the build config parameters.
if test x$host = x$build
then
	build_auto=auto-host.h
else
	# We create a subdir, then run autoconf in the subdir.
	# To prevent recursion we set host and build for the new
	# invocation of configure to the build for this invocation
	# of configure. 
	tempdir=build.$$
	rm -rf $tempdir
	mkdir $tempdir
	cd $tempdir
	case ${srcdir} in
	/* | [A-Za-z]:[\\/]* ) realsrcdir=${srcdir};;
	*) realsrcdir=../${srcdir};;
	esac
	# Clearing GMPINC is necessary to prevent host headers being
	# used by the build compiler.  Defining GENERATOR_FILE stops
	# system.h from including gmp.h.
	CC="${CC_FOR_BUILD}" CFLAGS="${CFLAGS_FOR_BUILD}" \
	CXX="${CXX_FOR_BUILD}" CXXFLAGS="${CXXFLAGS_FOR_BUILD}" \
	LD="${LD_FOR_BUILD}" LDFLAGS="${LDFLAGS_FOR_BUILD}" \
	GMPINC="" CPPFLAGS="${CPPFLAGS} -DGENERATOR_FILE" \
	${realsrcdir}/configure \
		--enable-languages=${enable_languages-all} \
		--target=$target_alias --host=$build_alias --build=$build_alias

	# We just finished tests for the build machine, so rename
	# the file auto-build.h in the gcc directory.
	mv auto-host.h ../auto-build.h
	cd ..
	rm -rf $tempdir
	build_auto=auto-build.h
fi
AC_SUBST(build_subdir)

tm_file="${tm_file} defaults.h"
tm_p_file="${tm_p_file} tm-preds.h"
host_xm_file="auto-host.h ansidecl.h ${host_xm_file}"
build_xm_file="${build_auto} ansidecl.h ${build_xm_file}"
# We don't want ansidecl.h in target files, write code there in ISO/GNU C.
# put this back in temporarily.
xm_file="auto-host.h ansidecl.h ${xm_file}"

# --------
# UNSORTED
# --------

changequote(,)dnl
# Compile in configure arguments.
if test -f configargs.h ; then
	# Being re-configured.
	gcc_config_arguments=`grep configuration_arguments configargs.h | sed -e 's/.*"\([^"]*\)".*/\1/'`
	gcc_config_arguments="$gcc_config_arguments : (reconfigured) $TOPLEVEL_CONFIGURE_ARGUMENTS"
else
	gcc_config_arguments="$TOPLEVEL_CONFIGURE_ARGUMENTS"
fi

# Double all backslashes and backslash all quotes to turn
# gcc_config_arguments into a C string.
sed -e 's/\\/\\\\/g; s/"/\\"/g' <<EOF >conftest.out
$gcc_config_arguments
EOF
gcc_config_arguments_str=`cat conftest.out`
rm -f conftest.out

cat > configargs.h <<EOF
/* Generated automatically. */
static const char configuration_arguments[] = "$gcc_config_arguments_str";
static const char thread_model[] = "$thread_file";

static const struct {
  const char *name, *value;
} configure_default_options[] = $configure_default_options;
EOF
changequote([,])dnl

changequote(,)dnl
gcc_BASEVER=`cat $srcdir/BASE-VER`
gcc_DEVPHASE=`cat $srcdir/DEV-PHASE`
gcc_DATESTAMP=`cat $srcdir/DATESTAMP`
if test -f $srcdir/REVISION ; then
	gcc_REVISION=`cat $srcdir/REVISION`
else
        gcc_REVISION=""
fi
cat > plugin-version.h <<EOF
#include "configargs.h"

#define GCCPLUGIN_VERSION_MAJOR   `echo $gcc_BASEVER | sed -e 's/^\([0-9]*\).*$/\1/'`
#define GCCPLUGIN_VERSION_MINOR   `echo $gcc_BASEVER | sed -e 's/^[0-9]*\.\([0-9]*\).*$/\1/'`
#define GCCPLUGIN_VERSION_PATCHLEVEL   `echo $gcc_BASEVER | sed -e 's/^[0-9]*\.[0-9]*\.\([0-9]*\)$/\1/'`
#define GCCPLUGIN_VERSION  (GCCPLUGIN_VERSION_MAJOR*1000 + GCCPLUGIN_VERSION_MINOR)

static char basever[] = "$gcc_BASEVER";
static char datestamp[] = "$gcc_DATESTAMP";
static char devphase[] = "$gcc_DEVPHASE";
static char revision[] = "$gcc_REVISION";

/* FIXME plugins: We should make the version information more precise.
   One way to do is to add a checksum. */

static struct plugin_gcc_version gcc_version = {basever, datestamp,
						devphase, revision,
						configuration_arguments};
EOF
changequote([,])dnl

# Internationalization
ZW_GNU_GETTEXT_SISTER_DIR

# If LIBINTL contains LIBICONV, then clear LIBICONV so we don't get
# -liconv on the link line twice.
case "$LIBINTL" in *$LIBICONV*)
	LIBICONV= ;;
esac

AC_ARG_ENABLE(secureplt,
[AS_HELP_STRING([--enable-secureplt],
		[enable -msecure-plt by default for PowerPC])],
[], [])

AC_ARG_ENABLE(leading-mingw64-underscores,
  AS_HELP_STRING([--enable-leading-mingw64-underscores],
                 [enable leading underscores on 64 bit mingw targets]),
  [],[])
AS_IF([ test x"$enable_leading_mingw64_underscores" = xyes ],
  [AC_DEFINE(USE_MINGW64_LEADING_UNDERSCORES, 1,
    [Define if we should use leading underscore on 64 bit mingw targets])])

AC_ARG_ENABLE(cld,
[AS_HELP_STRING([--enable-cld], [enable -mcld by default for 32bit x86])], [],
[enable_cld=no])

AC_ARG_ENABLE(frame-pointer,
[AS_HELP_STRING([--enable-frame-pointer],
		[enable -fno-omit-frame-pointer by default for 32bit x86])], [],
[
case $target_os in
linux* | darwin[[8912]]*)
  # Enable -fomit-frame-pointer by default for Linux and Darwin with
  # DWARF2.
  enable_frame_pointer=no
  ;;
*)
  enable_frame_pointer=yes
  ;;
esac
])

# Windows32 Registry support for specifying GCC installation paths.
AC_ARG_ENABLE(win32-registry,
[AS_HELP_STRING([--disable-win32-registry],
                [disable lookup of installation paths in the
                 Registry on Windows hosts])
AS_HELP_STRING([--enable-win32-registry], [enable registry lookup (default)])
AS_HELP_STRING([--enable-win32-registry=KEY],
               [use KEY instead of GCC version as the last portion
                of the registry key])],,)

case $host_os in
  win32 | pe | cygwin* | mingw32*)
    if test "x$enable_win32_registry" != xno; then
      AC_SEARCH_LIBS(RegOpenKeyExA, advapi32,, [enable_win32_registry=no])
    fi

    if test "x$enable_win32_registry" != xno; then
      AC_DEFINE(ENABLE_WIN32_REGISTRY, 1,
  [Define to 1 if installation paths should be looked up in the Windows
   Registry. Ignored on non-Windows hosts.])

      if test "x$enable_win32_registry" != xyes \
         && test "x$enable_win32_registry" != x; then
	AC_DEFINE_UNQUOTED(WIN32_REGISTRY_KEY, "$enable_win32_registry",
  [Define to be the last component of the Windows registry key under which
   to look for installation paths.  The full key used will be 
   HKEY_LOCAL_MACHINE/SOFTWARE/Free Software Foundation/{WIN32_REGISTRY_KEY}.
   The default is the GCC version number.])
      fi
    fi
  ;;
esac

# Get an absolute path to the GCC top-level source directory
holddir=`${PWDCMD-pwd}`
cd $srcdir
topdir=`${PWDCMD-pwd}`
cd $holddir

# Conditionalize the makefile for this host machine.
xmake_file=
for f in ${host_xmake_file}
do
	if test -f ${srcdir}/config/$f
	then
		xmake_file="${xmake_file} \$(srcdir)/config/$f"
	fi
done

# Conditionalize the makefile for this target machine.
tmake_file_=
for f in ${tmake_file}
do
	if test -f ${srcdir}/config/$f
	then
		tmake_file_="${tmake_file_} \$(srcdir)/config/$f"
	fi
done
tmake_file="${tmake_file_}"

out_object_file=`basename $out_file .c`.o
common_out_object_file=`basename $common_out_file .c`.o

tm_file_list="options.h"
tm_include_list="options.h insn-constants.h"
for f in $tm_file; do
  case $f in
    ./* )
       f=`echo $f | sed 's/^..//'`
       tm_file_list="${tm_file_list} $f"
       tm_include_list="${tm_include_list} $f"
       ;;
    defaults.h )
       tm_file_list="${tm_file_list} \$(srcdir)/$f"
       tm_include_list="${tm_include_list} $f"
       ;;
    * )
       tm_file_list="${tm_file_list} \$(srcdir)/config/$f"
       tm_include_list="${tm_include_list} config/$f"
       ;;
  esac
done

tm_p_file_list=
tm_p_include_list=
for f in $tm_p_file; do
  case $f in
    tm-preds.h )
       tm_p_file_list="${tm_p_file_list} $f"
       tm_p_include_list="${tm_p_include_list} $f"
       ;;
    * )
       tm_p_file_list="${tm_p_file_list} \$(srcdir)/config/$f"
       tm_p_include_list="${tm_p_include_list} config/$f"
  esac
done

xm_file_list=
xm_include_list=
for f in $xm_file; do
  case $f in
    ansidecl.h )
       xm_file_list="${xm_file_list} \$(srcdir)/../include/$f"
       xm_include_list="${xm_include_list} $f"
       ;;
    auto-host.h )
       xm_file_list="${xm_file_list} $f"
       xm_include_list="${xm_include_list} $f"
       ;;
    * )
       xm_file_list="${xm_file_list} \$(srcdir)/config/$f"
       xm_include_list="${xm_include_list} config/$f"
       ;;
  esac
done

host_xm_file_list=
host_xm_include_list=
for f in $host_xm_file; do
  case $f in
    ansidecl.h )
       host_xm_file_list="${host_xm_file_list} \$(srcdir)/../include/$f"
       host_xm_include_list="${host_xm_include_list} $f"
       ;;
    auto-host.h )
       host_xm_file_list="${host_xm_file_list} $f"
       host_xm_include_list="${host_xm_include_list} $f"
       ;;
    * )
       host_xm_file_list="${host_xm_file_list} \$(srcdir)/config/$f"
       host_xm_include_list="${host_xm_include_list} config/$f"
       ;;
  esac
done

build_xm_file_list=
for f in $build_xm_file; do
  case $f in
    ansidecl.h )
       build_xm_file_list="${build_xm_file_list} \$(srcdir)/../include/$f"
       build_xm_include_list="${build_xm_include_list} $f"
       ;;
    auto-build.h | auto-host.h )
       build_xm_file_list="${build_xm_file_list} $f"
       build_xm_include_list="${build_xm_include_list} $f"
       ;;
    * )
       build_xm_file_list="${build_xm_file_list} \$(srcdir)/config/$f"
       build_xm_include_list="${build_xm_include_list} config/$f"
       ;;
  esac
done

# Define macro CROSS_DIRECTORY_STRUCTURE in compilation if this is a
# cross-compiler which does not use the native headers and libraries.
# Also use all.cross instead of all.internal and adjust SYSTEM_HEADER_DIR.
CROSS=						AC_SUBST(CROSS)
ALL=all.internal				AC_SUBST(ALL)
SYSTEM_HEADER_DIR='$(NATIVE_SYSTEM_HEADER_DIR)'	AC_SUBST(SYSTEM_HEADER_DIR)

if test "x$with_build_sysroot" != x; then
  build_system_header_dir=$with_build_sysroot'$${sysroot_headers_suffix}$(NATIVE_SYSTEM_HEADER_DIR)'
else
  # This value is used, even on a native system, because 
  # CROSS_SYSTEM_HEADER_DIR is just 
  # $(TARGET_SYSTEM_ROOT)$(NATIVE_SYSTEM_HEADER_DIR).
  build_system_header_dir='$(CROSS_SYSTEM_HEADER_DIR)'
fi

if test x$host != x$target
then
	CROSS="-DCROSS_DIRECTORY_STRUCTURE"
	ALL=all.cross
	SYSTEM_HEADER_DIR=$build_system_header_dir
	case "$host","$target" in
	# Darwin crosses can use the host system's libraries and headers,
	# because of the fat library support.  Of course, it must be the
	# same version of Darwin on both sides.  Allow the user to
	# just say --target=foo-darwin without a version number to mean
	# "the version on this system".
	    *-*-darwin*,*-*-darwin*)
		hostos=`echo $host | sed 's/.*-darwin/darwin/'`
		targetos=`echo $target | sed 's/.*-darwin/darwin/'`
		if test $hostos = $targetos -o $targetos = darwin ; then
		    CROSS=
		    SYSTEM_HEADER_DIR='$(NATIVE_SYSTEM_HEADER_DIR)'
		    with_headers=yes
		fi
		;;

	    i?86-*-*,x86_64-*-* \
	    | powerpc*-*-*,powerpc64*-*-*)
		CROSS="$CROSS -DNATIVE_CROSS" ;;
	esac

	case $target in
		*-*-mingw*)
			if test "x$with_headers" = x; then
				with_headers=yes
			fi
			;;
		*)
			;;
	esac
elif test "x$TARGET_SYSTEM_ROOT" != x; then
        SYSTEM_HEADER_DIR=$build_system_header_dir 
fi

if test x$host != x$target || test "x$TARGET_SYSTEM_ROOT" != x; then
  if test "x$with_headers" != x; then
    target_header_dir=$with_headers
  elif test "x$with_sysroot" = x; then
    target_header_dir="${test_exec_prefix}/${target_noncanonical}/sys-include"
  elif test "x$with_build_sysroot" != "x"; then
    target_header_dir="${with_build_sysroot}${native_system_header_dir}"
  elif test "x$with_sysroot" = xyes; then
    target_header_dir="${test_exec_prefix}/${target_noncanonical}/sys-root${native_system_header_dir}"
  else
    target_header_dir="${with_sysroot}${native_system_header_dir}"
  fi
else
  target_header_dir=${native_system_header_dir}
fi

# If this is a cross-compiler that does not
# have its own set of headers then define
# inhibit_libc

# If this is using newlib, without having the headers available now,
# then define inhibit_libc in LIBGCC2_CFLAGS.
# This prevents libgcc2 from containing any code which requires libc
# support.
: ${inhibit_libc=false}
if { { test x$host != x$target && test "x$with_sysroot" = x ; } ||
       test x$with_newlib = xyes ; } &&
     { test "x$with_headers" = xno || test ! -f "$target_header_dir/stdio.h"; } ; then
       inhibit_libc=true
fi
AC_SUBST(inhibit_libc)

# When building gcc with a cross-compiler, we need to adjust things so
# that the generator programs are still built with the native compiler.
# Also, we cannot run fixincludes.

# These are the normal (build=host) settings:
CC_FOR_BUILD='$(CC)'		AC_SUBST(CC_FOR_BUILD)
CXX_FOR_BUILD='$(CXX)'		AC_SUBST(CXX_FOR_BUILD)
BUILD_CFLAGS='$(ALL_CFLAGS)'	AC_SUBST(BUILD_CFLAGS)
BUILD_CXXFLAGS='$(ALL_CXXFLAGS)' AC_SUBST(BUILD_CXXFLAGS)
BUILD_LDFLAGS='$(LDFLAGS)'	AC_SUBST(BUILD_LDFLAGS)
STMP_FIXINC=stmp-fixinc		AC_SUBST(STMP_FIXINC)

# And these apply if build != host, or we are generating coverage data
if test x$build != x$host || test "x$coverage_flags" != x
then
    BUILD_CFLAGS='$(INTERNAL_CFLAGS) $(T_CFLAGS) $(CFLAGS_FOR_BUILD)'
    BUILD_CXXFLAGS='$(INTERNAL_CFLAGS) $(T_CFLAGS) $(CXXFLAGS_FOR_BUILD)'
    BUILD_LDFLAGS='$(LDFLAGS_FOR_BUILD)'
fi

# Expand extra_headers to include complete path.
# This substitutes for lots of t-* files.
extra_headers_list=
# Prepend $(srcdir)/config/${cpu_type}/ to every entry in extra_headers.
for file in ${extra_headers} ; do
  extra_headers_list="${extra_headers_list} \$(srcdir)/config/${cpu_type}/${file}"
done

# If use_gcc_tgmath is set, append ginclude/tgmath.h.
if test x"$use_gcc_tgmath" = xyes
then extra_headers_list="${extra_headers_list} \$(srcdir)/ginclude/tgmath.h"
fi

# Define collect2 in Makefile.
case $host_can_use_collect2 in
  no) collect2= ;;
  *) collect2='collect2$(exeext)' ;;
esac
AC_SUBST([collect2])

# Add a definition of USE_COLLECT2 if system wants one.
case $use_collect2 in
  no) use_collect2= ;;
  "") ;;
  *) 
    host_xm_defines="${host_xm_defines} USE_COLLECT2"
    xm_defines="${xm_defines} USE_COLLECT2"
    case $host_can_use_collect2 in
      no)
        AC_MSG_ERROR([collect2 is required but cannot be built on this system])
        ;;
    esac
    ;;
esac

AC_DEFINE_UNQUOTED(LTOPLUGINSONAME,"${host_lto_plugin_soname}",
[Define to the name of the LTO plugin DSO that must be
  passed to the linker's -plugin=LIB option.])

# ---------------------------
# Assembler & linker features
# ---------------------------

# During stage 2, ld is actually gcc/collect-ld, which is a small script to
# discern between when to use prev-ld/ld-new and when to use ld/ld-new.
# However when ld-new is first executed from the build tree, libtool will
# relink it as .libs/lt-ld-new, so that it can give it an RPATH that refers
# to the build tree.  While doing this we need to use the previous-stage
# linker, or we have an infinite loop.  The presence of a shell script as
# ld/ld-new, and the fact that the script *uses ld itself*, is what confuses
# the gcc/collect-ld script.  So we need to know how libtool works, or
# exec-tool will fail.

m4_defun([_LT_CONFIG_COMMANDS], [])
AC_PROG_LIBTOOL
AC_SUBST(objdir)
AC_SUBST(enable_fast_install)

# Identify the assembler which will work hand-in-glove with the newly
# built GCC, so that we can examine its features.  This is the assembler
# which will be driven by the driver program.
#
# If build != host, and we aren't building gas in-tree, we identify a
# build->target assembler and hope that it will have the same features
# as the host->target assembler we'll be using.
gcc_cv_gas_major_version=
gcc_cv_gas_minor_version=
gcc_cv_as_gas_srcdir=`echo $srcdir | sed -e 's,/gcc$,,'`/gas

m4_pattern_allow([AS_FOR_TARGET])dnl
AS_VAR_SET_IF(gcc_cv_as,, [
if test -x "$DEFAULT_ASSEMBLER"; then
	gcc_cv_as="$DEFAULT_ASSEMBLER"
elif test -f $gcc_cv_as_gas_srcdir/configure.ac \
     && test -f ../gas/Makefile \
     && test x$build = x$host; then
	gcc_cv_as=../gas/as-new$build_exeext
elif test -x as$build_exeext; then
	# Build using assembler in the current directory.
	gcc_cv_as=./as$build_exeext
elif ( set dummy $AS_FOR_TARGET; test -x $[2] ); then
        gcc_cv_as="$AS_FOR_TARGET"
else
        AC_PATH_PROG(gcc_cv_as, $AS_FOR_TARGET)
fi])

ORIGINAL_AS_FOR_TARGET=$gcc_cv_as
AC_SUBST(ORIGINAL_AS_FOR_TARGET)
case "$ORIGINAL_AS_FOR_TARGET" in
  ./as | ./as$build_exeext) ;;
  *) AC_CONFIG_FILES(as:exec-tool.in, [chmod +x as]) ;;
esac 

AC_MSG_CHECKING(what assembler to use)
if test "$gcc_cv_as" = ../gas/as-new$build_exeext; then
  # Single tree build which includes gas.  We want to prefer it
  # over whatever linker top-level may have detected, since
  # we'll use what we're building after installation anyway.
  AC_MSG_RESULT(newly built gas)
  in_tree_gas=yes
  _gcc_COMPUTE_GAS_VERSION
  in_tree_gas_is_elf=no
  if grep 'obj_format = elf' ../gas/Makefile > /dev/null \
     || (grep 'obj_format = multi' ../gas/Makefile \
         && grep 'extra_objects =.* obj-elf' ../gas/Makefile) > /dev/null
  then
    in_tree_gas_is_elf=yes
  fi
else
  AC_MSG_RESULT($gcc_cv_as)
  in_tree_gas=no
fi

default_ld=
AC_ARG_ENABLE(ld,
[[  --enable-ld[=ARG]       build ld [ARG={default,yes,no}]]],
[case "${enableval}" in
 no)
   default_ld=ld.gold
   ;;
 esac])

install_gold_as_default=no
AC_ARG_ENABLE(gold,
[[  --enable-gold[=ARG]     build gold [ARG={default,yes,no}]]],
[case "${enableval}" in
 default)
   install_gold_as_default=yes
   ;;
 yes)
   if test x${default_ld} != x; then
     install_gold_as_default=yes
   fi
   ;;
 no)
   ;;
 *)
   AC_MSG_ERROR([invalid --enable-gold argument])
   ;;
 esac])

# Identify the linker which will work hand-in-glove with the newly
# built GCC, so that we can examine its features.  This is the linker
# which will be driven by the driver program.
#
# If build != host, and we aren't building gas in-tree, we identify a
# build->target linker and hope that it will have the same features
# as the host->target linker we'll be using.
gcc_cv_gld_major_version=
gcc_cv_gld_minor_version=
gcc_cv_ld_gld_srcdir=`echo $srcdir | sed -e 's,/gcc$,,'`/ld
gcc_cv_ld_gold_srcdir=`echo $srcdir | sed -e 's,/gcc$,,'`/gold
gcc_cv_ld_bfd_srcdir=`echo $srcdir | sed -e 's,/gcc$,,'`/bfd

AS_VAR_SET_IF(gcc_cv_ld,, [
if test -x "$DEFAULT_LINKER"; then
	gcc_cv_ld="$DEFAULT_LINKER"
elif test $install_gold_as_default = yes \
     && test -f $gcc_cv_ld_gold_srcdir/configure.ac \
     && test -f ../gold/Makefile \
     && test x$build = x$host; then
	gcc_cv_ld=../gold/ld-new$build_exeext
elif test -f $gcc_cv_ld_gld_srcdir/configure.ac \
     && test -f ../ld/Makefile \
     && test x$build = x$host; then
	gcc_cv_ld=../ld/ld-new$build_exeext
elif test -x collect-ld$build_exeext; then
	# Build using linker in the current directory.
	gcc_cv_ld=./collect-ld$build_exeext
elif ( set dummy $LD_FOR_TARGET; test -x $[2] ); then
        gcc_cv_ld="$LD_FOR_TARGET"
else
        AC_PATH_PROG(gcc_cv_ld, $LD_FOR_TARGET)
fi])

ORIGINAL_PLUGIN_LD_FOR_TARGET=$gcc_cv_ld
PLUGIN_LD_SUFFIX=`basename $gcc_cv_ld | sed -e "s,$target_alias-,,"`
# if the PLUGIN_LD is set ld-new, just have it as ld
# as that is the installed named.
if test x$PLUGIN_LD_SUFFIX = xld-new \
   || test x$PLUGIN_LD_SUFFIX = xcollect-ld ; then
  PLUGIN_LD_SUFFIX=ld
fi
AC_ARG_WITH(plugin-ld,
[AS_HELP_STRING([[--with-plugin-ld=[ARG]]], [specify the plugin linker])],
[if test x"$withval" != x; then
   ORIGINAL_PLUGIN_LD_FOR_TARGET="$withval"
   PLUGIN_LD_SUFFIX=`echo $withval | sed -e "s,$target_alias-,,"`
 fi])
AC_SUBST(ORIGINAL_PLUGIN_LD_FOR_TARGET)
AC_DEFINE_UNQUOTED(PLUGIN_LD_SUFFIX, "$PLUGIN_LD_SUFFIX", [Specify plugin linker])

# Check to see if we are using gold instead of ld
AC_MSG_CHECKING(whether we are using gold)
ld_is_gold=no
if test x$gcc_cv_ld != x; then
  if $gcc_cv_ld --version 2>/dev/null | sed 1q \
     | grep "GNU gold" > /dev/null; then
    ld_is_gold=yes
  fi
fi
AC_MSG_RESULT($ld_is_gold)

AC_MSG_CHECKING(gold linker with split stack support as non default)
# Check to see if default ld is not gold, but gold is
# available and has support for split stack.  If gcc was configured
# with gold then no checking is done.
# 
if test x$ld_is_gold = xno && which ${gcc_cv_ld}.gold >/dev/null 2>&1; then

# For platforms other than powerpc64*, enable as appropriate.

  gold_non_default=no
  ld_gold=`which ${gcc_cv_ld}.gold`
# Make sure this gold has minimal split stack support
  if $ld_gold --help 2>/dev/null | grep split-stack-adjust-size >/dev/null 2>&1; then
    ld_vers=`$ld_gold --version | sed 1q`
    gold_vers=`echo $ld_vers | sed -n \
          -e 's,^[[^)]]*[[  ]]\([[0-9]][[0-9]]*\.[[0-9]][[0-9]]*[[^)]]*\)) .*$,\1,p'`
    case $target in
# check that the gold version contains the complete split stack support
# on powerpc64 big and little endian
      powerpc64*-*-*)
        case "$gold_vers" in
          2.25.[[1-9]]*|2.2[[6-9]][[.0-9]]*|2.[[3-9]][[.0-9]]*|[[3-9]].[[.0-9]]*) gold_non_default=yes
          ;;
          *) gold_non_default=no
          ;;
        esac
        ;;
    esac
  fi
  if test $gold_non_default = yes; then
    AC_DEFINE(HAVE_GOLD_NON_DEFAULT_SPLIT_STACK, 1,
    	    [Define if the gold linker supports split stack and is available as a non-default])
  fi
fi
AC_MSG_RESULT($gold_non_default)

ORIGINAL_LD_FOR_TARGET=$gcc_cv_ld
AC_SUBST(ORIGINAL_LD_FOR_TARGET)
case "$ORIGINAL_LD_FOR_TARGET" in
  ./collect-ld | ./collect-ld$build_exeext) ;;
  *) AC_CONFIG_FILES(collect-ld:exec-tool.in, [chmod +x collect-ld]) ;;
esac 

AC_MSG_CHECKING(what linker to use)
if test "$gcc_cv_ld" = ../ld/ld-new$build_exeext \
   || test "$gcc_cv_ld" = ../gold/ld-new$build_exeext; then
	# Single tree build which includes ld.  We want to prefer it
	# over whatever linker top-level may have detected, since
	# we'll use what we're building after installation anyway.
	AC_MSG_RESULT(newly built ld)
	in_tree_ld=yes
	in_tree_ld_is_elf=no
	if (grep 'EMUL = .*elf' ../ld/Makefile \
	    || grep 'EMUL = .*linux' ../ld/Makefile \
	    || grep 'EMUL = .*lynx' ../ld/Makefile) > /dev/null; then
	  in_tree_ld_is_elf=yes
	elif test "$ld_is_gold" = yes; then
	  in_tree_ld_is_elf=yes
	fi
	for f in $gcc_cv_ld_bfd_srcdir/configure $gcc_cv_ld_gld_srcdir/configure $gcc_cv_ld_gld_srcdir/configure.ac $gcc_cv_ld_gld_srcdir/Makefile.in
	do
changequote(,)dnl
		gcc_cv_gld_version=`sed -n -e 's/^[ 	]*VERSION=[^0-9A-Za-z_]*\([0-9]*\.[0-9]*.*\)/VERSION=\1/p' < $f`
		if test x$gcc_cv_gld_version != x; then
			break
		fi
	done
	case $gcc_cv_gld_version in
	  VERSION=[0-9]*) ;;
changequote([,])dnl
	  *) AC_MSG_ERROR([[cannot find version of in-tree linker]]) ;;
changequote(,)dnl
	esac
	gcc_cv_gld_major_version=`expr "$gcc_cv_gld_version" : "VERSION=\([0-9]*\)"`
	gcc_cv_gld_minor_version=`expr "$gcc_cv_gld_version" : "VERSION=[0-9]*\.\([0-9]*\)"`
changequote([,])dnl
	ORIGINAL_LD_BFD_FOR_TARGET=../ld/ld-new$build_exeext
	ORIGINAL_LD_GOLD_FOR_TARGET=../gold/ld-new$build_exeext
else
	AC_MSG_RESULT($gcc_cv_ld)
	in_tree_ld=no
	gcc_cvs_ld_program=`dirname $gcc_cv_ld`/`basename $gcc_cv_ld $host_exeext`
	ORIGINAL_LD_BFD_FOR_TARGET=${gcc_cvs_ld_program}.bfd$host_exeext
	ORIGINAL_LD_GOLD_FOR_TARGET=${gcc_cvs_ld_program}.gold$host_exeext
fi

AC_SUBST(ORIGINAL_LD_BFD_FOR_TARGET)
AC_SUBST(ORIGINAL_LD_GOLD_FOR_TARGET)

# Figure out what nm we will be using.
gcc_cv_binutils_srcdir=`echo $srcdir | sed -e 's,/gcc$,,'`/binutils
AS_VAR_SET_IF(gcc_cv_nm,, [
if test -f $gcc_cv_binutils_srcdir/configure.ac \
     && test -f ../binutils/Makefile \
     && test x$build = x$host; then
	gcc_cv_nm=../binutils/nm-new$build_exeext
elif test -x nm$build_exeext; then
	gcc_cv_nm=./nm$build_exeext
elif ( set dummy $NM_FOR_TARGET; test -x $[2] ); then
        gcc_cv_nm="$NM_FOR_TARGET"
else
        AC_PATH_PROG(gcc_cv_nm, $NM_FOR_TARGET)
fi])

AC_MSG_CHECKING(what nm to use)
if test "$gcc_cv_nm" = ../binutils/nm-new$build_exeext; then
	# Single tree build which includes binutils.
	AC_MSG_RESULT(newly built nm)
	in_tree_nm=yes
else
	AC_MSG_RESULT($gcc_cv_nm)
	in_tree_nm=no
fi

ORIGINAL_NM_FOR_TARGET=$gcc_cv_nm
AC_SUBST(ORIGINAL_NM_FOR_TARGET)
case "$ORIGINAL_NM_FOR_TARGET" in
  ./nm | ./nm$build_exeext) ;;
  *) AC_CONFIG_FILES(nm:exec-tool.in, [chmod +x nm]) ;;
esac


# Figure out what objdump we will be using.
AS_VAR_SET_IF(gcc_cv_objdump,, [
if test -f $gcc_cv_binutils_srcdir/configure.ac \
     && test -f ../binutils/Makefile \
     && test x$build = x$host; then
	# Single tree build which includes binutils.
	gcc_cv_objdump=../binutils/objdump$build_exeext
elif test -x objdump$build_exeext; then
	gcc_cv_objdump=./objdump$build_exeext
elif ( set dummy $OBJDUMP_FOR_TARGET; test -x $[2] ); then
        gcc_cv_objdump="$OBJDUMP_FOR_TARGET"
else
        AC_PATH_PROG(gcc_cv_objdump, $OBJDUMP_FOR_TARGET)
fi])

AC_MSG_CHECKING(what objdump to use)
if test "$gcc_cv_objdump" = ../binutils/objdump$build_exeext; then
	# Single tree build which includes binutils.
	AC_MSG_RESULT(newly built objdump)
elif test x$gcc_cv_objdump = x; then
	AC_MSG_RESULT(not found)
else
	AC_MSG_RESULT($gcc_cv_objdump)
fi

# Figure out what readelf we will be using.
AS_VAR_SET_IF(gcc_cv_readelf,, [
if test -f $gcc_cv_binutils_srcdir/configure.ac \
     && test -f ../binutils/Makefile \
     && test x$build = x$host; then
	# Single tree build which includes binutils.
	gcc_cv_readelf=../binutils/readelf$build_exeext
elif test -x readelf$build_exeext; then
	gcc_cv_readelf=./readelf$build_exeext
else
        AC_PATH_PROG(gcc_cv_readelf, readelf)
fi])

AC_MSG_CHECKING(what readelf to use)
if test "$gcc_cv_readelf" = ../binutils/readelf$build_exeext; then
	# Single tree build which includes binutils.
	AC_MSG_RESULT(newly built readelf)
elif test x$gcc_cv_readelf = x; then
	AC_MSG_RESULT(not found)
else
	AC_MSG_RESULT($gcc_cv_readelf)
fi

# Figure out what assembler alignment features are present.
gcc_GAS_CHECK_FEATURE([.balign and .p2align], gcc_cv_as_balign_and_p2align,
 [2,6,0],,
[.balign 4
.p2align 2],,
[AC_DEFINE(HAVE_GAS_BALIGN_AND_P2ALIGN, 1,
  [Define if your assembler supports .balign and .p2align.])])

gcc_GAS_CHECK_FEATURE([.p2align with maximum skip], gcc_cv_as_max_skip_p2align,
 [2,8,0],,
 [.p2align 4,,7],,
[AC_DEFINE(HAVE_GAS_MAX_SKIP_P2ALIGN, 1,
  [Define if your assembler supports specifying the maximum number
   of bytes to skip when using the GAS .p2align command.])])

gcc_GAS_CHECK_FEATURE([.literal16], gcc_cv_as_literal16,
 [2,8,0],,
 [.literal16],,
[AC_DEFINE(HAVE_GAS_LITERAL16, 1,
  [Define if your assembler supports .literal16.])])

gcc_GAS_CHECK_FEATURE([working .subsection -1], gcc_cv_as_subsection_m1,
 [elf,2,9,0],,
 [conftest_label1: .word 0
.subsection -1
conftest_label2: .word 0
.previous],
 [if test x$gcc_cv_nm != x; then
    $gcc_cv_nm conftest.o | grep conftest_label1 > conftest.nm1
    $gcc_cv_nm conftest.o | grep conftest_label2 | sed -e 's/label2/label1/' > conftest.nm2
    if cmp conftest.nm1 conftest.nm2 > /dev/null 2>&1
    then :
    else gcc_cv_as_subsection_m1=yes
    fi
    rm -f conftest.nm1 conftest.nm2
  fi],
 [AC_DEFINE(HAVE_GAS_SUBSECTION_ORDERING, 1,
  [Define if your assembler supports .subsection and .subsection -1 starts
   emitting at the beginning of your section.])])

gcc_GAS_CHECK_FEATURE([.weak], gcc_cv_as_weak,
 [2,2,0],,
 [	.weak foobar],,
[AC_DEFINE(HAVE_GAS_WEAK, 1, [Define if your assembler supports .weak.])])

gcc_GAS_CHECK_FEATURE([.weakref], gcc_cv_as_weakref,
 [2,17,0],,
 [	.weakref foobar, barfnot],,
[AC_DEFINE(HAVE_GAS_WEAKREF, 1, [Define if your assembler supports .weakref.])])

gcc_GAS_CHECK_FEATURE([.nsubspa comdat], gcc_cv_as_nsubspa_comdat,
 [2,15,91],,
 [	.SPACE $TEXT$
	.NSUBSPA $CODE$,COMDAT],,
[AC_DEFINE(HAVE_GAS_NSUBSPA_COMDAT, 1, [Define if your assembler supports .nsubspa comdat option.])])

# .hidden needs to be supported in both the assembler and the linker,
# because GNU LD versions before 2.12.1 have buggy support for STV_HIDDEN.
# This is irritatingly difficult to feature test for; we have to check the
# date string after the version number.  If we've got an in-tree
# ld, we don't know its patchlevel version, so we set the baseline at 2.13
# to be safe.
# The gcc_GAS_CHECK_FEATURE call just sets a cache variable.
gcc_GAS_CHECK_FEATURE([.hidden], gcc_cv_as_hidden,
 [elf,2,13,0],,
[	.hidden foobar
foobar:])
case "${target}" in
  *-*-darwin*)
    # Darwin as has some visibility support, though with a different syntax.
    gcc_cv_as_hidden=yes
    ;;
esac

# gnu_indirect_function type is an extension proposed at
# http://groups.google/com/group/generic-abi/files. It allows dynamic runtime
# selection of function implementation
AC_ARG_ENABLE(gnu-indirect-function,
 [AS_HELP_STRING([--enable-gnu-indirect-function],
                 [enable the use of the @gnu_indirect_function to glibc systems])],
 [case $enable_gnu_indirect_function in
    yes | no) ;;
    *) AC_MSG_ERROR(['$enable_gnu_indirect_function' is an invalid value for --enable-gnu-indirect-function.
Valid choices are 'yes' and 'no'.]) ;;
  esac],
 [enable_gnu_indirect_function="$default_gnu_indirect_function"])

gif=`if test x$enable_gnu_indirect_function = xyes; then echo 1; else echo 0; fi`
AC_DEFINE_UNQUOTED(HAVE_GNU_INDIRECT_FUNCTION, $gif,
[Define if your system supports gnu indirect functions.])


changequote(,)dnl
if test $in_tree_ld != yes ; then
  ld_ver=`$gcc_cv_ld --version 2>/dev/null | sed 1q`
  if echo "$ld_ver" | grep GNU > /dev/null; then
    if test x"$ld_is_gold" = xyes; then
      # GNU gold --version looks like this:
      #
      # GNU gold (GNU Binutils 2.21.51.20110225) 1.11
      #
      # We extract the binutils version which is more familiar and specific
      # than the gold version.
      ld_vers=`echo $ld_ver | sed -n \
	  -e 's,^[^)]*[	 ]\([0-9][0-9]*\.[0-9][0-9]*[^)]*\)) .*$,\1,p'`
    else
      # GNU ld --version looks like this:
      #
      # GNU ld (GNU Binutils) 2.21.51.20110225
      ld_vers=`echo $ld_ver | sed -n \
	  -e 's,^.*[	 ]\([0-9][0-9]*\.[0-9][0-9]*.*\)$,\1,p'`
    fi
    ld_date=`echo $ld_ver | sed -n 's,^.*\([2-9][0-9][0-9][0-9]\)[-]*\([01][0-9]\)[-]*\([0-3][0-9]\).*$,\1\2\3,p'`
    ld_vers_major=`expr "$ld_vers" : '\([0-9]*\)'`
    ld_vers_minor=`expr "$ld_vers" : '[0-9]*\.\([0-9]*\)'`
    ld_vers_patch=`expr "$ld_vers" : '[0-9]*\.[0-9]*\.\([0-9]*\)'`
  else
    case "${target}" in
      *-*-solaris2*)
	# See acinclude.m4 (gcc_SUN_LD_VERSION) for the version number
	# format.
	#
	# Don't reuse gcc_gv_sun_ld_vers_* in case a linker other than
	# /usr/ccs/bin/ld has been configured.
	ld_ver=`$gcc_cv_ld -V 2>&1`
	if echo "$ld_ver" | grep 'Solaris Link Editors' > /dev/null; then
	  ld_vers=`echo $ld_ver | sed -n \
	    -e 's,^.*: 5\.[0-9][0-9]*-\([0-9]\.[0-9][0-9]*\).*$,\1,p'`
	  ld_vers_major=`expr "$ld_vers" : '\([0-9]*\)'`
	  ld_vers_minor=`expr "$ld_vers" : '[0-9]*\.\([0-9]*\)'`
	fi
	;;
    esac
  fi
fi
changequote([,])dnl

AC_CACHE_CHECK(linker for .hidden support, gcc_cv_ld_hidden,
[[if test $in_tree_ld = yes ; then
  gcc_cv_ld_hidden=no
  if test "$gcc_cv_gld_major_version" -eq 2 -a "$gcc_cv_gld_minor_version" -ge 13 -o "$gcc_cv_gld_major_version" -gt 2 \
     && test $in_tree_ld_is_elf = yes; then
     gcc_cv_ld_hidden=yes
  fi
else
  gcc_cv_ld_hidden=yes
  if test x"$ld_is_gold" = xyes; then
    :
  elif echo "$ld_ver" | grep GNU > /dev/null; then
    case "${target}" in
      mmix-knuth-mmixware)
        # The linker emits by default mmo, not ELF, so "no" is appropriate.
	gcc_cv_ld_hidden=no
	;;
    esac
    if test 0"$ld_date" -lt 20020404; then
      if test -n "$ld_date"; then
	# If there was date string, but was earlier than 2002-04-04, fail
	gcc_cv_ld_hidden=no
      elif test -z "$ld_vers"; then
	# If there was no date string nor ld version number, something is wrong
	gcc_cv_ld_hidden=no
      else
	test -z "$ld_vers_patch" && ld_vers_patch=0
	if test "$ld_vers_major" -lt 2; then
	  gcc_cv_ld_hidden=no
	elif test "$ld_vers_major" -eq 2 -a "$ld_vers_minor" -lt 12; then
	  gcc_cv_ld_hidden="no"
	elif test "$ld_vers_major" -eq 2 -a "$ld_vers_minor" -eq 12 -a "$ld_vers_patch" -eq 0; then
	  gcc_cv_ld_hidden=no
	fi
      fi
    fi
  else
    case "${target}" in
      *-*-darwin*)
	# Darwin ld has some visibility support.
	gcc_cv_ld_hidden=yes
        ;;
      hppa64*-*-hpux* | ia64*-*-hpux*)
	gcc_cv_ld_hidden=yes
	;;
      *-*-solaris2.1[0-9]*)
	# Support for .hidden in Sun ld appeared in Solaris 9 FCS, but
	# .symbolic was only added in Solaris 9 12/02.
        gcc_cv_ld_hidden=yes
	;;
      *)
	gcc_cv_ld_hidden=no
	;;
    esac
  fi
fi]])
libgcc_visibility=no
AC_SUBST(libgcc_visibility)
GCC_TARGET_TEMPLATE([HAVE_GAS_HIDDEN])
if test $gcc_cv_as_hidden = yes && test $gcc_cv_ld_hidden = yes; then
  libgcc_visibility=yes
  AC_DEFINE(HAVE_GAS_HIDDEN, 1,
  [Define if your assembler and linker support .hidden.])
fi

AC_MSG_CHECKING(linker read-only and read-write section mixing)
gcc_cv_ld_ro_rw_mix=unknown
if test $in_tree_ld = yes ; then
  if test "$gcc_cv_gld_major_version" -eq 2 -a "$gcc_cv_gld_minor_version" -ge 10 -o "$gcc_cv_gld_major_version" -gt 2 \
     && test $in_tree_ld_is_elf = yes; then
    gcc_cv_ld_ro_rw_mix=read-write
  fi
elif test x$gcc_cv_as != x -a x$gcc_cv_ld != x -a x$gcc_cv_objdump != x ; then
  echo '.section myfoosect, "a"' > conftest1.s
  echo '.section myfoosect, "aw"' > conftest2.s
  echo '.byte 1' >> conftest2.s
  echo '.section myfoosect, "a"' > conftest3.s
  echo '.byte 0' >> conftest3.s
  if $gcc_cv_as -o conftest1.o conftest1.s > /dev/null 2>&1 \
     && $gcc_cv_as -o conftest2.o conftest2.s > /dev/null 2>&1 \
     && $gcc_cv_as -o conftest3.o conftest3.s > /dev/null 2>&1 \
     && $gcc_cv_ld -shared -o conftest1.so conftest1.o \
	conftest2.o conftest3.o > /dev/null 2>&1; then
    gcc_cv_ld_ro_rw_mix=`$gcc_cv_objdump -h conftest1.so \
			 | sed -e '/myfoosect/!d' -e N`
    if echo "$gcc_cv_ld_ro_rw_mix" | grep CONTENTS > /dev/null; then
      if echo "$gcc_cv_ld_ro_rw_mix" | grep READONLY > /dev/null; then
	gcc_cv_ld_ro_rw_mix=read-only
      else
	gcc_cv_ld_ro_rw_mix=read-write
      fi
    fi
  fi
changequote(,)dnl
  rm -f conftest.* conftest[123].*
changequote([,])dnl
fi
if test x$gcc_cv_ld_ro_rw_mix = xread-write; then
	AC_DEFINE(HAVE_LD_RO_RW_SECTION_MIXING, 1,
  [Define if your linker links a mix of read-only
   and read-write sections into a read-write section.])
fi
AC_MSG_RESULT($gcc_cv_ld_ro_rw_mix)

gcc_AC_INITFINI_ARRAY

# Check if we have .[us]leb128, and support symbol arithmetic with it.
gcc_GAS_CHECK_FEATURE([.sleb128 and .uleb128], gcc_cv_as_leb128,
  [elf,2,11,0],,
[	.data
	.uleb128 L2 - L1
L1:
	.uleb128 1280
	.sleb128 -1010
L2:],
[[# GAS versions before 2.11 do not support uleb128,
  # despite appearing to.
  # ??? There exists an elf-specific test that will crash
  # the assembler.  Perhaps it's better to figure out whether
  # arbitrary sections are supported and try the test.
  as_ver=`$gcc_cv_as --version 2>/dev/null | sed 1q`
  if echo "$as_ver" | grep GNU > /dev/null; then
    as_vers=`echo $as_ver | sed -n \
	-e 's,^.*[	 ]\([0-9][0-9]*\.[0-9][0-9]*.*\)$,\1,p'`
    as_major=`expr "$as_vers" : '\([0-9]*\)'`
    as_minor=`expr "$as_vers" : '[0-9]*\.\([0-9]*\)'`
    if test $as_major -eq 2 && test $as_minor -lt 11
    then :
    else gcc_cv_as_leb128=yes
    fi
  fi]],
  [AC_DEFINE(HAVE_AS_LEB128, 1,
    [Define if your assembler supports .sleb128 and .uleb128.])])

# Check if we have assembler support for unwind directives.
gcc_GAS_CHECK_FEATURE([cfi directives], gcc_cv_as_cfi_directive,
  ,,
[	.text
	.cfi_startproc
	.cfi_offset 0, 0
	.cfi_same_value 1
	.cfi_def_cfa 1, 2
	.cfi_escape 1, 2, 3, 4, 5
	.cfi_endproc],
[case "$target" in
  *-*-solaris*)
    # If the linker used on Solaris (like Sun ld) isn't capable of merging
    # read-only and read-write sections, we need to make sure that the
    # assembler used emits read-write .eh_frame sections.
    if test "x$gcc_cv_ld_ro_rw_mix" != xread-write; then
      if test "x$gcc_cv_objdump" != x; then
	if $gcc_cv_objdump -h conftest.o 2>/dev/null | \
		sed -e /.eh_frame/!d -e N | grep READONLY > /dev/null; then
	  gcc_cv_as_cfi_directive=no
	else
	  case "$target" in
	    i?86-*-solaris2.1[[0-9]]* | x86_64-*-solaris2.1[[0-9]]*)
	      # On Solaris/x86, make sure that GCC and assembler agree on using
	      # read-only .eh_frame sections for 64-bit.
	      if test x$gas = xyes; then
	         as_ix86_64_opt="--64"
	      else
	         as_ix86_64_opt="-xarch=amd64"
	      fi
	      if $gcc_cv_as $as_ix86_64_opt -o conftest.o conftest.s > /dev/null 2>&1 && \
		$gcc_cv_objdump -h conftest.o 2>/dev/null | \
			sed -e /.eh_frame/!d -e N | \
			grep READONLY > /dev/null; then
		gcc_cv_as_cfi_directive=yes
	      else
		gcc_cv_as_cfi_directive=no
	      fi
	      ;;
	    *)
	      gcc_cv_as_cfi_directive=yes
	      ;;
	  esac 
	fi
      else
        # no objdump, err on the side of caution
	gcc_cv_as_cfi_directive=no
      fi
    else
      gcc_cv_as_cfi_directive=yes
    fi
    ;;
  *-*-*)
    gcc_cv_as_cfi_directive=yes
    ;;
esac])
if test $gcc_cv_as_cfi_directive = yes && test x$gcc_cv_objdump != x; then
gcc_GAS_CHECK_FEATURE([working cfi advance], gcc_cv_as_cfi_advance_working,
  ,,
[	.text
	.cfi_startproc
	.cfi_adjust_cfa_offset 64
	.skip 75040, 0
	.cfi_adjust_cfa_offset 128
	.cfi_endproc],
[[
if $gcc_cv_objdump -Wf conftest.o 2>/dev/null \
    | grep 'DW_CFA_advance_loc[24]:[ 	][ 	]*75040[ 	]' >/dev/null; then
   gcc_cv_as_cfi_advance_working=yes
fi
]])
else
  # no objdump, err on the side of caution
  gcc_cv_as_cfi_advance_working=no
fi
GCC_TARGET_TEMPLATE(HAVE_GAS_CFI_DIRECTIVE)
AC_DEFINE_UNQUOTED(HAVE_GAS_CFI_DIRECTIVE,
  [`if test $gcc_cv_as_cfi_directive = yes \
       && test $gcc_cv_as_cfi_advance_working = yes; then echo 1; else echo 0; fi`],
  [Define 0/1 if your assembler supports CFI directives.])

GCC_TARGET_TEMPLATE(HAVE_GAS_CFI_PERSONALITY_DIRECTIVE)
gcc_GAS_CHECK_FEATURE([cfi personality directive],
  gcc_cv_as_cfi_personality_directive, ,,
[	.text
	.cfi_startproc
	.cfi_personality 0, symbol
	.cfi_endproc])
AC_DEFINE_UNQUOTED(HAVE_GAS_CFI_PERSONALITY_DIRECTIVE,
  [`if test $gcc_cv_as_cfi_personality_directive = yes;
    then echo 1; else echo 0; fi`],
  [Define 0/1 if your assembler supports .cfi_personality.])

gcc_GAS_CHECK_FEATURE([cfi sections directive],
  gcc_cv_as_cfi_sections_directive, ,,
[	.text
	.cfi_sections .debug_frame, .eh_frame
	.cfi_startproc
	.cfi_endproc],
[case $target_os in
  win32 | pe | cygwin* | mingw32*)
    # Need to check that we generated the correct relocation for the
    # .debug_frame section.  This was fixed for binutils 2.21.
    gcc_cv_as_cfi_sections_directive=no
    if test "x$gcc_cv_objdump" != x; then
     if $gcc_cv_objdump -j .debug_frame -r conftest.o 2>/dev/null | \
	grep secrel > /dev/null; then
      gcc_cv_as_cfi_sections_directive=yes
     fi
    fi
    ;;
  *)
    gcc_cv_as_cfi_sections_directive=yes
    ;;
esac])
GCC_TARGET_TEMPLATE(HAVE_GAS_CFI_SECTIONS_DIRECTIVE)
AC_DEFINE_UNQUOTED(HAVE_GAS_CFI_SECTIONS_DIRECTIVE,
  [`if test $gcc_cv_as_cfi_sections_directive = yes;
    then echo 1; else echo 0; fi`],
  [Define 0/1 if your assembler supports .cfi_sections.])

# GAS versions up to and including 2.11.0 may mis-optimize
# .eh_frame data.
gcc_GAS_CHECK_FEATURE(eh_frame optimization, gcc_cv_as_eh_frame,
  [elf,2,12,0],,
[	.text
.LFB1:
	.4byte	0
.L1:
	.4byte	0
.LFE1:
	.section	.eh_frame,"aw",@progbits
__FRAME_BEGIN__:
	.4byte	.LECIE1-.LSCIE1
.LSCIE1:
	.4byte	0x0
	.byte	0x1
	.ascii "z\0"
	.byte	0x1
	.byte	0x78
	.byte	0x1a
	.byte	0x0
	.byte	0x4
	.4byte	1
	.p2align 1
.LECIE1:
.LSFDE1:
	.4byte	.LEFDE1-.LASFDE1
.LASFDE1:
	.4byte	.LASFDE1-__FRAME_BEGIN__
	.4byte	.LFB1
	.4byte	.LFE1-.LFB1
	.byte	0x4
	.4byte	.LFE1-.LFB1
	.byte	0x4
	.4byte	.L1-.LFB1
.LEFDE1:],
[  dnl # For autoconf 2.5x, must protect trailing spaces with @&t@.
cat > conftest.lit <<EOF
 0000 10000000 00000000 017a0001 781a0004  .........z..x...
 0010 01000000 12000000 18000000 00000000  ................
 0020 08000000 04080000 0044               .........D      @&t@
EOF
cat > conftest.big <<EOF
 0000 00000010 00000000 017a0001 781a0004  .........z..x...
 0010 00000001 00000012 00000018 00000000  ................
 0020 00000008 04000000 0844               .........D      @&t@
EOF
  # If the assembler didn't choke, and we can objdump,
  # and we got the correct data, then succeed.
  # The text in the here-document typically retains its unix-style line
  # endings, while the output of objdump will use host line endings.
  # Therefore, use diff -b for the comparisons.
  if test x$gcc_cv_objdump != x \
  && $gcc_cv_objdump -s -j .eh_frame conftest.o 2>/dev/null \
     | tail -3 > conftest.got \
  && { diff -b conftest.lit conftest.got > /dev/null 2>&1 \
    || diff -b conftest.big conftest.got > /dev/null 2>&1; }
  then
    gcc_cv_as_eh_frame=yes
  elif AC_TRY_COMMAND($gcc_cv_as -o conftest.o --traditional-format /dev/null); then
    gcc_cv_as_eh_frame=buggy
  else
    # Uh oh, what do we do now?
    gcc_cv_as_eh_frame=no
  fi])

if test $gcc_cv_as_eh_frame = buggy; then
  AC_DEFINE(USE_AS_TRADITIONAL_FORMAT, 1,
  [Define if your assembler mis-optimizes .eh_frame data.])
fi

gcc_GAS_CHECK_FEATURE(section merging support, gcc_cv_as_shf_merge,
 [elf,2,12,0], [--fatal-warnings],
 [.section .rodata.str, "aMS", @progbits, 1])
if test $gcc_cv_as_shf_merge = no; then
  gcc_GAS_CHECK_FEATURE(section merging support, gcc_cv_as_shf_merge,
    [elf,2,12,0], [--fatal-warnings],
    [.section .rodata.str, "aMS", %progbits, 1])
fi
AC_DEFINE_UNQUOTED(HAVE_GAS_SHF_MERGE,
  [`if test $gcc_cv_as_shf_merge = yes; then echo 1; else echo 0; fi`],
[Define 0/1 if your assembler supports marking sections with SHF_MERGE flag.])

gcc_GAS_CHECK_FEATURE([COMDAT group support (GNU as)],
 gcc_cv_as_comdat_group,
 [elf,2,16,0], [--fatal-warnings],
 [.section .text,"axG",@progbits,.foo,comdat])
if test $gcc_cv_as_comdat_group = yes; then
  gcc_cv_as_comdat_group_percent=no
  gcc_cv_as_comdat_group_group=no
else
 gcc_GAS_CHECK_FEATURE([COMDAT group support (GNU as, %type)],
   gcc_cv_as_comdat_group_percent,
   [elf,2,16,0], [--fatal-warnings],
   [.section .text,"axG",%progbits,.foo,comdat])
 if test $gcc_cv_as_comdat_group_percent = yes; then
   gcc_cv_as_comdat_group_group=no
 else
   case "${target}" in
     # Sun as uses a completely different syntax.
     *-*-solaris2*)
       case "${target}" in
         sparc*-*-solaris2*)
           conftest_s='
               .group foo,".text%foo",#comdat
               .section ".text%foo", #alloc,#execinstr,#progbits
               .globl foo
             foo:
	     '
           ;;
         i?86-*-solaris2* | x86_64-*-solaris2.1[[0-9]]*)
	   conftest_s='
               .group foo,.text%foo,#comdat
               .section .text%foo, "ax", @progbits
               .globl  foo
             foo:
	     '
	   ;;
       esac
       gcc_GAS_CHECK_FEATURE([COMDAT group support (Sun as, .group)],
         gcc_cv_as_comdat_group_group,
         ,, [$conftest_s])
       ;;
   esac
   if test -z "${gcc_cv_as_comdat_group_group+set}"; then
     gcc_cv_as_comdat_group_group=no
   fi
 fi
fi
if test x"$ld_is_gold" = xyes; then
  comdat_group=yes
elif test $in_tree_ld = yes ; then
  comdat_group=no
  if test "$gcc_cv_gld_major_version" -eq 2 -a "$gcc_cv_gld_minor_version" -ge 16 -o "$gcc_cv_gld_major_version" -gt 2 \
     && test $in_tree_ld_is_elf = yes; then
     comdat_group=yes
  fi
elif echo "$ld_ver" | grep GNU > /dev/null; then
  comdat_group=yes
  if test 0"$ld_date" -lt 20050308; then
    if test -n "$ld_date"; then
      # If there was date string, but was earlier than 2005-03-08, fail
      comdat_group=no
    elif test "$ld_vers_major" -lt 2; then
      comdat_group=no
    elif test "$ld_vers_major" -eq 2 -a "$ld_vers_minor" -lt 16; then
      comdat_group=no
    fi
  fi
else
changequote(,)dnl
  case "${target}" in
    *-*-solaris2.1[1-9]*)
      comdat_group=no
      # Sun ld has COMDAT group support since Solaris 9, but it doesn't
      # interoperate with GNU as until Solaris 11 build 130, i.e. ld
      # version 1.688.
      #
      # If using Sun as for COMDAT group as emitted by GCC, one needs at
      # least ld version 1.2267.
      if test "$ld_vers_major" -gt 1; then
        comdat_group=yes
      elif test "x$gas_flag" = xyes && test "$ld_vers_minor" -ge 1688; then
	comdat_group=yes
      elif test "$ld_vers_minor" -ge 2267; then
	comdat_group=yes
      fi
      ;;
    *)
      # Assume linkers other than GNU ld don't support COMDAT group.
      comdat_group=no
      ;;
  esac
changequote([,])dnl
fi
# Allow overriding the automatic COMDAT group tests above.
AC_ARG_ENABLE(comdat,
  [AS_HELP_STRING([--enable-comdat], [enable COMDAT group support])],
  [comdat_group="$enable_comdat"])
if test $comdat_group = no; then
  gcc_cv_as_comdat_group=no
  gcc_cv_as_comdat_group_percent=no
  gcc_cv_as_comdat_group_group=no
fi
AC_DEFINE_UNQUOTED(HAVE_COMDAT_GROUP,
  [`if test $gcc_cv_as_comdat_group = yes \
    || test $gcc_cv_as_comdat_group_percent = yes \
    || test $gcc_cv_as_comdat_group_group = yes; then echo 1; else echo 0; fi`],
[Define 0/1 if your assembler and linker support COMDAT groups.])

gcc_GAS_CHECK_FEATURE([line table discriminator support],
 gcc_cv_as_discriminator,
 [2,19,51],,
[	.text
	.file 1 "conf.c"
	.loc 1 1 0 discriminator 1],,
[AC_DEFINE(HAVE_GAS_DISCRIMINATOR, 1,
  [Define if your assembler supports the .loc discriminator sub-directive.])])

# Thread-local storage - the check is heavily parameterized.
conftest_s=
tls_first_major=
tls_first_minor=
tls_as_opt=
case "$target" in
changequote(,)dnl
  alpha*-*-*)
    conftest_s='
	.section ".tdata","awT",@progbits
foo:	.long	25
	.text
	ldq	$27,__tls_get_addr($29)		!literal!1
	lda	$16,foo($29)			!tlsgd!1
	jsr	$26,($27),__tls_get_addr	!lituse_tlsgd!1
	ldq	$27,__tls_get_addr($29)		!literal!2
	lda	$16,foo($29)			!tlsldm!2
	jsr	$26,($27),__tls_get_addr	!lituse_tlsldm!2
	ldq	$1,foo($29)			!gotdtprel
	ldah	$2,foo($29)			!dtprelhi
	lda	$3,foo($2)			!dtprello
	lda	$4,foo($29)			!dtprel
	ldq	$1,foo($29)			!gottprel
	ldah	$2,foo($29)			!tprelhi
	lda	$3,foo($2)			!tprello
	lda	$4,foo($29)			!tprel'
	tls_first_major=2
	tls_first_minor=13
	tls_as_opt=--fatal-warnings
	;;
  cris-*-*|crisv32-*-*)
    conftest_s='
	.section ".tdata","awT",@progbits
x:      .long   25
        .text
	move.d x:IE,$r10
	nop'
	tls_first_major=2
	tls_first_minor=20
	tls_as_opt=--fatal-warnings
	;;
  frv*-*-*)
    conftest_s='
	.section ".tdata","awT",@progbits
x:      .long   25
        .text
        call    #gettlsoff(x)'
	tls_first_major=2
	tls_first_minor=14
	;;
  hppa*-*-linux*)
    conftest_s='
t1:	.reg	%r20
t2:	.reg	%r21
gp:	.reg	%r19
	.section ".tdata","awT",@progbits
foo:	.long	25
	.text
	.align	4
	addil LT%foo-$tls_gdidx$,gp
	ldo RT%foo-$tls_gdidx$(%r1),%arg0
	b __tls_get_addr
	nop 		
	addil LT%foo-$tls_ldidx$,gp
	b __tls_get_addr
	ldo RT%foo-$tls_ldidx$(%r1),%arg0
	addil LR%foo-$tls_dtpoff$,%ret0
	ldo RR%foo-$tls_dtpoff$(%r1),%t1
	mfctl %cr27,%t1 		
	addil LT%foo-$tls_ieoff$,gp
	ldw RT%foo-$tls_ieoff$(%r1),%t2
	add %t1,%t2,%t3 		
	mfctl %cr27,%t1 		
	addil LR%foo-$tls_leoff$,%t1
	ldo RR%foo-$tls_leoff$(%r1),%t2'
	tls_first_major=2
	tls_first_minor=15
	tls_as_opt=--fatal-warnings
	;;
  arm*-*-*)
    conftest_s='
	.section ".tdata","awT",%progbits
foo:	.long	25
	.text
.word foo(gottpoff)
.word foo(tpoff)
.word foo(tlsgd)
.word foo(tlsldm)
.word foo(tlsldo)'
	tls_first_major=2
	tls_first_minor=17
	;;
  i[34567]86-*-* | x86_64-*-*)
    case "$target" in
      i[34567]86-*-solaris2.* | x86_64-*-solaris2.1[0-9]*)
	on_solaris=yes
        ;;
      *)
	on_solaris=no
	;;
    esac
    if test x$on_solaris = xyes && test x$gas_flag = xno; then
      conftest_s='
	.section .tdata,"awt",@progbits'
      tls_first_major=0
      tls_first_minor=0
      tls_section_flag=t
changequote([,])dnl
      AC_DEFINE(TLS_SECTION_ASM_FLAG, 't',
[Define to the flag used to mark TLS sections if the default (`T') doesn't work.])
changequote(,)dnl
    else
      conftest_s='
	.section ".tdata","awT",@progbits'
      tls_first_major=2
      tls_first_minor=14
      tls_section_flag=T
      tls_as_opt="--fatal-warnings"
    fi
    case "$target" in
      i[34567]86-*-*)
	conftest_s="$conftest_s
foo:	.long	25
	.text
	movl	%gs:0, %eax
	leal	foo@tlsgd(,%ebx,1), %eax
	leal	foo@tlsldm(%ebx), %eax
	leal	foo@dtpoff(%eax), %edx
	movl	foo@gottpoff(%ebx), %eax
	subl	foo@gottpoff(%ebx), %eax
	addl	foo@gotntpoff(%ebx), %eax
	movl	foo@indntpoff, %eax
	movl	\$foo@tpoff, %eax
	subl	\$foo@tpoff, %eax
	leal	foo@ntpoff(%ecx), %eax"
	;;
      x86_64-*-*)
	if test x$on_solaris = xyes; then
	  case $gas_flag in
	    yes) tls_as_opt="$tls_as_opt --64" ;;
	    no)	 tls_as_opt="$tls_as_opt -xarch=amd64" ;;
	  esac	  
	fi
	conftest_s="$conftest_s
foo:	.long	25
	.text
	movq	%fs:0, %rax
	leaq	foo@tlsgd(%rip), %rdi
	leaq	foo@tlsld(%rip), %rdi
	leaq	foo@dtpoff(%rax), %rdx
	movq	foo@gottpoff(%rip), %rax
	movq	\$foo@tpoff, %rax"
        ;;
    esac
    ;;
  ia64-*-*)
    conftest_s='
	.section ".tdata","awT",@progbits
foo:	data8	25
	.text
	addl	r16 = @ltoff(@dtpmod(foo#)), gp
	addl	r17 = @ltoff(@dtprel(foo#)), gp
	addl	r18 = @ltoff(@tprel(foo#)), gp
	addl	r19 = @dtprel(foo#), gp
	adds	r21 = @dtprel(foo#), r13
	movl	r23 = @dtprel(foo#)
	addl	r20 = @tprel(foo#), gp
	adds	r22 = @tprel(foo#), r13
	movl	r24 = @tprel(foo#)'
	tls_first_major=2
	tls_first_minor=13
	tls_as_opt=--fatal-warnings
	;;
  microblaze*-*-*)
    conftest_s='
	.section .tdata,"awT",@progbits
x:
	.word 2
	.text
	addik r5,r20,x@TLSGD
	addik r5,r20,x@TLSLDM'
	tls_first_major=2
	tls_first_minor=20
	tls_as_opt='--fatal-warnings'
	;;
  mips*-*-*)
    conftest_s='
	.section .tdata,"awT",@progbits
x:
	.word 2
	.text
	addiu $4, $28, %tlsgd(x)
	addiu $4, $28, %tlsldm(x)
	lui $4, %dtprel_hi(x)
	addiu $4, $4, %dtprel_lo(x)
	lw $4, %gottprel(x)($28)
	lui $4, %tprel_hi(x)
	addiu $4, $4, %tprel_lo(x)'
	tls_first_major=2
	tls_first_minor=16
	tls_as_opt='-32 --fatal-warnings'
	;;
  m68k-*-*)
    conftest_s='
	.section .tdata,"awT",@progbits
x:
	.word 2
	.text
foo:
	move.l x@TLSGD(%a5),%a0
	move.l x@TLSLDM(%a5),%a0
	move.l x@TLSLDO(%a5),%a0
	move.l x@TLSIE(%a5),%a0
	move.l x@TLSLE(%a5),%a0'
	tls_first_major=2
	tls_first_minor=19
	tls_as_opt='--fatal-warnings'
	;;
  nios2-*-*)
      conftest_s='
	.section ".tdata","awT",@progbits'
	tls_first_major=2
	tls_first_minor=23
	tls_as_opt="--fatal-warnings"
	;;
  aarch64*-*-*)
    conftest_s='
	.section ".tdata","awT",%progbits
foo:	.long	25
	.text
	adrp  x0, :tlsgd:x
	add   x0, x0, #:tlsgd_lo12:x
        bl    __tls_get_addr
	nop'
	tls_first_major=2
	tls_first_minor=20
	tls_as_opt='--fatal-warnings'
	;;
  powerpc-ibm-aix*)
    conftest_s='
	.extern __get_tpointer
	.toc
LC..1:
	.tc a[TC],a[TL]@le
	.csect .text[PR]
.tlstest:
	lwz 9,LC..1(2)
	bla __get_tpointer
	lwzx 3,9,3
	.globl a
	.csect a[TL],4
a:
	.space 4'
	tls_first_major=0
	tls_first_minor=0
	;;
  powerpc64*-*-*)
    conftest_s='
	.section ".tdata","awT",@progbits
	.align 3
ld0:	.space 8
ld1:	.space 8
x1:	.space 8
x2:	.space 8
x3:	.space 8
	.text
	addi 3,2,ld0@got@tlsgd
	bl .__tls_get_addr
	nop
	addi 3,2,ld1@toc
	bl .__tls_get_addr
	nop
	addi 3,2,x1@got@tlsld
	bl .__tls_get_addr
	nop
	addi 9,3,x1@dtprel
	bl .__tls_get_addr
	nop
	addis 9,3,x2@dtprel@ha
	addi 9,9,x2@dtprel@l
	bl .__tls_get_addr
	nop
	ld 9,x3@got@dtprel(2)
	add 9,9,3
	bl .__tls_get_addr
	nop'
	tls_first_major=2
	tls_first_minor=14
	tls_as_opt="-a64 --fatal-warnings"
	;;
  powerpc*-*-*)
    conftest_s='
	.section ".tdata","awT",@progbits
	.align 2
ld0:	.space 4
ld1:	.space 4
x1:	.space 4
x2:	.space 4
x3:	.space 4
	.text
	addi 3,31,ld0@got@tlsgd
	bl __tls_get_addr
	addi 3,31,x1@got@tlsld
	bl __tls_get_addr
	addi 9,3,x1@dtprel
	addis 9,3,x2@dtprel@ha
	addi 9,9,x2@dtprel@l
	lwz 9,x3@got@tprel(31)
	add 9,9,x@tls
	addi 9,2,x1@tprel
	addis 9,2,x2@tprel@ha
	addi 9,9,x2@tprel@l'
	tls_first_major=2
	tls_first_minor=14
	tls_as_opt="-a32 --fatal-warnings"
	;;
  s390-*-*)
    conftest_s='
	.section ".tdata","awT",@progbits
foo:	.long	25
	.text
	.long	foo@TLSGD
	.long	foo@TLSLDM
	.long	foo@DTPOFF
	.long	foo@NTPOFF
	.long	foo@GOTNTPOFF
	.long	foo@INDNTPOFF
	l	%r1,foo@GOTNTPOFF(%r12)
	l	%r1,0(%r1):tls_load:foo
	bas	%r14,0(%r1,%r13):tls_gdcall:foo
	bas	%r14,0(%r1,%r13):tls_ldcall:foo'
	tls_first_major=2
	tls_first_minor=14
	tls_as_opt="-m31 --fatal-warnings"
	;;
  s390x-*-*)
    conftest_s='
	.section ".tdata","awT",@progbits
foo:	.long	25
	.text
	.quad	foo@TLSGD
	.quad	foo@TLSLDM
	.quad	foo@DTPOFF
	.quad	foo@NTPOFF
	.quad	foo@GOTNTPOFF
	lg	%r1,foo@GOTNTPOFF(%r12)
	larl	%r1,foo@INDNTPOFF
	brasl	%r14,__tls_get_offset@PLT:tls_gdcall:foo
	brasl	%r14,__tls_get_offset@PLT:tls_ldcall:foo'
	tls_first_major=2
	tls_first_minor=14
	tls_as_opt="-m64 -Aesame --fatal-warnings"
	;;
  sh-*-* | sh[123456789lbe]*-*-*)
    conftest_s='
	.section ".tdata","awT",@progbits
foo:	.long	25
	.text
	.long	foo@TLSGD
	.long	foo@TLSLDM
	.long	foo@DTPOFF
	.long	foo@GOTTPOFF
	.long	foo@TPOFF'
	tls_first_major=2
	tls_first_minor=13
	tls_as_opt=--fatal-warnings
	;;
  sparc*-*-*)
    case "$target" in
      sparc*-sun-solaris2.*)
	on_solaris=yes
	;;
      *)
	on_solaris=no
	;;
    esac
    if test x$on_solaris = xyes && test x$gas_flag = xno; then
      conftest_s='
	.section ".tdata",#alloc,#write,#tls'
	tls_first_major=0
	tls_first_minor=0
    else
      conftest_s='
	.section ".tdata","awT",@progbits'
	tls_first_major=2
	tls_first_minor=14
	tls_as_opt="-32 --fatal-warnings"
    fi
    conftest_s="$conftest_s
foo:	.long	25
	.text
	sethi	%tgd_hi22(foo), %o0
	add	%o0, %tgd_lo10(foo), %o1
	add	%l7, %o1, %o0, %tgd_add(foo)
	call	__tls_get_addr, %tgd_call(foo)
	sethi	%tldm_hi22(foo), %l1
	add	%l1, %tldm_lo10(foo), %l2
	add	%l7, %l2, %o0, %tldm_add(foo)
	call	__tls_get_addr, %tldm_call(foo)
	sethi	%tldo_hix22(foo), %l3
	xor	%l3, %tldo_lox10(foo), %l4
	add	%o0, %l4, %l5, %tldo_add(foo)
	sethi	%tie_hi22(foo), %o3
	add	%o3, %tie_lo10(foo), %o3
	ld	[%l7 + %o3], %o2, %tie_ld(foo)
	add	%g7, %o2, %o4, %tie_add(foo)
	sethi	%tle_hix22(foo), %l1
	xor	%l1, %tle_lox10(foo), %o5
	ld	[%g7 + %o5], %o1"
	;;
  tilepro*-*-*)
      conftest_s='
	.section ".tdata","awT",@progbits
foo:	.long	25
	.text
	addli	r0, zero, tls_gd(foo)
	auli	r0, zero, tls_gd_ha16(foo)
	addli	r0, r0, tls_gd_lo16(foo)
	jal	__tls_get_addr
	addli	r0, zero, tls_ie(foo)
	auli	r0, r0, tls_ie_ha16(foo)
	addli	r0, r0, tls_ie_lo16(foo)'
	tls_first_major=2
	tls_first_minor=22
	tls_as_opt="--fatal-warnings"
	;;
  tilegx*-*-*)
      conftest_s='
	.section ".tdata","awT",@progbits
foo:	.long	25
	.text
	shl16insli r0, zero, hw0_last_tls_gd(foo)
	shl16insli r0, zero, hw1_last_tls_gd(foo)
	shl16insli r0, r0,   hw0_tls_gd(foo)
	jal	   __tls_get_addr
	shl16insli r0, zero, hw1_last_tls_ie(foo)
	shl16insli r0, r0,   hw0_tls_ie(foo)'
	tls_first_major=2
	tls_first_minor=22
	tls_as_opt="--fatal-warnings"
	;;
  xtensa*-*-*)
    conftest_s='
	.section ".tdata","awT",@progbits
foo:	.long	25
	.text
	movi	a8, foo@TLSFUNC
	movi	a10, foo@TLSARG
	callx8.tls a8, foo@TLSCALL'
	tls_first_major=2
	tls_first_minor=19
	;;
changequote([,])dnl
esac
set_have_as_tls=no
if test "x$enable_tls" = xno ; then
  : # TLS explicitly disabled.
elif test "x$enable_tls" = xyes ; then
  set_have_as_tls=yes # TLS explicitly enabled.
elif test -z "$tls_first_major"; then
  : # If we don't have a check, assume no support.
else
  gcc_GAS_CHECK_FEATURE(thread-local storage support, gcc_cv_as_tls,
  [$tls_first_major,$tls_first_minor,0], [$tls_as_opt], [$conftest_s],,
  [set_have_as_tls=yes])
fi
if test $set_have_as_tls = yes ; then
  AC_DEFINE(HAVE_AS_TLS, 1,
	    [Define if your assembler and linker support thread-local storage.])
fi

# Target-specific assembler checks.

AC_MSG_CHECKING(linker -Bstatic/-Bdynamic option)
gcc_cv_ld_static_dynamic=no
gcc_cv_ld_static_option='-Bstatic'
gcc_cv_ld_dynamic_option='-Bdynamic'
if test $in_tree_ld = yes ; then
  if test "$gcc_cv_gld_major_version" -eq 2 -a "$gcc_cv_gld_minor_version" -ge 10 -o "$gcc_cv_gld_major_version" -gt 2; then
    gcc_cv_ld_static_dynamic=yes
  fi
elif test x$gcc_cv_ld != x; then
  # Check if linker supports -Bstatic/-Bdynamic option
  if $gcc_cv_ld --help 2>/dev/null | grep -- -Bstatic > /dev/null \
     && $gcc_cv_ld --help 2>/dev/null | grep -- -Bdynamic > /dev/null; then
      gcc_cv_ld_static_dynamic=yes
  else
    case "$target" in
      # AIX ld uses -b flags
      *-*-aix4.[[23]]* | *-*-aix[[5-9]]*)
	gcc_cv_ld_static_dynamic=yes
	gcc_cv_ld_static_option="-bstatic"
	gcc_cv_ld_dynamic_option="-bdynamic"
	;;
      # HP-UX ld uses -a flags to select between shared and archive.
      *-*-hpux*)
	if test x"$gnu_ld" = xno; then
	  gcc_cv_ld_static_dynamic=yes
	  gcc_cv_ld_static_option="-aarchive_shared"
	  gcc_cv_ld_dynamic_option="-adefault"
	fi
	;;
      # Solaris 2 ld always supports -Bstatic/-Bdynamic.
      *-*-solaris2*)
        gcc_cv_ld_static_dynamic=yes
        ;;
    esac
  fi
fi
if test x"$gcc_cv_ld_static_dynamic" = xyes; then
	AC_DEFINE(HAVE_LD_STATIC_DYNAMIC, 1,
[Define if your linker supports -Bstatic/-Bdynamic or equivalent options.])
	AC_DEFINE_UNQUOTED(LD_STATIC_OPTION, "$gcc_cv_ld_static_option",
[Define to the linker option to disable use of shared objects.])
	AC_DEFINE_UNQUOTED(LD_DYNAMIC_OPTION, "$gcc_cv_ld_dynamic_option",
[Define to the linker option to enable use of shared objects.])
fi
AC_MSG_RESULT($gcc_cv_ld_static_dynamic)

if test x"$demangler_in_ld" = xyes; then
  AC_MSG_CHECKING(linker --demangle support)
  gcc_cv_ld_demangle=no
  if test $in_tree_ld = yes; then
    if test "$gcc_cv_gld_major_version" -eq 2 -a "$gcc_cv_gld_minor_version" -ge 14 -o "$gcc_cv_gld_major_version" -gt 2; then \
      gcc_cv_ld_demangle=yes
    fi
  elif test x$gcc_cv_ld != x -a x"$gnu_ld" = xyes; then
    # Check if the GNU linker supports --demangle option
    if $gcc_cv_ld --help 2>/dev/null | grep no-demangle > /dev/null; then
      gcc_cv_ld_demangle=yes
    fi
  fi
  if test x"$gcc_cv_ld_demangle" = xyes; then
    AC_DEFINE(HAVE_LD_DEMANGLE, 1,
[Define if your linker supports --demangle option.])
  fi
  AC_MSG_RESULT($gcc_cv_ld_demangle)
fi

AC_MSG_CHECKING(linker plugin support)
gcc_cv_lto_plugin=0
if test -f liblto_plugin.la; then
  save_ld_ver="$ld_ver"
  save_ld_vers_major="$ld_vers_major"
  save_ld_vers_minor="$ld_vers_minor"
  save_ld_is_gold="$ld_is_gold"

  ld_is_gold=no

  if test $in_tree_ld = yes -a x"$ORIGINAL_PLUGIN_LD_FOR_TARGET" = x"$gcc_cv_ld"; then
    ld_ver="GNU ld"
    # FIXME: ld_is_gold?
    ld_vers_major="$gcc_cv_gld_major_version"
    ld_vers_minor="$gcc_cv_gld_minor_version"
  else
    # Determine plugin linker version.
    # FIXME: Partial duplicate from above, generalize.
changequote(,)dnl
    ld_ver=`$ORIGINAL_PLUGIN_LD_FOR_TARGET --version 2>/dev/null | sed 1q`
    if echo "$ld_ver" | grep GNU > /dev/null; then
      if echo "$ld_ver" | grep "GNU gold" > /dev/null; then
        ld_is_gold=yes
        ld_vers=`echo $ld_ver | sed -n \
    	    -e 's,^[^)]*[	 ]\([0-9][0-9]*\.[0-9][0-9]*[^)]*\)) .*$,\1,p'`
      else
        ld_vers=`echo $ld_ver | sed -n \
    	    -e 's,^.*[	 ]\([0-9][0-9]*\.[0-9][0-9]*.*\)$,\1,p'`
      fi
      ld_vers_major=`expr "$ld_vers" : '\([0-9]*\)'`
      ld_vers_minor=`expr "$ld_vers" : '[0-9]*\.\([0-9]*\)'`
    fi
changequote([,])dnl
  fi

  # Determine plugin support.
  if echo "$ld_ver" | grep GNU > /dev/null; then
    # Require GNU ld or gold 2.21+ for plugin support by default.
    if test "$ld_vers_major" -eq 2 -a "$ld_vers_minor" -ge 21; then
      gcc_cv_lto_plugin=2
    # Allow -fuse-linker-plugin to enable plugin support in GNU gold 2.20.
    elif test "$ld_is_gold" = yes -a "$ld_vers_major" -eq 2 -a "$ld_vers_minor" -eq 20; then
      gcc_cv_lto_plugin=1
    fi
  fi

  ld_ver="$save_ld_ver"
  ld_vers_major="$save_ld_vers_major"
  ld_vers_minor="$save_ld_vers_minor"
  ld_is_gold="$save_ld_is_gold"
fi
AC_DEFINE_UNQUOTED(HAVE_LTO_PLUGIN, $gcc_cv_lto_plugin,
  [Define to the level of your linker's plugin support.])
AC_MSG_RESULT($gcc_cv_lto_plugin)

case "$target" in
  aarch64*-*-*)
    gcc_GAS_CHECK_FEATURE([-mabi option], gcc_cv_as_aarch64_mabi,,
                          [-mabi=lp64], [.text],,,)
    if test x$gcc_cv_as_aarch64_mabi = xyes; then
      AC_DEFINE(HAVE_AS_MABI_OPTION, 1,
                [Define if your assembler supports the -mabi option.])
    else
      if test x$with_abi = xilp32; then
        AC_MSG_ERROR([Assembler does not support -mabi=ilp32.\
                     Upgrade the Assembler.])
      fi
      if test x"$with_multilib_list" = xdefault; then
        TM_MULTILIB_CONFIG=lp64
      else
        aarch64_multilibs=`echo $with_multilib_list | sed -e 's/,/ /g'`
        for aarch64_multilib in ${aarch64_multilibs}; do
          case ${aarch64_multilib} in
            ilp32)
              AC_MSG_ERROR([Assembler does not support -mabi=ilp32.\
                            Upgrade the Assembler.])
              ;;
            *)
              ;;
          esac
        done
      fi
    fi
    # Check if we have binutils support for relocations types needed by -fpic
    gcc_GAS_CHECK_FEATURE([-fpic relocs], gcc_cv_as_aarch64_picreloc,,,
    [
	.text
	ldr     x0, [[x2, #:gotpage_lo15:globalsym]]
    ],,[AC_DEFINE(HAVE_AS_SMALL_PIC_RELOCS, 1,
	[Define if your assembler supports relocs needed by -fpic.])])
    # Enable default workaround for AArch64 Cortex-A53 erratum 835769.
    AC_ARG_ENABLE(fix-cortex-a53-835769,
    [
AS_HELP_STRING([--enable-fix-cortex-a53-835769],
        [enable workaround for AArch64 Cortex-A53 erratum 835769 by default])
AS_HELP_STRING([--disable-fix-cortex-a53-835769],
        [disable workaround for AArch64 Cortex-A53 erratum 835769 by default])
    ],
      [
        case $enableval in
          yes)
            tm_defines="${tm_defines} TARGET_FIX_ERR_A53_835769_DEFAULT=1"
            ;;
          no)
            ;;
          *)
            AC_MSG_ERROR(['$enableval' is an invalid value for --enable-fix-cortex-a53-835769.\
  Valid choices are 'yes' and 'no'.])
            ;;

        esac
      ],
    [])
    # Enable default workaround for AArch64 Cortex-A53 erratum 843419.
    AC_ARG_ENABLE(fix-cortex-a53-843419,
    [
AS_HELP_STRING([--enable-fix-cortex-a53-843419],
        [enable workaround for AArch64 Cortex-A53 erratum 843419 by default])
AS_HELP_STRING([--disable-fix-cortex-a53-843419],
        [disable workaround for AArch64 Cortex-A53 erratum 843419 by default])
    ],
      [
        case $enableval in
          yes)
            tm_defines="${tm_defines} TARGET_FIX_ERR_A53_843419_DEFAULT=1"
            ;;
          no)
            ;;
          *)
            AC_MSG_ERROR(['$enableval' is an invalid value for --enable-fix-cortex-a53-843419.\
  Valid choices are 'yes' and 'no'.])
            ;;

        esac
      ],
    [])
    ;;

  # All TARGET_ABI_OSF targets.
  alpha*-*-linux* | alpha*-*-*bsd*)
    gcc_GAS_CHECK_FEATURE([explicit relocation support],
	gcc_cv_as_alpha_explicit_relocs, [2,12,0],,
[	.set nomacro
	.text
	extbl	$3, $2, $3	!lituse_bytoff!1
	ldq	$2, a($29)	!literal!1
	ldq	$4, b($29)	!literal!2
	ldq_u	$3, 0($2)	!lituse_base!1
	ldq	$27, f($29)	!literal!5
	jsr	$26, ($27), f	!lituse_jsr!5
	ldah	$29, 0($26)	!gpdisp!3
	lda	$0, c($29)	!gprel
	ldah	$1, d($29)	!gprelhigh
	lda	$1, d($1)	!gprellow
	lda	$29, 0($29)	!gpdisp!3],,
    [AC_DEFINE(HAVE_AS_EXPLICIT_RELOCS, 1,
  [Define if your assembler supports explicit relocations.])])
    gcc_GAS_CHECK_FEATURE([jsrdirect relocation support],
	gcc_cv_as_alpha_jsrdirect_relocs, [2,16,90],,
[	.set nomacro
	.text
	ldq	$27, a($29)	!literal!1
	jsr	$26, ($27), a	!lituse_jsrdirect!1],,
    [AC_DEFINE(HAVE_AS_JSRDIRECT_RELOCS, 1,
  [Define if your assembler supports the lituse_jsrdirect relocation.])])
    ;;

  avr-*-*)
    gcc_GAS_CHECK_FEATURE([--mlink-relax option], gcc_cv_as_avr_mlink_relax,,
      [--mlink-relax], [.text],,
      [AC_DEFINE(HAVE_AS_AVR_MLINK_RELAX_OPTION, 1,
		[Define if your avr assembler supports --mlink-relax option.])])

    gcc_GAS_CHECK_FEATURE([-mrmw option], gcc_cv_as_avr_mrmw,,
      [-mrmw], [.text],,
      [AC_DEFINE(HAVE_AS_AVR_MRMW_OPTION, 1,
		[Define if your avr assembler supports -mrmw option.])])
    ;;

  cris-*-*)
    gcc_GAS_CHECK_FEATURE([-no-mul-bug-abort option],
      gcc_cv_as_cris_no_mul_bug,[2,15,91],
      [-no-mul-bug-abort], [.text],,
      [AC_DEFINE(HAVE_AS_NO_MUL_BUG_ABORT_OPTION, 1,
		[Define if your assembler supports the -no-mul-bug-abort option.])])
    ;;

  sparc*-*-*)
    gcc_GAS_CHECK_FEATURE([.register], gcc_cv_as_sparc_register_op,,,
      [.register %g2, #scratch],,
      [AC_DEFINE(HAVE_AS_REGISTER_PSEUDO_OP, 1,
		[Define if your assembler supports .register.])])

    gcc_GAS_CHECK_FEATURE([@%:@nobits], gcc_cv_as_sparc_nobits,,,
      [.section "nobits",#alloc,#write,#nobits
       .section "progbits",#alloc,#write,#progbits])
    AC_DEFINE_UNQUOTED(HAVE_AS_SPARC_NOBITS,
      [`if test $gcc_cv_as_sparc_nobits = yes; then echo 1; else echo 0; fi`],
      [Define to 1 if your assembler supports #nobits, 0 otherwise.])

    gcc_GAS_CHECK_FEATURE([-relax option], gcc_cv_as_sparc_relax,,
      [-relax], [.text],,
      [AC_DEFINE(HAVE_AS_RELAX_OPTION, 1,
		[Define if your assembler supports -relax option.])])

    gcc_GAS_CHECK_FEATURE([GOTDATA_OP relocs],
      gcc_cv_as_sparc_gotdata_op,,
      [-K PIC],
[.text
.align 4
foo:
	nop
bar:
	sethi %gdop_hix22(foo), %g1
	xor    %g1, %gdop_lox10(foo), %g1
	ld    [[%l7 + %g1]], %g2, %gdop(foo)],
      [if test x$gcc_cv_ld != x \
       && $gcc_cv_ld -o conftest conftest.o -G > /dev/null 2>&1; then
         if test x$gcc_cv_objdump != x; then
           if $gcc_cv_objdump -s -j .text conftest 2> /dev/null \
              | grep ' 03000004 82186004 c405c001'> /dev/null 2>&1; then
	       gcc_cv_as_sparc_gotdata_op=no
           else
	       gcc_cv_as_sparc_gotdata_op=yes
           fi
         fi
       fi
       rm -f conftest],
      [AC_DEFINE(HAVE_AS_SPARC_GOTDATA_OP, 1,
		[Define if your assembler and linker support GOTDATA_OP relocs.])])

    gcc_GAS_CHECK_FEATURE([unaligned pcrel relocs],
      gcc_cv_as_sparc_ua_pcrel,,
      [-K PIC],
[.text
foo:
	nop
.data
.align 4
.byte 0
.uaword %r_disp32(foo)],
      [if test x$gcc_cv_ld != x \
       && $gcc_cv_ld -o conftest conftest.o -G > /dev/null 2>&1; then
	 gcc_cv_as_sparc_ua_pcrel=yes
       fi
       rm -f conftest],
      [AC_DEFINE(HAVE_AS_SPARC_UA_PCREL, 1,
		[Define if your assembler and linker support unaligned PC relative relocs.])

      gcc_GAS_CHECK_FEATURE([unaligned pcrel relocs against hidden symbols],
	gcc_cv_as_sparc_ua_pcrel_hidden,,
	[-K PIC],
[.data
.align 4
.byte 0x31
.uaword %r_disp32(foo)
.byte 0x32, 0x33, 0x34
.global foo
.hidden foo
foo:
.skip 4],
	[if test x$gcc_cv_ld != x && test x$gcc_cv_objdump != x \
	 && $gcc_cv_ld -o conftest conftest.o -G > /dev/null 2>&1 \
	 && $gcc_cv_objdump -s -j .data conftest 2> /dev/null \
	    | grep ' 31000000 07323334' > /dev/null 2>&1; then
	    if $gcc_cv_objdump -R conftest 2> /dev/null \
	       | grep 'DISP32' > /dev/null 2>&1; then
		:
	    else
		gcc_cv_as_sparc_ua_pcrel_hidden=yes
	    fi
	 fi
	 rm -f conftest],
	 [AC_DEFINE(HAVE_AS_SPARC_UA_PCREL_HIDDEN, 1,
		   [Define if your assembler and linker support unaligned PC relative relocs against hidden symbols.])])
    ]) # unaligned pcrel relocs

    gcc_GAS_CHECK_FEATURE([offsetable %lo()],
      gcc_cv_as_sparc_offsetable_lo10,,
      [-xarch=v9],
[.text
	or %g1, %lo(ab) + 12, %g1
	or %g1, %lo(ab + 12), %g1],
      [if test x$gcc_cv_objdump != x \
       && $gcc_cv_objdump -s -j .text conftest.o 2> /dev/null \
          | grep ' 82106000 82106000' > /dev/null 2>&1; then
	 gcc_cv_as_sparc_offsetable_lo10=yes
       fi],
       [AC_DEFINE(HAVE_AS_OFFSETABLE_LO10, 1,
	         [Define if your assembler supports offsetable %lo().])])

    gcc_GAS_CHECK_FEATURE([FMAF, HPC, and VIS 3.0 instructions],
      gcc_cv_as_sparc_fmaf,,
      [-xarch=v9d],
      [.text
       .register %g2, #scratch
       .register %g3, #scratch
       .align 4
       fmaddd %f0, %f2, %f4, %f6
       addxccc %g1, %g2, %g3
       fsrl32 %f2, %f4, %f8
       fnaddd %f10, %f12, %f14],,
      [AC_DEFINE(HAVE_AS_FMAF_HPC_VIS3, 1,
                [Define if your assembler supports FMAF, HPC, and VIS 3.0 instructions.])])

    gcc_GAS_CHECK_FEATURE([SPARC4 instructions],
      gcc_cv_as_sparc_sparc4,,
      [-xarch=sparc4],
      [.text
       .register %g2, #scratch
       .register %g3, #scratch
       .align 4
       cxbe %g2, %g3, 1f
1:     cwbneg %g2, %g3, 1f
1:     sha1
       md5
       aes_kexpand0 %f4, %f6, %f8
       des_round %f38, %f40, %f42, %f44
       camellia_f %f54, %f56, %f58, %f60
       kasumi_fi_xor %f46, %f48, %f50, %f52],,
      [AC_DEFINE(HAVE_AS_SPARC4, 1,
                [Define if your assembler supports SPARC4 instructions.])])

    gcc_GAS_CHECK_FEATURE([LEON instructions],
      gcc_cv_as_sparc_leon,,
      [-Aleon],
      [.text
       .register %g2, #scratch
       .register %g3, #scratch
       .align 4
       smac %g2, %g3, %g1
       umac %g2, %g3, %g1
       casa [[%g2]] 0xb, %g3, %g1],,
      [AC_DEFINE(HAVE_AS_LEON, 1,
                [Define if your assembler supports LEON instructions.])])
    ;;

changequote(,)dnl
  i[34567]86-*-* | x86_64-*-*)
changequote([,])dnl
    case $target_os in
      cygwin*)
	# Full C++ conformance when using a shared libstdc++-v3 requires some
	# support from the Cygwin DLL, which in more recent versions exports
	# wrappers to aid in interposing and redirecting operators new, delete,
	# etc., as per n2800 #17.6.4.6 [replacement.functions].  Check if we
	# are configuring for a version of Cygwin that exports the wrappers.
	if test x$host = x$target && test x$host_cpu = xi686; then
	  AC_CHECK_FUNC([__wrap__Znaj],[gcc_ac_cygwin_dll_wrappers=yes],[gcc_ac_cygwin_dll_wrappers=no])
	else
	  # Can't check presence of libc functions during cross-compile, so
	  # we just have to assume we're building for an up-to-date target.
	  gcc_ac_cygwin_dll_wrappers=yes
	fi
	AC_DEFINE_UNQUOTED(USE_CYGWIN_LIBSTDCXX_WRAPPERS,
	  [`if test $gcc_ac_cygwin_dll_wrappers = yes; then echo 1; else echo 0; fi`],
	  [Define if you want to generate code by default that assumes that the
	   Cygwin DLL exports wrappers to support libstdc++ function replacement.])
    esac
    case $target_os in
      cygwin* | pe | mingw32* | interix*)
	# Recent binutils allows the three-operand form of ".comm" on PE.  This
	# definition is used unconditionally to initialise the default state of
	# the target option variable that governs usage of the feature.
	gcc_GAS_CHECK_FEATURE([.comm with alignment], gcc_cv_as_comm_has_align,
	 [2,19,52],,[.comm foo,1,32])
	AC_DEFINE_UNQUOTED(HAVE_GAS_ALIGNED_COMM,
	  [`if test $gcc_cv_as_comm_has_align = yes; then echo 1; else echo 0; fi`],
	  [Define if your assembler supports specifying the alignment
	   of objects allocated using the GAS .comm command.])
	# Used for DWARF 2 in PE
	gcc_GAS_CHECK_FEATURE([.secrel32 relocs],
	  gcc_cv_as_ix86_pe_secrel32,
	  [2,15,91],,
[.text
foo:	nop
.data
	.secrel32 foo],
	  [if test x$gcc_cv_ld != x \
	   && $gcc_cv_ld -o conftest conftest.o > /dev/null 2>&1; then
	     gcc_cv_as_ix86_pe_secrel32=yes
	   fi
	   rm -f conftest],
	  [AC_DEFINE(HAVE_GAS_PE_SECREL32_RELOC, 1,
	    [Define if your assembler and linker support 32-bit section relative relocs via '.secrel32 label'.])])
	# Test if the assembler supports the extended form of the .section
	# directive that specifies section alignment.  LTO support uses this,
	# but normally only after installation, so we warn but don't fail the
	# configure if LTO is enabled but the assembler does not support it.
	gcc_GAS_CHECK_FEATURE([.section with alignment], gcc_cv_as_section_has_align,
	  [2,20,1],-fatal-warnings,[.section lto_test,"dr0"])
	if test x$gcc_cv_as_section_has_align != xyes; then
	  case ",$enable_languages," in
	    *,lto,*)
	      AC_MSG_WARN([LTO for $target requires binutils >= 2.20.1, but version found appears insufficient; LTO will not work until binutils is upgraded.])
	      ;;
	  esac
	fi
	;;
    esac

    # Test if the assembler supports the section flag 'e' for specifying
    # an excluded section.
    gcc_GAS_CHECK_FEATURE([.section with e], gcc_cv_as_section_has_e,
      [2,22,51], [--fatal-warnings],
[.section foo1,"e"
.byte 0,0,0,0])
    AC_DEFINE_UNQUOTED(HAVE_GAS_SECTION_EXCLUDE,
      [`if test $gcc_cv_as_section_has_e = yes; then echo 1; else echo 0; fi`],
      [Define if your assembler supports specifying the section flag e.])

    gcc_GAS_CHECK_FEATURE([filds and fists mnemonics],
       gcc_cv_as_ix86_filds,,,
       [filds (%ebp); fists (%ebp)],,
       [AC_DEFINE(HAVE_AS_IX86_FILDS, 1,
         [Define if your assembler uses filds and fists mnemonics.])])

    gcc_GAS_CHECK_FEATURE([fildq and fistpq mnemonics],
       gcc_cv_as_ix86_fildq,,,
       [fildq (%ebp); fistpq (%ebp)],,
       [AC_DEFINE(HAVE_AS_IX86_FILDQ, 1,
         [Define if your assembler uses fildq and fistq mnemonics.])])

    gcc_GAS_CHECK_FEATURE([cmov syntax],
      gcc_cv_as_ix86_cmov_sun_syntax,,,
      [cmovl.l %edx, %eax],,
      [AC_DEFINE(HAVE_AS_IX86_CMOV_SUN_SYNTAX, 1,
        [Define if your assembler supports the Sun syntax for cmov.])])

    gcc_GAS_CHECK_FEATURE([ffreep mnemonic],
      gcc_cv_as_ix86_ffreep,,,
      [ffreep %st(1)],,
      [AC_DEFINE(HAVE_AS_IX86_FFREEP, 1,
        [Define if your assembler supports the ffreep mnemonic.])])

    gcc_GAS_CHECK_FEATURE([.quad directive],
      gcc_cv_as_ix86_quad,,,
      [.quad 0],,
      [AC_DEFINE(HAVE_AS_IX86_QUAD, 1,
        [Define if your assembler supports the .quad directive.])])

    gcc_GAS_CHECK_FEATURE([sahf mnemonic],
      gcc_cv_as_ix86_sahf,,,
      [.code64
       sahf],,
      [AC_DEFINE(HAVE_AS_IX86_SAHF, 1,
        [Define if your assembler supports the sahf mnemonic in 64bit mode.])])

    gcc_GAS_CHECK_FEATURE([interunit movq mnemonic],
      gcc_cv_as_ix86_interunit_movq,,,
      [.code64
       movq %mm0, %rax
       movq %rax, %xmm0])
    AC_DEFINE_UNQUOTED(HAVE_AS_IX86_INTERUNIT_MOVQ,
      [`if test $gcc_cv_as_ix86_interunit_movq = yes; then echo 1; else echo 0; fi`],
      [Define if your assembler supports interunit movq mnemonic.])

    gcc_GAS_CHECK_FEATURE([hle prefixes],
      gcc_cv_as_ix86_hle,,,
      [lock xacquire cmpxchg %esi, (%ecx)],,
      [AC_DEFINE(HAVE_AS_IX86_HLE, 1,
        [Define if your assembler supports HLE prefixes.])])

    gcc_GAS_CHECK_FEATURE([swap suffix],
      gcc_cv_as_ix86_swap,,,
      [movl.s %esp, %ebp],,
      [AC_DEFINE(HAVE_AS_IX86_SWAP, 1,
        [Define if your assembler supports the swap suffix.])])

    gcc_GAS_CHECK_FEATURE([different section symbol subtraction],
      gcc_cv_as_ix86_diff_sect_delta,,,
      [.section .rodata
.L1:
        .long .L2-.L1
        .long .L3-.L1
        .text
.L3:    nop
.L2:    nop],,
      [AC_DEFINE(HAVE_AS_IX86_DIFF_SECT_DELTA, 1,
        [Define if your assembler supports the subtraction of symbols in different sections.])])

    # These two are used unconditionally by i386.[ch]; it is to be defined
    # to 1 if the feature is present, 0 otherwise.
    as_ix86_gotoff_in_data_opt=
    if test x$gas = xyes; then
      as_ix86_gotoff_in_data_opt="--32"
    fi
    gcc_GAS_CHECK_FEATURE([GOTOFF in data],
      gcc_cv_as_ix86_gotoff_in_data, [2,11,0],
      [$as_ix86_gotoff_in_data_opt],
[	.text
.L0:
	nop
	.data
	.long .L0@GOTOFF])
    AC_DEFINE_UNQUOTED(HAVE_AS_GOTOFF_IN_DATA,
      [`if test $gcc_cv_as_ix86_gotoff_in_data = yes; then echo 1; else echo 0; fi`],
      [Define true if the assembler supports '.long foo@GOTOFF'.])

    gcc_GAS_CHECK_FEATURE([rep and lock prefix],
        gcc_cv_as_ix86_rep_lock_prefix,,,
	[rep movsl
	 rep ret
	 rep nop
	 rep bsf %ecx, %eax
	 rep bsr %ecx, %eax
	 lock addl %edi, (%eax,%esi)
	 lock orl $0, (%esp)],,
        [AC_DEFINE(HAVE_AS_IX86_REP_LOCK_PREFIX, 1,
          [Define if the assembler supports 'rep <insn>, lock <insn>'.])])

    gcc_GAS_CHECK_FEATURE([ud2 mnemonic],
	gcc_cv_as_ix86_ud2,,,
	[ud2],,
      [AC_DEFINE(HAVE_AS_IX86_UD2, 1,
	[Define if your assembler supports the 'ud2' mnemonic.])])

    gcc_GAS_CHECK_FEATURE([R_386_TLS_GD_PLT reloc],
        gcc_cv_as_ix86_tlsgdplt,,,
	[call    tls_gd@tlsgdplt],
	[if test x$gcc_cv_ld != x \
	 && $gcc_cv_ld -o conftest conftest.o -G > /dev/null 2>&1; then
	   gcc_cv_as_ix86_tlsgdplt=yes
	 fi
	 rm -f conftest],
      [AC_DEFINE(HAVE_AS_IX86_TLSGDPLT, 1,
        [Define if your assembler and linker support @tlsgdplt.])])

    conftest_s='
	.section .tdata,"aw'$tls_section_flag'",@progbits
tls_ld:
	.section .text,"ax",@progbits
	 call    tls_ld@tlsldmplt'
    gcc_GAS_CHECK_FEATURE([R_386_TLS_LDM_PLT reloc],
        gcc_cv_as_ix86_tlsldmplt,,,
	[$conftest_s],
	[if test x$gcc_cv_ld != x \
	 && $gcc_cv_ld -o conftest conftest.o -G > /dev/null 2>&1; then
	   gcc_cv_as_ix86_tlsldmplt=yes
	 fi
	 rm -f conftest])
    AC_DEFINE_UNQUOTED(HAVE_AS_IX86_TLSLDMPLT,
      [`if test $gcc_cv_as_ix86_tlsldmplt = yes; then echo 1; else echo 0; fi`],
      [Define to 1 if your assembler and linker support @tlsldmplt.])

    # Enforce 32-bit output with gas and gld.
    if test x$gas = xyes; then
      as_ix86_tls_ldm_opt="--32"
    fi
    if echo "$ld_ver" | grep GNU > /dev/null; then
      if $gcc_cv_ld -V 2>/dev/null | grep elf_i386_sol2 > /dev/null; then
        ld_ix86_tls_ldm_opt="-melf_i386_sol2"
      else
        ld_ix86_tls_ldm_opt="-melf_i386"
      fi
    fi
    conftest_s='
	.section .text,"ax",@progbits
        .globl  _start
        .type   _start, @function
_start:      
	leal	value@tlsldm(%ebx), %eax
	call	___tls_get_addr@plt

        .section .tdata,"aw'$tls_section_flag'",@progbits
        .type	value, @object
value:'
    gcc_GAS_CHECK_FEATURE([R_386_TLS_LDM reloc],
        gcc_cv_as_ix86_tlsldm,,
	[$as_ix86_tls_ldm_opt],
	[$conftest_s],
	[if test x$gcc_cv_ld != x && test x$gcc_cv_objdump != x \
	    && $gcc_cv_ld $ld_ix86_tls_ldm_opt -o conftest conftest.o $ld_tls_libs -lc > /dev/null 2>&1; then
	   if $gcc_cv_objdump -d conftest 2>/dev/null | grep nop > /dev/null \
	      || dis conftest 2>/dev/null | grep nop > /dev/null; then
	     gcc_cv_as_ix86_tlsldm=yes
	   fi
	 fi
	 rm -f conftest])
    AC_DEFINE_UNQUOTED(HAVE_AS_IX86_TLSLDM,
      [`if test $gcc_cv_as_ix86_tlsldm = yes; then echo 1; else echo 0; fi`],
      [Define to 1 if your assembler and linker support @tlsldm.])

    ;;

  ia64*-*-*)
    gcc_GAS_CHECK_FEATURE([ltoffx and ldxmov relocs],
	gcc_cv_as_ia64_ltoffx_ldxmov_relocs, [2,14,0],,
[	.text
	addl r15 = @ltoffx(x#), gp
	;;
	ld8.mov r16 = [[r15]], x#],,
    [AC_DEFINE(HAVE_AS_LTOFFX_LDXMOV_RELOCS, 1,
	  [Define if your assembler supports ltoffx and ldxmov relocations.])])

    ;;

  powerpc*-*-*)
    case $target in
      *-*-aix*) conftest_s='	.machine "pwr5"
	.csect .text[[PR]]
	mfcr 3,128';;
      *-*-darwin*)
	gcc_GAS_CHECK_FEATURE([.machine directive support],
	  gcc_cv_as_machine_directive,,,
	  [	.machine ppc7400])
	if test x$gcc_cv_as_machine_directive != xyes; then
	  echo "*** This target requires an assembler supporting \".machine\"" >&2
	  echo you can get it from: ftp://gcc.gnu.org/pub/gcc/infrastructure/cctools-528.5.dmg >&2
	  test x$build = x$target && exit 1
	fi
	conftest_s='	.text
	mfcr r3,128';;
      *) conftest_s='	.machine power4
	.text
	mfcr 3,128';;
    esac

    gcc_GAS_CHECK_FEATURE([mfcr field support],
      gcc_cv_as_powerpc_mfcrf, [2,14,0],,
      [$conftest_s],,
      [AC_DEFINE(HAVE_AS_MFCRF, 1,
	  [Define if your assembler supports mfcr field.])])

    case $target in
      *-*-aix*) conftest_s='	.machine "pwr5"
	.csect .text[[PR]]
	popcntb 3,3';;
      *) conftest_s='	.machine power5
	.text
	popcntb 3,3';;
    esac

    gcc_GAS_CHECK_FEATURE([popcntb support],
      gcc_cv_as_powerpc_popcntb, [2,17,0],,
      [$conftest_s],,
      [AC_DEFINE(HAVE_AS_POPCNTB, 1,
	  [Define if your assembler supports popcntb field.])])

    case $target in
      *-*-aix*) conftest_s='	.machine "pwr5x"
	.csect .text[[PR]]
	frin 1,1';;
      *) conftest_s='	.machine power5
	.text
	frin 1,1';;
    esac

    gcc_GAS_CHECK_FEATURE([fp round support],
      gcc_cv_as_powerpc_fprnd, [2,17,0],,
      [$conftest_s],,
      [AC_DEFINE(HAVE_AS_FPRND, 1,
	  [Define if your assembler supports fprnd.])])

    case $target in
      *-*-aix*) conftest_s='	.machine "pwr6"
	.csect .text[[PR]]
	mffgpr 1,3';;
      *) conftest_s='	.machine power6
	.text
	mffgpr 1,3';;
    esac

    gcc_GAS_CHECK_FEATURE([move fp gpr support],
      gcc_cv_as_powerpc_mfpgpr, [2,19,2],,
      [$conftest_s],,
      [AC_DEFINE(HAVE_AS_MFPGPR, 1,
	  [Define if your assembler supports mffgpr and mftgpr.])])

    case $target in
      *-*-aix*) conftest_s='	.csect .text[[PR]]
LCF..0:
	addis 11,30,_GLOBAL_OFFSET_TABLE_-LCF..0@ha';;
      *-*-darwin*)
	conftest_s='	.text
LCF0:
	addis r11,r30,_GLOBAL_OFFSET_TABLE_-LCF0@ha';;
      *) conftest_s='	.text
.LCF0:
	addis 11,30,_GLOBAL_OFFSET_TABLE_-.LCF0@ha';;
    esac

    gcc_GAS_CHECK_FEATURE([rel16 relocs],
      gcc_cv_as_powerpc_rel16, [2,17,0], -a32,
      [$conftest_s],,
      [AC_DEFINE(HAVE_AS_REL16, 1,
	  [Define if your assembler supports R_PPC_REL16 relocs.])])

    case $target in
      *-*-aix*) conftest_s='	.machine "pwr6"
	.csect .text[[PR]]
	cmpb 3,4,5';;
      *) conftest_s='	.machine power6
	.text
	cmpb 3,4,5';;
    esac

    gcc_GAS_CHECK_FEATURE([compare bytes support],
      gcc_cv_as_powerpc_cmpb, [2,19,2], -a32,
      [$conftest_s],,
      [AC_DEFINE(HAVE_AS_CMPB, 1,
	  [Define if your assembler supports cmpb.])])

    case $target in
      *-*-aix*) conftest_s='	.machine "pwr6"
	.csect .text[[PR]]
	dadd 1,2,3';;
      *) conftest_s='	.machine power6
	.text
	dadd 1,2,3';;
    esac

    gcc_GAS_CHECK_FEATURE([decimal float support],
      gcc_cv_as_powerpc_dfp, [2,19,2], -a32,
      [$conftest_s],,
      [AC_DEFINE(HAVE_AS_DFP, 1,
	  [Define if your assembler supports DFP instructions.])])

    case $target in
      *-*-aix*) conftest_s='	.machine "pwr7"
	.csect .text[[PR]]
	lxvd2x 1,2,3';;
      *) conftest_s='	.machine power7
	.text
	lxvd2x 1,2,3';;
    esac

    gcc_GAS_CHECK_FEATURE([vector-scalar support],
      gcc_cv_as_powerpc_vsx, [2,19,2], -a32,
      [$conftest_s],,
      [AC_DEFINE(HAVE_AS_VSX, 1,
	  [Define if your assembler supports VSX instructions.])])

    case $target in
      *-*-aix*) conftest_s='	.machine "pwr7"
	.csect .text[[PR]]
	popcntd 3,3';;
      *) conftest_s='	.machine power7
	.text
	popcntd 3,3';;
    esac

    gcc_GAS_CHECK_FEATURE([popcntd support],
      gcc_cv_as_powerpc_popcntd, [2,19,2], -a32,
      [$conftest_s],,
      [AC_DEFINE(HAVE_AS_POPCNTD, 1,
	  [Define if your assembler supports POPCNTD instructions.])])

    case $target in
      *-*-aix*) conftest_s='	.machine "pwr8"
	.csect .text[[PR]]';;
      *) conftest_s='	.machine power8
	.text';;
    esac

    gcc_GAS_CHECK_FEATURE([power8 support],
      gcc_cv_as_powerpc_power8, [2,19,2], -a32,
      [$conftest_s],,
      [AC_DEFINE(HAVE_AS_POWER8, 1,
	  [Define if your assembler supports POWER8 instructions.])])

    case $target in
      *-*-aix*) conftest_s='	.csect .text[[PR]]
	lwsync';;
      *) conftest_s='	.text
	lwsync';;
    esac

    gcc_GAS_CHECK_FEATURE([lwsync support],
      gcc_cv_as_powerpc_lwsync, [2,19,2], -a32,
      [$conftest_s],,
      [AC_DEFINE(HAVE_AS_LWSYNC, 1,
	  [Define if your assembler supports LWSYNC instructions.])])

    case $target in
      *-*-aix*) conftest_s='	.machine "476"
	.csect .text[[PR]]
	dci 0';;
      *) conftest_s='	.machine "476"
	.text
	dci 0';;
    esac

    gcc_GAS_CHECK_FEATURE([data cache invalidate support],
      gcc_cv_as_powerpc_dci, [9,99,0], -a32,
      [$conftest_s],,
      [AC_DEFINE(HAVE_AS_DCI, 1,
	  [Define if your assembler supports the DCI/ICI instructions.])])

    gcc_GAS_CHECK_FEATURE([.gnu_attribute support],
      gcc_cv_as_powerpc_gnu_attribute, [2,18,0],,
      [.gnu_attribute 4,1],,
      [AC_DEFINE(HAVE_AS_GNU_ATTRIBUTE, 1,
	  [Define if your assembler supports .gnu_attribute.])])

    gcc_GAS_CHECK_FEATURE([tls marker support],
      gcc_cv_as_powerpc_tls_markers, [2,20,0],,
      [ bl __tls_get_addr(x@tlsgd)],,
      [AC_DEFINE(HAVE_AS_TLS_MARKERS, 1,
	  [Define if your assembler supports arg info for __tls_get_addr.])])

    case $target in
      *-*-aix*)
	gcc_GAS_CHECK_FEATURE([.ref support],
	  gcc_cv_as_aix_ref, [2,21,0],,
	  [	.csect stuff[[rw]]
	     stuff:
		.long 1
		.extern sym
		.ref sym
	  ],,
	  [AC_DEFINE(HAVE_AS_REF, 1,
	    [Define if your assembler supports .ref])])
	;;
    esac

    case $target in
      *-*-aix*)
	gcc_GAS_CHECK_FEATURE([dwarf location lists section support],
	  gcc_cv_as_aix_dwloc, [2,21,0],,
	  [	.dwsect 0xB0000
	  ],,
	  [AC_DEFINE(HAVE_XCOFF_DWARF_EXTRAS, 1,
	    [Define if your assembler supports .dwsect 0xB0000])])
	;;
    esac
    ;;

  mips*-*-*)
    gcc_GAS_CHECK_FEATURE([explicit relocation support],
      gcc_cv_as_mips_explicit_relocs, [2,14,0],,
[	lw $4,%gp_rel(foo)($4)],,
      [if test x$target_cpu_default = x
       then target_cpu_default=MASK_EXPLICIT_RELOCS
       else target_cpu_default="($target_cpu_default)|MASK_EXPLICIT_RELOCS"
       fi])

    gcc_GAS_CHECK_FEATURE([-mno-shared support],
      gcc_cv_as_mips_no_shared, [2,16,0], [-mno-shared], [nop],,
      [AC_DEFINE(HAVE_AS_NO_SHARED, 1,
		 [Define if the assembler understands -mno-shared.])])

    gcc_GAS_CHECK_FEATURE([.gnu_attribute support],
      gcc_cv_as_mips_gnu_attribute, [2,18,0],,
      [.gnu_attribute 4,1],,
      [AC_DEFINE(HAVE_AS_GNU_ATTRIBUTE, 1,
	  [Define if your assembler supports .gnu_attribute.])])

    gcc_GAS_CHECK_FEATURE([.module support],
      gcc_cv_as_mips_dot_module,,[-32],
      [.module mips2
       .module fp=xx],,
      [AC_DEFINE(HAVE_AS_DOT_MODULE, 1,
	  [Define if your assembler supports .module.])])
    if test x$gcc_cv_as_mips_dot_module = xno \
       && test x$with_fp_32 != x; then
      AC_MSG_ERROR(
	[Requesting --with-fp-32= requires assembler support for .module.])
    fi

    gcc_GAS_CHECK_FEATURE([.micromips support],
      gcc_cv_as_micromips_support,,[--fatal-warnings],
      [.set micromips],,
      [AC_DEFINE(HAVE_GAS_MICROMIPS, 1,
          [Define if your assembler supports the .set micromips directive])])

    gcc_GAS_CHECK_FEATURE([.dtprelword support],
      gcc_cv_as_mips_dtprelword, [2,18,0],,
      [.section .tdata,"awT",@progbits
x:
	.word 2
	.text
	.dtprelword x+0x8000],,
      [AC_DEFINE(HAVE_AS_DTPRELWORD, 1,
	  [Define if your assembler supports .dtprelword.])])

    gcc_GAS_CHECK_FEATURE([DSPR1 mult with four accumulators support],
      gcc_cv_as_mips_dspr1_mult,,,
[	.set	mips32r2
	.set	nodspr2
	.set	dsp
	madd	$ac3,$4,$5
	maddu	$ac3,$4,$5
	msub	$ac3,$4,$5
	msubu	$ac3,$4,$5
	mult	$ac3,$4,$5
	multu	$ac3,$4,$5],,
      [AC_DEFINE(HAVE_AS_DSPR1_MULT, 1,
	  [Define if your assembler supports DSPR1 mult.])])

    AC_MSG_CHECKING(assembler and linker for explicit JALR relocation)
    gcc_cv_as_ld_jalr_reloc=no
    if test $gcc_cv_as_mips_explicit_relocs = yes; then
      if test $in_tree_ld = yes ; then
        if test "$gcc_cv_gld_major_version" -eq 2 -a "$gcc_cv_gld_minor_version" -ge 20 -o "$gcc_cv_gld_major_version" -gt 2 \
           && test $in_tree_ld_is_elf = yes; then
          gcc_cv_as_ld_jalr_reloc=yes
        fi
      elif test x$gcc_cv_as != x -a x$gcc_cv_ld != x -a x$gcc_cv_objdump != x; then
        echo '	.ent x' > conftest.s
        echo 'x:	lw $2,%got_disp(y)($3)' >> conftest.s
        echo '	lw $25,%call16(y)($28)' >> conftest.s
        echo '	.reloc	1f,R_MIPS_JALR,y' >> conftest.s
        echo '1:	jalr $25' >> conftest.s
        echo '	.reloc	1f,R_MIPS_JALR,x' >> conftest.s
        echo '1:	jalr $25' >> conftest.s
        echo '	.end x' >> conftest.s
        if $gcc_cv_as -o conftest.o conftest.s >/dev/null 2>&AS_MESSAGE_LOG_FD \
           && $gcc_cv_ld -shared -o conftest.so conftest.o >/dev/null 2>&AS_MESSAGE_LOG_FD; then
	  if $gcc_cv_objdump -d conftest.so | grep jalr >/dev/null 2>&1 \
	     && $gcc_cv_objdump -d conftest.so | grep "bal.*<x>" >/dev/null 2>&1; then
            gcc_cv_as_ld_jalr_reloc=yes
	  fi
        fi
        rm -f conftest.*
      fi
    fi
    if test $gcc_cv_as_ld_jalr_reloc = yes; then
      if test x$target_cpu_default = x; then
        target_cpu_default=MASK_RELAX_PIC_CALLS
      else
        target_cpu_default="($target_cpu_default)|MASK_RELAX_PIC_CALLS"
      fi
    fi
    AC_MSG_RESULT($gcc_cv_as_ld_jalr_reloc)

    AC_CACHE_CHECK([linker for .eh_frame personality relaxation],
      [gcc_cv_ld_mips_personality_relaxation],
      [gcc_cv_ld_mips_personality_relaxation=no
       if test $in_tree_ld = yes ; then
	 if test "$gcc_cv_gld_major_version" -eq 2 \
		 -a "$gcc_cv_gld_minor_version" -ge 21 \
		 -o "$gcc_cv_gld_major_version" -gt 2; then
	   gcc_cv_ld_mips_personality_relaxation=yes
	 fi
       elif test x$gcc_cv_as != x \
       	    	 -a x$gcc_cv_ld != x \
		 -a x$gcc_cv_readelf != x ; then
	 cat > conftest.s <<EOF
	.cfi_startproc
	.cfi_personality 0x80,indirect_ptr
	.ent test
test:
	nop
	.end test
	.cfi_endproc

	.section .data,"aw",@progbits
indirect_ptr:
	.dc.a personality
EOF
	 if $gcc_cv_as -KPIC -o conftest.o conftest.s > /dev/null 2>&1 \
	    && $gcc_cv_ld -o conftest conftest.o -shared > /dev/null 2>&1; then
	   if $gcc_cv_readelf -d conftest 2>&1 \
	      | grep TEXTREL > /dev/null 2>&1; then
	     :
	   elif $gcc_cv_readelf --relocs conftest 2>&1 \
	        | grep 'R_MIPS_REL32 *$' > /dev/null 2>&1; then
	     :
	   else
	     gcc_cv_ld_mips_personality_relaxation=yes
	   fi
	 fi
       fi
       rm -f conftest.s conftest.o conftest])
    if test x$gcc_cv_ld_mips_personality_relaxation = xyes; then
	    AC_DEFINE(HAVE_LD_PERSONALITY_RELAXATION, 1,
      [Define if your linker can relax absolute .eh_frame personality
pointers into PC-relative form.])
    fi

    gcc_GAS_CHECK_FEATURE([-mnan= support],
      gcc_cv_as_mips_nan,,
      [-mnan=2008],,,
      [AC_DEFINE(HAVE_AS_NAN, 1,
		 [Define if the assembler understands -mnan=.])])
    if test x$gcc_cv_as_mips_nan = xno \
       && test x$with_nan != x; then
      AC_MSG_ERROR(
	[Requesting --with-nan= requires assembler support for -mnan=])
    fi
    ;;
    s390*-*-*)
    gcc_GAS_CHECK_FEATURE([.gnu_attribute support],
      gcc_cv_as_s390_gnu_attribute, [2,18,0],,
      [.gnu_attribute 8,1],,
      [AC_DEFINE(HAVE_AS_GNU_ATTRIBUTE, 1,
	  [Define if your assembler supports .gnu_attribute.])])
    ;;
esac

# Mips and HP-UX need the GNU assembler.
# Linux on IA64 might be able to use the Intel assembler.

case "$target" in
  mips*-*-* | *-*-hpux* )
    if test x$gas_flag = xyes \
       || test x"$host" != x"$build" \
       || test ! -x "$gcc_cv_as" \
       || "$gcc_cv_as" -v < /dev/null 2>&1 | grep GNU > /dev/null; then
      :
    else
      echo "*** This configuration requires the GNU assembler" >&2
      exit 1
    fi
    ;;
esac

# ??? Not all targets support dwarf2 debug_line, even within a version
# of gas.  Moreover, we need to emit a valid instruction to trigger any
# info to the output file.  So, as supported targets are added to gas 2.11,
# add some instruction here to (also) show we expect this might work.
# ??? Once 2.11 is released, probably need to add first known working
# version to the per-target configury.
case "$cpu_type" in
  aarch64 | alpha | arm | avr | bfin | cris | i386 | m32c | m68k | microblaze \
  | mips | nios2 | pa | rs6000 | score | sparc | spu | tilegx | tilepro \
  | visium | xstormy16 | xtensa)
    insn="nop"
    ;;
  ia64 | s390)
    insn="nop 0"
    ;;
  mmix)
    insn="swym 0"
    ;;
esac
if test x"$insn" != x; then
 conftest_s="\
	.file 1 \"conftest.s\"
	.loc 1 3 0
	$insn"
 gcc_GAS_CHECK_FEATURE([dwarf2 debug_line support],
  gcc_cv_as_dwarf2_debug_line,
  [elf,2,11,0],, [$conftest_s],
  [if test x$gcc_cv_objdump != x \
   && $gcc_cv_objdump -h conftest.o 2> /dev/null \
      | grep debug_line > /dev/null 2>&1; then
     gcc_cv_as_dwarf2_debug_line=yes
   fi])

# The .debug_line file table must be in the exact order that
# we specified the files, since these indices are also used
# by DW_AT_decl_file.  Approximate this test by testing if
# the assembler bitches if the same index is assigned twice.
 gcc_GAS_CHECK_FEATURE([buggy dwarf2 .file directive],
  gcc_cv_as_dwarf2_file_buggy,,,
[	.file 1 "foo.s"
	.file 1 "bar.s"])

 if test $gcc_cv_as_dwarf2_debug_line = yes \
 && test $gcc_cv_as_dwarf2_file_buggy = no; then
	AC_DEFINE(HAVE_AS_DWARF2_DEBUG_LINE, 1,
  [Define if your assembler supports dwarf2 .file/.loc directives,
   and preserves file table indices exactly as given.])
 fi

 gcc_GAS_CHECK_FEATURE([--gdwarf2 option],
  gcc_cv_as_gdwarf2_flag,
  [elf,2,11,0], [--gdwarf2], [$insn],,
  [AC_DEFINE(HAVE_AS_GDWARF2_DEBUG_FLAG, 1,
[Define if your assembler supports the --gdwarf2 option.])])

 gcc_GAS_CHECK_FEATURE([--gstabs option],
  gcc_cv_as_gstabs_flag,
  [elf,2,11,0], [--gstabs], [$insn],,
  [AC_DEFINE(HAVE_AS_GSTABS_DEBUG_FLAG, 1,
[Define if your assembler supports the --gstabs option.])])

 gcc_GAS_CHECK_FEATURE([--debug-prefix-map option],
  gcc_cv_as_debug_prefix_map_flag,
  [2,18,0], [--debug-prefix-map /a=/b], [$insn],,
  [AC_DEFINE(HAVE_AS_DEBUG_PREFIX_MAP, 1,
[Define if your assembler supports the --debug-prefix-map option.])])
fi

gcc_GAS_CHECK_FEATURE([compressed debug sections],
  gcc_cv_as_compress_debug,,[--compress-debug-sections],,
  [# gas compiled without zlib cannot compress debug sections and warns
   # about it, but still exits successfully.  So check for this, too.
   if $gcc_cv_as --compress-debug-sections -o conftest.o conftest.s 2>&1 | grep -i warning > /dev/null
   then
     gcc_cv_as_compress_debug=0
   elif $gcc_cv_as --compress-debug-sections -o conftest.o conftest.s > /dev/null 2>&1
   then
     gcc_cv_as_compress_debug=1
     gcc_cv_as_compress_debug_option="--compress-debug-sections"
     gcc_cv_as_no_compress_debug_option="--nocompress-debug-sections"
   else
     gcc_cv_as_compress_debug=0
   # FIXME: Future gas versions will support ELF gABI style via
   # --compress-debug-sections[=type].
   fi])
AC_DEFINE_UNQUOTED(HAVE_AS_COMPRESS_DEBUG, $gcc_cv_as_compress_debug,
[Define to the level of your assembler's compressed debug section support.])
AC_DEFINE_UNQUOTED(AS_COMPRESS_DEBUG_OPTION, "$gcc_cv_as_compress_debug_option",
[Define to the assembler option to enable compressed debug sections.])
AC_DEFINE_UNQUOTED(AS_NO_COMPRESS_DEBUG_OPTION, "$gcc_cv_as_no_compress_debug_option",
[Define to the assembler option to disable compressed debug sections.])

gcc_GAS_CHECK_FEATURE([.lcomm with alignment], gcc_cv_as_lcomm_with_alignment,
 ,,
[.lcomm bar,4,16],,
[AC_DEFINE(HAVE_GAS_LCOMM_WITH_ALIGNMENT, 1,
  [Define if your assembler supports .lcomm with an alignment field.])])

if test x$with_sysroot = x && test x$host = x$target \
   && test "$prefix" != "/usr" && test "x$prefix" != "x$local_prefix" \
   && test "$prefix" != "NONE"; then
  AC_DEFINE_UNQUOTED(PREFIX_INCLUDE_DIR, "$prefix/include",
[Define to PREFIX/include if cpp should also search that directory.])
fi

# Determine the version of glibc, if any, used on the target.
AC_MSG_CHECKING([for target glibc version])
AC_ARG_WITH([glibc-version],
  [AS_HELP_STRING([--with-glibc-version=M.N],
    [assume GCC used with glibc version M.N or later])], [
if [echo "$with_glibc_version" | grep '^[0-9][0-9]*\.[0-9][0-9]*$']; then
  glibc_version_major=`echo "$with_glibc_version" | sed -e 's/\..*//'`
  glibc_version_minor=`echo "$with_glibc_version" | sed -e 's/.*\.//'`
else
  AC_MSG_ERROR([option --with-glibc-version requires a version number M.N])
fi], [
glibc_version_major=0
glibc_version_minor=0
[if test -f $target_header_dir/features.h \
  && glibc_version_major_define=`$EGREP '^[ 	]*#[ 	]*define[ 	]+__GLIBC__[ 	]+[0-9]' $target_header_dir/features.h` \
  && glibc_version_minor_define=`$EGREP '^[ 	]*#[ 	]*define[ 	]+__GLIBC_MINOR__[ 	]+[0-9]' $target_header_dir/features.h`; then
  glibc_version_major=`echo "$glibc_version_major_define" | sed -e 's/.*__GLIBC__[ 	]*//'`
  glibc_version_minor=`echo "$glibc_version_minor_define" | sed -e 's/.*__GLIBC_MINOR__[ 	]*//'`
fi]])
AC_MSG_RESULT([$glibc_version_major.$glibc_version_minor])
AC_DEFINE_UNQUOTED([TARGET_GLIBC_MAJOR], [$glibc_version_major],
[GNU C Library major version number used on the target, or 0.])
AC_DEFINE_UNQUOTED([TARGET_GLIBC_MINOR], [$glibc_version_minor],
[GNU C Library minor version number used on the target, or 0.])

AC_ARG_ENABLE(gnu-unique-object,
 [AS_HELP_STRING([--enable-gnu-unique-object],
   [enable the use of the @gnu_unique_object ELF extension on glibc systems])],
 [case $enable_gnu_unique_object in
    yes | no) ;;
    *) AC_MSG_ERROR(['$enable_gnu_unique_object' is an invalid value for --enable-gnu-unique-object.
Valid choices are 'yes' and 'no'.]) ;;
  esac],
 [gcc_GAS_CHECK_FEATURE([gnu_unique_object], gcc_cv_as_gnu_unique_object,
   [elf,2,19,52],,
   [.type foo, '$target_type_format_char'gnu_unique_object],,
# We need to unquote above to to use the definition from config.gcc.
# Also check for ld.so support, i.e. glibc 2.11 or higher.
   [GCC_GLIBC_VERSION_GTE_IFELSE([2], [11], [enable_gnu_unique_object=yes], )]
   )])
if test x$enable_gnu_unique_object = xyes; then
  AC_DEFINE(HAVE_GAS_GNU_UNIQUE_OBJECT, 1,
   [Define if your assembler supports @gnu_unique_object.])
fi

AC_CACHE_CHECK([assembler for tolerance to line number 0],
 [gcc_cv_as_line_zero],
 [gcc_cv_as_line_zero=no
  if test $in_tree_gas = yes; then
    gcc_GAS_VERSION_GTE_IFELSE(2, 16, 91, [gcc_cv_as_line_zero=yes])
  elif test "x$gcc_cv_as" != x; then
    { echo '# 1 "test.s" 1'; echo '# 0 "" 2'; } > conftest.s
    if AC_TRY_COMMAND([$gcc_cv_as -o conftest.o conftest.s >&AS_MESSAGE_LOG_FD 2>conftest.out]) &&
       test "x`cat conftest.out`" = x
    then
      gcc_cv_as_line_zero=yes
    else
      echo "configure: failed program was" >&AS_MESSAGE_LOG_FD
      cat conftest.s >&AS_MESSAGE_LOG_FD
      echo "configure: error output was" >&AS_MESSAGE_LOG_FD
      cat conftest.out >&AS_MESSAGE_LOG_FD
    fi
    rm -f conftest.o conftest.s conftest.out
  fi])
if test "x$gcc_cv_as_line_zero" = xyes; then
  AC_DEFINE([HAVE_AS_LINE_ZERO], 1,
[Define if the assembler won't complain about a line such as # 0 "" 2.])
fi

AC_MSG_CHECKING(linker PT_GNU_EH_FRAME support)
gcc_cv_ld_eh_frame_hdr=no
if test $in_tree_ld = yes ; then
  if test "$gcc_cv_gld_major_version" -eq 2 -a "$gcc_cv_gld_minor_version" -ge 12 -o "$gcc_cv_gld_major_version" -gt 2 \
     && test $in_tree_ld_is_elf = yes; then
    gcc_cv_ld_eh_frame_hdr=yes
  fi
elif test x$gcc_cv_ld != x; then
  if echo "$ld_ver" | grep GNU > /dev/null; then
    # Check if linker supports --eh-frame-hdr option
    if $gcc_cv_ld --help 2>/dev/null | grep eh-frame-hdr > /dev/null; then
      gcc_cv_ld_eh_frame_hdr=yes
    fi
  else
    case "$target" in
      *-*-solaris2*)
        # Sun ld has various bugs in .eh_frame_hdr support before version 1.2251.
        if test "$ld_vers_major" -gt 1 || test "$ld_vers_minor" -ge 2251; then
          gcc_cv_ld_eh_frame_hdr=yes
        fi
        ;;
    esac
  fi
fi
GCC_TARGET_TEMPLATE([HAVE_LD_EH_FRAME_HDR])
if test x"$gcc_cv_ld_eh_frame_hdr" = xyes; then
	AC_DEFINE(HAVE_LD_EH_FRAME_HDR, 1,
[Define if your linker supports .eh_frame_hdr.])
fi
AC_MSG_RESULT($gcc_cv_ld_eh_frame_hdr)

AC_MSG_CHECKING(linker CIEv3 in .eh_frame support)
gcc_cv_ld_eh_frame_ciev3=no
if test $in_tree_ld = yes ; then
  if test "$gcc_cv_gld_major_version" -eq 2 -a "$gcc_cv_gld_minor_version" -ge 16 -o "$gcc_cv_gld_major_version" -gt 2 \
     && test $in_tree_ld_is_elf = yes; then
    gcc_cv_ld_eh_frame_ciev3=yes
  fi
elif test x$gcc_cv_ld != x; then
  if echo "$ld_ver" | grep GNU > /dev/null; then
    gcc_cv_ld_eh_frame_ciev3=yes
    if test 0"$ld_date" -lt 20040513; then
      if test -n "$ld_date"; then
	# If there was date string, but was earlier than 2004-05-13, fail
	gcc_cv_ld_eh_frame_ciev3=no
      elif test "$ld_vers_major" -lt 2; then
	gcc_cv_ld_eh_frame_ciev3=no
      elif test "$ld_vers_major" -eq 2 -a "$ld_vers_minor" -lt 16; then
	gcc_cv_ld_eh_frame_ciev3=no
      fi
    fi
  else
    case "$target" in
      *-*-solaris2*)
        # Sun ld added support for CIE v3 in .eh_frame in Solaris 11.1.
        if test "$ld_vers_major" -gt 1 || test "$ld_vers_minor" -ge 2324; then
          gcc_cv_ld_eh_frame_ciev3=yes
        fi
        ;;
    esac
  fi
fi
AC_DEFINE_UNQUOTED(HAVE_LD_EH_FRAME_CIEV3,
  [`if test x"$gcc_cv_ld_eh_frame_ciev3" = xyes; then echo 1; else echo 0; fi`],
  [Define 0/1 if your linker supports CIE v3 in .eh_frame.])
AC_MSG_RESULT($gcc_cv_ld_eh_frame_ciev3)

AC_MSG_CHECKING(linker position independent executable support)
gcc_cv_ld_pie=no
if test $in_tree_ld = yes ; then
  case "$target" in
    # Full PIE support on Solaris was only introduced in gld 2.26.
    *-*-solaris2*)  gcc_gld_pie_min_version=26 ;;
    *) 		    gcc_gld_pie_min_version=15 ;;
  esac
  if test "$gcc_cv_gld_major_version" -eq 2 -a "$gcc_cv_gld_minor_version" -ge "$gcc_gld_pie_min_version" -o "$gcc_cv_gld_major_version" -gt 2 \
     && test $in_tree_ld_is_elf = yes; then
    gcc_cv_ld_pie=yes
  fi
elif test x$gcc_cv_ld != x; then
  # Check if linker supports -pie option
  if $gcc_cv_ld --help 2>/dev/null | grep -- -pie > /dev/null; then
    gcc_cv_ld_pie=yes
    case "$target" in
      *-*-solaris2*)
	if echo "$ld_ver" | grep GNU > /dev/null \
	  && test "$ld_vers_major" -eq 2 -a "$ld_vers_minor" -lt 26; then
	  gcc_cv_ld_pie=no
	fi
	;;
    esac
  else
    case "$target" in
      *-*-solaris2.1[[1-9]]*)
	# Solaris 11.x and Solaris 12 added PIE support.
	if $gcc_cv_ld -z help 2>&1 | grep -- type.*pie > /dev/null; then
	  gcc_cv_ld_pie=yes
	fi
	;;
    esac
  fi
fi
if test x"$gcc_cv_ld_pie" = xyes; then
	AC_DEFINE(HAVE_LD_PIE, 1,
[Define if your linker supports PIE option.])
fi
AC_MSG_RESULT($gcc_cv_ld_pie)

AC_MSG_CHECKING(linker PIE support with copy reloc)
gcc_cv_ld_pie_copyreloc=no
if test $gcc_cv_ld_pie = yes ; then
  if test $in_tree_ld = yes ; then
    if test "$gcc_cv_gld_major_version" -eq 2 -a "$gcc_cv_gld_minor_version" -ge 25 -o "$gcc_cv_gld_major_version" -gt 2; then
      gcc_cv_ld_pie_copyreloc=yes
    fi
  elif test x$gcc_cv_as != x -a x$gcc_cv_ld != x ; then
    # Check if linker supports -pie option with copy reloc
    case "$target" in
    i?86-*-linux* | x86_64-*-linux*)
      cat > conftest1.s <<EOF
	.globl	a_glob
	.data
	.type	a_glob, @object
	.size	a_glob, 4
a_glob:
	.long	2
EOF
      cat > conftest2.s <<EOF
	.text
	.globl	main
	.type	main, @function
main:
	movl	%eax, a_glob(%rip)
	.size	main, .-main
	.globl	ptr
	.section	.data.rel,"aw",@progbits
	.type	ptr, @object
ptr:
	.quad	a_glob
EOF
      if $gcc_cv_as --64 -o conftest1.o conftest1.s > /dev/null 2>&1 \
         && $gcc_cv_ld -shared -melf_x86_64 -o conftest1.so conftest1.o > /dev/null 2>&1 \
         && $gcc_cv_as --64 -o conftest2.o conftest2.s > /dev/null 2>&1 \
         && $gcc_cv_ld -pie -melf_x86_64 -o conftest conftest2.o conftest1.so > /dev/null 2>&1; then
        gcc_cv_ld_pie_copyreloc=yes
      fi
      rm -f conftest conftest1.so conftest1.o conftest2.o conftest1.s conftest2.s
      ;;
    esac
  fi
fi
AC_DEFINE_UNQUOTED(HAVE_LD_PIE_COPYRELOC,
  [`if test x"$gcc_cv_ld_pie_copyreloc" = xyes; then echo 1; else echo 0; fi`],
  [Define 0/1 if your linker supports -pie option with copy reloc.])
AC_MSG_RESULT($gcc_cv_ld_pie_copyreloc)

AC_MSG_CHECKING(linker EH-compatible garbage collection of sections)
gcc_cv_ld_eh_gc_sections=no
if test $in_tree_ld = yes ; then
  if test "$gcc_cv_gld_major_version" -eq 2 -a "$gcc_cv_gld_minor_version" -ge 17 -o "$gcc_cv_gld_major_version" -gt 2 \
     && test $in_tree_ld_is_elf = yes; then
    gcc_cv_ld_eh_gc_sections=yes
  fi
elif test x$gcc_cv_as != x -a x$gcc_cv_ld != x -a x$gcc_cv_objdump != x ; then
  cat > conftest.s <<EOF
	.section	.text
.globl _start
        .type _start, @function
_start:
	.long foo
	.size _start, .-_start
	.section	.text.foo,"ax",@progbits
	.type foo, @function
foo:
	.long 0
	.size foo, .-foo
	.section	.gcc_except_table.foo,"a",@progbits
.L0:
	.long 0
	.section	.eh_frame,"a",@progbits
	.long .L0
EOF
  if $gcc_cv_as -o conftest.o conftest.s > /dev/null 2>&1; then
    if $gcc_cv_ld -o conftest conftest.o --entry=_start --gc-sections 2>&1 \
	 | grep "gc-sections option ignored" > /dev/null; then
      gcc_cv_ld_eh_gc_sections=no
    elif $gcc_cv_objdump -h conftest 2> /dev/null \
         | grep gcc_except_table > /dev/null; then
      gcc_cv_ld_eh_gc_sections=yes
      # If no COMDAT groups, the compiler will emit .gnu.linkonce.t. sections.
      if test x$gcc_cv_as_comdat_group != xyes; then
	gcc_cv_ld_eh_gc_sections=no
	cat > conftest.s <<EOF
	.section	.text
.globl _start
        .type _start, @function
_start:
	.long foo
	.size _start, .-_start
	.section	.gnu.linkonce.t.foo,"ax",@progbits
	.type foo, @function
foo:
	.long 0
	.size foo, .-foo
	.section	.gcc_except_table.foo,"a",@progbits
.L0:
	.long 0
	.section	.eh_frame,"a",@progbits
	.long .L0
EOF
	if $gcc_cv_as -o conftest.o conftest.s > /dev/null 2>&1; then
	  if $gcc_cv_ld -o conftest conftest.o --entry=_start --gc-sections 2>&1 \
	       | grep "gc-sections option ignored" > /dev/null; then
	    gcc_cv_ld_eh_gc_sections=no
	  elif $gcc_cv_objdump -h conftest 2> /dev/null \
	       | grep gcc_except_table > /dev/null; then
	    gcc_cv_ld_eh_gc_sections=yes
	  fi
	fi
      fi
    fi
  fi
  rm -f conftest.s conftest.o conftest
fi
case "$target" in
  hppa*-*-linux*)
    # ??? This apparently exposes a binutils bug with PC-relative relocations.
    gcc_cv_ld_eh_gc_sections=no
    ;;
esac
if test x$gcc_cv_ld_eh_gc_sections = xyes; then
	AC_DEFINE(HAVE_LD_EH_GC_SECTIONS, 1,
  [Define if your linker supports garbage collection of
   sections in presence of EH frames.])
fi
AC_MSG_RESULT($gcc_cv_ld_eh_gc_sections)

AC_MSG_CHECKING(linker EH garbage collection of sections bug)
gcc_cv_ld_eh_gc_sections_bug=no
if test $in_tree_ld = yes ; then
  if test "$gcc_cv_gld_major_version" -eq 2 -a "$gcc_cv_gld_minor_version" -lt 19 -o "$gcc_cv_gld_major_version" -lt 2 \
     && test $in_tree_ld_is_elf = yes; then
    gcc_cv_ld_eh_gc_sections_bug=yes
  fi
elif test x$gcc_cv_as != x -a x$gcc_cv_ld != x -a x$gcc_cv_objdump != x -a x$gcc_cv_as_comdat_group = xyes; then
  gcc_cv_ld_eh_gc_sections_bug=yes
  cat > conftest.s <<EOF
	.section	.text
.globl _start
	.type _start, @function
_start:
	.long foo
	.size _start, .-_start
	.section	.text.startup.foo,"ax",@progbits
	.type foo, @function
foo:
	.long 0
	.size foo, .-foo
	.section	.gcc_except_table.foo,"a",@progbits
.L0:
	.long 0
	.section	.eh_frame,"a",@progbits
	.long .L0
EOF
  if $gcc_cv_as -o conftest.o conftest.s > /dev/null 2>&1; then
    if $gcc_cv_ld -o conftest conftest.o --entry=_start --gc-sections 2>&1 \
	 | grep "gc-sections option ignored" > /dev/null; then
      :
    elif $gcc_cv_objdump -h conftest 2> /dev/null \
	 | grep gcc_except_table > /dev/null; then
      gcc_cv_ld_eh_gc_sections_bug=no
    fi
  fi
  rm -f conftest.s conftest.o conftest
fi
if test x$gcc_cv_ld_eh_gc_sections_bug = xyes; then
	AC_DEFINE(HAVE_LD_EH_GC_SECTIONS_BUG, 1,
  [Define if your linker has buggy garbage collection of
   sections support when .text.startup.foo like sections are used.])
fi
AC_MSG_RESULT($gcc_cv_ld_eh_gc_sections_bug)

AC_MSG_CHECKING(linker for compressed debug sections)
# gold/gld support compressed debug sections since binutils 2.19/2.21
if test $in_tree_ld = yes ; then
  gcc_cv_ld_compress_debug=0
  if test "$gcc_cv_gld_major_version" -eq 2 -a "$gcc_cv_gld_minor_version" -ge 19 -o "$gcc_cv_gld_major_version" -gt 2 \
     && test $in_tree_ld_is_elf = yes && test $ld_is_gold = yes; then
    gcc_cv_ld_compress_debug=2
    gcc_cv_ld_compress_debug_option="--compress-debug-sections"
  elif test "$gcc_cv_gld_major_version" -eq 2 -a "$gcc_cv_gld_minor_version" -ge 21 -o "$gcc_cv_gld_major_version" -gt 2 \
     && test $in_tree_ld_is_elf = yes; then
    gcc_cv_ld_compress_debug=1
  fi
elif echo "$ld_ver" | grep GNU > /dev/null; then
  gcc_cv_ld_compress_debug=1
  if test 0"$ld_date" -lt 20050308; then
    if test -n "$ld_date"; then
      # If there was date string, but was earlier than 2005-03-08, fail
      gcc_cv_ld_compress_debug=0
    elif test "$ld_vers_major" -lt 2; then
      gcc_cv_ld_compress_debug=0
    elif test "$ld_vers_major" -eq 2 -a "$ld_vers_minor" -lt 21; then
      gcc_cv_ld_compress_debug=0
    fi
  fi
  if test $ld_is_gold = yes; then
    gcc_cv_ld_compress_debug=2
    gcc_cv_ld_compress_debug_option="--compress-debug-sections"
  fi
else
changequote(,)dnl
  case "${target}" in
    *-*-solaris2*)
      # Introduced in Solaris 11.2.
      if $gcc_cv_ld --help 2>&1 | grep -- '-z compress-sections' > /dev/null; then
        gcc_cv_ld_compress_debug=3
        gcc_cv_ld_compress_debug_option="-z compress-sections"
      else
        gcc_cv_ld_compress_debug=0
      fi
      ;;
    *)
      # Assume linkers other than GNU ld don't support compessed debug
      # sections.
      gcc_cv_ld_compress_debug=0
      ;;
  esac
changequote([,])dnl
fi
AC_DEFINE_UNQUOTED(HAVE_LD_COMPRESS_DEBUG, $gcc_cv_ld_compress_debug,
[Define to the level of your linker's compressed debug section support.])
AC_DEFINE_UNQUOTED(LD_COMPRESS_DEBUG_OPTION, "$gcc_cv_ld_compress_debug_option",
[Define to the linker option to enable compressed debug sections.])
AC_MSG_RESULT($gcc_cv_ld_compress_debug)

# --------
# UNSORTED
# --------

AC_CACHE_CHECK(linker --as-needed support,
gcc_cv_ld_as_needed,
[gcc_cv_ld_as_needed=no
gcc_cv_ld_as_needed_option='--as-needed'
gcc_cv_ld_no_as_needed_option='--no-as-needed'
if test $in_tree_ld = yes ; then
  if test "$gcc_cv_gld_major_version" -eq 2 -a "$gcc_cv_gld_minor_version" -ge 16 -o "$gcc_cv_gld_major_version" -gt 2 \
     && test $in_tree_ld_is_elf = yes; then
    gcc_cv_ld_as_needed=yes
  fi
elif test x$gcc_cv_ld != x; then
	# Check if linker supports --as-needed and --no-as-needed options
	if $gcc_cv_ld --help 2>/dev/null | grep as-needed > /dev/null; then
		gcc_cv_ld_as_needed=yes
	else
	  case "$target" in
	    # Solaris 2 ld always supports -z ignore/-z record.
	    *-*-solaris2*)
	      gcc_cv_ld_as_needed=yes
	      gcc_cv_ld_as_needed_option="-z ignore"
	      gcc_cv_ld_no_as_needed_option="-z record"
	      ;;
	  esac
	fi
fi
# --as-needed/-z ignore can only be used if libgcc_s.so.1 uses
# dl_iterate_phdr, i.e. since Solaris 11.
case "$target" in
  *-*-solaris2.1[[1-9]]*)
    case "$target" in
    i?86-*-* | x86_64-*-*)
      if echo "$ld_ver" | grep GNU > /dev/null; then
        # Doesn't work with gld on Solaris/x86 due to PR ld/12320.
        gcc_cv_ld_as_needed=no
      fi
      ;;
    esac
    ;;
  *-*-solaris2*)
    gcc_cv_ld_as_needed=no
    ;;
esac
])
if test x"$gcc_cv_ld_as_needed" = xyes; then
	AC_DEFINE(HAVE_LD_AS_NEEDED, 1,
[Define if your linker supports --as-needed/--no-as-needed or equivalent options.])
	AC_DEFINE_UNQUOTED(LD_AS_NEEDED_OPTION, "$gcc_cv_ld_as_needed_option",
[Define to the linker option to ignore unused dependencies.])
	AC_DEFINE_UNQUOTED(LD_NO_AS_NEEDED_OPTION, "$gcc_cv_ld_no_as_needed_option",
[Define to the linker option to keep unused dependencies.])
fi

AC_MSG_CHECKING(linker mapfile support for clearing hardware capabilities)
saved_LDFLAGS="$LDFLAGS"
for clearcap_map in sol2-clearcapv2.map sol2-clearcap.map; do
  LDFLAGS="$saved_LDFLAGS -Wl,-M,${srcdir}/config/$clearcap_map"
  AC_LINK_IFELSE([int main(void) {return 0;}],
    [gcc_cv_ld_clearcap=yes; break], [gcc_cv_ld_clearcap=no])
done
LDFLAGS="$saved_LDFLAGS"
if test "x$gcc_cv_ld_clearcap" = xyes; then
  AC_DEFINE([HAVE_LD_CLEARCAP], 1,
[Define if the linker supports clearing hardware capabilities via mapfile.])
  AC_CONFIG_LINKS([clearcap.map:${srcdir}/config/$clearcap_map])
fi
AC_MSG_RESULT($gcc_cv_ld_clearcap)

case "$target:$tm_file" in
  powerpc64-*-freebsd* | powerpc64*-*-linux* | powerpc*-*-linux*rs6000/biarch64.h*)
  case "$target" in
     *le-*-linux*)
     emul_name="-melf64lppc"
      ;;
     *-*-linux*)
     emul_name="-melf64ppc"
      ;;
     *-*-freebsd*)
     emul_name="-melf64ppc_fbsd"
      ;;
  esac
    AC_CACHE_CHECK(linker support for omitting dot symbols,
    gcc_cv_ld_no_dot_syms,
    [gcc_cv_ld_no_dot_syms=no
    if test x"$ld_is_gold" = xyes; then
      gcc_cv_ld_no_dot_syms=yes
    elif test $in_tree_ld = yes ; then
      if test "$gcc_cv_gld_major_version" -eq 2 -a "$gcc_cv_gld_minor_version" -ge 16 -o "$gcc_cv_gld_major_version" -gt 2; then
        gcc_cv_ld_no_dot_syms=yes
      fi
    elif test x$gcc_cv_as != x -a x$gcc_cv_ld != x ; then
      cat > conftest1.s <<EOF
	.text
	bl .foo
EOF
      cat > conftest2.s <<EOF
	.section ".opd","aw"
	.align 3
	.globl foo
	.type foo,@function
foo:
	.quad .LEfoo,.TOC.@tocbase,0
	.text
.LEfoo:
	blr
	.size foo,.-.LEfoo
EOF
      if $gcc_cv_as -a64 -o conftest1.o conftest1.s > /dev/null 2>&1 \
         && $gcc_cv_as -a64 -o conftest2.o conftest2.s > /dev/null 2>&1 \
         && $gcc_cv_ld $emul_name -o conftest conftest1.o conftest2.o > /dev/null 2>&1; then
        gcc_cv_ld_no_dot_syms=yes
      fi
      rm -f conftest conftest1.o conftest2.o conftest1.s conftest2.s
    fi
    ])
    if test x"$gcc_cv_ld_no_dot_syms" = xyes; then
      AC_DEFINE(HAVE_LD_NO_DOT_SYMS, 1,
    [Define if your PowerPC64 linker only needs function descriptor syms.])
    fi

    AC_CACHE_CHECK(linker large toc support,
    gcc_cv_ld_large_toc,
    [gcc_cv_ld_large_toc=no
    if test x"$ld_is_gold" = xyes; then
      gcc_cv_ld_large_toc=yes
    elif test $in_tree_ld = yes ; then
      if test "$gcc_cv_gld_major_version" -eq 2 -a "$gcc_cv_gld_minor_version" -ge 21 -o "$gcc_cv_gld_major_version" -gt 2; then
        gcc_cv_ld_large_toc=yes
      fi
    elif test x$gcc_cv_as != x -a x$gcc_cv_ld != x ; then
      cat > conftest.s <<EOF
	.section ".tbss","awT",@nobits
	.align 3
ie0:	.space 8
	.global _start
	.text
_start:
	addis 9,13,ie0@got@tprel@ha
	ld 9,ie0@got@tprel@l(9)
EOF
      if $gcc_cv_as -a64 -o conftest.o conftest.s > /dev/null 2>&1 \
         && $gcc_cv_ld $emul_name --no-toc-sort -o conftest conftest.o > /dev/null 2>&1; then
        gcc_cv_ld_large_toc=yes
      fi
      rm -f conftest conftest.o conftest.s
    fi
    ])
    if test x"$gcc_cv_ld_large_toc" = xyes; then
      AC_DEFINE(HAVE_LD_LARGE_TOC, 1,
    [Define if your PowerPC64 linker supports a large TOC.])
    fi

    AC_CACHE_CHECK(linker toc pointer alignment,
    gcc_cv_ld_toc_align,
    [if test x$gcc_cv_as != x -a x$gcc_cv_ld != x -a x$gcc_cv_nm != x; then
      cat > conftest.s <<EOF
	.global _start
	.text
_start:
	addis 9,2,x@got@ha
	.section .data.rel.ro,"aw",@progbits
	.p2align 16
	.space 32768
x:	.quad .TOC.
EOF
      if $gcc_cv_as -a64 -o conftest.o conftest.s > /dev/null 2>&1 \
         && $gcc_cv_ld $emul_name -o conftest conftest.o > /dev/null 2>&1; then
        gcc_cv_ld_toc_align=`$gcc_cv_nm conftest | ${AWK} '/\.TOC\./ { match ($0, "0[[[:xdigit:]]]*", a); print strtonum ("0x" substr(a[[0]], length(a[[0]])-3)) }'`
      fi
      rm -f conftest conftest.o conftest.s
    fi
    ])
    if test -n "$gcc_cv_ld_toc_align" && test $gcc_cv_ld_toc_align -gt 8; then
      AC_DEFINE_UNQUOTED(POWERPC64_TOC_POINTER_ALIGNMENT, $gcc_cv_ld_toc_align,
    [Define to .TOC. alignment forced by your linker.])
    fi
    ;;
esac

case "$target" in
  *-*-aix*)
    AC_CACHE_CHECK(linker large toc support,
    gcc_cv_ld_large_toc,
    [gcc_cv_ld_large_toc=no
    if test x$gcc_cv_as != x ; then
      cat > conftest.s <<EOF
	.toc
LC..1:
	.tc a[[TC]],a[[RW]]
	.extern a[[RW]]
	.csect .text[[PR]]
.largetoctest:
	addis 9,LC..1@u(2)
	ld 3,LC..1@l(9)
EOF
      if $gcc_cv_as -a64 -o conftest.o conftest.s > /dev/null 2>&1; then
        gcc_cv_ld_large_toc=yes
      fi
      rm -f conftest conftest.o conftest.s
    fi
    ])
    if test x"$gcc_cv_ld_large_toc" = xyes; then
      AC_DEFINE(HAVE_LD_LARGE_TOC, 1,
    [Define if your PowerPC64 linker supports a large TOC.])
    fi
    ;;
esac

AC_CACHE_CHECK(linker --build-id support,
  gcc_cv_ld_buildid,
  [gcc_cv_ld_buildid=no
  if test $in_tree_ld = yes ; then
    if test "$gcc_cv_gld_major_version" -eq 2 -a \
       "$gcc_cv_gld_minor_version" -ge 18 -o \
       "$gcc_cv_gld_major_version" -gt 2 \
       && test $in_tree_ld_is_elf = yes; then
      gcc_cv_ld_buildid=yes
    fi
  elif test x$gcc_cv_ld != x; then
    if $gcc_cv_ld --help 2>/dev/null | grep build-id > /dev/null; then
      gcc_cv_ld_buildid=yes
    fi
  fi])
if test x"$gcc_cv_ld_buildid" = xyes; then
  AC_DEFINE(HAVE_LD_BUILDID, 1,
  [Define if your linker supports --build-id.])
fi

AC_ARG_ENABLE(linker-build-id,
[AS_HELP_STRING([--enable-linker-build-id],
                [compiler will always pass --build-id to linker])],
[],
enable_linker_build_id=no)

if test x"$enable_linker_build_id" = xyes; then
  if test x"$gcc_cv_ld_buildid" = xyes; then
    AC_DEFINE(ENABLE_LD_BUILDID, 1,
    [Define if gcc should always pass --build-id to linker.])
  else
    AC_MSG_WARN(--build-id is not supported by your linker; --enable-linker-build-id ignored)
  fi
fi

# In binutils 2.21, GNU ld gained support for new emulations fully
# supporting the Solaris 2 ABI.  Detect their presence in the linker used.
AC_CACHE_CHECK(linker *_sol2 emulation support,
  gcc_cv_ld_sol2_emulation,
  [gcc_cv_ld_sol2_emulation=no
  if test $in_tree_ld = yes ; then
    if test "$gcc_cv_gld_major_version" -eq 2 -a \
       "$gcc_cv_gld_minor_version" -ge 21 -o \
       "$gcc_cv_gld_major_version" -gt 2 \
       && test $in_tree_ld_is_elf = yes; then
      gcc_cv_ld_sol2_emulation=yes
    fi
  elif test x$gcc_cv_ld != x; then
    if $gcc_cv_ld -V 2>/dev/null | sed -e '1,/Supported emulations/d;q' | \
       grep _sol2 > /dev/null; then
      gcc_cv_ld_sol2_emulation=yes
    fi
  fi])
if test x"$gcc_cv_ld_sol2_emulation" = xyes; then
  AC_DEFINE(HAVE_LD_SOL2_EMULATION, 1,
  [Define if your linker supports the *_sol2 emulations.])
fi

AC_CACHE_CHECK(linker --sysroot support,
  gcc_cv_ld_sysroot,
  [gcc_cv_ld_sysroot=no
  if test $in_tree_ld = yes ; then
      if test "$gcc_cv_gld_major_version" -eq 2 -a "$gcc_cv_gld_minor_version" -ge 16 -o "$gcc_cv_gld_major_version" -gt 2 ; then
        gcc_cv_ld_sysroot=yes
      fi
  elif test x$gcc_cv_ld != x; then 
    if $gcc_cv_ld --help 2>/dev/null | grep sysroot > /dev/null; then
      gcc_cv_ld_sysroot=yes
    fi
  fi])
if test x"$gcc_cv_ld_sysroot" = xyes; then
  AC_DEFINE(HAVE_LD_SYSROOT, 1,
  [Define if your linker supports --sysroot.])
fi	  

case $target in
*-*-solaris2*)
  # Check for system-provided CRTs on Solaris 11.x and Solaris 12.
  AC_CACHE_CHECK([system-provided CRTs on Solaris],
    gcc_cv_solaris_crts,
    [gcc_cv_solaris_crts=no
     if test x$host != x$target; then
       if test "x$with_sysroot" = xyes; then
         target_sysroot="${test_exec_prefix}/${target_noncanonical}/sys-root"
       else
         target_sysroot="${with_sysroot}"
       fi
     fi
     target_libdir="$target_sysroot/usr/lib"
     # At the time they were added, gcrt1.o became a symlink for backwards
     # compatibility on x86, while crt1.o was added on sparc, so check for that.
     case $target in
       i?86-*-solaris2* | x86_64-*-solaris2*)
         if test -h "$target_libdir/gcrt1.o"; then gcc_cv_solaris_crts=yes; fi
	 ;;
       sparc*-*-solaris2*)
         if test -f "$target_libdir/crt1.o"; then gcc_cv_solaris_crts=yes; fi
	 ;;
     esac])
  ;;
esac
if test x$gcc_cv_solaris_crts = xyes; then
  AC_DEFINE(HAVE_SOLARIS_CRTS, 1,
  	    [Define if the system-provided CRTs are present on Solaris.])
fi

# Test for stack protector support in target C library.
AC_CACHE_CHECK(__stack_chk_fail in target C library,
      gcc_cv_libc_provides_ssp,
      [gcc_cv_libc_provides_ssp=no
    case "$target" in
       *-*-musl*)
	 # All versions of musl provide stack protector
	 gcc_cv_libc_provides_ssp=yes;;
       *-*-linux* | *-*-kfreebsd*-gnu | *-*-knetbsd*-gnu)
      # glibc 2.4 and later provides __stack_chk_fail and
      # either __stack_chk_guard, or TLS access to stack guard canary.
      GCC_GLIBC_VERSION_GTE_IFELSE([2], [4], [gcc_cv_libc_provides_ssp=yes], [
      [if test -f $target_header_dir/features.h \
	 && $EGREP '^[ 	]*#[ 	]*define[ 	]+__GNU_LIBRARY__[ 	]+([1-9][0-9]|[6-9])' \
	    $target_header_dir/features.h > /dev/null; then
	if $EGREP '^[ 	]*#[ 	]*define[ 	]+__UCLIBC__[ 	]+1' \
	     $target_header_dir/features.h > /dev/null && \
	     test -f $target_header_dir/bits/uClibc_config.h && \
	     $EGREP '^[ 	]*#[ 	]*define[ 	]+__UCLIBC_HAS_SSP__[ 	]+1' \
	     $target_header_dir/bits/uClibc_config.h > /dev/null; then
	  gcc_cv_libc_provides_ssp=yes
	fi
      # all versions of Bionic support stack protector
      elif test -f $target_header_dir/sys/cdefs.h \
        && $EGREP '^[  ]*#[    ]*define[       ]+__BIONIC__[   ]+1' \
           $target_header_dir/sys/cdefs.h > /dev/null; then
         gcc_cv_libc_provides_ssp=yes
      fi]])
	;;
       *-*-gnu*)
	 # Avoid complicated tests (see
	 # <http://gcc.gnu.org/ml/gcc/2008-10/msg00130.html>) and for now
	 # simply assert that glibc does provide this, which is true for all
	 # realistically usable GNU/Hurd configurations.
	 # All supported versions of musl provide it as well
	 gcc_cv_libc_provides_ssp=yes;;
       *-*-darwin* | *-*-freebsd*)
	 AC_CHECK_FUNC(__stack_chk_fail,[gcc_cv_libc_provides_ssp=yes],
           [echo "no __stack_chk_fail on this target"])
        ;;
  *) gcc_cv_libc_provides_ssp=no ;;
    esac])

if test x$gcc_cv_libc_provides_ssp = xyes; then
  AC_DEFINE(TARGET_LIBC_PROVIDES_SSP, 1,
	    [Define if your target C library provides stack protector support])
fi

# Check whether --enable-default-ssp was given.
AC_ARG_ENABLE(default-ssp,
[AS_HELP_STRING([--enable-default-ssp],
  [enable Stack Smashing Protection as default])],[
if test x$gcc_cv_libc_provides_ssp = xyes; then
  case "$target" in
    ia64*-*-*) enable_default_ssp=no ;;
    *) enable_default_ssp=$enableval ;;
  esac
else
  enable_default_ssp=no
fi],
enable_default_ssp=no)
if test x$enable_default_ssp == xyes ; then
  AC_DEFINE(ENABLE_DEFAULT_SSP, 1,
      [Define if your target supports default stack protector and it is enabled.])
fi
AC_SUBST([enable_default_ssp])

# Test for <sys/sdt.h> on the target.
GCC_TARGET_TEMPLATE([HAVE_SYS_SDT_H])
AC_MSG_CHECKING(sys/sdt.h in the target C library)
have_sys_sdt_h=no
if test -f $target_header_dir/sys/sdt.h; then
  have_sys_sdt_h=yes
  AC_DEFINE(HAVE_SYS_SDT_H, 1,
            [Define if your target C library provides sys/sdt.h])
fi
AC_MSG_RESULT($have_sys_sdt_h)

# Check if TFmode long double should be used by default or not.
# Some glibc targets used DFmode long double, but with glibc 2.4
# and later they can use TFmode.
case "$target" in
  powerpc*-*-linux* | \
  sparc*-*-linux* | \
  s390*-*-linux* | \
  alpha*-*-linux*)
    AC_ARG_WITH(long-double-128,
      [AS_HELP_STRING([--with-long-double-128],
		      [use 128-bit long double by default])],
      gcc_cv_target_ldbl128="$with_long_double_128",
      [GCC_GLIBC_VERSION_GTE_IFELSE([2], [4], [gcc_cv_target_ldbl128=yes], [
      [gcc_cv_target_ldbl128=no
      grep '^[ 	]*#[ 	]*define[ 	][ 	]*__LONG_DOUBLE_MATH_OPTIONAL' \
        $target_header_dir/bits/wordsize.h > /dev/null 2>&1 \
      && gcc_cv_target_ldbl128=yes
      ]])])
    ;;
esac
if test x$gcc_cv_target_ldbl128 = xyes; then
  AC_DEFINE(TARGET_DEFAULT_LONG_DOUBLE_128, 1,
	    [Define if TFmode long double should be the default])
fi

AC_MSG_CHECKING(dl_iterate_phdr in target C library)
gcc_cv_target_dl_iterate_phdr=unknown
case "$target" in
  # Restrict to Solaris 11+.  While most of the Solaris 11 linker changes
  # were backported to Solaris 10 Update 10, dl_iterate_phdr only lives in
  # libdl there, both complicating its use and breaking compatibility
  # between Solaris 10 updates.
  *-*-solaris2.1[[1-9]]*)
    # <link.h> needs both a dl_iterate_phdr declaration and support for
    # compilation with largefile support.
    if grep dl_iterate_phdr $target_header_dir/link.h > /dev/null 2>&1 \
      && grep 'large file capable' $target_header_dir/link.h > /dev/null 2>&1; then
      gcc_cv_target_dl_iterate_phdr=yes
    else
      gcc_cv_target_dl_iterate_phdr=no
    fi
    ;;
  *-*-dragonfly* | *-*-freebsd*)
    if grep dl_iterate_phdr $target_header_dir/sys/link_elf.h > /dev/null 2>&1; then
      gcc_cv_target_dl_iterate_phdr=yes
    else
      gcc_cv_target_dl_iterate_phdr=no
    fi
    ;;
  *-linux-musl*)
    gcc_cv_target_dl_iterate_phdr=yes
    ;;
esac
GCC_TARGET_TEMPLATE([TARGET_DL_ITERATE_PHDR])
if test x$gcc_cv_target_dl_iterate_phdr = xyes; then
   AC_DEFINE(TARGET_DL_ITERATE_PHDR, 1,
[Define if your target C library provides the `dl_iterate_phdr' function.])
fi
AC_MSG_RESULT($gcc_cv_target_dl_iterate_phdr)

# We no longer support different GC mechanisms.  Emit an error if
# the user configures with --with-gc.
AC_ARG_WITH(gc,
[AS_HELP_STRING([--with-gc={page,zone}],
		[this option is not supported anymore.  It used to choose
		 the garbage collection mechanism to use with the compiler])],
[AC_MSG_ERROR([Configure option --with-gc is only supported up to GCC 4.7.x])],
[])

# Libraries to use on the host.  This will normally be set by the top
# level Makefile.  Here we simply capture the value for our Makefile.
if test -z "${HOST_LIBS+set}"; then
  HOST_LIBS=
fi
AC_SUBST(HOST_LIBS)

# Use the system's zlib library.
AM_ZLIB

dnl Very limited version of automake's enable-maintainer-mode

AC_MSG_CHECKING([whether to enable maintainer-specific portions of Makefiles])
  dnl maintainer-mode is disabled by default
  AC_ARG_ENABLE(maintainer-mode,
[AS_HELP_STRING([--enable-maintainer-mode],
                [enable make rules and dependencies not useful
                 (and sometimes confusing) to the casual installer])],
      maintainer_mode=$enableval,
      maintainer_mode=no)

AC_MSG_RESULT($maintainer_mode)

if test "$maintainer_mode" = "yes"; then
  MAINT=''
else
  MAINT='#'
fi
AC_SUBST(MAINT)dnl

dnl Whether to prevent multiple front-ends from linking at the same time

AC_MSG_CHECKING([whether to avoid linking multiple front-ends at once])
  AC_ARG_ENABLE(link-mutex,
[AS_HELP_STRING([--enable-link-mutex],
		[avoid linking multiple front-ends at once to avoid thrashing
		 on the build machine])],
      do_link_mutex=$enableval,
      do_link_mutex=no)
AC_MSG_RESULT($do_link_mutex)

if test "$do_link_mutex" = "yes"; then
   DO_LINK_MUTEX=true
else
   DO_LINK_MUTEX=false
fi
AC_SUBST(DO_LINK_MUTEX)

# --------------
# Language hooks
# --------------

# Make empty files to contain the specs and options for each language.
# Then add #include lines to for a compiler that has specs and/or options.

subdirs=
lang_opt_files=
lang_specs_files=
lang_tree_files=
# These (without "all_") are set in each config-lang.in.
# `language' must be a single word so is spelled singularly.
all_languages=
all_compilers=
all_outputs='Makefile'
# List of language makefile fragments.
all_lang_makefrags=
# Additional files for gengtype
all_gtfiles="$target_gtfiles"

# These are the languages that are set in --enable-languages,
# and are available in the GCC tree.
all_selected_languages=

# Add the language fragments.
# Languages are added via two mechanisms.  Some information must be
# recorded in makefile variables, these are defined in config-lang.in.
# We accumulate them and plug them into the main Makefile.
# The other mechanism is a set of hooks for each of the main targets
# like `clean', `install', etc.

language_hooks="Make-hooks"

for lang in ${srcdir}/*/config-lang.in
do
changequote(,)dnl
	test "$lang" = "${srcdir}/*/config-lang.in" && continue

        lang_alias=`sed -n -e 's,^language=['"'"'"'"]\(.*\)["'"'"'"'].*$,\1,p' -e 's,^language=\([^   ]*\).*$,\1,p' $lang`
        if test "x$lang_alias" = x
        then
              echo "$lang doesn't set \$language." 1>&2
              exit 1
        fi
        subdir="`echo $lang | sed -e 's,^.*/\([^/]*\)/config-lang.in$,\1,'`"
        subdirs="$subdirs $subdir"

	# $gcc_subdir is where the gcc integration files are to be found
	# for a language, both for internal compiler purposes (compiler
	# sources implementing front-end to GCC tree converters), and for
	# build infrastructure purposes (Make-lang.in, etc.)
	#
	# This will be <subdir> (relative to $srcdir) if a line like 
	# gcc_subdir="<subdir>" or gcc_subdir=<subdir>
	# is found in <langdir>/config-lang.in, and will remain <langdir>
	# otherwise.
	#
	# Except for the language alias (fetched above), the regular
	# "config-lang.in" contents are always retrieved from $gcc_subdir,
	# so a <langdir>/config-lang.in setting gcc_subdir typically sets
	# only this and the language alias.

        gcc_subdir=`sed -n -e 's,^gcc_subdir=['"'"'"'"]\(.*\)["'"'"'"'].*$,\1,p' -e 's,^gcc_subdir=\([^   ]*\).*$,\1,p' $lang`
        if [ "$gcc_subdir" = "" ]; then
           gcc_subdir="$subdir"
        fi

        case ",$enable_languages," in
        *,$lang_alias,*)
            all_selected_languages="$all_selected_languages $lang_alias"
            if test -f $srcdir/$gcc_subdir/lang-specs.h; then
                lang_specs_files="$lang_specs_files $srcdir/$gcc_subdir/lang-specs.h"
	    fi
	    ;;
        esac
changequote([,])dnl

	language=
	boot_language=
	compilers=
	outputs=
	gtfiles=
	subdir_requires=
	. ${srcdir}/$gcc_subdir/config-lang.in
	if test "x$language" = x
	then
		echo "${srcdir}/$gcc_subdir/config-lang.in doesn't set \$language." 1>&2
		exit 1
	fi

	ok=:
        case ",$enable_languages," in
        	*,$lang_alias,*) ;;
		*)
			for i in $subdir_requires; do
				test -f "${srcdir}/$i/config-lang.in" && continue
				ok=false
				break
			done
		;;
	esac
	$ok || continue

	all_lang_makefrags="$all_lang_makefrags \$(srcdir)/$gcc_subdir/Make-lang.in"
	if test -f $srcdir/$gcc_subdir/lang.opt; then
	    lang_opt_files="$lang_opt_files $srcdir/$gcc_subdir/lang.opt"
	    all_opt_files="$all_opt_files $srcdir/$gcc_subdir/lang.opt"
	fi
	if test -f $srcdir/$gcc_subdir/$subdir-tree.def; then
	    lang_tree_files="$lang_tree_files $srcdir/$gcc_subdir/$subdir-tree.def"
	fi
	all_languages="$all_languages $language"
	all_compilers="$all_compilers $compilers"
	all_outputs="$all_outputs $outputs"
	all_gtfiles="$all_gtfiles [[$subdir]] $gtfiles"
        case ",$enable_languages," in
        	*,lto,*)
		    AC_DEFINE(ENABLE_LTO, 1, [Define to enable LTO support.])
		    enable_lto=yes
		    AC_SUBST(enable_lto)
		    ;;
		*) ;;
	esac
done

check_languages=
for language in $all_selected_languages
do
	check_languages="$check_languages check-$language"
done

# We link each language in with a set of hooks, reached indirectly via
# lang.${target}.  Only do so for selected languages.

rm -f Make-hooks
touch Make-hooks
target_list="all.cross start.encap rest.encap tags \
	install-common install-man install-info install-pdf install-html dvi \
	pdf html uninstall info man srcextra srcman srcinfo \
	mostlyclean clean distclean maintainer-clean install-plugin"

for t in $target_list
do
	x=
	for lang in $all_selected_languages
	do
		x="$x $lang.$t"
	done
	echo "lang.$t: $x" >> Make-hooks
done

# --------
# Option include files
# --------

${AWK} -f $srcdir/opt-include.awk $all_opt_files > option-includes.mk
option_includes="option-includes.mk"
AC_SUBST_FILE(option_includes)

# --------
# UNSORTED
# --------

# Create .gdbinit.

echo "dir ." > .gdbinit
echo "dir ${srcdir}" >> .gdbinit
if test x$gdb_needs_out_file_path = xyes
then
	echo "dir ${srcdir}/config/"`dirname ${out_file}` >> .gdbinit
fi
if test "x$subdirs" != x; then
	for s in $subdirs
	do
		echo "dir ${srcdir}/$s" >> .gdbinit
	done
fi
echo "source ${srcdir}/gdbinit.in" >> .gdbinit
echo "python import sys; sys.path.append('${srcdir}'); import gdbhooks" >> .gdbinit

# Put a breakpoint on __asan_report_error to help with debugging buffer
# overflow.
case "$CFLAGS" in
*-fsanitize=address*)
  echo "source ${srcdir}/gdbasan.in" >> .gdbinit
  ;;
esac

gcc_tooldir='$(libsubdir)/$(libsubdir_to_prefix)$(target_noncanonical)'
AC_SUBST(gcc_tooldir)
AC_SUBST(dollar)

# Find a directory in which to install a shared libgcc.

AC_ARG_ENABLE(version-specific-runtime-libs,
[AS_HELP_STRING([--enable-version-specific-runtime-libs],
                [specify that runtime libraries should be
                 installed in a compiler-specific directory])])

# Substitute configuration variables
AC_SUBST(subdirs)
AC_SUBST(srcdir)
AC_SUBST(all_compilers)
AC_SUBST(all_gtfiles)
AC_SUBST(all_lang_makefrags)
AC_SUBST(all_languages)
AC_SUBST(all_selected_languages)
AC_SUBST(build_exeext)
AC_SUBST(build_install_headers_dir)
AC_SUBST(build_xm_file_list)
AC_SUBST(build_xm_include_list)
AC_SUBST(build_xm_defines)
AC_SUBST(build_file_translate)
AC_SUBST(check_languages)
AC_SUBST(cpp_install_dir)
AC_SUBST(xmake_file)
AC_SUBST(tmake_file)
AC_SUBST(TM_ENDIAN_CONFIG)
AC_SUBST(TM_MULTILIB_CONFIG)
AC_SUBST(TM_MULTILIB_EXCEPTIONS_CONFIG)
AC_SUBST(extra_gcc_objs)
AC_SUBST(user_headers_inc_next_pre)
AC_SUBST(user_headers_inc_next_post)
AC_SUBST(extra_headers_list)
AC_SUBST(extra_objs)
AC_SUBST(extra_programs)
AC_SUBST(float_h_file)
AC_SUBST(gcc_config_arguments)
AC_SUBST(gcc_gxx_include_dir)
AC_SUBST(gcc_gxx_include_dir_add_sysroot)
AC_SUBST(host_exeext)
AC_SUBST(host_xm_file_list)
AC_SUBST(host_xm_include_list)
AC_SUBST(host_xm_defines)
AC_SUBST(out_host_hook_obj)
AC_SUBST(install)
AC_SUBST(lang_opt_files)
AC_SUBST(lang_specs_files)
AC_SUBST(lang_tree_files)
AC_SUBST(local_prefix)
AC_SUBST(md_file)
AC_SUBST(objc_boehm_gc)
AC_SUBST(out_file)
AC_SUBST(out_object_file)
AC_SUBST(common_out_file)
AC_SUBST(common_out_object_file)
AC_SUBST(tm_file_list)
AC_SUBST(tm_include_list)
AC_SUBST(tm_defines)
AC_SUBST(tm_p_file_list)
AC_SUBST(tm_p_include_list)
AC_SUBST(xm_file_list)
AC_SUBST(xm_include_list)
AC_SUBST(xm_defines)
AC_SUBST(use_gcc_stdint)
AC_SUBST(c_target_objs)
AC_SUBST(cxx_target_objs)
AC_SUBST(fortran_target_objs)
AC_SUBST(target_cpu_default)

AC_SUBST_FILE(language_hooks)

# Echo link setup.
if test x${build} = x${host} ; then
  if test x${host} = x${target} ; then
    echo "Links are now set up to build a native compiler for ${target}." 1>&2
  else
    echo "Links are now set up to build a cross-compiler" 1>&2
    echo " from ${host} to ${target}." 1>&2
  fi
else
  if test x${host} = x${target} ; then
    echo "Links are now set up to build (on ${build}) a native compiler" 1>&2
    echo " for ${target}." 1>&2
  else
    echo "Links are now set up to build (on ${build}) a cross-compiler" 1>&2
    echo " from ${host} to ${target}." 1>&2
  fi
fi

AC_ARG_VAR(GMPLIBS,[How to link GMP])
AC_ARG_VAR(GMPINC,[How to find GMP include files])

AC_ARG_VAR(ISLLIBS,[How to link ISL])
AC_ARG_VAR(ISLINC,[How to find ISL include files])
if test "x${ISLLIBS}" != "x" ; then 
   AC_DEFINE(HAVE_isl, 1, [Define if isl is in use.])
fi

# Check whether isl_schedule_constraints_compute_schedule is available;
# it's new in ISL-0.13.
# Check whether isl_options_set_schedule_serialize_sccs is available;
# it's new in ISL-0.15.
if test "x${ISLLIBS}" != "x" ; then
  saved_CXXFLAGS="$CXXFLAGS"
  CXXFLAGS="$CXXFLAGS $ISLINC"
  saved_LIBS="$LIBS"
  LIBS="$LIBS $ISLLIBS $GMPLIBS"

  AC_MSG_CHECKING([Checking for isl_schedule_constraints_compute_schedule])
  AC_TRY_LINK([#include <isl/schedule.h>],
              [isl_schedule_constraints_compute_schedule (NULL);],
              [ac_has_isl_schedule_constraints_compute_schedule=yes],
              [ac_has_isl_schedule_constraints_compute_schedule=no])
  AC_MSG_RESULT($ac_has_isl_schedule_constraints_compute_schedule)

  AC_MSG_CHECKING([Checking for isl_options_set_schedule_serialize_sccs])
  AC_TRY_LINK([#include <isl/schedule.h>],
              [isl_options_set_schedule_serialize_sccs (NULL, 0);],
              [ac_has_isl_options_set_schedule_serialize_sccs=yes],
              [ac_has_isl_options_set_schedule_serialize_sccs=no])
  AC_MSG_RESULT($ac_has_isl_options_set_schedule_serialize_sccs)

  AC_MSG_CHECKING([Checking for isl_ctx_get_max_operations])
  AC_TRY_LINK([#include <isl/ctx.h>],
              [isl_ctx_get_max_operations (isl_ctx_alloc ());],
              [ac_has_isl_ctx_get_max_operations=yes],
              [ac_has_isl_ctx_get_max_operations=no])
  AC_MSG_RESULT($ac_has_isl_ctx_get_max_operations)

  LIBS="$saved_LIBS"
  CXXFLAGS="$saved_CXXFLAGS"

  if test x"$ac_has_isl_schedule_constraints_compute_schedule" = x"yes"; then
     AC_DEFINE(HAVE_ISL_SCHED_CONSTRAINTS_COMPUTE_SCHEDULE, 1,
               [Define if isl_schedule_constraints_compute_schedule exists.])
  fi

  if test x"$ac_has_isl_options_set_schedule_serialize_sccs" = x"yes"; then
     AC_DEFINE(HAVE_ISL_OPTIONS_SET_SCHEDULE_SERIALIZE_SCCS, 1,
               [Define if isl_options_set_schedule_serialize_sccs exists.])
  fi
  if test x"$ac_has_isl_ctx_get_max_operations" = x"yes"; then
     AC_DEFINE(HAVE_ISL_CTX_MAX_OPERATIONS, 1,
               [Define if isl_ctx_get_max_operations exists.])
  fi
fi

GCC_ENABLE_PLUGINS
AC_SUBST(pluginlibs)
AC_SUBST(enable_plugin)
if test x"$enable_plugin" = x"yes"; then
  AC_DEFINE(ENABLE_PLUGIN, 1, [Define to enable plugin support.])
fi


# Enable --enable-host-shared
AC_ARG_ENABLE(host-shared,
[AS_HELP_STRING([--enable-host-shared],
		[build host code as shared libraries])],
[PICFLAG=-fPIC], [PICFLAG=])
AC_SUBST(enable_host_shared)
AC_SUBST(PICFLAG)


AC_ARG_ENABLE(libquadmath-support,
[AS_HELP_STRING([--disable-libquadmath-support],
  [disable libquadmath support for Fortran])],
ENABLE_LIBQUADMATH_SUPPORT=$enableval,
ENABLE_LIBQUADMATH_SUPPORT=yes)
if test "${ENABLE_LIBQUADMATH_SUPPORT}" != "no" ; then
  AC_DEFINE(ENABLE_LIBQUADMATH_SUPPORT, 1,
            [Define to 1 to enable libquadmath support])
fi


# Specify what hash style to use by default.
AC_ARG_WITH([linker-hash-style],
[AC_HELP_STRING([--with-linker-hash-style={sysv,gnu,both}],
                [specify the linker hash style])],
[case x"$withval" in
   xsysv)
     LINKER_HASH_STYLE=sysv
     ;;
   xgnu)
     LINKER_HASH_STYLE=gnu
     ;;
   xboth)
     LINKER_HASH_STYLE=both
     ;;
   *)
     AC_MSG_ERROR([$withval is an invalid option to --with-linker-hash-style])
     ;;
 esac],
[LINKER_HASH_STYLE=''])
if test x"${LINKER_HASH_STYLE}" != x; then
  AC_DEFINE_UNQUOTED(LINKER_HASH_STYLE, "$LINKER_HASH_STYLE",
                                         [The linker hash style])
fi

# Specify what should be the default of -fdiagnostics-color option.
AC_ARG_WITH([diagnostics-color],
[AC_HELP_STRING([--with-diagnostics-color={never,auto,auto-if-env,always}],
                [specify the default of -fdiagnostics-color option
                 auto-if-env stands for -fdiagnostics-color=auto if
                 GCC_COLOR environment variable is present and
                 -fdiagnostics-color=never otherwise])],
[case x"$withval" in
   xnever)
     DIAGNOSTICS_COLOR_DEFAULT=DIAGNOSTICS_COLOR_NO
     ;;
   xauto)
     DIAGNOSTICS_COLOR_DEFAULT=DIAGNOSTICS_COLOR_AUTO
     ;;
   xauto-if-env)
     DIAGNOSTICS_COLOR_DEFAULT=-1
     ;;
   xalways)
     DIAGNOSTICS_COLOR_DEFAULT=DIAGNOSTICS_COLOR_YES
     ;;
   *)
     AC_MSG_ERROR([$withval is an invalid option to --with-diagnostics-color])
     ;;
 esac],
[DIAGNOSTICS_COLOR_DEFAULT=DIAGNOSTICS_COLOR_AUTO])
AC_DEFINE_UNQUOTED(DIAGNOSTICS_COLOR_DEFAULT, $DIAGNOSTICS_COLOR_DEFAULT,
		   [The default for -fdiagnostics-color option])

# Generate gcc-driver-name.h containing GCC_DRIVER_NAME for the benefit
# of jit/jit-playback.c.
cat > gcc-driver-name.h <<EOF
#define GCC_DRIVER_NAME "${target_noncanonical}-gcc-${gcc_BASEVER}${exeext}"
EOF

# Check whether --enable-default-pie was given.
AC_ARG_ENABLE(default-pie,
[AS_HELP_STRING([--enable-default-pie],
  [enable Position Independent Executable as default])],
enable_default_pie=$enableval,
enable_default_pie=no)
if test x$enable_default_pie == xyes ; then
  AC_DEFINE(ENABLE_DEFAULT_PIE, 1,
      [Define if your target supports default PIE and it is enabled.])
fi
AC_SUBST([enable_default_pie])

# Check if -fno-PIE works.
AC_CACHE_CHECK([for -fno-PIE option],
  [gcc_cv_c_no_fpie],
  [saved_CXXFLAGS="$CXXFLAGS"
   CXXFLAGS="$CXXFLAGS -fno-PIE"
   AC_COMPILE_IFELSE([int main(void) {return 0;}],
     [gcc_cv_c_no_fpie=yes],
     [gcc_cv_c_no_fpie=no])
   CXXFLAGS="$saved_CXXFLAGS"])
if test "$gcc_cv_c_no_fpie" = "yes"; then
  NO_PIE_CFLAGS="-fno-PIE"
fi
AC_SUBST([NO_PIE_CFLAGS])

# Check if -no-pie works.
AC_CACHE_CHECK([for -no-pie option],
  [gcc_cv_no_pie],
  [saved_LDFLAGS="$LDFLAGS"
   LDFLAGS="$LDFLAGS -no-pie"
   AC_LINK_IFELSE([int main(void) {return 0;}],
     [gcc_cv_no_pie=yes],
     [gcc_cv_no_pie=no])
   LDFLAGS="$saved_LDFLAGS"])
if test "$gcc_cv_no_pie" = "yes"; then
  NO_PIE_FLAG="-no-pie"
fi
AC_SUBST([NO_PIE_FLAG])

# Check linker supports '-z bndplt'
ld_bndplt_support=no
AC_MSG_CHECKING(linker -z bndplt option)
if test x"$ld_is_gold" = xno; then
  if test $in_tree_ld = yes ; then
    if test "$gcc_cv_gld_major_version" -eq 2 -a "$gcc_cv_gld_minor_version" -ge 25 -o "$gcc_cv_gld_major_version" -gt 2; then
      ld_bndplt_support=yes
    fi
  elif test x$gcc_cv_ld != x; then
    # Check if linker supports -a bndplt option
    if $gcc_cv_ld --help 2>/dev/null | grep -- '-z bndplt' > /dev/null; then
      ld_bndplt_support=yes
    fi
  fi
fi
if test x"$ld_bndplt_support" = xyes; then
  AC_DEFINE(HAVE_LD_BNDPLT_SUPPORT, 1,
	[Define if your linker supports -z bndplt])
fi
AC_MSG_RESULT($ld_bndplt_support)

# Configure the subdirectories
# AC_CONFIG_SUBDIRS($subdirs)

# Create the Makefile
# and configure language subdirectories
AC_CONFIG_FILES($all_outputs)

AC_CONFIG_COMMANDS([default],
[
case ${CONFIG_HEADERS} in
  *auto-host.h:config.in*)
  echo > cstamp-h ;;
esac
# Make sure all the subdirs exist.
for d in $subdirs doc build common c-family
do
    test -d $d || mkdir $d
done
], 
[subdirs='$subdirs'])
AC_OUTPUT
<|MERGE_RESOLUTION|>--- conflicted
+++ resolved
@@ -952,13 +952,8 @@
   fi
 done
 AC_DEFINE_UNQUOTED(OFFLOAD_TARGETS, "$offload_targets",
-<<<<<<< HEAD
-  [Define to hold the list of target names suitable for offloading.])
+  [Define to offload targets, separated by commas.])
 if test x"$enable_offloading" != x; then
-=======
-  [Define to offload targets, separated by commas.])
-if test x"$offload_targets" != x; then
->>>>>>> 03ca0c3c
   AC_DEFINE(ENABLE_OFFLOADING, 1,
     [Define this to enable support for offloading.])
 fi
