--- conflicted
+++ resolved
@@ -216,21 +216,15 @@
 DEF_FUNCTION_TYPE_8 (BT_FN_VOID_OMPFN_PTR_UINT_LONG_LONG_LONG_LONG_UINT,
 		     BT_VOID, BT_PTR_FN_VOID_PTR, BT_PTR, BT_UINT,
 		     BT_LONG, BT_LONG, BT_LONG, BT_LONG, BT_UINT)
-<<<<<<< HEAD
-DEF_FUNCTION_TYPE_9 (BT_FN_VOID_INT_OMPFN_SIZE_PTR_PTR_PTR_UINT_PTR_PTR,
-		     BT_VOID, BT_INT, BT_PTR_FN_VOID_PTR, BT_SIZE, BT_PTR,
-		     BT_PTR, BT_PTR, BT_UINT, BT_PTR, BT_PTR)
-=======
->>>>>>> d1204dd6
 
 DEF_FUNCTION_TYPE_9 (BT_FN_VOID_OMPFN_PTR_OMPCPYFN_LONG_LONG_BOOL_UINT_PTR_INT,
 		     BT_VOID, BT_PTR_FN_VOID_PTR, BT_PTR,
 		     BT_PTR_FN_VOID_PTR_PTR, BT_LONG, BT_LONG,
 		     BT_BOOL, BT_UINT, BT_PTR, BT_INT)
 
-DEF_FUNCTION_TYPE_10 (BT_FN_VOID_INT_OMPFN_SIZE_PTR_PTR_PTR_UINT_PTR_INT_INT,
+DEF_FUNCTION_TYPE_11 (BT_FN_VOID_INT_OMPFN_SIZE_PTR_PTR_PTR_UINT_PTR_INT_INT_PTR,
 		      BT_VOID, BT_INT, BT_PTR_FN_VOID_PTR, BT_SIZE, BT_PTR,
-		      BT_PTR, BT_PTR, BT_UINT, BT_PTR, BT_INT, BT_INT)
+		      BT_PTR, BT_PTR, BT_UINT, BT_PTR, BT_INT, BT_INT, BT_PTR)
 
 DEF_FUNCTION_TYPE_11 (BT_FN_VOID_OMPFN_PTR_OMPCPYFN_LONG_LONG_UINT_LONG_INT_LONG_LONG_LONG,
 		      BT_VOID, BT_PTR_FN_VOID_PTR, BT_PTR,
