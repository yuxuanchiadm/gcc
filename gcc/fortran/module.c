--- conflicted
+++ resolved
@@ -3895,8 +3895,6 @@
   mio_rparen ();
 }
 
-<<<<<<< HEAD
-=======
 
 static const mstring omp_declare_reduction_stmt[] =
 {
@@ -3989,7 +3987,6 @@
     }
 }
 
->>>>>>> 331c6259
 
 /* Unlike most other routines, the address of the symbol node is already
    fixed on input and the name/module has already been filled in.
