--- conflicted
+++ resolved
@@ -4010,24 +4010,15 @@
       else if (sym->attr.dimension || sym->attr.codimension
 	       || (IS_CLASS_ARRAY (sym) && !CLASS_DATA (sym)->attr.allocatable))
 	{
-<<<<<<< HEAD
 	  bool is_classarray = IS_CLASS_ARRAY (sym);
 	  symbol_attribute *array_attr;
 	  gfc_array_spec *as;
+	  array_type tmp;
+
 	  array_attr = is_classarray ? &CLASS_DATA (sym)->attr : &sym->attr;
 	  as = is_classarray ? CLASS_DATA (sym)->as : sym->as;
 	  /* Assumed-size Cray pointees need to be treated as AS_EXPLICIT.  */
-	  array_type tmp = as->type;
-=======
-	  symbol_attribute *array_attr;
-	  gfc_array_spec *as;
-	  array_type tmp;
-
-	  array_attr = &sym->attr;
-	  as = sym->as;
-	  /* Assumed-size Cray pointees need to be treated as AS_EXPLICIT.  */
 	  tmp = as->type;
->>>>>>> 604df8f9
 	  if (tmp == AS_ASSUMED_SIZE && as->cp_was_assumed)
 	    tmp = AS_EXPLICIT;
 	  switch (tmp)
