--- conflicted
+++ resolved
@@ -5923,13 +5923,9 @@
     {
       /* For deferred length arrays, conv_expr_descriptor returns an
 	 indirect_ref to the component.  */
-<<<<<<< HEAD
-      if (arg->rank < 0)
-=======
       if (arg->rank < 0
 	  || (arg->rank > 0 && !VAR_P (argse.expr)
 	      && GFC_DECL_CLASS (TREE_OPERAND (argse.expr, 0))))
->>>>>>> d9940086
 	byte_size = gfc_class_vtab_size_get (TREE_OPERAND (argse.expr, 0));
       else if (arg->rank > 0)
 	/* The scalarizer added an additional temp.  To get the class' vptr
