--- conflicted
+++ resolved
@@ -5205,9 +5205,11 @@
 	  gfc_conv_expr (&se_sz, sz);
 	  gfc_free_expr (sz);
 	  tmp = TYPE_SIZE_UNIT (gfc_get_char_type (code->ext.alloc.ts.kind));
-	  expr3_esize = fold_build2_loc (input_location, MULT_EXPR, TREE_TYPE (se_sz.expr),
-				 fold_convert (TREE_TYPE (se_sz.expr), tmp),
-				 se_sz.expr);
+	  expr3_esize = fold_build2_loc (input_location, MULT_EXPR,
+					 TREE_TYPE (se_sz.expr),
+					 fold_convert (TREE_TYPE (se_sz.expr),
+						       tmp),
+					 se_sz.expr);
 	}
     }
 
@@ -5260,7 +5262,6 @@
       se.want_pointer = 1;
       se.descriptor_only = 1;
       gfc_conv_expr (&se, expr);
-<<<<<<< HEAD
       if (expr->ts.type == BT_CHARACTER && expr->ts.deferred)
 	/* se.string_length now stores the .string_length variable of expr
 	   needed to allocate character(len=:) arrays.  */
@@ -5272,32 +5273,6 @@
 	 gfc_array_allocate () is responsible (and able) to handle the
 	 complete array allocation.  Only the element size needs to be provided,
 	 which is done most of the time by the pre-evaluation step.  */
-=======
-
-      /* Evaluate expr3 just once if not a variable.  */
-      if (al == code->ext.alloc.list
-	    && al->expr->ts.type == BT_CLASS
-	    && code->expr3
-	    && code->expr3->ts.type == BT_CLASS
-	    && code->expr3->expr_type != EXPR_VARIABLE)
-	{
-	  gfc_init_se (&se_sz, NULL);
-	  gfc_conv_expr_reference (&se_sz, code->expr3);
-	  gfc_conv_class_to_class (&se_sz, code->expr3,
-				   code->expr3->ts, false, true, false, false);
-	  gfc_add_block_to_block (&se.pre, &se_sz.pre);
-	  gfc_add_block_to_block (&se.post, &se_sz.post);
-	  classexpr = build_fold_indirect_ref_loc (input_location,
-						   se_sz.expr);
-	  classexpr = gfc_evaluate_now (classexpr, &se.pre);
-	  memsize = gfc_class_vtab_size_get (classexpr);
-	  memsize = fold_convert (sizetype, memsize);
-	}
-
-      memsz = memsize;
-      class_expr = classexpr;
-
->>>>>>> f66c6da4
       nelems = NULL_TREE;
       if (!gfc_array_allocate (&se, expr, stat, errmsg, errlen, label_finish,
 			       expr3_esize, &nelems, code->expr3))
