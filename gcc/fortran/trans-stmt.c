/* Statement translation -- generate GCC trees from gfc_code.
   Copyright (C) 2002-2015 Free Software Foundation, Inc.
   Contributed by Paul Brook <paul@nowt.org>
   and Steven Bosscher <s.bosscher@student.tudelft.nl>

This file is part of GCC.

GCC is free software; you can redistribute it and/or modify it under
the terms of the GNU General Public License as published by the Free
Software Foundation; either version 3, or (at your option) any later
version.

GCC is distributed in the hope that it will be useful, but WITHOUT ANY
WARRANTY; without even the implied warranty of MERCHANTABILITY or
FITNESS FOR A PARTICULAR PURPOSE.  See the GNU General Public License
for more details.

You should have received a copy of the GNU General Public License
along with GCC; see the file COPYING3.  If not see
<http://www.gnu.org/licenses/>.  */


#include "config.h"
#include "system.h"
#include "coretypes.h"
#include "input.h"
#include "alias.h"
#include "symtab.h"
#include "options.h"
#include "tree.h"
#include "fold-const.h"
#include "stringpool.h"
#include "gfortran.h"
#include "flags.h"
#include "trans.h"
#include "trans-stmt.h"
#include "trans-types.h"
#include "trans-array.h"
#include "trans-const.h"
#include "arith.h"
#include "dependency.h"

typedef struct iter_info
{
  tree var;
  tree start;
  tree end;
  tree step;
  struct iter_info *next;
}
iter_info;

typedef struct forall_info
{
  iter_info *this_loop;
  tree mask;
  tree maskindex;
  int nvar;
  tree size;
  struct forall_info  *prev_nest;
  bool do_concurrent;
}
forall_info;

static void gfc_trans_where_2 (gfc_code *, tree, bool,
			       forall_info *, stmtblock_t *);

/* Translate a F95 label number to a LABEL_EXPR.  */

tree
gfc_trans_label_here (gfc_code * code)
{
  return build1_v (LABEL_EXPR, gfc_get_label_decl (code->here));
}


/* Given a variable expression which has been ASSIGNed to, find the decl
   containing the auxiliary variables.  For variables in common blocks this
   is a field_decl.  */

void
gfc_conv_label_variable (gfc_se * se, gfc_expr * expr)
{
  gcc_assert (expr->symtree->n.sym->attr.assign == 1);
  gfc_conv_expr (se, expr);
  /* Deals with variable in common block. Get the field declaration.  */
  if (TREE_CODE (se->expr) == COMPONENT_REF)
    se->expr = TREE_OPERAND (se->expr, 1);
  /* Deals with dummy argument. Get the parameter declaration.  */
  else if (TREE_CODE (se->expr) == INDIRECT_REF)
    se->expr = TREE_OPERAND (se->expr, 0);
}

/* Translate a label assignment statement.  */

tree
gfc_trans_label_assign (gfc_code * code)
{
  tree label_tree;
  gfc_se se;
  tree len;
  tree addr;
  tree len_tree;
  int label_len;

  /* Start a new block.  */
  gfc_init_se (&se, NULL);
  gfc_start_block (&se.pre);
  gfc_conv_label_variable (&se, code->expr1);

  len = GFC_DECL_STRING_LEN (se.expr);
  addr = GFC_DECL_ASSIGN_ADDR (se.expr);

  label_tree = gfc_get_label_decl (code->label1);

  if (code->label1->defined == ST_LABEL_TARGET
      || code->label1->defined == ST_LABEL_DO_TARGET)
    {
      label_tree = gfc_build_addr_expr (pvoid_type_node, label_tree);
      len_tree = integer_minus_one_node;
    }
  else
    {
      gfc_expr *format = code->label1->format;

      label_len = format->value.character.length;
      len_tree = build_int_cst (gfc_charlen_type_node, label_len);
      label_tree = gfc_build_wide_string_const (format->ts.kind, label_len + 1,
						format->value.character.string);
      label_tree = gfc_build_addr_expr (pvoid_type_node, label_tree);
    }

  gfc_add_modify (&se.pre, len, len_tree);
  gfc_add_modify (&se.pre, addr, label_tree);

  return gfc_finish_block (&se.pre);
}

/* Translate a GOTO statement.  */

tree
gfc_trans_goto (gfc_code * code)
{
  locus loc = code->loc;
  tree assigned_goto;
  tree target;
  tree tmp;
  gfc_se se;

  if (code->label1 != NULL)
    return build1_v (GOTO_EXPR, gfc_get_label_decl (code->label1));

  /* ASSIGNED GOTO.  */
  gfc_init_se (&se, NULL);
  gfc_start_block (&se.pre);
  gfc_conv_label_variable (&se, code->expr1);
  tmp = GFC_DECL_STRING_LEN (se.expr);
  tmp = fold_build2_loc (input_location, NE_EXPR, boolean_type_node, tmp,
			 build_int_cst (TREE_TYPE (tmp), -1));
  gfc_trans_runtime_check (true, false, tmp, &se.pre, &loc,
			   "Assigned label is not a target label");

  assigned_goto = GFC_DECL_ASSIGN_ADDR (se.expr);

  /* We're going to ignore a label list.  It does not really change the
     statement's semantics (because it is just a further restriction on
     what's legal code); before, we were comparing label addresses here, but
     that's a very fragile business and may break with optimization.  So
     just ignore it.  */

  target = fold_build1_loc (input_location, GOTO_EXPR, void_type_node,
			    assigned_goto);
  gfc_add_expr_to_block (&se.pre, target);
  return gfc_finish_block (&se.pre);
}


/* Translate an ENTRY statement.  Just adds a label for this entry point.  */
tree
gfc_trans_entry (gfc_code * code)
{
  return build1_v (LABEL_EXPR, code->ext.entry->label);
}


/* Replace a gfc_ss structure by another both in the gfc_se struct
   and the gfc_loopinfo struct.  This is used in gfc_conv_elemental_dependencies
   to replace a variable ss by the corresponding temporary.  */

static void
replace_ss (gfc_se *se, gfc_ss *old_ss, gfc_ss *new_ss)
{
  gfc_ss **sess, **loopss;

  /* The old_ss is a ss for a single variable.  */
  gcc_assert (old_ss->info->type == GFC_SS_SECTION);

  for (sess = &(se->ss); *sess != gfc_ss_terminator; sess = &((*sess)->next))
    if (*sess == old_ss)
      break;
  gcc_assert (*sess != gfc_ss_terminator);

  *sess = new_ss;
  new_ss->next = old_ss->next;


  for (loopss = &(se->loop->ss); *loopss != gfc_ss_terminator;
       loopss = &((*loopss)->loop_chain))
    if (*loopss == old_ss)
      break;
  gcc_assert (*loopss != gfc_ss_terminator);

  *loopss = new_ss;
  new_ss->loop_chain = old_ss->loop_chain;
  new_ss->loop = old_ss->loop;

  gfc_free_ss (old_ss);
}


/* Check for dependencies between INTENT(IN) and INTENT(OUT) arguments of
   elemental subroutines.  Make temporaries for output arguments if any such
   dependencies are found.  Output arguments are chosen because internal_unpack
   can be used, as is, to copy the result back to the variable.  */
static void
gfc_conv_elemental_dependencies (gfc_se * se, gfc_se * loopse,
				 gfc_symbol * sym, gfc_actual_arglist * arg,
				 gfc_dep_check check_variable)
{
  gfc_actual_arglist *arg0;
  gfc_expr *e;
  gfc_formal_arglist *formal;
  gfc_se parmse;
  gfc_ss *ss;
  gfc_symbol *fsym;
  tree data;
  tree size;
  tree tmp;

  if (loopse->ss == NULL)
    return;

  ss = loopse->ss;
  arg0 = arg;
  formal = gfc_sym_get_dummy_args (sym);

  /* Loop over all the arguments testing for dependencies.  */
  for (; arg != NULL; arg = arg->next, formal = formal ? formal->next : NULL)
    {
      e = arg->expr;
      if (e == NULL)
	continue;

      /* Obtain the info structure for the current argument.  */
      for (ss = loopse->ss; ss && ss != gfc_ss_terminator; ss = ss->next)
	if (ss->info->expr == e)
	  break;

      /* If there is a dependency, create a temporary and use it
	 instead of the variable.  */
      fsym = formal ? formal->sym : NULL;
      if (e->expr_type == EXPR_VARIABLE
	    && e->rank && fsym
	    && fsym->attr.intent != INTENT_IN
	    && gfc_check_fncall_dependency (e, fsym->attr.intent,
					    sym, arg0, check_variable))
	{
	  tree initial, temptype;
	  stmtblock_t temp_post;
	  gfc_ss *tmp_ss;

	  tmp_ss = gfc_get_array_ss (gfc_ss_terminator, NULL, ss->dimen,
				     GFC_SS_SECTION);
	  gfc_mark_ss_chain_used (tmp_ss, 1);
	  tmp_ss->info->expr = ss->info->expr;
	  replace_ss (loopse, ss, tmp_ss);

	  /* Obtain the argument descriptor for unpacking.  */
	  gfc_init_se (&parmse, NULL);
	  parmse.want_pointer = 1;
	  gfc_conv_expr_descriptor (&parmse, e);
	  gfc_add_block_to_block (&se->pre, &parmse.pre);

	  /* If we've got INTENT(INOUT) or a derived type with INTENT(OUT),
	     initialize the array temporary with a copy of the values.  */
	  if (fsym->attr.intent == INTENT_INOUT
		|| (fsym->ts.type ==BT_DERIVED
		      && fsym->attr.intent == INTENT_OUT))
	    initial = parmse.expr;
	  /* For class expressions, we always initialize with the copy of
	     the values.  */
	  else if (e->ts.type == BT_CLASS)
	    initial = parmse.expr;
	  else
	    initial = NULL_TREE;

	  if (e->ts.type != BT_CLASS)
	    {
	     /* Find the type of the temporary to create; we don't use the type
		of e itself as this breaks for subcomponent-references in e
		(where the type of e is that of the final reference, but
		parmse.expr's type corresponds to the full derived-type).  */
	     /* TODO: Fix this somehow so we don't need a temporary of the whole
		array but instead only the components referenced.  */
	      temptype = TREE_TYPE (parmse.expr); /* Pointer to descriptor.  */
	      gcc_assert (TREE_CODE (temptype) == POINTER_TYPE);
	      temptype = TREE_TYPE (temptype);
	      temptype = gfc_get_element_type (temptype);
	    }

	  else
	    /* For class arrays signal that the size of the dynamic type has to
	       be obtained from the vtable, using the 'initial' expression.  */
	    temptype = NULL_TREE;

	  /* Generate the temporary.  Cleaning up the temporary should be the
	     very last thing done, so we add the code to a new block and add it
	     to se->post as last instructions.  */
	  size = gfc_create_var (gfc_array_index_type, NULL);
	  data = gfc_create_var (pvoid_type_node, NULL);
	  gfc_init_block (&temp_post);
	  tmp = gfc_trans_create_temp_array (&se->pre, &temp_post, tmp_ss,
					     temptype, initial, false, true,
					     false, &arg->expr->where);
	  gfc_add_modify (&se->pre, size, tmp);
	  tmp = fold_convert (pvoid_type_node, tmp_ss->info->data.array.data);
	  gfc_add_modify (&se->pre, data, tmp);

	  /* Update other ss' delta.  */
	  gfc_set_delta (loopse->loop);

	  /* Copy the result back using unpack.....  */
	  if (e->ts.type != BT_CLASS)
	    tmp = build_call_expr_loc (input_location,
			gfor_fndecl_in_unpack, 2, parmse.expr, data);
	  else
	    {
	      /* ... except for class results where the copy is
		 unconditional.  */
	      tmp = build_fold_indirect_ref_loc (input_location, parmse.expr);
	      tmp = gfc_conv_descriptor_data_get (tmp);
	      tmp = build_call_expr_loc (input_location,
					 builtin_decl_explicit (BUILT_IN_MEMCPY),
					 3, tmp, data,
					 fold_convert (size_type_node, size));
	    }
	  gfc_add_expr_to_block (&se->post, tmp);

	  /* parmse.pre is already added above.  */
	  gfc_add_block_to_block (&se->post, &parmse.post);
	  gfc_add_block_to_block (&se->post, &temp_post);
	}
    }
}


/* Get the interface symbol for the procedure corresponding to the given call.
   We can't get the procedure symbol directly as we have to handle the case
   of (deferred) type-bound procedures.  */

static gfc_symbol *
get_proc_ifc_for_call (gfc_code *c)
{
  gfc_symbol *sym;

  gcc_assert (c->op == EXEC_ASSIGN_CALL || c->op == EXEC_CALL);

  sym = gfc_get_proc_ifc_for_expr (c->expr1);

  /* Fall back/last resort try.  */
  if (sym == NULL)
    sym = c->resolved_sym;

  return sym;
}


/* Translate the CALL statement.  Builds a call to an F95 subroutine.  */

tree
gfc_trans_call (gfc_code * code, bool dependency_check,
		tree mask, tree count1, bool invert)
{
  gfc_se se;
  gfc_ss * ss;
  int has_alternate_specifier;
  gfc_dep_check check_variable;
  tree index = NULL_TREE;
  tree maskexpr = NULL_TREE;
  tree tmp;

  /* A CALL starts a new block because the actual arguments may have to
     be evaluated first.  */
  gfc_init_se (&se, NULL);
  gfc_start_block (&se.pre);

  gcc_assert (code->resolved_sym);

  ss = gfc_ss_terminator;
  if (code->resolved_sym->attr.elemental)
    ss = gfc_walk_elemental_function_args (ss, code->ext.actual,
					   get_proc_ifc_for_call (code),
					   GFC_SS_REFERENCE);

  /* Is not an elemental subroutine call with array valued arguments.  */
  if (ss == gfc_ss_terminator)
    {

      /* Translate the call.  */
      has_alternate_specifier
	= gfc_conv_procedure_call (&se, code->resolved_sym, code->ext.actual,
				  code->expr1, NULL);

      /* A subroutine without side-effect, by definition, does nothing!  */
      TREE_SIDE_EFFECTS (se.expr) = 1;

      /* Chain the pieces together and return the block.  */
      if (has_alternate_specifier)
	{
	  gfc_code *select_code;
	  gfc_symbol *sym;
	  select_code = code->next;
	  gcc_assert(select_code->op == EXEC_SELECT);
	  sym = select_code->expr1->symtree->n.sym;
	  se.expr = convert (gfc_typenode_for_spec (&sym->ts), se.expr);
	  if (sym->backend_decl == NULL)
	    sym->backend_decl = gfc_get_symbol_decl (sym);
	  gfc_add_modify (&se.pre, sym->backend_decl, se.expr);
	}
      else
	gfc_add_expr_to_block (&se.pre, se.expr);

      gfc_add_block_to_block (&se.pre, &se.post);
    }

  else
    {
      /* An elemental subroutine call with array valued arguments has
	 to be scalarized.  */
      gfc_loopinfo loop;
      stmtblock_t body;
      stmtblock_t block;
      gfc_se loopse;
      gfc_se depse;

      /* gfc_walk_elemental_function_args renders the ss chain in the
	 reverse order to the actual argument order.  */
      ss = gfc_reverse_ss (ss);

      /* Initialize the loop.  */
      gfc_init_se (&loopse, NULL);
      gfc_init_loopinfo (&loop);
      gfc_add_ss_to_loop (&loop, ss);

      gfc_conv_ss_startstride (&loop);
      /* TODO: gfc_conv_loop_setup generates a temporary for vector
	 subscripts.  This could be prevented in the elemental case
	 as temporaries are handled separatedly
	 (below in gfc_conv_elemental_dependencies).  */
      gfc_conv_loop_setup (&loop, &code->expr1->where);
      gfc_mark_ss_chain_used (ss, 1);

      /* Convert the arguments, checking for dependencies.  */
      gfc_copy_loopinfo_to_se (&loopse, &loop);
      loopse.ss = ss;

      /* For operator assignment, do dependency checking.  */
      if (dependency_check)
	check_variable = ELEM_CHECK_VARIABLE;
      else
	check_variable = ELEM_DONT_CHECK_VARIABLE;

      gfc_init_se (&depse, NULL);
      gfc_conv_elemental_dependencies (&depse, &loopse, code->resolved_sym,
				       code->ext.actual, check_variable);

      gfc_add_block_to_block (&loop.pre,  &depse.pre);
      gfc_add_block_to_block (&loop.post, &depse.post);

      /* Generate the loop body.  */
      gfc_start_scalarized_body (&loop, &body);
      gfc_init_block (&block);

      if (mask && count1)
	{
	  /* Form the mask expression according to the mask.  */
	  index = count1;
	  maskexpr = gfc_build_array_ref (mask, index, NULL);
	  if (invert)
	    maskexpr = fold_build1_loc (input_location, TRUTH_NOT_EXPR,
					TREE_TYPE (maskexpr), maskexpr);
	}

      /* Add the subroutine call to the block.  */
      gfc_conv_procedure_call (&loopse, code->resolved_sym,
			       code->ext.actual, code->expr1,
			       NULL);

      if (mask && count1)
	{
	  tmp = build3_v (COND_EXPR, maskexpr, loopse.expr,
			  build_empty_stmt (input_location));
	  gfc_add_expr_to_block (&loopse.pre, tmp);
	  tmp = fold_build2_loc (input_location, PLUS_EXPR,
				 gfc_array_index_type,
				 count1, gfc_index_one_node);
	  gfc_add_modify (&loopse.pre, count1, tmp);
	}
      else
	gfc_add_expr_to_block (&loopse.pre, loopse.expr);

      gfc_add_block_to_block (&block, &loopse.pre);
      gfc_add_block_to_block (&block, &loopse.post);

      /* Finish up the loop block and the loop.  */
      gfc_add_expr_to_block (&body, gfc_finish_block (&block));
      gfc_trans_scalarizing_loops (&loop, &body);
      gfc_add_block_to_block (&se.pre, &loop.pre);
      gfc_add_block_to_block (&se.pre, &loop.post);
      gfc_add_block_to_block (&se.pre, &se.post);
      gfc_cleanup_loop (&loop);
    }

  return gfc_finish_block (&se.pre);
}


/* Translate the RETURN statement.  */

tree
gfc_trans_return (gfc_code * code)
{
  if (code->expr1)
    {
      gfc_se se;
      tree tmp;
      tree result;

      /* If code->expr is not NULL, this return statement must appear
	 in a subroutine and current_fake_result_decl has already
	 been generated.  */

      result = gfc_get_fake_result_decl (NULL, 0);
      if (!result)
	{
	  gfc_warning (0,
		       "An alternate return at %L without a * dummy argument",
		       &code->expr1->where);
	  return gfc_generate_return ();
	}

      /* Start a new block for this statement.  */
      gfc_init_se (&se, NULL);
      gfc_start_block (&se.pre);

      gfc_conv_expr (&se, code->expr1);

      /* Note that the actually returned expression is a simple value and
	 does not depend on any pointers or such; thus we can clean-up with
	 se.post before returning.  */
      tmp = fold_build2_loc (input_location, MODIFY_EXPR, TREE_TYPE (result),
			     result, fold_convert (TREE_TYPE (result),
			     se.expr));
      gfc_add_expr_to_block (&se.pre, tmp);
      gfc_add_block_to_block (&se.pre, &se.post);

      tmp = gfc_generate_return ();
      gfc_add_expr_to_block (&se.pre, tmp);
      return gfc_finish_block (&se.pre);
    }

  return gfc_generate_return ();
}


/* Translate the PAUSE statement.  We have to translate this statement
   to a runtime library call.  */

tree
gfc_trans_pause (gfc_code * code)
{
  tree gfc_int4_type_node = gfc_get_int_type (4);
  gfc_se se;
  tree tmp;

  /* Start a new block for this statement.  */
  gfc_init_se (&se, NULL);
  gfc_start_block (&se.pre);


  if (code->expr1 == NULL)
    {
      tmp = build_int_cst (gfc_int4_type_node, 0);
      tmp = build_call_expr_loc (input_location,
				 gfor_fndecl_pause_string, 2,
				 build_int_cst (pchar_type_node, 0), tmp);
    }
  else if (code->expr1->ts.type == BT_INTEGER)
    {
      gfc_conv_expr (&se, code->expr1);
      tmp = build_call_expr_loc (input_location,
				 gfor_fndecl_pause_numeric, 1,
				 fold_convert (gfc_int4_type_node, se.expr));
    }
  else
    {
      gfc_conv_expr_reference (&se, code->expr1);
      tmp = build_call_expr_loc (input_location,
			     gfor_fndecl_pause_string, 2,
			     se.expr, se.string_length);
    }

  gfc_add_expr_to_block (&se.pre, tmp);

  gfc_add_block_to_block (&se.pre, &se.post);

  return gfc_finish_block (&se.pre);
}


/* Translate the STOP statement.  We have to translate this statement
   to a runtime library call.  */

tree
gfc_trans_stop (gfc_code *code, bool error_stop)
{
  tree gfc_int4_type_node = gfc_get_int_type (4);
  gfc_se se;
  tree tmp;

  /* Start a new block for this statement.  */
  gfc_init_se (&se, NULL);
  gfc_start_block (&se.pre);

  if (code->expr1 == NULL)
    {
      tmp = build_int_cst (gfc_int4_type_node, 0);
      tmp = build_call_expr_loc (input_location,
				 error_stop
				 ? (flag_coarray == GFC_FCOARRAY_LIB
				    ? gfor_fndecl_caf_error_stop_str
				    : gfor_fndecl_error_stop_string)
				 : gfor_fndecl_stop_string,
				 2, build_int_cst (pchar_type_node, 0), tmp);
    }
  else if (code->expr1->ts.type == BT_INTEGER)
    {
      gfc_conv_expr (&se, code->expr1);
      tmp = build_call_expr_loc (input_location,
				 error_stop
				 ? (flag_coarray == GFC_FCOARRAY_LIB
				    ? gfor_fndecl_caf_error_stop
				    : gfor_fndecl_error_stop_numeric)
				 : gfor_fndecl_stop_numeric_f08, 1,
				 fold_convert (gfc_int4_type_node, se.expr));
    }
  else
    {
      gfc_conv_expr_reference (&se, code->expr1);
      tmp = build_call_expr_loc (input_location,
				 error_stop
				 ? (flag_coarray == GFC_FCOARRAY_LIB
				    ? gfor_fndecl_caf_error_stop_str
				    : gfor_fndecl_error_stop_string)
				 : gfor_fndecl_stop_string,
				 2, se.expr, se.string_length);
    }

  gfc_add_expr_to_block (&se.pre, tmp);

  gfc_add_block_to_block (&se.pre, &se.post);

  return gfc_finish_block (&se.pre);
}


tree
gfc_trans_lock_unlock (gfc_code *code, gfc_exec_op op)
{
  gfc_se se, argse;
  tree stat = NULL_TREE, stat2 = NULL_TREE;
  tree lock_acquired = NULL_TREE, lock_acquired2 = NULL_TREE;

  /* Short cut: For single images without STAT= or LOCK_ACQUIRED
     return early. (ERRMSG= is always untouched for -fcoarray=single.)  */
  if (!code->expr2 && !code->expr4 && flag_coarray != GFC_FCOARRAY_LIB)
    return NULL_TREE;

  if (code->expr2)
    {
      gcc_assert (code->expr2->expr_type == EXPR_VARIABLE);
      gfc_init_se (&argse, NULL);
      gfc_conv_expr_val (&argse, code->expr2);
      stat = argse.expr;
    }
  else if (flag_coarray == GFC_FCOARRAY_LIB)
    stat = null_pointer_node;

  if (code->expr4)
    {
      gcc_assert (code->expr4->expr_type == EXPR_VARIABLE);
      gfc_init_se (&argse, NULL);
      gfc_conv_expr_val (&argse, code->expr4);
      lock_acquired = argse.expr;
    }
  else if (flag_coarray == GFC_FCOARRAY_LIB)
    lock_acquired = null_pointer_node;

  gfc_start_block (&se.pre);
  if (flag_coarray == GFC_FCOARRAY_LIB)
    {
      tree tmp, token, image_index, errmsg, errmsg_len;
      tree index = size_zero_node;
      tree caf_decl = gfc_get_tree_for_caf_expr (code->expr1);

      if (code->expr1->symtree->n.sym->ts.type != BT_DERIVED
	  || code->expr1->symtree->n.sym->ts.u.derived->from_intmod
	     != INTMOD_ISO_FORTRAN_ENV
	  || code->expr1->symtree->n.sym->ts.u.derived->intmod_sym_id
	     != ISOFORTRAN_LOCK_TYPE)
	{
	  gfc_error ("Sorry, the lock component of derived type at %L is not "
		     "yet supported", &code->expr1->where);
	  return NULL_TREE;
	}

      gfc_get_caf_token_offset (&token, NULL, caf_decl, NULL_TREE, code->expr1);

      if (gfc_is_coindexed (code->expr1))
	image_index = gfc_caf_get_image_index (&se.pre, code->expr1, caf_decl);
      else
	image_index = integer_zero_node;

      /* For arrays, obtain the array index.  */
      if (gfc_expr_attr (code->expr1).dimension)
	{
	  tree desc, tmp, extent, lbound, ubound;
          gfc_array_ref *ar, ar2;
          int i;

	  /* TODO: Extend this, once DT components are supported.  */
	  ar = &code->expr1->ref->u.ar;
	  ar2 = *ar;
	  memset (ar, '\0', sizeof (*ar));
	  ar->as = ar2.as;
	  ar->type = AR_FULL;

	  gfc_init_se (&argse, NULL);
	  argse.descriptor_only = 1;
	  gfc_conv_expr_descriptor (&argse, code->expr1);
	  gfc_add_block_to_block (&se.pre, &argse.pre);
	  desc = argse.expr;
	  *ar = ar2;

	  extent = integer_one_node;
	  for (i = 0; i < ar->dimen; i++)
	    {
	      gfc_init_se (&argse, NULL);
	      gfc_conv_expr_type (&argse, ar->start[i], integer_type_node);
	      gfc_add_block_to_block (&argse.pre, &argse.pre);
	      lbound = gfc_conv_descriptor_lbound_get (desc, gfc_rank_cst[i]);
	      tmp = fold_build2_loc (input_location, MINUS_EXPR,
				     integer_type_node, argse.expr,
				     fold_convert(integer_type_node, lbound));
	      tmp = fold_build2_loc (input_location, MULT_EXPR,
				     integer_type_node, extent, tmp);
	      index = fold_build2_loc (input_location, PLUS_EXPR,
				       integer_type_node, index, tmp);
	      if (i < ar->dimen - 1)
		{
		  ubound = gfc_conv_descriptor_ubound_get (desc, gfc_rank_cst[i]);
		  tmp = gfc_conv_array_extent_dim (lbound, ubound, NULL);
		  tmp = fold_convert (integer_type_node, tmp);
		  extent = fold_build2_loc (input_location, MULT_EXPR,
					    integer_type_node, extent, tmp);
		}
	    }
	}

      /* errmsg.  */
      if (code->expr3)
	{
	  gfc_init_se (&argse, NULL);
	  gfc_conv_expr (&argse, code->expr3);
	  gfc_add_block_to_block (&se.pre, &argse.pre);
	  errmsg = argse.expr;
	  errmsg_len = fold_convert (integer_type_node, argse.string_length);
	}
      else
	{
	  errmsg = null_pointer_node;
	  errmsg_len = integer_zero_node;
	}

      if (stat != null_pointer_node && TREE_TYPE (stat) != integer_type_node)
	{
	  stat2 = stat;
	  stat = gfc_create_var (integer_type_node, "stat");
	}

      if (lock_acquired != null_pointer_node
	  && TREE_TYPE (lock_acquired) != integer_type_node)
	{
	  lock_acquired2 = lock_acquired;
	  lock_acquired = gfc_create_var (integer_type_node, "acquired");
	}

      if (op == EXEC_LOCK)
	tmp = build_call_expr_loc (input_location, gfor_fndecl_caf_lock, 7,
                                   token, index, image_index,
				   lock_acquired != null_pointer_node
				   ? gfc_build_addr_expr (NULL, lock_acquired)
				   : lock_acquired,
				   stat != null_pointer_node
				   ? gfc_build_addr_expr (NULL, stat) : stat,
				   errmsg, errmsg_len);
      else
	tmp = build_call_expr_loc (input_location, gfor_fndecl_caf_unlock, 6,
                                   token, index, image_index,
				   stat != null_pointer_node
				   ? gfc_build_addr_expr (NULL, stat) : stat,
				   errmsg, errmsg_len);
      gfc_add_expr_to_block (&se.pre, tmp);

      if (stat2 != NULL_TREE)
	gfc_add_modify (&se.pre, stat2,
			fold_convert (TREE_TYPE (stat2), stat));

      if (lock_acquired2 != NULL_TREE)
	gfc_add_modify (&se.pre, lock_acquired2,
			fold_convert (TREE_TYPE (lock_acquired2),
				      lock_acquired));

      return gfc_finish_block (&se.pre);
    }

  if (stat != NULL_TREE)
    gfc_add_modify (&se.pre, stat, build_int_cst (TREE_TYPE (stat), 0));

  if (lock_acquired != NULL_TREE)
    gfc_add_modify (&se.pre, lock_acquired,
		    fold_convert (TREE_TYPE (lock_acquired),
				  boolean_true_node));

  return gfc_finish_block (&se.pre);
}


tree
gfc_trans_sync (gfc_code *code, gfc_exec_op type)
{
  gfc_se se, argse;
  tree tmp;
  tree images = NULL_TREE, stat = NULL_TREE,
       errmsg = NULL_TREE, errmsglen = NULL_TREE;

  /* Short cut: For single images without bound checking or without STAT=,
     return early. (ERRMSG= is always untouched for -fcoarray=single.)  */
  if (!code->expr2 && !(gfc_option.rtcheck & GFC_RTCHECK_BOUNDS)
      && flag_coarray != GFC_FCOARRAY_LIB)
    return NULL_TREE;

  gfc_init_se (&se, NULL);
  gfc_start_block (&se.pre);

  if (code->expr1 && code->expr1->rank == 0)
    {
      gfc_init_se (&argse, NULL);
      gfc_conv_expr_val (&argse, code->expr1);
      images = argse.expr;
    }

  if (code->expr2)
    {
      gcc_assert (code->expr2->expr_type == EXPR_VARIABLE);
      gfc_init_se (&argse, NULL);
      gfc_conv_expr_val (&argse, code->expr2);
      stat = argse.expr;
    }
  else
    stat = null_pointer_node;

  if (code->expr3 && flag_coarray == GFC_FCOARRAY_LIB)
    {
      gcc_assert (code->expr3->expr_type == EXPR_VARIABLE);
      gfc_init_se (&argse, NULL);
      gfc_conv_expr (&argse, code->expr3);
      gfc_conv_string_parameter (&argse);
      errmsg = gfc_build_addr_expr (NULL, argse.expr);
      errmsglen = argse.string_length;
    }
  else if (flag_coarray == GFC_FCOARRAY_LIB)
    {
      errmsg = null_pointer_node;
      errmsglen = build_int_cst (integer_type_node, 0);
    }

  /* Check SYNC IMAGES(imageset) for valid image index.
     FIXME: Add a check for image-set arrays.  */
  if (code->expr1 && (gfc_option.rtcheck & GFC_RTCHECK_BOUNDS)
      && code->expr1->rank == 0)
    {
      tree cond;
      if (flag_coarray != GFC_FCOARRAY_LIB)
	cond = fold_build2_loc (input_location, NE_EXPR, boolean_type_node,
				images, build_int_cst (TREE_TYPE (images), 1));
      else
	{
	  tree cond2;
	  tmp = build_call_expr_loc (input_location, gfor_fndecl_caf_num_images,
				     2, integer_zero_node,
				     build_int_cst (integer_type_node, -1));
	  cond = fold_build2_loc (input_location, GT_EXPR, boolean_type_node,
				  images, tmp);
	  cond2 = fold_build2_loc (input_location, LT_EXPR, boolean_type_node,
				   images,
				   build_int_cst (TREE_TYPE (images), 1));
	  cond = fold_build2_loc (input_location, TRUTH_OR_EXPR,
				  boolean_type_node, cond, cond2);
	}
      gfc_trans_runtime_check (true, false, cond, &se.pre,
			       &code->expr1->where, "Invalid image number "
			       "%d in SYNC IMAGES",
			       fold_convert (integer_type_node, images));
    }

  if (flag_coarray != GFC_FCOARRAY_LIB)
    {
      /* Set STAT to zero.  */
      if (code->expr2)
	gfc_add_modify (&se.pre, stat, build_int_cst (TREE_TYPE (stat), 0));
    }
  else if (type == EXEC_SYNC_ALL || type == EXEC_SYNC_MEMORY)
    {
      /* SYNC ALL           =>   stat == null_pointer_node
	 SYNC ALL(stat=s)   =>   stat has an integer type

	 If "stat" has the wrong integer type, use a temp variable of
	 the right type and later cast the result back into "stat".  */
      if (stat == null_pointer_node || TREE_TYPE (stat) == integer_type_node)
	{
	  if (TREE_TYPE (stat) == integer_type_node)
	    stat = gfc_build_addr_expr (NULL, stat);

	  if(type == EXEC_SYNC_MEMORY)
	    tmp = build_call_expr_loc (input_location, gfor_fndecl_caf_sync_memory,
				       3, stat, errmsg, errmsglen);
	  else
	    tmp = build_call_expr_loc (input_location, gfor_fndecl_caf_sync_all,
				       3, stat, errmsg, errmsglen);

	  gfc_add_expr_to_block (&se.pre, tmp);
	}
      else
	{
	  tree tmp_stat = gfc_create_var (integer_type_node, "stat");

	  tmp = build_call_expr_loc (input_location, gfor_fndecl_caf_sync_all,
				     3, gfc_build_addr_expr (NULL, tmp_stat),
				     errmsg, errmsglen);
	  gfc_add_expr_to_block (&se.pre, tmp);

	  gfc_add_modify (&se.pre, stat,
			  fold_convert (TREE_TYPE (stat), tmp_stat));
	}
    }
  else
    {
      tree len;

      gcc_assert (type == EXEC_SYNC_IMAGES);

      if (!code->expr1)
	{
	  len = build_int_cst (integer_type_node, -1);
	  images = null_pointer_node;
	}
      else if (code->expr1->rank == 0)
	{
	  len = build_int_cst (integer_type_node, 1);
	  images = gfc_build_addr_expr (NULL_TREE, images);
	}
      else
	{
	  /* FIXME.  */
	  if (code->expr1->ts.kind != gfc_c_int_kind)
	    gfc_fatal_error ("Sorry, only support for integer kind %d "
			     "implemented for image-set at %L",
			     gfc_c_int_kind, &code->expr1->where);

	  gfc_conv_array_parameter (&se, code->expr1, true, NULL, NULL, &len);
	  images = se.expr;

	  tmp = gfc_typenode_for_spec (&code->expr1->ts);
	  if (GFC_ARRAY_TYPE_P (tmp) || GFC_DESCRIPTOR_TYPE_P (tmp))
	    tmp = gfc_get_element_type (tmp);

	  len = fold_build2_loc (input_location, TRUNC_DIV_EXPR,
				 TREE_TYPE (len), len,
				 fold_convert (TREE_TYPE (len),
					       TYPE_SIZE_UNIT (tmp)));
          len = fold_convert (integer_type_node, len);
	}

      /* SYNC IMAGES(imgs)        => stat == null_pointer_node
	 SYNC IMAGES(imgs,stat=s) => stat has an integer type

	 If "stat" has the wrong integer type, use a temp variable of
	 the right type and later cast the result back into "stat".  */
      if (stat == null_pointer_node || TREE_TYPE (stat) == integer_type_node)
	{
	  if (TREE_TYPE (stat) == integer_type_node)
	    stat = gfc_build_addr_expr (NULL, stat);

	  tmp = build_call_expr_loc (input_location, gfor_fndecl_caf_sync_images,
				     5, fold_convert (integer_type_node, len),
				     images, stat, errmsg, errmsglen);
	  gfc_add_expr_to_block (&se.pre, tmp);
	}
      else
	{
	  tree tmp_stat = gfc_create_var (integer_type_node, "stat");

	  tmp = build_call_expr_loc (input_location, gfor_fndecl_caf_sync_images,
				     5, fold_convert (integer_type_node, len),
				     images, gfc_build_addr_expr (NULL, tmp_stat),
				     errmsg, errmsglen);
	  gfc_add_expr_to_block (&se.pre, tmp);

	  gfc_add_modify (&se.pre, stat,
			  fold_convert (TREE_TYPE (stat), tmp_stat));
	}
    }

  return gfc_finish_block (&se.pre);
}


/* Generate GENERIC for the IF construct. This function also deals with
   the simple IF statement, because the front end translates the IF
   statement into an IF construct.

   We translate:

        IF (cond) THEN
           then_clause
        ELSEIF (cond2)
           elseif_clause
        ELSE
           else_clause
        ENDIF

   into:

        pre_cond_s;
        if (cond_s)
          {
            then_clause;
          }
        else
          {
            pre_cond_s
            if (cond_s)
              {
                elseif_clause
              }
            else
              {
                else_clause;
              }
          }

   where COND_S is the simplified version of the predicate. PRE_COND_S
   are the pre side-effects produced by the translation of the
   conditional.
   We need to build the chain recursively otherwise we run into
   problems with folding incomplete statements.  */

static tree
gfc_trans_if_1 (gfc_code * code)
{
  gfc_se if_se;
  tree stmt, elsestmt;
  locus saved_loc;
  location_t loc;

  /* Check for an unconditional ELSE clause.  */
  if (!code->expr1)
    return gfc_trans_code (code->next);

  /* Initialize a statement builder for each block. Puts in NULL_TREEs.  */
  gfc_init_se (&if_se, NULL);
  gfc_start_block (&if_se.pre);

  /* Calculate the IF condition expression.  */
  if (code->expr1->where.lb)
    {
      gfc_save_backend_locus (&saved_loc);
      gfc_set_backend_locus (&code->expr1->where);
    }

  gfc_conv_expr_val (&if_se, code->expr1);

  if (code->expr1->where.lb)
    gfc_restore_backend_locus (&saved_loc);

  /* Translate the THEN clause.  */
  stmt = gfc_trans_code (code->next);

  /* Translate the ELSE clause.  */
  if (code->block)
    elsestmt = gfc_trans_if_1 (code->block);
  else
    elsestmt = build_empty_stmt (input_location);

  /* Build the condition expression and add it to the condition block.  */
  loc = code->expr1->where.lb ? code->expr1->where.lb->location : input_location;
  stmt = fold_build3_loc (loc, COND_EXPR, void_type_node, if_se.expr, stmt,
			  elsestmt);

  gfc_add_expr_to_block (&if_se.pre, stmt);

  /* Finish off this statement.  */
  return gfc_finish_block (&if_se.pre);
}

tree
gfc_trans_if (gfc_code * code)
{
  stmtblock_t body;
  tree exit_label;

  /* Create exit label so it is available for trans'ing the body code.  */
  exit_label = gfc_build_label_decl (NULL_TREE);
  code->exit_label = exit_label;

  /* Translate the actual code in code->block.  */
  gfc_init_block (&body);
  gfc_add_expr_to_block (&body, gfc_trans_if_1 (code->block));

  /* Add exit label.  */
  gfc_add_expr_to_block (&body, build1_v (LABEL_EXPR, exit_label));

  return gfc_finish_block (&body);
}


/* Translate an arithmetic IF expression.

   IF (cond) label1, label2, label3 translates to

    if (cond <= 0)
      {
        if (cond < 0)
          goto label1;
        else // cond == 0
          goto label2;
      }
    else // cond > 0
      goto label3;

   An optimized version can be generated in case of equal labels.
   E.g., if label1 is equal to label2, we can translate it to

    if (cond <= 0)
      goto label1;
    else
      goto label3;
*/

tree
gfc_trans_arithmetic_if (gfc_code * code)
{
  gfc_se se;
  tree tmp;
  tree branch1;
  tree branch2;
  tree zero;

  /* Start a new block.  */
  gfc_init_se (&se, NULL);
  gfc_start_block (&se.pre);

  /* Pre-evaluate COND.  */
  gfc_conv_expr_val (&se, code->expr1);
  se.expr = gfc_evaluate_now (se.expr, &se.pre);

  /* Build something to compare with.  */
  zero = gfc_build_const (TREE_TYPE (se.expr), integer_zero_node);

  if (code->label1->value != code->label2->value)
    {
      /* If (cond < 0) take branch1 else take branch2.
         First build jumps to the COND .LT. 0 and the COND .EQ. 0 cases.  */
      branch1 = build1_v (GOTO_EXPR, gfc_get_label_decl (code->label1));
      branch2 = build1_v (GOTO_EXPR, gfc_get_label_decl (code->label2));

      if (code->label1->value != code->label3->value)
        tmp = fold_build2_loc (input_location, LT_EXPR, boolean_type_node,
			       se.expr, zero);
      else
        tmp = fold_build2_loc (input_location, NE_EXPR, boolean_type_node,
			       se.expr, zero);

      branch1 = fold_build3_loc (input_location, COND_EXPR, void_type_node,
				 tmp, branch1, branch2);
    }
  else
    branch1 = build1_v (GOTO_EXPR, gfc_get_label_decl (code->label1));

  if (code->label1->value != code->label3->value
      && code->label2->value != code->label3->value)
    {
      /* if (cond <= 0) take branch1 else take branch2.  */
      branch2 = build1_v (GOTO_EXPR, gfc_get_label_decl (code->label3));
      tmp = fold_build2_loc (input_location, LE_EXPR, boolean_type_node,
			     se.expr, zero);
      branch1 = fold_build3_loc (input_location, COND_EXPR, void_type_node,
				 tmp, branch1, branch2);
    }

  /* Append the COND_EXPR to the evaluation of COND, and return.  */
  gfc_add_expr_to_block (&se.pre, branch1);
  return gfc_finish_block (&se.pre);
}


/* Translate a CRITICAL block.  */
tree
gfc_trans_critical (gfc_code *code)
{
  stmtblock_t block;
  tree tmp, token = NULL_TREE;

  gfc_start_block (&block);

  if (flag_coarray == GFC_FCOARRAY_LIB)
    {
      token = gfc_get_symbol_decl (code->resolved_sym);
      token = GFC_TYPE_ARRAY_CAF_TOKEN (TREE_TYPE (token));
      tmp = build_call_expr_loc (input_location, gfor_fndecl_caf_lock, 7,
				 token, integer_zero_node, integer_one_node,
				 null_pointer_node, null_pointer_node,
				 null_pointer_node, integer_zero_node);
      gfc_add_expr_to_block (&block, tmp);
    }

  tmp = gfc_trans_code (code->block->next);
  gfc_add_expr_to_block (&block, tmp);

  if (flag_coarray == GFC_FCOARRAY_LIB)
    {
      tmp = build_call_expr_loc (input_location, gfor_fndecl_caf_unlock, 6,
				 token, integer_zero_node, integer_one_node,
				 null_pointer_node, null_pointer_node,
				 integer_zero_node);
      gfc_add_expr_to_block (&block, tmp);
    }


  return gfc_finish_block (&block);
}


/* Return true, when the class has a _len component.  */

static bool
class_has_len_component (gfc_symbol *sym)
{
  gfc_component *comp = sym->ts.u.derived->components;
  while (comp)
    {
      if (strcmp (comp->name, "_len") == 0)
	return true;
      comp = comp->next;
    }
  return false;
}


/* Do proper initialization for ASSOCIATE names.  */

static void
trans_associate_var (gfc_symbol *sym, gfc_wrapped_block *block)
{
  gfc_expr *e;
  tree tmp;
  bool class_target;
  bool unlimited;
  tree desc;
  tree offset;
  tree dim;
  int n;
  tree charlen;
  bool need_len_assign;

  gcc_assert (sym->assoc);
  e = sym->assoc->target;

  class_target = (e->expr_type == EXPR_VARIABLE)
		    && (gfc_is_class_scalar_expr (e)
			|| gfc_is_class_array_ref (e, NULL));

  unlimited = UNLIMITED_POLY (e);

  /* Assignments to the string length need to be generated, when
     ( sym is a char array or
       sym has a _len component)
     and the associated expression is unlimited polymorphic, which is
     not (yet) correctly in 'unlimited', because for an already associated
     BT_DERIVED the u-poly flag is not set, i.e.,
      __tmp_CHARACTER_0_1 => w => arg
       ^ generated temp      ^ from code, the w does not have the u-poly
     flag set, where UNLIMITED_POLY(e) expects it.  */
  need_len_assign = ((unlimited || (e->ts.type == BT_DERIVED
                     && e->ts.u.derived->attr.unlimited_polymorphic))
      && (sym->ts.type == BT_CHARACTER
          || ((sym->ts.type == BT_CLASS || sym->ts.type == BT_DERIVED)
              && class_has_len_component (sym))));
  /* Do a `pointer assignment' with updated descriptor (or assign descriptor
     to array temporary) for arrays with either unknown shape or if associating
     to a variable.  */
  if (sym->attr.dimension && !class_target
      && (sym->as->type == AS_DEFERRED || sym->assoc->variable))
    {
      gfc_se se;
      tree desc;
      bool cst_array_ctor;

      desc = sym->backend_decl;
      cst_array_ctor = e->expr_type == EXPR_ARRAY
	      && gfc_constant_array_constructor_p (e->value.constructor);

      /* If association is to an expression, evaluate it and create temporary.
	 Otherwise, get descriptor of target for pointer assignment.  */
      gfc_init_se (&se, NULL);
      if (sym->assoc->variable || cst_array_ctor)
	{
	  se.direct_byref = 1;
	  se.use_offset = 1;
	  se.expr = desc;
	}

      gfc_conv_expr_descriptor (&se, e);

      /* If we didn't already do the pointer assignment, set associate-name
	 descriptor to the one generated for the temporary.  */
      if (!sym->assoc->variable && !cst_array_ctor)
	{
	  int dim;

	  gfc_add_modify (&se.pre, desc, se.expr);

	  /* The generated descriptor has lower bound zero (as array
	     temporary), shift bounds so we get lower bounds of 1.  */
	  for (dim = 0; dim < e->rank; ++dim)
	    gfc_conv_shift_descriptor_lbound (&se.pre, desc,
					      dim, gfc_index_one_node);
	}

      /* If this is a subreference array pointer associate name use the
	 associate variable element size for the value of 'span'.  */
      if (sym->attr.subref_array_pointer)
	{
	  gcc_assert (e->expr_type == EXPR_VARIABLE);
	  tmp = e->symtree->n.sym->backend_decl;
	  tmp = gfc_get_element_type (TREE_TYPE (tmp));
	  tmp = fold_convert (gfc_array_index_type, size_in_bytes (tmp));
	  gfc_add_modify (&se.pre, GFC_DECL_SPAN(desc), tmp);
	}

      /* Done, register stuff as init / cleanup code.  */
      gfc_add_init_cleanup (block, gfc_finish_block (&se.pre),
			    gfc_finish_block (&se.post));
    }

  /* Temporaries, arising from TYPE IS, just need the descriptor of class
     arrays to be assigned directly.  */
  else if (class_target && sym->attr.dimension
	   && (sym->ts.type == BT_DERIVED || unlimited))
    {
      gfc_se se;

      gfc_init_se (&se, NULL);
      se.descriptor_only = 1;
      /* In a select type the (temporary) associate variable shall point to
	 a standard fortran array (lower bound == 1), but conv_expr ()
	 just maps to the input array in the class object, whose lbound may
	 be arbitrary.  conv_expr_descriptor solves this by inserting a
	 temporary array descriptor.  */
      gfc_conv_expr_descriptor (&se, e);

      gcc_assert (GFC_DESCRIPTOR_TYPE_P (TREE_TYPE (se.expr))
		  || GFC_ARRAY_TYPE_P (TREE_TYPE (se.expr)));
      gcc_assert (GFC_DESCRIPTOR_TYPE_P (TREE_TYPE (sym->backend_decl)));

      if (GFC_ARRAY_TYPE_P (TREE_TYPE (se.expr)))
	{
	  if (INDIRECT_REF_P (se.expr))
	    tmp = TREE_OPERAND (se.expr, 0);
	  else
	    tmp = se.expr;

	  gfc_add_modify (&se.pre, sym->backend_decl,
			  gfc_class_data_get (GFC_DECL_SAVED_DESCRIPTOR (tmp)));
	}
      else
	gfc_add_modify (&se.pre, sym->backend_decl, se.expr);

      if (unlimited)
	{
	  /* Recover the dtype, which has been overwritten by the
	     assignment from an unlimited polymorphic object.  */
	  tmp = gfc_conv_descriptor_dtype (sym->backend_decl);
	  gfc_add_modify (&se.pre, tmp,
			  gfc_get_dtype (TREE_TYPE (sym->backend_decl)));
	}

      gfc_add_init_cleanup (block, gfc_finish_block (&se.pre),
			    gfc_finish_block (&se.post));
    }

  /* Do a scalar pointer assignment; this is for scalar variable targets.  */
  else if (gfc_is_associate_pointer (sym))
    {
      gfc_se se;

      gcc_assert (!sym->attr.dimension);

      gfc_init_se (&se, NULL);

      /* Class associate-names come this way because they are
	 unconditionally associate pointers and the symbol is scalar.  */
      if (sym->ts.type == BT_CLASS && CLASS_DATA (sym)->attr.dimension)
	{
	  tree target_expr;
	  /* For a class array we need a descriptor for the selector.  */
	  gfc_conv_expr_descriptor (&se, e);
	  /* Needed to get/set the _len component below.  */
	  target_expr = se.expr;

	  /* Obtain a temporary class container for the result.  */
	  gfc_conv_class_to_class (&se, e, sym->ts, false, true, false, false);
	  se.expr = build_fold_indirect_ref_loc (input_location, se.expr);

	  /* Set the offset.  */
	  desc = gfc_class_data_get (se.expr);
	  offset = gfc_index_zero_node;
	  for (n = 0; n < e->rank; n++)
	    {
	      dim = gfc_rank_cst[n];
	      tmp = fold_build2_loc (input_location, MULT_EXPR,
				     gfc_array_index_type,
				     gfc_conv_descriptor_stride_get (desc, dim),
				     gfc_conv_descriptor_lbound_get (desc, dim));
	      offset = fold_build2_loc (input_location, MINUS_EXPR,
				        gfc_array_index_type,
				        offset, tmp);
	    }
	  if (need_len_assign)
	    {
	      if (e->symtree
		  && DECL_LANG_SPECIFIC (e->symtree->n.sym->backend_decl)
		 && GFC_DECL_SAVED_DESCRIPTOR (e->symtree->n.sym->backend_decl))
		/* Use the original class descriptor stored in the saved
		   descriptor to get the target_expr.  */
		target_expr =
		    GFC_DECL_SAVED_DESCRIPTOR (e->symtree->n.sym->backend_decl);
	      else
		/* Strip the _data component from the target_expr.  */
		target_expr = TREE_OPERAND (target_expr, 0);
	      /* Add a reference to the _len comp to the target expr.  */
	      tmp = gfc_class_len_get (target_expr);
	      /* Get the component-ref for the temp structure's _len comp.  */
	      charlen = gfc_class_len_get (se.expr);
	      /* Add the assign to the beginning of the the block...  */
	      gfc_add_modify (&se.pre, charlen,
			      fold_convert (TREE_TYPE (charlen), tmp));
	      /* and the oposite way at the end of the block, to hand changes
		 on the string length back.  */
	      gfc_add_modify (&se.post, tmp,
			      fold_convert (TREE_TYPE (tmp), charlen));
	      /* Length assignment done, prevent adding it again below.  */
	      need_len_assign = false;
	    }
	  gfc_conv_descriptor_offset_set (&se.pre, desc, offset);
	}
      else if (sym->ts.type == BT_CLASS && e->ts.type == BT_CLASS
	       && CLASS_DATA (e)->attr.dimension)
	{
	  /* This is bound to be a class array element.  */
	  gfc_conv_expr_reference (&se, e);
	  /* Get the _vptr component of the class object.  */
	  tmp = gfc_get_vptr_from_expr (se.expr);
	  /* Obtain a temporary class container for the result.  */
	  gfc_conv_derived_to_class (&se, e, sym->ts, tmp, false, false);
	  se.expr = build_fold_indirect_ref_loc (input_location, se.expr);
	}
      else
	{
	  /* For BT_CLASS and BT_DERIVED, this boils down to a pointer assign,
	     which has the string length included.  For CHARACTERS it is still
	     needed and will be done at the end of this routine.  */
	  gfc_conv_expr (&se, e);
	  need_len_assign = need_len_assign && sym->ts.type == BT_CHARACTER;
	}

      tmp = TREE_TYPE (sym->backend_decl);
      tmp = gfc_build_addr_expr (tmp, se.expr);
      gfc_add_modify (&se.pre, sym->backend_decl, tmp);

      gfc_add_init_cleanup (block, gfc_finish_block( &se.pre),
			    gfc_finish_block (&se.post));
    }

  /* Do a simple assignment.  This is for scalar expressions, where we
     can simply use expression assignment.  */
  else
    {
      gfc_expr *lhs;

      lhs = gfc_lval_expr_from_sym (sym);
      tmp = gfc_trans_assignment (lhs, e, false, true);
      gfc_add_init_cleanup (block, tmp, NULL_TREE);
    }

  /* Set the stringlength, when needed.  */
  if (need_len_assign)
    {
      gfc_se se;
      gfc_init_se (&se, NULL);
      if (e->symtree->n.sym->ts.type == BT_CHARACTER)
	{
	  /* What about deferred strings?  */
	  gcc_assert (!e->symtree->n.sym->ts.deferred);
	  tmp = e->symtree->n.sym->ts.u.cl->backend_decl;
	}
      else
	tmp = gfc_class_len_get (gfc_get_symbol_decl (e->symtree->n.sym));
      gfc_get_symbol_decl (sym);
      charlen = sym->ts.type == BT_CHARACTER ? sym->ts.u.cl->backend_decl
					: gfc_class_len_get (sym->backend_decl);
      /* Prevent adding a noop len= len.  */
      if (tmp != charlen)
	{
	  gfc_add_modify (&se.pre, charlen,
			  fold_convert (TREE_TYPE (charlen), tmp));
	  gfc_add_init_cleanup (block, gfc_finish_block (&se.pre),
				gfc_finish_block (&se.post));
	}
    }
}


/* Translate a BLOCK construct.  This is basically what we would do for a
   procedure body.  */

tree
gfc_trans_block_construct (gfc_code* code)
{
  gfc_namespace* ns;
  gfc_symbol* sym;
  gfc_wrapped_block block;
  tree exit_label;
  stmtblock_t body;
  gfc_association_list *ass;

  ns = code->ext.block.ns;
  gcc_assert (ns);
  sym = ns->proc_name;
  gcc_assert (sym);

  /* Process local variables.  */
  gcc_assert (!sym->tlink);
  sym->tlink = sym;
  gfc_process_block_locals (ns);

  /* Generate code including exit-label.  */
  gfc_init_block (&body);
  exit_label = gfc_build_label_decl (NULL_TREE);
  code->exit_label = exit_label;

  /* Generate !$ACC DECLARE directive. */
  if (ns->oacc_declare_clauses)
    {
      tree tmp = gfc_trans_oacc_declare (&body, ns);
      gfc_add_expr_to_block (&body, tmp);
    }

  gfc_add_expr_to_block (&body, gfc_trans_code (ns->code));
  gfc_add_expr_to_block (&body, build1_v (LABEL_EXPR, exit_label));

  /* Finish everything.  */
  gfc_start_wrapped_block (&block, gfc_finish_block (&body));
  gfc_trans_deferred_vars (sym, &block);
  for (ass = code->ext.block.assoc; ass; ass = ass->next)
    trans_associate_var (ass->st->n.sym, &block);

  return gfc_finish_wrapped_block (&block);
}


/* Translate the simple DO construct.  This is where the loop variable has
   integer type and step +-1.  We can't use this in the general case
   because integer overflow and floating point errors could give incorrect
   results.
   We translate a do loop from:

   DO dovar = from, to, step
      body
   END DO

   to:

   [Evaluate loop bounds and step]
   dovar = from;
   if ((step > 0) ? (dovar <= to) : (dovar => to))
    {
      for (;;)
        {
	  body;
   cycle_label:
	  cond = (dovar == to);
	  dovar += step;
	  if (cond) goto end_label;
	}
      }
   end_label:

   This helps the optimizers by avoiding the extra induction variable
   used in the general case.  */

static tree
gfc_trans_simple_do (gfc_code * code, stmtblock_t *pblock, tree dovar,
		     tree from, tree to, tree step, tree exit_cond)
{
  stmtblock_t body;
  tree type;
  tree cond;
  tree tmp;
  tree saved_dovar = NULL;
  tree cycle_label;
  tree exit_label;
  location_t loc;

  type = TREE_TYPE (dovar);

  loc = code->ext.iterator->start->where.lb->location;

  /* Initialize the DO variable: dovar = from.  */
  gfc_add_modify_loc (loc, pblock, dovar,
		      fold_convert (TREE_TYPE(dovar), from));

  /* Save value for do-tinkering checking.  */
  if (gfc_option.rtcheck & GFC_RTCHECK_DO)
    {
      saved_dovar = gfc_create_var (type, ".saved_dovar");
      gfc_add_modify_loc (loc, pblock, saved_dovar, dovar);
    }

  /* Cycle and exit statements are implemented with gotos.  */
  cycle_label = gfc_build_label_decl (NULL_TREE);
  exit_label = gfc_build_label_decl (NULL_TREE);

  /* Put the labels where they can be found later. See gfc_trans_do().  */
  code->cycle_label = cycle_label;
  code->exit_label = exit_label;

  /* Loop body.  */
  gfc_start_block (&body);

  /* Main loop body.  */
  tmp = gfc_trans_code_cond (code->block->next, exit_cond);
  gfc_add_expr_to_block (&body, tmp);

  /* Label for cycle statements (if needed).  */
  if (TREE_USED (cycle_label))
    {
      tmp = build1_v (LABEL_EXPR, cycle_label);
      gfc_add_expr_to_block (&body, tmp);
    }

  /* Check whether someone has modified the loop variable.  */
  if (gfc_option.rtcheck & GFC_RTCHECK_DO)
    {
      tmp = fold_build2_loc (loc, NE_EXPR, boolean_type_node,
			     dovar, saved_dovar);
      gfc_trans_runtime_check (true, false, tmp, &body, &code->loc,
			       "Loop variable has been modified");
    }

  /* Exit the loop if there is an I/O result condition or error.  */
  if (exit_cond)
    {
      tmp = build1_v (GOTO_EXPR, exit_label);
      tmp = fold_build3_loc (loc, COND_EXPR, void_type_node,
			     exit_cond, tmp,
			     build_empty_stmt (loc));
      gfc_add_expr_to_block (&body, tmp);
    }

  /* Evaluate the loop condition.  */
  cond = fold_build2_loc (loc, EQ_EXPR, boolean_type_node, dovar,
			  to);
  cond = gfc_evaluate_now_loc (loc, cond, &body);

  /* Increment the loop variable.  */
  tmp = fold_build2_loc (loc, PLUS_EXPR, type, dovar, step);
  gfc_add_modify_loc (loc, &body, dovar, tmp);

  if (gfc_option.rtcheck & GFC_RTCHECK_DO)
    gfc_add_modify_loc (loc, &body, saved_dovar, dovar);

  /* The loop exit.  */
  tmp = fold_build1_loc (loc, GOTO_EXPR, void_type_node, exit_label);
  TREE_USED (exit_label) = 1;
  tmp = fold_build3_loc (loc, COND_EXPR, void_type_node,
			 cond, tmp, build_empty_stmt (loc));
  gfc_add_expr_to_block (&body, tmp);

  /* Finish the loop body.  */
  tmp = gfc_finish_block (&body);
  tmp = fold_build1_loc (loc, LOOP_EXPR, void_type_node, tmp);

  /* Only execute the loop if the number of iterations is positive.  */
  if (tree_int_cst_sgn (step) > 0)
    cond = fold_build2_loc (loc, LE_EXPR, boolean_type_node, dovar,
			    to);
  else
    cond = fold_build2_loc (loc, GE_EXPR, boolean_type_node, dovar,
			    to);
  tmp = fold_build3_loc (loc, COND_EXPR, void_type_node, cond, tmp,
			 build_empty_stmt (loc));
  gfc_add_expr_to_block (pblock, tmp);

  /* Add the exit label.  */
  tmp = build1_v (LABEL_EXPR, exit_label);
  gfc_add_expr_to_block (pblock, tmp);

  return gfc_finish_block (pblock);
}

/* Translate the DO construct.  This obviously is one of the most
   important ones to get right with any compiler, but especially
   so for Fortran.

   We special case some loop forms as described in gfc_trans_simple_do.
   For other cases we implement them with a separate loop count,
   as described in the standard.

   We translate a do loop from:

   DO dovar = from, to, step
      body
   END DO

   to:

   [evaluate loop bounds and step]
   empty = (step > 0 ? to < from : to > from);
   countm1 = (to - from) / step;
   dovar = from;
   if (empty) goto exit_label;
   for (;;)
     {
       body;
cycle_label:
       dovar += step
       countm1t = countm1;
       countm1--;
       if (countm1t == 0) goto exit_label;
     }
exit_label:

   countm1 is an unsigned integer.  It is equal to the loop count minus one,
   because the loop count itself can overflow.  */

tree
gfc_trans_do (gfc_code * code, tree exit_cond)
{
  gfc_se se;
  tree dovar;
  tree saved_dovar = NULL;
  tree from;
  tree to;
  tree step;
  tree countm1;
  tree type;
  tree utype;
  tree cond;
  tree cycle_label;
  tree exit_label;
  tree tmp;
  stmtblock_t block;
  stmtblock_t body;
  location_t loc;

  gfc_start_block (&block);

  loc = code->ext.iterator->start->where.lb->location;

  /* Evaluate all the expressions in the iterator.  */
  gfc_init_se (&se, NULL);
  gfc_conv_expr_lhs (&se, code->ext.iterator->var);
  gfc_add_block_to_block (&block, &se.pre);
  dovar = se.expr;
  type = TREE_TYPE (dovar);

  gfc_init_se (&se, NULL);
  gfc_conv_expr_val (&se, code->ext.iterator->start);
  gfc_add_block_to_block (&block, &se.pre);
  from = gfc_evaluate_now (se.expr, &block);

  gfc_init_se (&se, NULL);
  gfc_conv_expr_val (&se, code->ext.iterator->end);
  gfc_add_block_to_block (&block, &se.pre);
  to = gfc_evaluate_now (se.expr, &block);

  gfc_init_se (&se, NULL);
  gfc_conv_expr_val (&se, code->ext.iterator->step);
  gfc_add_block_to_block (&block, &se.pre);
  step = gfc_evaluate_now (se.expr, &block);

  if (gfc_option.rtcheck & GFC_RTCHECK_DO)
    {
      tmp = fold_build2_loc (input_location, EQ_EXPR, boolean_type_node, step,
			     build_zero_cst (type));
      gfc_trans_runtime_check (true, false, tmp, &block, &code->loc,
			       "DO step value is zero");
    }

  /* Special case simple loops.  */
  if (TREE_CODE (type) == INTEGER_TYPE
      && (integer_onep (step)
	|| tree_int_cst_equal (step, integer_minus_one_node)))
    return gfc_trans_simple_do (code, &block, dovar, from, to, step, exit_cond);


  if (TREE_CODE (type) == INTEGER_TYPE)
    utype = unsigned_type_for (type);
  else
    utype = unsigned_type_for (gfc_array_index_type);
  countm1 = gfc_create_var (utype, "countm1");

  /* Cycle and exit statements are implemented with gotos.  */
  cycle_label = gfc_build_label_decl (NULL_TREE);
  exit_label = gfc_build_label_decl (NULL_TREE);
  TREE_USED (exit_label) = 1;

  /* Put these labels where they can be found later.  */
  code->cycle_label = cycle_label;
  code->exit_label = exit_label;

  /* Initialize the DO variable: dovar = from.  */
  gfc_add_modify (&block, dovar, from);

  /* Save value for do-tinkering checking.  */
  if (gfc_option.rtcheck & GFC_RTCHECK_DO)
    {
      saved_dovar = gfc_create_var (type, ".saved_dovar");
      gfc_add_modify_loc (loc, &block, saved_dovar, dovar);
    }

  /* Initialize loop count and jump to exit label if the loop is empty.
     This code is executed before we enter the loop body. We generate:
     if (step > 0)
       {
	 countm1 = (to - from) / step;
	 if (to < from)
	   goto exit_label;
       }
     else
       {
	 countm1 = (from - to) / -step;
	 if (to > from)
	   goto exit_label;
       }
   */

  if (TREE_CODE (type) == INTEGER_TYPE)
    {
      tree pos, neg, tou, fromu, stepu, tmp2;

      /* The distance from FROM to TO cannot always be represented in a signed
         type, thus use unsigned arithmetic, also to avoid any undefined
	 overflow issues.  */
      tou = fold_convert (utype, to);
      fromu = fold_convert (utype, from);
      stepu = fold_convert (utype, step);

      /* For a positive step, when to < from, exit, otherwise compute
         countm1 = ((unsigned)to - (unsigned)from) / (unsigned)step  */
      tmp = fold_build2_loc (loc, LT_EXPR, boolean_type_node, to, from);
      tmp2 = fold_build2_loc (loc, TRUNC_DIV_EXPR, utype,
			      fold_build2_loc (loc, MINUS_EXPR, utype,
					       tou, fromu),
			      stepu);
      pos = build2 (COMPOUND_EXPR, void_type_node,
		    fold_build2 (MODIFY_EXPR, void_type_node,
				 countm1, tmp2),
		    build3_loc (loc, COND_EXPR, void_type_node, tmp,
				build1_loc (loc, GOTO_EXPR, void_type_node,
					    exit_label), NULL_TREE));

      /* For a negative step, when to > from, exit, otherwise compute
         countm1 = ((unsigned)from - (unsigned)to) / -(unsigned)step  */
      tmp = fold_build2_loc (loc, GT_EXPR, boolean_type_node, to, from);
      tmp2 = fold_build2_loc (loc, TRUNC_DIV_EXPR, utype,
			      fold_build2_loc (loc, MINUS_EXPR, utype,
					       fromu, tou),
			      fold_build1_loc (loc, NEGATE_EXPR, utype, stepu));
      neg = build2 (COMPOUND_EXPR, void_type_node,
		    fold_build2 (MODIFY_EXPR, void_type_node,
				 countm1, tmp2),
		    build3_loc (loc, COND_EXPR, void_type_node, tmp,
				build1_loc (loc, GOTO_EXPR, void_type_node,
					    exit_label), NULL_TREE));

      tmp = fold_build2_loc (loc, LT_EXPR, boolean_type_node, step,
			     build_int_cst (TREE_TYPE (step), 0));
      tmp = fold_build3_loc (loc, COND_EXPR, void_type_node, tmp, neg, pos);

      gfc_add_expr_to_block (&block, tmp);
    }
  else
    {
      tree pos_step;

      /* TODO: We could use the same width as the real type.
	 This would probably cause more problems that it solves
	 when we implement "long double" types.  */

      tmp = fold_build2_loc (loc, MINUS_EXPR, type, to, from);
      tmp = fold_build2_loc (loc, RDIV_EXPR, type, tmp, step);
      tmp = fold_build1_loc (loc, FIX_TRUNC_EXPR, utype, tmp);
      gfc_add_modify (&block, countm1, tmp);

      /* We need a special check for empty loops:
	 empty = (step > 0 ? to < from : to > from);  */
      pos_step = fold_build2_loc (loc, GT_EXPR, boolean_type_node, step,
				  build_zero_cst (type));
      tmp = fold_build3_loc (loc, COND_EXPR, boolean_type_node, pos_step,
			     fold_build2_loc (loc, LT_EXPR,
					      boolean_type_node, to, from),
			     fold_build2_loc (loc, GT_EXPR,
					      boolean_type_node, to, from));
      /* If the loop is empty, go directly to the exit label.  */
      tmp = fold_build3_loc (loc, COND_EXPR, void_type_node, tmp,
			 build1_v (GOTO_EXPR, exit_label),
			 build_empty_stmt (input_location));
      gfc_add_expr_to_block (&block, tmp);
    }

  /* Loop body.  */
  gfc_start_block (&body);

  /* Main loop body.  */
  tmp = gfc_trans_code_cond (code->block->next, exit_cond);
  gfc_add_expr_to_block (&body, tmp);

  /* Label for cycle statements (if needed).  */
  if (TREE_USED (cycle_label))
    {
      tmp = build1_v (LABEL_EXPR, cycle_label);
      gfc_add_expr_to_block (&body, tmp);
    }

  /* Check whether someone has modified the loop variable.  */
  if (gfc_option.rtcheck & GFC_RTCHECK_DO)
    {
      tmp = fold_build2_loc (loc, NE_EXPR, boolean_type_node, dovar,
			     saved_dovar);
      gfc_trans_runtime_check (true, false, tmp, &body, &code->loc,
			       "Loop variable has been modified");
    }

  /* Exit the loop if there is an I/O result condition or error.  */
  if (exit_cond)
    {
      tmp = build1_v (GOTO_EXPR, exit_label);
      tmp = fold_build3_loc (loc, COND_EXPR, void_type_node,
			     exit_cond, tmp,
			     build_empty_stmt (input_location));
      gfc_add_expr_to_block (&body, tmp);
    }

  /* Increment the loop variable.  */
  tmp = fold_build2_loc (loc, PLUS_EXPR, type, dovar, step);
  gfc_add_modify_loc (loc, &body, dovar, tmp);

  if (gfc_option.rtcheck & GFC_RTCHECK_DO)
    gfc_add_modify_loc (loc, &body, saved_dovar, dovar);

  /* Initialize countm1t.  */
  tree countm1t = gfc_create_var (utype, "countm1t");
  gfc_add_modify_loc (loc, &body, countm1t, countm1);

  /* Decrement the loop count.  */
  tmp = fold_build2_loc (loc, MINUS_EXPR, utype, countm1,
			 build_int_cst (utype, 1));
  gfc_add_modify_loc (loc, &body, countm1, tmp);

  /* End with the loop condition.  Loop until countm1t == 0.  */
  cond = fold_build2_loc (loc, EQ_EXPR, boolean_type_node, countm1t,
			  build_int_cst (utype, 0));
  tmp = fold_build1_loc (loc, GOTO_EXPR, void_type_node, exit_label);
  tmp = fold_build3_loc (loc, COND_EXPR, void_type_node,
			 cond, tmp, build_empty_stmt (loc));
  gfc_add_expr_to_block (&body, tmp);

  /* End of loop body.  */
  tmp = gfc_finish_block (&body);

  /* The for loop itself.  */
  tmp = fold_build1_loc (loc, LOOP_EXPR, void_type_node, tmp);
  gfc_add_expr_to_block (&block, tmp);

  /* Add the exit label.  */
  tmp = build1_v (LABEL_EXPR, exit_label);
  gfc_add_expr_to_block (&block, tmp);

  return gfc_finish_block (&block);
}


/* Translate the DO WHILE construct.

   We translate

   DO WHILE (cond)
      body
   END DO

   to:

   for ( ; ; )
     {
       pre_cond;
       if (! cond) goto exit_label;
       body;
cycle_label:
     }
exit_label:

   Because the evaluation of the exit condition `cond' may have side
   effects, we can't do much for empty loop bodies.  The backend optimizers
   should be smart enough to eliminate any dead loops.  */

tree
gfc_trans_do_while (gfc_code * code)
{
  gfc_se cond;
  tree tmp;
  tree cycle_label;
  tree exit_label;
  stmtblock_t block;

  /* Everything we build here is part of the loop body.  */
  gfc_start_block (&block);

  /* Cycle and exit statements are implemented with gotos.  */
  cycle_label = gfc_build_label_decl (NULL_TREE);
  exit_label = gfc_build_label_decl (NULL_TREE);

  /* Put the labels where they can be found later. See gfc_trans_do().  */
  code->cycle_label = cycle_label;
  code->exit_label = exit_label;

  /* Create a GIMPLE version of the exit condition.  */
  gfc_init_se (&cond, NULL);
  gfc_conv_expr_val (&cond, code->expr1);
  gfc_add_block_to_block (&block, &cond.pre);
  cond.expr = fold_build1_loc (code->expr1->where.lb->location,
			       TRUTH_NOT_EXPR, TREE_TYPE (cond.expr), cond.expr);

  /* Build "IF (! cond) GOTO exit_label".  */
  tmp = build1_v (GOTO_EXPR, exit_label);
  TREE_USED (exit_label) = 1;
  tmp = fold_build3_loc (code->expr1->where.lb->location, COND_EXPR,
			 void_type_node, cond.expr, tmp,
			 build_empty_stmt (code->expr1->where.lb->location));
  gfc_add_expr_to_block (&block, tmp);

  /* The main body of the loop.  */
  tmp = gfc_trans_code (code->block->next);
  gfc_add_expr_to_block (&block, tmp);

  /* Label for cycle statements (if needed).  */
  if (TREE_USED (cycle_label))
    {
      tmp = build1_v (LABEL_EXPR, cycle_label);
      gfc_add_expr_to_block (&block, tmp);
    }

  /* End of loop body.  */
  tmp = gfc_finish_block (&block);

  gfc_init_block (&block);
  /* Build the loop.  */
  tmp = fold_build1_loc (code->expr1->where.lb->location, LOOP_EXPR,
			 void_type_node, tmp);
  gfc_add_expr_to_block (&block, tmp);

  /* Add the exit label.  */
  tmp = build1_v (LABEL_EXPR, exit_label);
  gfc_add_expr_to_block (&block, tmp);

  return gfc_finish_block (&block);
}


/* Translate the SELECT CASE construct for INTEGER case expressions,
   without killing all potential optimizations.  The problem is that
   Fortran allows unbounded cases, but the back-end does not, so we
   need to intercept those before we enter the equivalent SWITCH_EXPR
   we can build.

   For example, we translate this,

   SELECT CASE (expr)
      CASE (:100,101,105:115)
	 block_1
      CASE (190:199,200:)
	 block_2
      CASE (300)
	 block_3
      CASE DEFAULT
	 block_4
   END SELECT

   to the GENERIC equivalent,

     switch (expr)
       {
	 case (minimum value for typeof(expr) ... 100:
	 case 101:
	 case 105 ... 114:
	   block1:
	   goto end_label;

	 case 200 ... (maximum value for typeof(expr):
	 case 190 ... 199:
	   block2;
	   goto end_label;

	 case 300:
	   block_3;
	   goto end_label;

	 default:
	   block_4;
	   goto end_label;
       }

     end_label:  */

static tree
gfc_trans_integer_select (gfc_code * code)
{
  gfc_code *c;
  gfc_case *cp;
  tree end_label;
  tree tmp;
  gfc_se se;
  stmtblock_t block;
  stmtblock_t body;

  gfc_start_block (&block);

  /* Calculate the switch expression.  */
  gfc_init_se (&se, NULL);
  gfc_conv_expr_val (&se, code->expr1);
  gfc_add_block_to_block (&block, &se.pre);

  end_label = gfc_build_label_decl (NULL_TREE);

  gfc_init_block (&body);

  for (c = code->block; c; c = c->block)
    {
      for (cp = c->ext.block.case_list; cp; cp = cp->next)
	{
	  tree low, high;
          tree label;

	  /* Assume it's the default case.  */
	  low = high = NULL_TREE;

	  if (cp->low)
	    {
	      low = gfc_conv_mpz_to_tree (cp->low->value.integer,
					  cp->low->ts.kind);

	      /* If there's only a lower bound, set the high bound to the
		 maximum value of the case expression.  */
	      if (!cp->high)
		high = TYPE_MAX_VALUE (TREE_TYPE (se.expr));
	    }

	  if (cp->high)
	    {
	      /* Three cases are possible here:

		 1) There is no lower bound, e.g. CASE (:N).
		 2) There is a lower bound .NE. high bound, that is
		    a case range, e.g. CASE (N:M) where M>N (we make
		    sure that M>N during type resolution).
		 3) There is a lower bound, and it has the same value
		    as the high bound, e.g. CASE (N:N).  This is our
		    internal representation of CASE(N).

		 In the first and second case, we need to set a value for
		 high.  In the third case, we don't because the GCC middle
		 end represents a single case value by just letting high be
		 a NULL_TREE.  We can't do that because we need to be able
		 to represent unbounded cases.  */

	      if (!cp->low
		  || (cp->low
		      && mpz_cmp (cp->low->value.integer,
				  cp->high->value.integer) != 0))
		high = gfc_conv_mpz_to_tree (cp->high->value.integer,
					     cp->high->ts.kind);

	      /* Unbounded case.  */
	      if (!cp->low)
		low = TYPE_MIN_VALUE (TREE_TYPE (se.expr));
	    }

          /* Build a label.  */
          label = gfc_build_label_decl (NULL_TREE);

	  /* Add this case label.
             Add parameter 'label', make it match GCC backend.  */
	  tmp = build_case_label (low, high, label);
	  gfc_add_expr_to_block (&body, tmp);
	}

      /* Add the statements for this case.  */
      tmp = gfc_trans_code (c->next);
      gfc_add_expr_to_block (&body, tmp);

      /* Break to the end of the construct.  */
      tmp = build1_v (GOTO_EXPR, end_label);
      gfc_add_expr_to_block (&body, tmp);
    }

  tmp = gfc_finish_block (&body);
  tmp = fold_build3_loc (input_location, SWITCH_EXPR, NULL_TREE,
			 se.expr, tmp, NULL_TREE);
  gfc_add_expr_to_block (&block, tmp);

  tmp = build1_v (LABEL_EXPR, end_label);
  gfc_add_expr_to_block (&block, tmp);

  return gfc_finish_block (&block);
}


/* Translate the SELECT CASE construct for LOGICAL case expressions.

   There are only two cases possible here, even though the standard
   does allow three cases in a LOGICAL SELECT CASE construct: .TRUE.,
   .FALSE., and DEFAULT.

   We never generate more than two blocks here.  Instead, we always
   try to eliminate the DEFAULT case.  This way, we can translate this
   kind of SELECT construct to a simple

   if {} else {};

   expression in GENERIC.  */

static tree
gfc_trans_logical_select (gfc_code * code)
{
  gfc_code *c;
  gfc_code *t, *f, *d;
  gfc_case *cp;
  gfc_se se;
  stmtblock_t block;

  /* Assume we don't have any cases at all.  */
  t = f = d = NULL;

  /* Now see which ones we actually do have.  We can have at most two
     cases in a single case list: one for .TRUE. and one for .FALSE.
     The default case is always separate.  If the cases for .TRUE. and
     .FALSE. are in the same case list, the block for that case list
     always executed, and we don't generate code a COND_EXPR.  */
  for (c = code->block; c; c = c->block)
    {
      for (cp = c->ext.block.case_list; cp; cp = cp->next)
	{
	  if (cp->low)
	    {
	      if (cp->low->value.logical == 0) /* .FALSE.  */
		f = c;
	      else /* if (cp->value.logical != 0), thus .TRUE.  */
		t = c;
	    }
	  else
	    d = c;
	}
    }

  /* Start a new block.  */
  gfc_start_block (&block);

  /* Calculate the switch expression.  We always need to do this
     because it may have side effects.  */
  gfc_init_se (&se, NULL);
  gfc_conv_expr_val (&se, code->expr1);
  gfc_add_block_to_block (&block, &se.pre);

  if (t == f && t != NULL)
    {
      /* Cases for .TRUE. and .FALSE. are in the same block.  Just
         translate the code for these cases, append it to the current
         block.  */
      gfc_add_expr_to_block (&block, gfc_trans_code (t->next));
    }
  else
    {
      tree true_tree, false_tree, stmt;

      true_tree = build_empty_stmt (input_location);
      false_tree = build_empty_stmt (input_location);

      /* If we have a case for .TRUE. and for .FALSE., discard the default case.
          Otherwise, if .TRUE. or .FALSE. is missing and there is a default case,
          make the missing case the default case.  */
      if (t != NULL && f != NULL)
	d = NULL;
      else if (d != NULL)
        {
	  if (t == NULL)
	    t = d;
	  else
	    f = d;
	}

      /* Translate the code for each of these blocks, and append it to
         the current block.  */
      if (t != NULL)
        true_tree = gfc_trans_code (t->next);

      if (f != NULL)
	false_tree = gfc_trans_code (f->next);

      stmt = fold_build3_loc (input_location, COND_EXPR, void_type_node,
			      se.expr, true_tree, false_tree);
      gfc_add_expr_to_block (&block, stmt);
    }

  return gfc_finish_block (&block);
}


/* The jump table types are stored in static variables to avoid
   constructing them from scratch every single time.  */
static GTY(()) tree select_struct[2];

/* Translate the SELECT CASE construct for CHARACTER case expressions.
   Instead of generating compares and jumps, it is far simpler to
   generate a data structure describing the cases in order and call a
   library subroutine that locates the right case.
   This is particularly true because this is the only case where we
   might have to dispose of a temporary.
   The library subroutine returns a pointer to jump to or NULL if no
   branches are to be taken.  */

static tree
gfc_trans_character_select (gfc_code *code)
{
  tree init, end_label, tmp, type, case_num, label, fndecl;
  stmtblock_t block, body;
  gfc_case *cp, *d;
  gfc_code *c;
  gfc_se se, expr1se;
  int n, k;
  vec<constructor_elt, va_gc> *inits = NULL;

  tree pchartype = gfc_get_pchar_type (code->expr1->ts.kind);

  /* The jump table types are stored in static variables to avoid
     constructing them from scratch every single time.  */
  static tree ss_string1[2], ss_string1_len[2];
  static tree ss_string2[2], ss_string2_len[2];
  static tree ss_target[2];

  cp = code->block->ext.block.case_list;
  while (cp->left != NULL)
    cp = cp->left;

  /* Generate the body */
  gfc_start_block (&block);
  gfc_init_se (&expr1se, NULL);
  gfc_conv_expr_reference (&expr1se, code->expr1);

  gfc_add_block_to_block (&block, &expr1se.pre);

  end_label = gfc_build_label_decl (NULL_TREE);

  gfc_init_block (&body);

  /* Attempt to optimize length 1 selects.  */
  if (integer_onep (expr1se.string_length))
    {
      for (d = cp; d; d = d->right)
	{
	  int i;
	  if (d->low)
	    {
	      gcc_assert (d->low->expr_type == EXPR_CONSTANT
			  && d->low->ts.type == BT_CHARACTER);
	      if (d->low->value.character.length > 1)
		{
		  for (i = 1; i < d->low->value.character.length; i++)
		    if (d->low->value.character.string[i] != ' ')
		      break;
		  if (i != d->low->value.character.length)
		    {
		      if (optimize && d->high && i == 1)
			{
			  gcc_assert (d->high->expr_type == EXPR_CONSTANT
				      && d->high->ts.type == BT_CHARACTER);
			  if (d->high->value.character.length > 1
			      && (d->low->value.character.string[0]
				  == d->high->value.character.string[0])
			      && d->high->value.character.string[1] != ' '
			      && ((d->low->value.character.string[1] < ' ')
				  == (d->high->value.character.string[1]
				      < ' ')))
			    continue;
			}
		      break;
		    }
		}
	    }
	  if (d->high)
	    {
	      gcc_assert (d->high->expr_type == EXPR_CONSTANT
			  && d->high->ts.type == BT_CHARACTER);
	      if (d->high->value.character.length > 1)
		{
		  for (i = 1; i < d->high->value.character.length; i++)
		    if (d->high->value.character.string[i] != ' ')
		      break;
		  if (i != d->high->value.character.length)
		    break;
		}
	    }
	}
      if (d == NULL)
	{
	  tree ctype = gfc_get_char_type (code->expr1->ts.kind);

	  for (c = code->block; c; c = c->block)
	    {
	      for (cp = c->ext.block.case_list; cp; cp = cp->next)
		{
		  tree low, high;
		  tree label;
		  gfc_char_t r;

		  /* Assume it's the default case.  */
		  low = high = NULL_TREE;

		  if (cp->low)
		    {
		      /* CASE ('ab') or CASE ('ab':'az') will never match
			 any length 1 character.  */
		      if (cp->low->value.character.length > 1
			  && cp->low->value.character.string[1] != ' ')
			continue;

		      if (cp->low->value.character.length > 0)
			r = cp->low->value.character.string[0];
		      else
			r = ' ';
		      low = build_int_cst (ctype, r);

		      /* If there's only a lower bound, set the high bound
			 to the maximum value of the case expression.  */
		      if (!cp->high)
			high = TYPE_MAX_VALUE (ctype);
		    }

		  if (cp->high)
		    {
		      if (!cp->low
			  || (cp->low->value.character.string[0]
			      != cp->high->value.character.string[0]))
			{
			  if (cp->high->value.character.length > 0)
			    r = cp->high->value.character.string[0];
			  else
			    r = ' ';
			  high = build_int_cst (ctype, r);
			}

		      /* Unbounded case.  */
		      if (!cp->low)
			low = TYPE_MIN_VALUE (ctype);
		    }

		  /* Build a label.  */
		  label = gfc_build_label_decl (NULL_TREE);

		  /* Add this case label.
		     Add parameter 'label', make it match GCC backend.  */
		  tmp = build_case_label (low, high, label);
		  gfc_add_expr_to_block (&body, tmp);
		}

	      /* Add the statements for this case.  */
	      tmp = gfc_trans_code (c->next);
	      gfc_add_expr_to_block (&body, tmp);

	      /* Break to the end of the construct.  */
	      tmp = build1_v (GOTO_EXPR, end_label);
	      gfc_add_expr_to_block (&body, tmp);
	    }

	  tmp = gfc_string_to_single_character (expr1se.string_length,
						expr1se.expr,
						code->expr1->ts.kind);
	  case_num = gfc_create_var (ctype, "case_num");
	  gfc_add_modify (&block, case_num, tmp);

	  gfc_add_block_to_block (&block, &expr1se.post);

	  tmp = gfc_finish_block (&body);
	  tmp = fold_build3_loc (input_location, SWITCH_EXPR, NULL_TREE,
				 case_num, tmp, NULL_TREE);
	  gfc_add_expr_to_block (&block, tmp);

	  tmp = build1_v (LABEL_EXPR, end_label);
	  gfc_add_expr_to_block (&block, tmp);

	  return gfc_finish_block (&block);
	}
    }

  if (code->expr1->ts.kind == 1)
    k = 0;
  else if (code->expr1->ts.kind == 4)
    k = 1;
  else
    gcc_unreachable ();

  if (select_struct[k] == NULL)
    {
      tree *chain = NULL;
      select_struct[k] = make_node (RECORD_TYPE);

      if (code->expr1->ts.kind == 1)
	TYPE_NAME (select_struct[k]) = get_identifier ("_jump_struct_char1");
      else if (code->expr1->ts.kind == 4)
	TYPE_NAME (select_struct[k]) = get_identifier ("_jump_struct_char4");
      else
	gcc_unreachable ();

#undef ADD_FIELD
#define ADD_FIELD(NAME, TYPE)						    \
  ss_##NAME[k] = gfc_add_field_to_struct (select_struct[k],		    \
					  get_identifier (stringize(NAME)), \
					  TYPE,				    \
					  &chain)

      ADD_FIELD (string1, pchartype);
      ADD_FIELD (string1_len, gfc_charlen_type_node);

      ADD_FIELD (string2, pchartype);
      ADD_FIELD (string2_len, gfc_charlen_type_node);

      ADD_FIELD (target, integer_type_node);
#undef ADD_FIELD

      gfc_finish_type (select_struct[k]);
    }

  n = 0;
  for (d = cp; d; d = d->right)
    d->n = n++;

  for (c = code->block; c; c = c->block)
    {
      for (d = c->ext.block.case_list; d; d = d->next)
        {
	  label = gfc_build_label_decl (NULL_TREE);
	  tmp = build_case_label ((d->low == NULL && d->high == NULL)
				  ? NULL
				  : build_int_cst (integer_type_node, d->n),
				  NULL, label);
          gfc_add_expr_to_block (&body, tmp);
        }

      tmp = gfc_trans_code (c->next);
      gfc_add_expr_to_block (&body, tmp);

      tmp = build1_v (GOTO_EXPR, end_label);
      gfc_add_expr_to_block (&body, tmp);
    }

  /* Generate the structure describing the branches */
  for (d = cp; d; d = d->right)
    {
      vec<constructor_elt, va_gc> *node = NULL;

      gfc_init_se (&se, NULL);

      if (d->low == NULL)
        {
          CONSTRUCTOR_APPEND_ELT (node, ss_string1[k], null_pointer_node);
          CONSTRUCTOR_APPEND_ELT (node, ss_string1_len[k], integer_zero_node);
        }
      else
        {
          gfc_conv_expr_reference (&se, d->low);

          CONSTRUCTOR_APPEND_ELT (node, ss_string1[k], se.expr);
          CONSTRUCTOR_APPEND_ELT (node, ss_string1_len[k], se.string_length);
        }

      if (d->high == NULL)
        {
          CONSTRUCTOR_APPEND_ELT (node, ss_string2[k], null_pointer_node);
          CONSTRUCTOR_APPEND_ELT (node, ss_string2_len[k], integer_zero_node);
        }
      else
        {
          gfc_init_se (&se, NULL);
          gfc_conv_expr_reference (&se, d->high);

          CONSTRUCTOR_APPEND_ELT (node, ss_string2[k], se.expr);
          CONSTRUCTOR_APPEND_ELT (node, ss_string2_len[k], se.string_length);
        }

      CONSTRUCTOR_APPEND_ELT (node, ss_target[k],
                              build_int_cst (integer_type_node, d->n));

      tmp = build_constructor (select_struct[k], node);
      CONSTRUCTOR_APPEND_ELT (inits, NULL_TREE, tmp);
    }

  type = build_array_type (select_struct[k],
			   build_index_type (size_int (n-1)));

  init = build_constructor (type, inits);
  TREE_CONSTANT (init) = 1;
  TREE_STATIC (init) = 1;
  /* Create a static variable to hold the jump table.  */
  tmp = gfc_create_var (type, "jumptable");
  TREE_CONSTANT (tmp) = 1;
  TREE_STATIC (tmp) = 1;
  TREE_READONLY (tmp) = 1;
  DECL_INITIAL (tmp) = init;
  init = tmp;

  /* Build the library call */
  init = gfc_build_addr_expr (pvoid_type_node, init);

  if (code->expr1->ts.kind == 1)
    fndecl = gfor_fndecl_select_string;
  else if (code->expr1->ts.kind == 4)
    fndecl = gfor_fndecl_select_string_char4;
  else
    gcc_unreachable ();

  tmp = build_call_expr_loc (input_location,
			 fndecl, 4, init,
			 build_int_cst (gfc_charlen_type_node, n),
			 expr1se.expr, expr1se.string_length);
  case_num = gfc_create_var (integer_type_node, "case_num");
  gfc_add_modify (&block, case_num, tmp);

  gfc_add_block_to_block (&block, &expr1se.post);

  tmp = gfc_finish_block (&body);
  tmp = fold_build3_loc (input_location, SWITCH_EXPR, NULL_TREE,
			 case_num, tmp, NULL_TREE);
  gfc_add_expr_to_block (&block, tmp);

  tmp = build1_v (LABEL_EXPR, end_label);
  gfc_add_expr_to_block (&block, tmp);

  return gfc_finish_block (&block);
}


/* Translate the three variants of the SELECT CASE construct.

   SELECT CASEs with INTEGER case expressions can be translated to an
   equivalent GENERIC switch statement, and for LOGICAL case
   expressions we build one or two if-else compares.

   SELECT CASEs with CHARACTER case expressions are a whole different
   story, because they don't exist in GENERIC.  So we sort them and
   do a binary search at runtime.

   Fortran has no BREAK statement, and it does not allow jumps from
   one case block to another.  That makes things a lot easier for
   the optimizers.  */

tree
gfc_trans_select (gfc_code * code)
{
  stmtblock_t block;
  tree body;
  tree exit_label;

  gcc_assert (code && code->expr1);
  gfc_init_block (&block);

  /* Build the exit label and hang it in.  */
  exit_label = gfc_build_label_decl (NULL_TREE);
  code->exit_label = exit_label;

  /* Empty SELECT constructs are legal.  */
  if (code->block == NULL)
    body = build_empty_stmt (input_location);

  /* Select the correct translation function.  */
  else
    switch (code->expr1->ts.type)
      {
      case BT_LOGICAL:
	body = gfc_trans_logical_select (code);
	break;

      case BT_INTEGER:
	body = gfc_trans_integer_select (code);
	break;

      case BT_CHARACTER:
	body = gfc_trans_character_select (code);
	break;

      default:
	gfc_internal_error ("gfc_trans_select(): Bad type for case expr.");
	/* Not reached */
      }

  /* Build everything together.  */
  gfc_add_expr_to_block (&block, body);
  gfc_add_expr_to_block (&block, build1_v (LABEL_EXPR, exit_label));

  return gfc_finish_block (&block);
}


/* Traversal function to substitute a replacement symtree if the symbol
   in the expression is the same as that passed.  f == 2 signals that
   that variable itself is not to be checked - only the references.
   This group of functions is used when the variable expression in a
   FORALL assignment has internal references.  For example:
		FORALL (i = 1:4) p(p(i)) = i
   The only recourse here is to store a copy of 'p' for the index
   expression.  */

static gfc_symtree *new_symtree;
static gfc_symtree *old_symtree;

static bool
forall_replace (gfc_expr *expr, gfc_symbol *sym, int *f)
{
  if (expr->expr_type != EXPR_VARIABLE)
    return false;

  if (*f == 2)
    *f = 1;
  else if (expr->symtree->n.sym == sym)
    expr->symtree = new_symtree;

  return false;
}

static void
forall_replace_symtree (gfc_expr *e, gfc_symbol *sym, int f)
{
  gfc_traverse_expr (e, sym, forall_replace, f);
}

static bool
forall_restore (gfc_expr *expr,
		gfc_symbol *sym ATTRIBUTE_UNUSED,
		int *f ATTRIBUTE_UNUSED)
{
  if (expr->expr_type != EXPR_VARIABLE)
    return false;

  if (expr->symtree == new_symtree)
    expr->symtree = old_symtree;

  return false;
}

static void
forall_restore_symtree (gfc_expr *e)
{
  gfc_traverse_expr (e, NULL, forall_restore, 0);
}

static void
forall_make_variable_temp (gfc_code *c, stmtblock_t *pre, stmtblock_t *post)
{
  gfc_se tse;
  gfc_se rse;
  gfc_expr *e;
  gfc_symbol *new_sym;
  gfc_symbol *old_sym;
  gfc_symtree *root;
  tree tmp;

  /* Build a copy of the lvalue.  */
  old_symtree = c->expr1->symtree;
  old_sym = old_symtree->n.sym;
  e = gfc_lval_expr_from_sym (old_sym);
  if (old_sym->attr.dimension)
    {
      gfc_init_se (&tse, NULL);
      gfc_conv_subref_array_arg (&tse, e, 0, INTENT_IN, false);
      gfc_add_block_to_block (pre, &tse.pre);
      gfc_add_block_to_block (post, &tse.post);
      tse.expr = build_fold_indirect_ref_loc (input_location, tse.expr);

      if (e->ts.type != BT_CHARACTER)
	{
	  /* Use the variable offset for the temporary.  */
	  tmp = gfc_conv_array_offset (old_sym->backend_decl);
	  gfc_conv_descriptor_offset_set (pre, tse.expr, tmp);
	}
    }
  else
    {
      gfc_init_se (&tse, NULL);
      gfc_init_se (&rse, NULL);
      gfc_conv_expr (&rse, e);
      if (e->ts.type == BT_CHARACTER)
	{
	  tse.string_length = rse.string_length;
	  tmp = gfc_get_character_type_len (gfc_default_character_kind,
					    tse.string_length);
	  tse.expr = gfc_conv_string_tmp (&tse, build_pointer_type (tmp),
					  rse.string_length);
	  gfc_add_block_to_block (pre, &tse.pre);
	  gfc_add_block_to_block (post, &tse.post);
	}
      else
	{
	  tmp = gfc_typenode_for_spec (&e->ts);
	  tse.expr = gfc_create_var (tmp, "temp");
	}

      tmp = gfc_trans_scalar_assign (&tse, &rse, e->ts, true,
				     e->expr_type == EXPR_VARIABLE, true);
      gfc_add_expr_to_block (pre, tmp);
    }
  gfc_free_expr (e);

  /* Create a new symbol to represent the lvalue.  */
  new_sym = gfc_new_symbol (old_sym->name, NULL);
  new_sym->ts = old_sym->ts;
  new_sym->attr.referenced = 1;
  new_sym->attr.temporary = 1;
  new_sym->attr.dimension = old_sym->attr.dimension;
  new_sym->attr.flavor = old_sym->attr.flavor;

  /* Use the temporary as the backend_decl.  */
  new_sym->backend_decl = tse.expr;

  /* Create a fake symtree for it.  */
  root = NULL;
  new_symtree = gfc_new_symtree (&root, old_sym->name);
  new_symtree->n.sym = new_sym;
  gcc_assert (new_symtree == root);

  /* Go through the expression reference replacing the old_symtree
     with the new.  */
  forall_replace_symtree (c->expr1, old_sym, 2);

  /* Now we have made this temporary, we might as well use it for
  the right hand side.  */
  forall_replace_symtree (c->expr2, old_sym, 1);
}


/* Handles dependencies in forall assignments.  */
static int
check_forall_dependencies (gfc_code *c, stmtblock_t *pre, stmtblock_t *post)
{
  gfc_ref *lref;
  gfc_ref *rref;
  int need_temp;
  gfc_symbol *lsym;

  lsym = c->expr1->symtree->n.sym;
  need_temp = gfc_check_dependency (c->expr1, c->expr2, 0);

  /* Now check for dependencies within the 'variable'
     expression itself.  These are treated by making a complete
     copy of variable and changing all the references to it
     point to the copy instead.  Note that the shallow copy of
     the variable will not suffice for derived types with
     pointer components.  We therefore leave these to their
     own devices.  */
  if (lsym->ts.type == BT_DERIVED
	&& lsym->ts.u.derived->attr.pointer_comp)
    return need_temp;

  new_symtree = NULL;
  if (find_forall_index (c->expr1, lsym, 2))
    {
      forall_make_variable_temp (c, pre, post);
      need_temp = 0;
    }

  /* Substrings with dependencies are treated in the same
     way.  */
  if (c->expr1->ts.type == BT_CHARACTER
	&& c->expr1->ref
	&& c->expr2->expr_type == EXPR_VARIABLE
	&& lsym == c->expr2->symtree->n.sym)
    {
      for (lref = c->expr1->ref; lref; lref = lref->next)
	if (lref->type == REF_SUBSTRING)
	  break;
      for (rref = c->expr2->ref; rref; rref = rref->next)
	if (rref->type == REF_SUBSTRING)
	  break;

      if (rref && lref
	    && gfc_dep_compare_expr (rref->u.ss.start, lref->u.ss.start) < 0)
	{
	  forall_make_variable_temp (c, pre, post);
	  need_temp = 0;
	}
    }
  return need_temp;
}


static void
cleanup_forall_symtrees (gfc_code *c)
{
  forall_restore_symtree (c->expr1);
  forall_restore_symtree (c->expr2);
  free (new_symtree->n.sym);
  free (new_symtree);
}


/* Generate the loops for a FORALL block, specified by FORALL_TMP.  BODY
   is the contents of the FORALL block/stmt to be iterated.  MASK_FLAG
   indicates whether we should generate code to test the FORALLs mask
   array.  OUTER is the loop header to be used for initializing mask
   indices.

   The generated loop format is:
    count = (end - start + step) / step
    loopvar = start
    while (1)
      {
        if (count <=0 )
          goto end_of_loop
        <body>
        loopvar += step
        count --
      }
    end_of_loop:  */

static tree
gfc_trans_forall_loop (forall_info *forall_tmp, tree body,
                       int mask_flag, stmtblock_t *outer)
{
  int n, nvar;
  tree tmp;
  tree cond;
  stmtblock_t block;
  tree exit_label;
  tree count;
  tree var, start, end, step;
  iter_info *iter;

  /* Initialize the mask index outside the FORALL nest.  */
  if (mask_flag && forall_tmp->mask)
    gfc_add_modify (outer, forall_tmp->maskindex, gfc_index_zero_node);

  iter = forall_tmp->this_loop;
  nvar = forall_tmp->nvar;
  for (n = 0; n < nvar; n++)
    {
      var = iter->var;
      start = iter->start;
      end = iter->end;
      step = iter->step;

      exit_label = gfc_build_label_decl (NULL_TREE);
      TREE_USED (exit_label) = 1;

      /* The loop counter.  */
      count = gfc_create_var (TREE_TYPE (var), "count");

      /* The body of the loop.  */
      gfc_init_block (&block);

      /* The exit condition.  */
      cond = fold_build2_loc (input_location, LE_EXPR, boolean_type_node,
			      count, build_int_cst (TREE_TYPE (count), 0));
      if (forall_tmp->do_concurrent)
	cond = build2 (ANNOTATE_EXPR, TREE_TYPE (cond), cond,
		       build_int_cst (integer_type_node,
				      annot_expr_ivdep_kind));

      tmp = build1_v (GOTO_EXPR, exit_label);
      tmp = fold_build3_loc (input_location, COND_EXPR, void_type_node,
			     cond, tmp, build_empty_stmt (input_location));
      gfc_add_expr_to_block (&block, tmp);

      /* The main loop body.  */
      gfc_add_expr_to_block (&block, body);

      /* Increment the loop variable.  */
      tmp = fold_build2_loc (input_location, PLUS_EXPR, TREE_TYPE (var), var,
			     step);
      gfc_add_modify (&block, var, tmp);

      /* Advance to the next mask element.  Only do this for the
	 innermost loop.  */
      if (n == 0 && mask_flag && forall_tmp->mask)
	{
	  tree maskindex = forall_tmp->maskindex;
	  tmp = fold_build2_loc (input_location, PLUS_EXPR, gfc_array_index_type,
				 maskindex, gfc_index_one_node);
	  gfc_add_modify (&block, maskindex, tmp);
	}

      /* Decrement the loop counter.  */
      tmp = fold_build2_loc (input_location, MINUS_EXPR, TREE_TYPE (var), count,
			     build_int_cst (TREE_TYPE (var), 1));
      gfc_add_modify (&block, count, tmp);

      body = gfc_finish_block (&block);

      /* Loop var initialization.  */
      gfc_init_block (&block);
      gfc_add_modify (&block, var, start);


      /* Initialize the loop counter.  */
      tmp = fold_build2_loc (input_location, MINUS_EXPR, TREE_TYPE (var), step,
			     start);
      tmp = fold_build2_loc (input_location, PLUS_EXPR, TREE_TYPE (var), end,
			     tmp);
      tmp = fold_build2_loc (input_location, TRUNC_DIV_EXPR, TREE_TYPE (var),
			     tmp, step);
      gfc_add_modify (&block, count, tmp);

      /* The loop expression.  */
      tmp = build1_v (LOOP_EXPR, body);
      gfc_add_expr_to_block (&block, tmp);

      /* The exit label.  */
      tmp = build1_v (LABEL_EXPR, exit_label);
      gfc_add_expr_to_block (&block, tmp);

      body = gfc_finish_block (&block);
      iter = iter->next;
    }
  return body;
}


/* Generate the body and loops according to MASK_FLAG.  If MASK_FLAG
   is nonzero, the body is controlled by all masks in the forall nest.
   Otherwise, the innermost loop is not controlled by it's mask.  This
   is used for initializing that mask.  */

static tree
gfc_trans_nested_forall_loop (forall_info * nested_forall_info, tree body,
                              int mask_flag)
{
  tree tmp;
  stmtblock_t header;
  forall_info *forall_tmp;
  tree mask, maskindex;

  gfc_start_block (&header);

  forall_tmp = nested_forall_info;
  while (forall_tmp != NULL)
    {
      /* Generate body with masks' control.  */
      if (mask_flag)
        {
          mask = forall_tmp->mask;
          maskindex = forall_tmp->maskindex;

          /* If a mask was specified make the assignment conditional.  */
          if (mask)
            {
              tmp = gfc_build_array_ref (mask, maskindex, NULL);
              body = build3_v (COND_EXPR, tmp, body,
			       build_empty_stmt (input_location));
            }
        }
      body = gfc_trans_forall_loop (forall_tmp, body, mask_flag, &header);
      forall_tmp = forall_tmp->prev_nest;
      mask_flag = 1;
    }

  gfc_add_expr_to_block (&header, body);
  return gfc_finish_block (&header);
}


/* Allocate data for holding a temporary array.  Returns either a local
   temporary array or a pointer variable.  */

static tree
gfc_do_allocate (tree bytesize, tree size, tree * pdata, stmtblock_t * pblock,
                 tree elem_type)
{
  tree tmpvar;
  tree type;
  tree tmp;

  if (INTEGER_CST_P (size))
    tmp = fold_build2_loc (input_location, MINUS_EXPR, gfc_array_index_type,
			   size, gfc_index_one_node);
  else
    tmp = NULL_TREE;

  type = build_range_type (gfc_array_index_type, gfc_index_zero_node, tmp);
  type = build_array_type (elem_type, type);
  if (gfc_can_put_var_on_stack (bytesize))
    {
      gcc_assert (INTEGER_CST_P (size));
      tmpvar = gfc_create_var (type, "temp");
      *pdata = NULL_TREE;
    }
  else
    {
      tmpvar = gfc_create_var (build_pointer_type (type), "temp");
      *pdata = convert (pvoid_type_node, tmpvar);

      tmp = gfc_call_malloc (pblock, TREE_TYPE (tmpvar), bytesize);
      gfc_add_modify (pblock, tmpvar, tmp);
    }
  return tmpvar;
}


/* Generate codes to copy the temporary to the actual lhs.  */

static tree
generate_loop_for_temp_to_lhs (gfc_expr *expr, tree tmp1, tree count3,
			       tree count1, tree wheremask, bool invert)
{
  gfc_ss *lss;
  gfc_se lse, rse;
  stmtblock_t block, body;
  gfc_loopinfo loop1;
  tree tmp;
  tree wheremaskexpr;

  /* Walk the lhs.  */
  lss = gfc_walk_expr (expr);

  if (lss == gfc_ss_terminator)
    {
      gfc_start_block (&block);

      gfc_init_se (&lse, NULL);

      /* Translate the expression.  */
      gfc_conv_expr (&lse, expr);

      /* Form the expression for the temporary.  */
      tmp = gfc_build_array_ref (tmp1, count1, NULL);

      /* Use the scalar assignment as is.  */
      gfc_add_block_to_block (&block, &lse.pre);
      gfc_add_modify (&block, lse.expr, tmp);
      gfc_add_block_to_block (&block, &lse.post);

      /* Increment the count1.  */
      tmp = fold_build2_loc (input_location, PLUS_EXPR, TREE_TYPE (count1),
			     count1, gfc_index_one_node);
      gfc_add_modify (&block, count1, tmp);

      tmp = gfc_finish_block (&block);
    }
  else
    {
      gfc_start_block (&block);

      gfc_init_loopinfo (&loop1);
      gfc_init_se (&rse, NULL);
      gfc_init_se (&lse, NULL);

      /* Associate the lss with the loop.  */
      gfc_add_ss_to_loop (&loop1, lss);

      /* Calculate the bounds of the scalarization.  */
      gfc_conv_ss_startstride (&loop1);
      /* Setup the scalarizing loops.  */
      gfc_conv_loop_setup (&loop1, &expr->where);

      gfc_mark_ss_chain_used (lss, 1);

      /* Start the scalarized loop body.  */
      gfc_start_scalarized_body (&loop1, &body);

      /* Setup the gfc_se structures.  */
      gfc_copy_loopinfo_to_se (&lse, &loop1);
      lse.ss = lss;

      /* Form the expression of the temporary.  */
      if (lss != gfc_ss_terminator)
	rse.expr = gfc_build_array_ref (tmp1, count1, NULL);
      /* Translate expr.  */
      gfc_conv_expr (&lse, expr);

      /* Use the scalar assignment.  */
      rse.string_length = lse.string_length;
      tmp = gfc_trans_scalar_assign (&lse, &rse, expr->ts, false, true, true);

      /* Form the mask expression according to the mask tree list.  */
      if (wheremask)
	{
	  wheremaskexpr = gfc_build_array_ref (wheremask, count3, NULL);
	  if (invert)
	    wheremaskexpr = fold_build1_loc (input_location, TRUTH_NOT_EXPR,
					     TREE_TYPE (wheremaskexpr),
					     wheremaskexpr);
	  tmp = fold_build3_loc (input_location, COND_EXPR, void_type_node,
				 wheremaskexpr, tmp,
				 build_empty_stmt (input_location));
       }

      gfc_add_expr_to_block (&body, tmp);

      /* Increment count1.  */
      tmp = fold_build2_loc (input_location, PLUS_EXPR, gfc_array_index_type,
			     count1, gfc_index_one_node);
      gfc_add_modify (&body, count1, tmp);

      /* Increment count3.  */
      if (count3)
	{
	  tmp = fold_build2_loc (input_location, PLUS_EXPR,
				 gfc_array_index_type, count3,
				 gfc_index_one_node);
	  gfc_add_modify (&body, count3, tmp);
	}

      /* Generate the copying loops.  */
      gfc_trans_scalarizing_loops (&loop1, &body);
      gfc_add_block_to_block (&block, &loop1.pre);
      gfc_add_block_to_block (&block, &loop1.post);
      gfc_cleanup_loop (&loop1);

      tmp = gfc_finish_block (&block);
    }
  return tmp;
}


/* Generate codes to copy rhs to the temporary. TMP1 is the address of
   temporary, LSS and RSS are formed in function compute_inner_temp_size(),
   and should not be freed.  WHEREMASK is the conditional execution mask
   whose sense may be inverted by INVERT.  */

static tree
generate_loop_for_rhs_to_temp (gfc_expr *expr2, tree tmp1, tree count3,
			       tree count1, gfc_ss *lss, gfc_ss *rss,
			       tree wheremask, bool invert)
{
  stmtblock_t block, body1;
  gfc_loopinfo loop;
  gfc_se lse;
  gfc_se rse;
  tree tmp;
  tree wheremaskexpr;

  gfc_start_block (&block);

  gfc_init_se (&rse, NULL);
  gfc_init_se (&lse, NULL);

  if (lss == gfc_ss_terminator)
    {
      gfc_init_block (&body1);
      gfc_conv_expr (&rse, expr2);
      lse.expr = gfc_build_array_ref (tmp1, count1, NULL);
    }
  else
    {
      /* Initialize the loop.  */
      gfc_init_loopinfo (&loop);

      /* We may need LSS to determine the shape of the expression.  */
      gfc_add_ss_to_loop (&loop, lss);
      gfc_add_ss_to_loop (&loop, rss);

      gfc_conv_ss_startstride (&loop);
      gfc_conv_loop_setup (&loop, &expr2->where);

      gfc_mark_ss_chain_used (rss, 1);
      /* Start the loop body.  */
      gfc_start_scalarized_body (&loop, &body1);

      /* Translate the expression.  */
      gfc_copy_loopinfo_to_se (&rse, &loop);
      rse.ss = rss;
      gfc_conv_expr (&rse, expr2);

      /* Form the expression of the temporary.  */
      lse.expr = gfc_build_array_ref (tmp1, count1, NULL);
    }

  /* Use the scalar assignment.  */
  lse.string_length = rse.string_length;
  tmp = gfc_trans_scalar_assign (&lse, &rse, expr2->ts, true,
				 expr2->expr_type == EXPR_VARIABLE, true);

  /* Form the mask expression according to the mask tree list.  */
  if (wheremask)
    {
      wheremaskexpr = gfc_build_array_ref (wheremask, count3, NULL);
      if (invert)
	wheremaskexpr = fold_build1_loc (input_location, TRUTH_NOT_EXPR,
					 TREE_TYPE (wheremaskexpr),
					 wheremaskexpr);
      tmp = fold_build3_loc (input_location, COND_EXPR, void_type_node,
			     wheremaskexpr, tmp,
			     build_empty_stmt (input_location));
    }

  gfc_add_expr_to_block (&body1, tmp);

  if (lss == gfc_ss_terminator)
    {
      gfc_add_block_to_block (&block, &body1);

      /* Increment count1.  */
      tmp = fold_build2_loc (input_location, PLUS_EXPR, TREE_TYPE (count1),
			     count1, gfc_index_one_node);
      gfc_add_modify (&block, count1, tmp);
    }
  else
    {
      /* Increment count1.  */
      tmp = fold_build2_loc (input_location, PLUS_EXPR, gfc_array_index_type,
			     count1, gfc_index_one_node);
      gfc_add_modify (&body1, count1, tmp);

      /* Increment count3.  */
      if (count3)
	{
	  tmp = fold_build2_loc (input_location, PLUS_EXPR,
				 gfc_array_index_type,
				 count3, gfc_index_one_node);
	  gfc_add_modify (&body1, count3, tmp);
	}

      /* Generate the copying loops.  */
      gfc_trans_scalarizing_loops (&loop, &body1);

      gfc_add_block_to_block (&block, &loop.pre);
      gfc_add_block_to_block (&block, &loop.post);

      gfc_cleanup_loop (&loop);
      /* TODO: Reuse lss and rss when copying temp->lhs.  Need to be careful
	 as tree nodes in SS may not be valid in different scope.  */
    }

  tmp = gfc_finish_block (&block);
  return tmp;
}


/* Calculate the size of temporary needed in the assignment inside forall.
   LSS and RSS are filled in this function.  */

static tree
compute_inner_temp_size (gfc_expr *expr1, gfc_expr *expr2,
			 stmtblock_t * pblock,
                         gfc_ss **lss, gfc_ss **rss)
{
  gfc_loopinfo loop;
  tree size;
  int i;
  int save_flag;
  tree tmp;

  *lss = gfc_walk_expr (expr1);
  *rss = NULL;

  size = gfc_index_one_node;
  if (*lss != gfc_ss_terminator)
    {
      gfc_init_loopinfo (&loop);

      /* Walk the RHS of the expression.  */
      *rss = gfc_walk_expr (expr2);
      if (*rss == gfc_ss_terminator)
	/* The rhs is scalar.  Add a ss for the expression.  */
	*rss = gfc_get_scalar_ss (gfc_ss_terminator, expr2);

      /* Associate the SS with the loop.  */
      gfc_add_ss_to_loop (&loop, *lss);
      /* We don't actually need to add the rhs at this point, but it might
         make guessing the loop bounds a bit easier.  */
      gfc_add_ss_to_loop (&loop, *rss);

      /* We only want the shape of the expression, not rest of the junk
         generated by the scalarizer.  */
      loop.array_parameter = 1;

      /* Calculate the bounds of the scalarization.  */
      save_flag = gfc_option.rtcheck;
      gfc_option.rtcheck &= ~GFC_RTCHECK_BOUNDS;
      gfc_conv_ss_startstride (&loop);
      gfc_option.rtcheck = save_flag;
      gfc_conv_loop_setup (&loop, &expr2->where);

      /* Figure out how many elements we need.  */
      for (i = 0; i < loop.dimen; i++)
        {
	  tmp = fold_build2_loc (input_location, MINUS_EXPR,
				 gfc_array_index_type,
				 gfc_index_one_node, loop.from[i]);
          tmp = fold_build2_loc (input_location, PLUS_EXPR,
				 gfc_array_index_type, tmp, loop.to[i]);
          size = fold_build2_loc (input_location, MULT_EXPR,
				  gfc_array_index_type, size, tmp);
        }
      gfc_add_block_to_block (pblock, &loop.pre);
      size = gfc_evaluate_now (size, pblock);
      gfc_add_block_to_block (pblock, &loop.post);

      /* TODO: write a function that cleans up a loopinfo without freeing
         the SS chains.  Currently a NOP.  */
    }

  return size;
}


/* Calculate the overall iterator number of the nested forall construct.
   This routine actually calculates the number of times the body of the
   nested forall specified by NESTED_FORALL_INFO is executed and multiplies
   that by the expression INNER_SIZE.  The BLOCK argument specifies the
   block in which to calculate the result, and the optional INNER_SIZE_BODY
   argument contains any statements that need to executed (inside the loop)
   to initialize or calculate INNER_SIZE.  */

static tree
compute_overall_iter_number (forall_info *nested_forall_info, tree inner_size,
			     stmtblock_t *inner_size_body, stmtblock_t *block)
{
  forall_info *forall_tmp = nested_forall_info;
  tree tmp, number;
  stmtblock_t body;

  /* We can eliminate the innermost unconditional loops with constant
     array bounds.  */
  if (INTEGER_CST_P (inner_size))
    {
      while (forall_tmp
	     && !forall_tmp->mask
	     && INTEGER_CST_P (forall_tmp->size))
	{
	  inner_size = fold_build2_loc (input_location, MULT_EXPR,
					gfc_array_index_type,
					inner_size, forall_tmp->size);
	  forall_tmp = forall_tmp->prev_nest;
	}

      /* If there are no loops left, we have our constant result.  */
      if (!forall_tmp)
	return inner_size;
    }

  /* Otherwise, create a temporary variable to compute the result.  */
  number = gfc_create_var (gfc_array_index_type, "num");
  gfc_add_modify (block, number, gfc_index_zero_node);

  gfc_start_block (&body);
  if (inner_size_body)
    gfc_add_block_to_block (&body, inner_size_body);
  if (forall_tmp)
    tmp = fold_build2_loc (input_location, PLUS_EXPR,
			   gfc_array_index_type, number, inner_size);
  else
    tmp = inner_size;
  gfc_add_modify (&body, number, tmp);
  tmp = gfc_finish_block (&body);

  /* Generate loops.  */
  if (forall_tmp != NULL)
    tmp = gfc_trans_nested_forall_loop (forall_tmp, tmp, 1);

  gfc_add_expr_to_block (block, tmp);

  return number;
}


/* Allocate temporary for forall construct.  SIZE is the size of temporary
   needed.  PTEMP1 is returned for space free.  */

static tree
allocate_temp_for_forall_nest_1 (tree type, tree size, stmtblock_t * block,
				 tree * ptemp1)
{
  tree bytesize;
  tree unit;
  tree tmp;

  unit = fold_convert (gfc_array_index_type, TYPE_SIZE_UNIT (type));
  if (!integer_onep (unit))
    bytesize = fold_build2_loc (input_location, MULT_EXPR,
				gfc_array_index_type, size, unit);
  else
    bytesize = size;

  *ptemp1 = NULL;
  tmp = gfc_do_allocate (bytesize, size, ptemp1, block, type);

  if (*ptemp1)
    tmp = build_fold_indirect_ref_loc (input_location, tmp);
  return tmp;
}


/* Allocate temporary for forall construct according to the information in
   nested_forall_info.  INNER_SIZE is the size of temporary needed in the
   assignment inside forall.  PTEMP1 is returned for space free.  */

static tree
allocate_temp_for_forall_nest (forall_info * nested_forall_info, tree type,
			       tree inner_size, stmtblock_t * inner_size_body,
			       stmtblock_t * block, tree * ptemp1)
{
  tree size;

  /* Calculate the total size of temporary needed in forall construct.  */
  size = compute_overall_iter_number (nested_forall_info, inner_size,
				      inner_size_body, block);

  return allocate_temp_for_forall_nest_1 (type, size, block, ptemp1);
}


/* Handle assignments inside forall which need temporary.

    forall (i=start:end:stride; maskexpr)
      e<i> = f<i>
    end forall
   (where e,f<i> are arbitrary expressions possibly involving i
    and there is a dependency between e<i> and f<i>)
   Translates to:
    masktmp(:) = maskexpr(:)

    maskindex = 0;
    count1 = 0;
    num = 0;
    for (i = start; i <= end; i += stride)
      num += SIZE (f<i>)
    count1 = 0;
    ALLOCATE (tmp(num))
    for (i = start; i <= end; i += stride)
      {
	if (masktmp[maskindex++])
	  tmp[count1++] = f<i>
      }
    maskindex = 0;
    count1 = 0;
    for (i = start; i <= end; i += stride)
      {
	if (masktmp[maskindex++])
	  e<i> = tmp[count1++]
      }
    DEALLOCATE (tmp)
  */
static void
gfc_trans_assign_need_temp (gfc_expr * expr1, gfc_expr * expr2,
			    tree wheremask, bool invert,
                            forall_info * nested_forall_info,
                            stmtblock_t * block)
{
  tree type;
  tree inner_size;
  gfc_ss *lss, *rss;
  tree count, count1;
  tree tmp, tmp1;
  tree ptemp1;
  stmtblock_t inner_size_body;

  /* Create vars. count1 is the current iterator number of the nested
     forall.  */
  count1 = gfc_create_var (gfc_array_index_type, "count1");

  /* Count is the wheremask index.  */
  if (wheremask)
    {
      count = gfc_create_var (gfc_array_index_type, "count");
      gfc_add_modify (block, count, gfc_index_zero_node);
    }
  else
    count = NULL;

  /* Initialize count1.  */
  gfc_add_modify (block, count1, gfc_index_zero_node);

  /* Calculate the size of temporary needed in the assignment. Return loop, lss
     and rss which are used in function generate_loop_for_rhs_to_temp().  */
  gfc_init_block (&inner_size_body);
  inner_size = compute_inner_temp_size (expr1, expr2, &inner_size_body,
					&lss, &rss);

  /* The type of LHS. Used in function allocate_temp_for_forall_nest */
  if (expr1->ts.type == BT_CHARACTER && expr1->ts.u.cl->length)
    {
      if (!expr1->ts.u.cl->backend_decl)
	{
	  gfc_se tse;
	  gfc_init_se (&tse, NULL);
	  gfc_conv_expr (&tse, expr1->ts.u.cl->length);
	  expr1->ts.u.cl->backend_decl = tse.expr;
	}
      type = gfc_get_character_type_len (gfc_default_character_kind,
				         expr1->ts.u.cl->backend_decl);
    }
  else
    type = gfc_typenode_for_spec (&expr1->ts);

  /* Allocate temporary for nested forall construct according to the
     information in nested_forall_info and inner_size.  */
  tmp1 = allocate_temp_for_forall_nest (nested_forall_info, type, inner_size,
					&inner_size_body, block, &ptemp1);

  /* Generate codes to copy rhs to the temporary .  */
  tmp = generate_loop_for_rhs_to_temp (expr2, tmp1, count, count1, lss, rss,
				       wheremask, invert);

  /* Generate body and loops according to the information in
     nested_forall_info.  */
  tmp = gfc_trans_nested_forall_loop (nested_forall_info, tmp, 1);
  gfc_add_expr_to_block (block, tmp);

  /* Reset count1.  */
  gfc_add_modify (block, count1, gfc_index_zero_node);

  /* Reset count.  */
  if (wheremask)
    gfc_add_modify (block, count, gfc_index_zero_node);

  /* Generate codes to copy the temporary to lhs.  */
  tmp = generate_loop_for_temp_to_lhs (expr1, tmp1, count, count1,
				       wheremask, invert);

  /* Generate body and loops according to the information in
     nested_forall_info.  */
  tmp = gfc_trans_nested_forall_loop (nested_forall_info, tmp, 1);
  gfc_add_expr_to_block (block, tmp);

  if (ptemp1)
    {
      /* Free the temporary.  */
      tmp = gfc_call_free (ptemp1);
      gfc_add_expr_to_block (block, tmp);
    }
}


/* Translate pointer assignment inside FORALL which need temporary.  */

static void
gfc_trans_pointer_assign_need_temp (gfc_expr * expr1, gfc_expr * expr2,
                                    forall_info * nested_forall_info,
                                    stmtblock_t * block)
{
  tree type;
  tree inner_size;
  gfc_ss *lss, *rss;
  gfc_se lse;
  gfc_se rse;
  gfc_array_info *info;
  gfc_loopinfo loop;
  tree desc;
  tree parm;
  tree parmtype;
  stmtblock_t body;
  tree count;
  tree tmp, tmp1, ptemp1;

  count = gfc_create_var (gfc_array_index_type, "count");
  gfc_add_modify (block, count, gfc_index_zero_node);

  inner_size = gfc_index_one_node;
  lss = gfc_walk_expr (expr1);
  rss = gfc_walk_expr (expr2);
  if (lss == gfc_ss_terminator)
    {
      type = gfc_typenode_for_spec (&expr1->ts);
      type = build_pointer_type (type);

      /* Allocate temporary for nested forall construct according to the
         information in nested_forall_info and inner_size.  */
      tmp1 = allocate_temp_for_forall_nest (nested_forall_info, type,
					    inner_size, NULL, block, &ptemp1);
      gfc_start_block (&body);
      gfc_init_se (&lse, NULL);
      lse.expr = gfc_build_array_ref (tmp1, count, NULL);
      gfc_init_se (&rse, NULL);
      rse.want_pointer = 1;
      gfc_conv_expr (&rse, expr2);
      gfc_add_block_to_block (&body, &rse.pre);
      gfc_add_modify (&body, lse.expr,
			   fold_convert (TREE_TYPE (lse.expr), rse.expr));
      gfc_add_block_to_block (&body, &rse.post);

      /* Increment count.  */
      tmp = fold_build2_loc (input_location, PLUS_EXPR, gfc_array_index_type,
			     count, gfc_index_one_node);
      gfc_add_modify (&body, count, tmp);

      tmp = gfc_finish_block (&body);

      /* Generate body and loops according to the information in
         nested_forall_info.  */
      tmp = gfc_trans_nested_forall_loop (nested_forall_info, tmp, 1);
      gfc_add_expr_to_block (block, tmp);

      /* Reset count.  */
      gfc_add_modify (block, count, gfc_index_zero_node);

      gfc_start_block (&body);
      gfc_init_se (&lse, NULL);
      gfc_init_se (&rse, NULL);
      rse.expr = gfc_build_array_ref (tmp1, count, NULL);
      lse.want_pointer = 1;
      gfc_conv_expr (&lse, expr1);
      gfc_add_block_to_block (&body, &lse.pre);
      gfc_add_modify (&body, lse.expr, rse.expr);
      gfc_add_block_to_block (&body, &lse.post);
      /* Increment count.  */
      tmp = fold_build2_loc (input_location, PLUS_EXPR, gfc_array_index_type,
			     count, gfc_index_one_node);
      gfc_add_modify (&body, count, tmp);
      tmp = gfc_finish_block (&body);

      /* Generate body and loops according to the information in
         nested_forall_info.  */
      tmp = gfc_trans_nested_forall_loop (nested_forall_info, tmp, 1);
      gfc_add_expr_to_block (block, tmp);
    }
  else
    {
      gfc_init_loopinfo (&loop);

      /* Associate the SS with the loop.  */
      gfc_add_ss_to_loop (&loop, rss);

      /* Setup the scalarizing loops and bounds.  */
      gfc_conv_ss_startstride (&loop);

      gfc_conv_loop_setup (&loop, &expr2->where);

      info = &rss->info->data.array;
      desc = info->descriptor;

      /* Make a new descriptor.  */
      parmtype = gfc_get_element_type (TREE_TYPE (desc));
      parmtype = gfc_get_array_type_bounds (parmtype, loop.dimen, 0,
                                            loop.from, loop.to, 1,
					    GFC_ARRAY_UNKNOWN, true);

      /* Allocate temporary for nested forall construct.  */
      tmp1 = allocate_temp_for_forall_nest (nested_forall_info, parmtype,
					    inner_size, NULL, block, &ptemp1);
      gfc_start_block (&body);
      gfc_init_se (&lse, NULL);
      lse.expr = gfc_build_array_ref (tmp1, count, NULL);
      lse.direct_byref = 1;
      gfc_conv_expr_descriptor (&lse, expr2);

      gfc_add_block_to_block (&body, &lse.pre);
      gfc_add_block_to_block (&body, &lse.post);

      /* Increment count.  */
      tmp = fold_build2_loc (input_location, PLUS_EXPR, gfc_array_index_type,
			     count, gfc_index_one_node);
      gfc_add_modify (&body, count, tmp);

      tmp = gfc_finish_block (&body);

      /* Generate body and loops according to the information in
         nested_forall_info.  */
      tmp = gfc_trans_nested_forall_loop (nested_forall_info, tmp, 1);
      gfc_add_expr_to_block (block, tmp);

      /* Reset count.  */
      gfc_add_modify (block, count, gfc_index_zero_node);

      parm = gfc_build_array_ref (tmp1, count, NULL);
      gfc_init_se (&lse, NULL);
      gfc_conv_expr_descriptor (&lse, expr1);
      gfc_add_modify (&lse.pre, lse.expr, parm);
      gfc_start_block (&body);
      gfc_add_block_to_block (&body, &lse.pre);
      gfc_add_block_to_block (&body, &lse.post);

      /* Increment count.  */
      tmp = fold_build2_loc (input_location, PLUS_EXPR, gfc_array_index_type,
			     count, gfc_index_one_node);
      gfc_add_modify (&body, count, tmp);

      tmp = gfc_finish_block (&body);

      tmp = gfc_trans_nested_forall_loop (nested_forall_info, tmp, 1);
      gfc_add_expr_to_block (block, tmp);
    }
  /* Free the temporary.  */
  if (ptemp1)
    {
      tmp = gfc_call_free (ptemp1);
      gfc_add_expr_to_block (block, tmp);
    }
}


/* FORALL and WHERE statements are really nasty, especially when you nest
   them. All the rhs of a forall assignment must be evaluated before the
   actual assignments are performed. Presumably this also applies to all the
   assignments in an inner where statement.  */

/* Generate code for a FORALL statement.  Any temporaries are allocated as a
   linear array, relying on the fact that we process in the same order in all
   loops.

    forall (i=start:end:stride; maskexpr)
      e<i> = f<i>
      g<i> = h<i>
    end forall
   (where e,f,g,h<i> are arbitrary expressions possibly involving i)
   Translates to:
    count = ((end + 1 - start) / stride)
    masktmp(:) = maskexpr(:)

    maskindex = 0;
    for (i = start; i <= end; i += stride)
      {
        if (masktmp[maskindex++])
          e<i> = f<i>
      }
    maskindex = 0;
    for (i = start; i <= end; i += stride)
      {
        if (masktmp[maskindex++])
          g<i> = h<i>
      }

    Note that this code only works when there are no dependencies.
    Forall loop with array assignments and data dependencies are a real pain,
    because the size of the temporary cannot always be determined before the
    loop is executed.  This problem is compounded by the presence of nested
    FORALL constructs.
 */

static tree
gfc_trans_forall_1 (gfc_code * code, forall_info * nested_forall_info)
{
  stmtblock_t pre;
  stmtblock_t post;
  stmtblock_t block;
  stmtblock_t body;
  tree *var;
  tree *start;
  tree *end;
  tree *step;
  gfc_expr **varexpr;
  tree tmp;
  tree assign;
  tree size;
  tree maskindex;
  tree mask;
  tree pmask;
  tree cycle_label = NULL_TREE;
  int n;
  int nvar;
  int need_temp;
  gfc_forall_iterator *fa;
  gfc_se se;
  gfc_code *c;
  gfc_saved_var *saved_vars;
  iter_info *this_forall;
  forall_info *info;
  bool need_mask;

  /* Do nothing if the mask is false.  */
  if (code->expr1
      && code->expr1->expr_type == EXPR_CONSTANT
      && !code->expr1->value.logical)
    return build_empty_stmt (input_location);

  n = 0;
  /* Count the FORALL index number.  */
  for (fa = code->ext.forall_iterator; fa; fa = fa->next)
    n++;
  nvar = n;

  /* Allocate the space for var, start, end, step, varexpr.  */
  var = XCNEWVEC (tree, nvar);
  start = XCNEWVEC (tree, nvar);
  end = XCNEWVEC (tree, nvar);
  step = XCNEWVEC (tree, nvar);
  varexpr = XCNEWVEC (gfc_expr *, nvar);
  saved_vars = XCNEWVEC (gfc_saved_var, nvar);

  /* Allocate the space for info.  */
  info = XCNEW (forall_info);

  gfc_start_block (&pre);
  gfc_init_block (&post);
  gfc_init_block (&block);

  n = 0;
  for (fa = code->ext.forall_iterator; fa; fa = fa->next)
    {
      gfc_symbol *sym = fa->var->symtree->n.sym;

      /* Allocate space for this_forall.  */
      this_forall = XCNEW (iter_info);

      /* Create a temporary variable for the FORALL index.  */
      tmp = gfc_typenode_for_spec (&sym->ts);
      var[n] = gfc_create_var (tmp, sym->name);
      gfc_shadow_sym (sym, var[n], &saved_vars[n]);

      /* Record it in this_forall.  */
      this_forall->var = var[n];

      /* Replace the index symbol's backend_decl with the temporary decl.  */
      sym->backend_decl = var[n];

      /* Work out the start, end and stride for the loop.  */
      gfc_init_se (&se, NULL);
      gfc_conv_expr_val (&se, fa->start);
      /* Record it in this_forall.  */
      this_forall->start = se.expr;
      gfc_add_block_to_block (&block, &se.pre);
      start[n] = se.expr;

      gfc_init_se (&se, NULL);
      gfc_conv_expr_val (&se, fa->end);
      /* Record it in this_forall.  */
      this_forall->end = se.expr;
      gfc_make_safe_expr (&se);
      gfc_add_block_to_block (&block, &se.pre);
      end[n] = se.expr;

      gfc_init_se (&se, NULL);
      gfc_conv_expr_val (&se, fa->stride);
      /* Record it in this_forall.  */
      this_forall->step = se.expr;
      gfc_make_safe_expr (&se);
      gfc_add_block_to_block (&block, &se.pre);
      step[n] = se.expr;

      /* Set the NEXT field of this_forall to NULL.  */
      this_forall->next = NULL;
      /* Link this_forall to the info construct.  */
      if (info->this_loop)
        {
          iter_info *iter_tmp = info->this_loop;
          while (iter_tmp->next != NULL)
            iter_tmp = iter_tmp->next;
          iter_tmp->next = this_forall;
        }
      else
        info->this_loop = this_forall;

      n++;
    }
  nvar = n;

  /* Calculate the size needed for the current forall level.  */
  size = gfc_index_one_node;
  for (n = 0; n < nvar; n++)
    {
      /* size = (end + step - start) / step.  */
      tmp = fold_build2_loc (input_location, MINUS_EXPR, TREE_TYPE (start[n]),
			     step[n], start[n]);
      tmp = fold_build2_loc (input_location, PLUS_EXPR, TREE_TYPE (end[n]),
			     end[n], tmp);
      tmp = fold_build2_loc (input_location, FLOOR_DIV_EXPR, TREE_TYPE (tmp),
			     tmp, step[n]);
      tmp = convert (gfc_array_index_type, tmp);

      size = fold_build2_loc (input_location, MULT_EXPR, gfc_array_index_type,
			      size, tmp);
    }

  /* Record the nvar and size of current forall level.  */
  info->nvar = nvar;
  info->size = size;

  if (code->expr1)
    {
      /* If the mask is .true., consider the FORALL unconditional.  */
      if (code->expr1->expr_type == EXPR_CONSTANT
	  && code->expr1->value.logical)
	need_mask = false;
      else
	need_mask = true;
    }
  else
    need_mask = false;

  /* First we need to allocate the mask.  */
  if (need_mask)
    {
      /* As the mask array can be very big, prefer compact boolean types.  */
      tree mask_type = gfc_get_logical_type (gfc_logical_kinds[0].kind);
      mask = allocate_temp_for_forall_nest (nested_forall_info, mask_type,
					    size, NULL, &block, &pmask);
      maskindex = gfc_create_var_np (gfc_array_index_type, "mi");

      /* Record them in the info structure.  */
      info->maskindex = maskindex;
      info->mask = mask;
    }
  else
    {
      /* No mask was specified.  */
      maskindex = NULL_TREE;
      mask = pmask = NULL_TREE;
    }

  /* Link the current forall level to nested_forall_info.  */
  info->prev_nest = nested_forall_info;
  nested_forall_info = info;

  /* Copy the mask into a temporary variable if required.
     For now we assume a mask temporary is needed.  */
  if (need_mask)
    {
      /* As the mask array can be very big, prefer compact boolean types.  */
      tree mask_type = gfc_get_logical_type (gfc_logical_kinds[0].kind);

      gfc_add_modify (&block, maskindex, gfc_index_zero_node);

      /* Start of mask assignment loop body.  */
      gfc_start_block (&body);

      /* Evaluate the mask expression.  */
      gfc_init_se (&se, NULL);
      gfc_conv_expr_val (&se, code->expr1);
      gfc_add_block_to_block (&body, &se.pre);

      /* Store the mask.  */
      se.expr = convert (mask_type, se.expr);

      tmp = gfc_build_array_ref (mask, maskindex, NULL);
      gfc_add_modify (&body, tmp, se.expr);

      /* Advance to the next mask element.  */
      tmp = fold_build2_loc (input_location, PLUS_EXPR, gfc_array_index_type,
			     maskindex, gfc_index_one_node);
      gfc_add_modify (&body, maskindex, tmp);

      /* Generate the loops.  */
      tmp = gfc_finish_block (&body);
      tmp = gfc_trans_nested_forall_loop (info, tmp, 0);
      gfc_add_expr_to_block (&block, tmp);
    }

  if (code->op == EXEC_DO_CONCURRENT)
    {
      gfc_init_block (&body);
      cycle_label = gfc_build_label_decl (NULL_TREE);
      code->cycle_label = cycle_label;
      tmp = gfc_trans_code (code->block->next);
      gfc_add_expr_to_block (&body, tmp);

      if (TREE_USED (cycle_label))
	{
	  tmp = build1_v (LABEL_EXPR, cycle_label);
	  gfc_add_expr_to_block (&body, tmp);
	}

      tmp = gfc_finish_block (&body);
      nested_forall_info->do_concurrent = true;
      tmp = gfc_trans_nested_forall_loop (nested_forall_info, tmp, 1);
      gfc_add_expr_to_block (&block, tmp);
      goto done;
    }

  c = code->block->next;

  /* TODO: loop merging in FORALL statements.  */
  /* Now that we've got a copy of the mask, generate the assignment loops.  */
  while (c)
    {
      switch (c->op)
	{
	case EXEC_ASSIGN:
          /* A scalar or array assignment.  DO the simple check for
	     lhs to rhs dependencies.  These make a temporary for the
	     rhs and form a second forall block to copy to variable.  */
	  need_temp = check_forall_dependencies(c, &pre, &post);

          /* Temporaries due to array assignment data dependencies introduce
             no end of problems.  */
	  if (need_temp)
            gfc_trans_assign_need_temp (c->expr1, c->expr2, NULL, false,
                                        nested_forall_info, &block);
          else
            {
              /* Use the normal assignment copying routines.  */
              assign = gfc_trans_assignment (c->expr1, c->expr2, false, true);

              /* Generate body and loops.  */
              tmp = gfc_trans_nested_forall_loop (nested_forall_info,
						  assign, 1);
              gfc_add_expr_to_block (&block, tmp);
            }

	  /* Cleanup any temporary symtrees that have been made to deal
	     with dependencies.  */
	  if (new_symtree)
	    cleanup_forall_symtrees (c);

	  break;

        case EXEC_WHERE:
	  /* Translate WHERE or WHERE construct nested in FORALL.  */
	  gfc_trans_where_2 (c, NULL, false, nested_forall_info, &block);
	  break;

        /* Pointer assignment inside FORALL.  */
	case EXEC_POINTER_ASSIGN:
          need_temp = gfc_check_dependency (c->expr1, c->expr2, 0);
          if (need_temp)
            gfc_trans_pointer_assign_need_temp (c->expr1, c->expr2,
                                                nested_forall_info, &block);
          else
            {
              /* Use the normal assignment copying routines.  */
              assign = gfc_trans_pointer_assignment (c->expr1, c->expr2);

              /* Generate body and loops.  */
              tmp = gfc_trans_nested_forall_loop (nested_forall_info,
						  assign, 1);
              gfc_add_expr_to_block (&block, tmp);
            }
          break;

	case EXEC_FORALL:
	  tmp = gfc_trans_forall_1 (c, nested_forall_info);
          gfc_add_expr_to_block (&block, tmp);
          break;

	/* Explicit subroutine calls are prevented by the frontend but interface
	   assignments can legitimately produce them.  */
	case EXEC_ASSIGN_CALL:
	  assign = gfc_trans_call (c, true, NULL_TREE, NULL_TREE, false);
          tmp = gfc_trans_nested_forall_loop (nested_forall_info, assign, 1);
          gfc_add_expr_to_block (&block, tmp);
          break;

	default:
	  gcc_unreachable ();
	}

      c = c->next;
    }

done:
  /* Restore the original index variables.  */
  for (fa = code->ext.forall_iterator, n = 0; fa; fa = fa->next, n++)
    gfc_restore_sym (fa->var->symtree->n.sym, &saved_vars[n]);

  /* Free the space for var, start, end, step, varexpr.  */
  free (var);
  free (start);
  free (end);
  free (step);
  free (varexpr);
  free (saved_vars);

  for (this_forall = info->this_loop; this_forall;)
    {
      iter_info *next = this_forall->next;
      free (this_forall);
      this_forall = next;
    }

  /* Free the space for this forall_info.  */
  free (info);

  if (pmask)
    {
      /* Free the temporary for the mask.  */
      tmp = gfc_call_free (pmask);
      gfc_add_expr_to_block (&block, tmp);
    }
  if (maskindex)
    pushdecl (maskindex);

  gfc_add_block_to_block (&pre, &block);
  gfc_add_block_to_block (&pre, &post);

  return gfc_finish_block (&pre);
}


/* Translate the FORALL statement or construct.  */

tree gfc_trans_forall (gfc_code * code)
{
  return gfc_trans_forall_1 (code, NULL);
}


/* Translate the DO CONCURRENT construct.  */

tree gfc_trans_do_concurrent (gfc_code * code)
{
  return gfc_trans_forall_1 (code, NULL);
}


/* Evaluate the WHERE mask expression, copy its value to a temporary.
   If the WHERE construct is nested in FORALL, compute the overall temporary
   needed by the WHERE mask expression multiplied by the iterator number of
   the nested forall.
   ME is the WHERE mask expression.
   MASK is the current execution mask upon input, whose sense may or may
   not be inverted as specified by the INVERT argument.
   CMASK is the updated execution mask on output, or NULL if not required.
   PMASK is the pending execution mask on output, or NULL if not required.
   BLOCK is the block in which to place the condition evaluation loops.  */

static void
gfc_evaluate_where_mask (gfc_expr * me, forall_info * nested_forall_info,
                         tree mask, bool invert, tree cmask, tree pmask,
                         tree mask_type, stmtblock_t * block)
{
  tree tmp, tmp1;
  gfc_ss *lss, *rss;
  gfc_loopinfo loop;
  stmtblock_t body, body1;
  tree count, cond, mtmp;
  gfc_se lse, rse;

  gfc_init_loopinfo (&loop);

  lss = gfc_walk_expr (me);
  rss = gfc_walk_expr (me);

  /* Variable to index the temporary.  */
  count = gfc_create_var (gfc_array_index_type, "count");
  /* Initialize count.  */
  gfc_add_modify (block, count, gfc_index_zero_node);

  gfc_start_block (&body);

  gfc_init_se (&rse, NULL);
  gfc_init_se (&lse, NULL);

  if (lss == gfc_ss_terminator)
    {
      gfc_init_block (&body1);
    }
  else
    {
      /* Initialize the loop.  */
      gfc_init_loopinfo (&loop);

      /* We may need LSS to determine the shape of the expression.  */
      gfc_add_ss_to_loop (&loop, lss);
      gfc_add_ss_to_loop (&loop, rss);

      gfc_conv_ss_startstride (&loop);
      gfc_conv_loop_setup (&loop, &me->where);

      gfc_mark_ss_chain_used (rss, 1);
      /* Start the loop body.  */
      gfc_start_scalarized_body (&loop, &body1);

      /* Translate the expression.  */
      gfc_copy_loopinfo_to_se (&rse, &loop);
      rse.ss = rss;
      gfc_conv_expr (&rse, me);
    }

  /* Variable to evaluate mask condition.  */
  cond = gfc_create_var (mask_type, "cond");
  if (mask && (cmask || pmask))
    mtmp = gfc_create_var (mask_type, "mask");
  else mtmp = NULL_TREE;

  gfc_add_block_to_block (&body1, &lse.pre);
  gfc_add_block_to_block (&body1, &rse.pre);

  gfc_add_modify (&body1, cond, fold_convert (mask_type, rse.expr));

  if (mask && (cmask || pmask))
    {
      tmp = gfc_build_array_ref (mask, count, NULL);
      if (invert)
	tmp = fold_build1_loc (input_location, TRUTH_NOT_EXPR, mask_type, tmp);
      gfc_add_modify (&body1, mtmp, tmp);
    }

  if (cmask)
    {
      tmp1 = gfc_build_array_ref (cmask, count, NULL);
      tmp = cond;
      if (mask)
	tmp = fold_build2_loc (input_location, TRUTH_AND_EXPR, mask_type,
			       mtmp, tmp);
      gfc_add_modify (&body1, tmp1, tmp);
    }

  if (pmask)
    {
      tmp1 = gfc_build_array_ref (pmask, count, NULL);
      tmp = fold_build1_loc (input_location, TRUTH_NOT_EXPR, mask_type, cond);
      if (mask)
	tmp = fold_build2_loc (input_location, TRUTH_AND_EXPR, mask_type, mtmp,
			       tmp);
      gfc_add_modify (&body1, tmp1, tmp);
    }

  gfc_add_block_to_block (&body1, &lse.post);
  gfc_add_block_to_block (&body1, &rse.post);

  if (lss == gfc_ss_terminator)
    {
      gfc_add_block_to_block (&body, &body1);
    }
  else
    {
      /* Increment count.  */
      tmp1 = fold_build2_loc (input_location, PLUS_EXPR, gfc_array_index_type,
			      count, gfc_index_one_node);
      gfc_add_modify (&body1, count, tmp1);

      /* Generate the copying loops.  */
      gfc_trans_scalarizing_loops (&loop, &body1);

      gfc_add_block_to_block (&body, &loop.pre);
      gfc_add_block_to_block (&body, &loop.post);

      gfc_cleanup_loop (&loop);
      /* TODO: Reuse lss and rss when copying temp->lhs.  Need to be careful
         as tree nodes in SS may not be valid in different scope.  */
    }

  tmp1 = gfc_finish_block (&body);
  /* If the WHERE construct is inside FORALL, fill the full temporary.  */
  if (nested_forall_info != NULL)
    tmp1 = gfc_trans_nested_forall_loop (nested_forall_info, tmp1, 1);

  gfc_add_expr_to_block (block, tmp1);
}


/* Translate an assignment statement in a WHERE statement or construct
   statement. The MASK expression is used to control which elements
   of EXPR1 shall be assigned.  The sense of MASK is specified by
   INVERT.  */

static tree
gfc_trans_where_assign (gfc_expr *expr1, gfc_expr *expr2,
			tree mask, bool invert,
                        tree count1, tree count2,
			gfc_code *cnext)
{
  gfc_se lse;
  gfc_se rse;
  gfc_ss *lss;
  gfc_ss *lss_section;
  gfc_ss *rss;

  gfc_loopinfo loop;
  tree tmp;
  stmtblock_t block;
  stmtblock_t body;
  tree index, maskexpr;

  /* A defined assignment.  */
  if (cnext && cnext->resolved_sym)
    return gfc_trans_call (cnext, true, mask, count1, invert);

#if 0
  /* TODO: handle this special case.
     Special case a single function returning an array.  */
  if (expr2->expr_type == EXPR_FUNCTION && expr2->rank > 0)
    {
      tmp = gfc_trans_arrayfunc_assign (expr1, expr2);
      if (tmp)
        return tmp;
    }
#endif

 /* Assignment of the form lhs = rhs.  */
  gfc_start_block (&block);

  gfc_init_se (&lse, NULL);
  gfc_init_se (&rse, NULL);

  /* Walk the lhs.  */
  lss = gfc_walk_expr (expr1);
  rss = NULL;

  /* In each where-assign-stmt, the mask-expr and the variable being
     defined shall be arrays of the same shape.  */
  gcc_assert (lss != gfc_ss_terminator);

  /* The assignment needs scalarization.  */
  lss_section = lss;

  /* Find a non-scalar SS from the lhs.  */
  while (lss_section != gfc_ss_terminator
	 && lss_section->info->type != GFC_SS_SECTION)
    lss_section = lss_section->next;

  gcc_assert (lss_section != gfc_ss_terminator);

  /* Initialize the scalarizer.  */
  gfc_init_loopinfo (&loop);

  /* Walk the rhs.  */
  rss = gfc_walk_expr (expr2);
  if (rss == gfc_ss_terminator)
    {
      /* The rhs is scalar.  Add a ss for the expression.  */
      rss = gfc_get_scalar_ss (gfc_ss_terminator, expr2);
      rss->info->where = 1;
    }

  /* Associate the SS with the loop.  */
  gfc_add_ss_to_loop (&loop, lss);
  gfc_add_ss_to_loop (&loop, rss);

  /* Calculate the bounds of the scalarization.  */
  gfc_conv_ss_startstride (&loop);

  /* Resolve any data dependencies in the statement.  */
  gfc_conv_resolve_dependencies (&loop, lss_section, rss);

  /* Setup the scalarizing loops.  */
  gfc_conv_loop_setup (&loop, &expr2->where);

  /* Setup the gfc_se structures.  */
  gfc_copy_loopinfo_to_se (&lse, &loop);
  gfc_copy_loopinfo_to_se (&rse, &loop);

  rse.ss = rss;
  gfc_mark_ss_chain_used (rss, 1);
  if (loop.temp_ss == NULL)
    {
      lse.ss = lss;
      gfc_mark_ss_chain_used (lss, 1);
    }
  else
    {
      lse.ss = loop.temp_ss;
      gfc_mark_ss_chain_used (lss, 3);
      gfc_mark_ss_chain_used (loop.temp_ss, 3);
    }

  /* Start the scalarized loop body.  */
  gfc_start_scalarized_body (&loop, &body);

  /* Translate the expression.  */
  gfc_conv_expr (&rse, expr2);
  if (lss != gfc_ss_terminator && loop.temp_ss != NULL)
    gfc_conv_tmp_array_ref (&lse);
  else
    gfc_conv_expr (&lse, expr1);

  /* Form the mask expression according to the mask.  */
  index = count1;
  maskexpr = gfc_build_array_ref (mask, index, NULL);
  if (invert)
    maskexpr = fold_build1_loc (input_location, TRUTH_NOT_EXPR,
				TREE_TYPE (maskexpr), maskexpr);

  /* Use the scalar assignment as is.  */
  tmp = gfc_trans_scalar_assign (&lse, &rse, expr1->ts,
				 loop.temp_ss != NULL, false, true);

  tmp = build3_v (COND_EXPR, maskexpr, tmp, build_empty_stmt (input_location));

  gfc_add_expr_to_block (&body, tmp);

  if (lss == gfc_ss_terminator)
    {
      /* Increment count1.  */
      tmp = fold_build2_loc (input_location, PLUS_EXPR, gfc_array_index_type,
			     count1, gfc_index_one_node);
      gfc_add_modify (&body, count1, tmp);

      /* Use the scalar assignment as is.  */
      gfc_add_block_to_block (&block, &body);
    }
  else
    {
      gcc_assert (lse.ss == gfc_ss_terminator
		  && rse.ss == gfc_ss_terminator);

      if (loop.temp_ss != NULL)
        {
          /* Increment count1 before finish the main body of a scalarized
             expression.  */
          tmp = fold_build2_loc (input_location, PLUS_EXPR,
				 gfc_array_index_type, count1, gfc_index_one_node);
          gfc_add_modify (&body, count1, tmp);
          gfc_trans_scalarized_loop_boundary (&loop, &body);

          /* We need to copy the temporary to the actual lhs.  */
          gfc_init_se (&lse, NULL);
          gfc_init_se (&rse, NULL);
          gfc_copy_loopinfo_to_se (&lse, &loop);
          gfc_copy_loopinfo_to_se (&rse, &loop);

          rse.ss = loop.temp_ss;
          lse.ss = lss;

          gfc_conv_tmp_array_ref (&rse);
          gfc_conv_expr (&lse, expr1);

          gcc_assert (lse.ss == gfc_ss_terminator
		      && rse.ss == gfc_ss_terminator);

          /* Form the mask expression according to the mask tree list.  */
          index = count2;
          maskexpr = gfc_build_array_ref (mask, index, NULL);
	  if (invert)
	    maskexpr = fold_build1_loc (input_location, TRUTH_NOT_EXPR,
					TREE_TYPE (maskexpr), maskexpr);

          /* Use the scalar assignment as is.  */
          tmp = gfc_trans_scalar_assign (&lse, &rse, expr1->ts, false, false,
					 true);
          tmp = build3_v (COND_EXPR, maskexpr, tmp,
			  build_empty_stmt (input_location));
          gfc_add_expr_to_block (&body, tmp);

          /* Increment count2.  */
          tmp = fold_build2_loc (input_location, PLUS_EXPR,
				 gfc_array_index_type, count2,
				 gfc_index_one_node);
          gfc_add_modify (&body, count2, tmp);
        }
      else
        {
          /* Increment count1.  */
          tmp = fold_build2_loc (input_location, PLUS_EXPR,
				 gfc_array_index_type, count1,
				 gfc_index_one_node);
          gfc_add_modify (&body, count1, tmp);
        }

      /* Generate the copying loops.  */
      gfc_trans_scalarizing_loops (&loop, &body);

      /* Wrap the whole thing up.  */
      gfc_add_block_to_block (&block, &loop.pre);
      gfc_add_block_to_block (&block, &loop.post);
      gfc_cleanup_loop (&loop);
    }

  return gfc_finish_block (&block);
}


/* Translate the WHERE construct or statement.
   This function can be called iteratively to translate the nested WHERE
   construct or statement.
   MASK is the control mask.  */

static void
gfc_trans_where_2 (gfc_code * code, tree mask, bool invert,
		   forall_info * nested_forall_info, stmtblock_t * block)
{
  stmtblock_t inner_size_body;
  tree inner_size, size;
  gfc_ss *lss, *rss;
  tree mask_type;
  gfc_expr *expr1;
  gfc_expr *expr2;
  gfc_code *cblock;
  gfc_code *cnext;
  tree tmp;
  tree cond;
  tree count1, count2;
  bool need_cmask;
  bool need_pmask;
  int need_temp;
  tree pcmask = NULL_TREE;
  tree ppmask = NULL_TREE;
  tree cmask = NULL_TREE;
  tree pmask = NULL_TREE;
  gfc_actual_arglist *arg;

  /* the WHERE statement or the WHERE construct statement.  */
  cblock = code->block;

  /* As the mask array can be very big, prefer compact boolean types.  */
  mask_type = gfc_get_logical_type (gfc_logical_kinds[0].kind);

  /* Determine which temporary masks are needed.  */
  if (!cblock->block)
    {
      /* One clause: No ELSEWHEREs.  */
      need_cmask = (cblock->next != 0);
      need_pmask = false;
    }
  else if (cblock->block->block)
    {
      /* Three or more clauses: Conditional ELSEWHEREs.  */
      need_cmask = true;
      need_pmask = true;
    }
  else if (cblock->next)
    {
      /* Two clauses, the first non-empty.  */
      need_cmask = true;
      need_pmask = (mask != NULL_TREE
		    && cblock->block->next != 0);
    }
  else if (!cblock->block->next)
    {
      /* Two clauses, both empty.  */
      need_cmask = false;
      need_pmask = false;
    }
  /* Two clauses, the first empty, the second non-empty.  */
  else if (mask)
    {
      need_cmask = (cblock->block->expr1 != 0);
      need_pmask = true;
    }
  else
    {
      need_cmask = true;
      need_pmask = false;
    }

  if (need_cmask || need_pmask)
    {
      /* Calculate the size of temporary needed by the mask-expr.  */
      gfc_init_block (&inner_size_body);
      inner_size = compute_inner_temp_size (cblock->expr1, cblock->expr1,
					    &inner_size_body, &lss, &rss);

      gfc_free_ss_chain (lss);
      gfc_free_ss_chain (rss);

      /* Calculate the total size of temporary needed.  */
      size = compute_overall_iter_number (nested_forall_info, inner_size,
					  &inner_size_body, block);

      /* Check whether the size is negative.  */
      cond = fold_build2_loc (input_location, LE_EXPR, boolean_type_node, size,
			      gfc_index_zero_node);
      size = fold_build3_loc (input_location, COND_EXPR, gfc_array_index_type,
			      cond, gfc_index_zero_node, size);
      size = gfc_evaluate_now (size, block);

      /* Allocate temporary for WHERE mask if needed.  */
      if (need_cmask)
	cmask = allocate_temp_for_forall_nest_1 (mask_type, size, block,
						 &pcmask);

      /* Allocate temporary for !mask if needed.  */
      if (need_pmask)
	pmask = allocate_temp_for_forall_nest_1 (mask_type, size, block,
						 &ppmask);
    }

  while (cblock)
    {
      /* Each time around this loop, the where clause is conditional
	 on the value of mask and invert, which are updated at the
	 bottom of the loop.  */

      /* Has mask-expr.  */
      if (cblock->expr1)
        {
          /* Ensure that the WHERE mask will be evaluated exactly once.
	     If there are no statements in this WHERE/ELSEWHERE clause,
	     then we don't need to update the control mask (cmask).
	     If this is the last clause of the WHERE construct, then
	     we don't need to update the pending control mask (pmask).  */
	  if (mask)
	    gfc_evaluate_where_mask (cblock->expr1, nested_forall_info,
				     mask, invert,
				     cblock->next  ? cmask : NULL_TREE,
				     cblock->block ? pmask : NULL_TREE,
				     mask_type, block);
	  else
	    gfc_evaluate_where_mask (cblock->expr1, nested_forall_info,
				     NULL_TREE, false,
				     (cblock->next || cblock->block)
				     ? cmask : NULL_TREE,
				     NULL_TREE, mask_type, block);

	  invert = false;
        }
      /* It's a final elsewhere-stmt. No mask-expr is present.  */
      else
        cmask = mask;

      /* The body of this where clause are controlled by cmask with
	 sense specified by invert.  */

      /* Get the assignment statement of a WHERE statement, or the first
         statement in where-body-construct of a WHERE construct.  */
      cnext = cblock->next;
      while (cnext)
        {
          switch (cnext->op)
            {
            /* WHERE assignment statement.  */
	    case EXEC_ASSIGN_CALL:

	      arg = cnext->ext.actual;
	      expr1 = expr2 = NULL;
	      for (; arg; arg = arg->next)
		{
		  if (!arg->expr)
		    continue;
		  if (expr1 == NULL)
		    expr1 = arg->expr;
		  else
		    expr2 = arg->expr;
		}
	      goto evaluate;

            case EXEC_ASSIGN:
              expr1 = cnext->expr1;
              expr2 = cnext->expr2;
    evaluate:
              if (nested_forall_info != NULL)
                {
                  need_temp = gfc_check_dependency (expr1, expr2, 0);
                  if (need_temp && cnext->op != EXEC_ASSIGN_CALL)
                    gfc_trans_assign_need_temp (expr1, expr2,
						cmask, invert,
                                                nested_forall_info, block);
                  else
                    {
                      /* Variables to control maskexpr.  */
                      count1 = gfc_create_var (gfc_array_index_type, "count1");
                      count2 = gfc_create_var (gfc_array_index_type, "count2");
                      gfc_add_modify (block, count1, gfc_index_zero_node);
                      gfc_add_modify (block, count2, gfc_index_zero_node);

                      tmp = gfc_trans_where_assign (expr1, expr2,
						    cmask, invert,
						    count1, count2,
						    cnext);

                      tmp = gfc_trans_nested_forall_loop (nested_forall_info,
                                                          tmp, 1);
                      gfc_add_expr_to_block (block, tmp);
                    }
                }
              else
                {
                  /* Variables to control maskexpr.  */
                  count1 = gfc_create_var (gfc_array_index_type, "count1");
                  count2 = gfc_create_var (gfc_array_index_type, "count2");
                  gfc_add_modify (block, count1, gfc_index_zero_node);
                  gfc_add_modify (block, count2, gfc_index_zero_node);

                  tmp = gfc_trans_where_assign (expr1, expr2,
						cmask, invert,
						count1, count2,
						cnext);
                  gfc_add_expr_to_block (block, tmp);

                }
              break;

            /* WHERE or WHERE construct is part of a where-body-construct.  */
            case EXEC_WHERE:
	      gfc_trans_where_2 (cnext, cmask, invert,
				 nested_forall_info, block);
	      break;

            default:
              gcc_unreachable ();
            }

         /* The next statement within the same where-body-construct.  */
         cnext = cnext->next;
       }
    /* The next masked-elsewhere-stmt, elsewhere-stmt, or end-where-stmt.  */
    cblock = cblock->block;
    if (mask == NULL_TREE)
      {
        /* If we're the initial WHERE, we can simply invert the sense
	   of the current mask to obtain the "mask" for the remaining
	   ELSEWHEREs.  */
	invert = true;
	mask = cmask;
      }
    else
      {
	/* Otherwise, for nested WHERE's we need to use the pending mask.  */
        invert = false;
        mask = pmask;
      }
  }

  /* If we allocated a pending mask array, deallocate it now.  */
  if (ppmask)
    {
      tmp = gfc_call_free (ppmask);
      gfc_add_expr_to_block (block, tmp);
    }

  /* If we allocated a current mask array, deallocate it now.  */
  if (pcmask)
    {
      tmp = gfc_call_free (pcmask);
      gfc_add_expr_to_block (block, tmp);
    }
}

/* Translate a simple WHERE construct or statement without dependencies.
   CBLOCK is the "then" clause of the WHERE statement, where CBLOCK->EXPR
   is the mask condition, and EBLOCK if non-NULL is the "else" clause.
   Currently both CBLOCK and EBLOCK are restricted to single assignments.  */

static tree
gfc_trans_where_3 (gfc_code * cblock, gfc_code * eblock)
{
  stmtblock_t block, body;
  gfc_expr *cond, *tdst, *tsrc, *edst, *esrc;
  tree tmp, cexpr, tstmt, estmt;
  gfc_ss *css, *tdss, *tsss;
  gfc_se cse, tdse, tsse, edse, esse;
  gfc_loopinfo loop;
  gfc_ss *edss = 0;
  gfc_ss *esss = 0;

  /* Allow the scalarizer to workshare simple where loops.  */
  if (ompws_flags & OMPWS_WORKSHARE_FLAG)
    ompws_flags |= OMPWS_SCALARIZER_WS;

  cond = cblock->expr1;
  tdst = cblock->next->expr1;
  tsrc = cblock->next->expr2;
  edst = eblock ? eblock->next->expr1 : NULL;
  esrc = eblock ? eblock->next->expr2 : NULL;

  gfc_start_block (&block);
  gfc_init_loopinfo (&loop);

  /* Handle the condition.  */
  gfc_init_se (&cse, NULL);
  css = gfc_walk_expr (cond);
  gfc_add_ss_to_loop (&loop, css);

  /* Handle the then-clause.  */
  gfc_init_se (&tdse, NULL);
  gfc_init_se (&tsse, NULL);
  tdss = gfc_walk_expr (tdst);
  tsss = gfc_walk_expr (tsrc);
  if (tsss == gfc_ss_terminator)
    {
      tsss = gfc_get_scalar_ss (gfc_ss_terminator, tsrc);
      tsss->info->where = 1;
    }
  gfc_add_ss_to_loop (&loop, tdss);
  gfc_add_ss_to_loop (&loop, tsss);

  if (eblock)
    {
      /* Handle the else clause.  */
      gfc_init_se (&edse, NULL);
      gfc_init_se (&esse, NULL);
      edss = gfc_walk_expr (edst);
      esss = gfc_walk_expr (esrc);
      if (esss == gfc_ss_terminator)
	{
	  esss = gfc_get_scalar_ss (gfc_ss_terminator, esrc);
	  esss->info->where = 1;
	}
      gfc_add_ss_to_loop (&loop, edss);
      gfc_add_ss_to_loop (&loop, esss);
    }

  gfc_conv_ss_startstride (&loop);
  gfc_conv_loop_setup (&loop, &tdst->where);

  gfc_mark_ss_chain_used (css, 1);
  gfc_mark_ss_chain_used (tdss, 1);
  gfc_mark_ss_chain_used (tsss, 1);
  if (eblock)
    {
      gfc_mark_ss_chain_used (edss, 1);
      gfc_mark_ss_chain_used (esss, 1);
    }

  gfc_start_scalarized_body (&loop, &body);

  gfc_copy_loopinfo_to_se (&cse, &loop);
  gfc_copy_loopinfo_to_se (&tdse, &loop);
  gfc_copy_loopinfo_to_se (&tsse, &loop);
  cse.ss = css;
  tdse.ss = tdss;
  tsse.ss = tsss;
  if (eblock)
    {
      gfc_copy_loopinfo_to_se (&edse, &loop);
      gfc_copy_loopinfo_to_se (&esse, &loop);
      edse.ss = edss;
      esse.ss = esss;
    }

  gfc_conv_expr (&cse, cond);
  gfc_add_block_to_block (&body, &cse.pre);
  cexpr = cse.expr;

  gfc_conv_expr (&tsse, tsrc);
  if (tdss != gfc_ss_terminator && loop.temp_ss != NULL)
    gfc_conv_tmp_array_ref (&tdse);
  else
    gfc_conv_expr (&tdse, tdst);

  if (eblock)
    {
      gfc_conv_expr (&esse, esrc);
      if (edss != gfc_ss_terminator && loop.temp_ss != NULL)
	gfc_conv_tmp_array_ref (&edse);
      else
	gfc_conv_expr (&edse, edst);
    }

  tstmt = gfc_trans_scalar_assign (&tdse, &tsse, tdst->ts, false, false, true);
  estmt = eblock ? gfc_trans_scalar_assign (&edse, &esse, edst->ts, false,
					    false, true)
		 : build_empty_stmt (input_location);
  tmp = build3_v (COND_EXPR, cexpr, tstmt, estmt);
  gfc_add_expr_to_block (&body, tmp);
  gfc_add_block_to_block (&body, &cse.post);

  gfc_trans_scalarizing_loops (&loop, &body);
  gfc_add_block_to_block (&block, &loop.pre);
  gfc_add_block_to_block (&block, &loop.post);
  gfc_cleanup_loop (&loop);

  return gfc_finish_block (&block);
}

/* As the WHERE or WHERE construct statement can be nested, we call
   gfc_trans_where_2 to do the translation, and pass the initial
   NULL values for both the control mask and the pending control mask.  */

tree
gfc_trans_where (gfc_code * code)
{
  stmtblock_t block;
  gfc_code *cblock;
  gfc_code *eblock;

  cblock = code->block;
  if (cblock->next
      && cblock->next->op == EXEC_ASSIGN
      && !cblock->next->next)
    {
      eblock = cblock->block;
      if (!eblock)
	{
          /* A simple "WHERE (cond) x = y" statement or block is
	     dependence free if cond is not dependent upon writing x,
	     and the source y is unaffected by the destination x.  */
	  if (!gfc_check_dependency (cblock->next->expr1,
				     cblock->expr1, 0)
	      && !gfc_check_dependency (cblock->next->expr1,
					cblock->next->expr2, 0))
	    return gfc_trans_where_3 (cblock, NULL);
	}
      else if (!eblock->expr1
	       && !eblock->block
	       && eblock->next
	       && eblock->next->op == EXEC_ASSIGN
	       && !eblock->next->next)
	{
          /* A simple "WHERE (cond) x1 = y1 ELSEWHERE x2 = y2 ENDWHERE"
	     block is dependence free if cond is not dependent on writes
	     to x1 and x2, y1 is not dependent on writes to x2, and y2
	     is not dependent on writes to x1, and both y's are not
	     dependent upon their own x's.  In addition to this, the
	     final two dependency checks below exclude all but the same
	     array reference if the where and elswhere destinations
	     are the same.  In short, this is VERY conservative and this
	     is needed because the two loops, required by the standard
	     are coalesced in gfc_trans_where_3.  */
	  if (!gfc_check_dependency (cblock->next->expr1,
				    cblock->expr1, 0)
	      && !gfc_check_dependency (eblock->next->expr1,
				       cblock->expr1, 0)
	      && !gfc_check_dependency (cblock->next->expr1,
				       eblock->next->expr2, 1)
	      && !gfc_check_dependency (eblock->next->expr1,
				       cblock->next->expr2, 1)
	      && !gfc_check_dependency (cblock->next->expr1,
				       cblock->next->expr2, 1)
	      && !gfc_check_dependency (eblock->next->expr1,
				       eblock->next->expr2, 1)
	      && !gfc_check_dependency (cblock->next->expr1,
				       eblock->next->expr1, 0)
	      && !gfc_check_dependency (eblock->next->expr1,
				       cblock->next->expr1, 0))
	    return gfc_trans_where_3 (cblock, eblock);
	}
    }

  gfc_start_block (&block);

  gfc_trans_where_2 (code, NULL, false, NULL, &block);

  return gfc_finish_block (&block);
}


/* CYCLE a DO loop. The label decl has already been created by
   gfc_trans_do(), it's in TREE_PURPOSE (backend_decl) of the gfc_code
   node at the head of the loop. We must mark the label as used.  */

tree
gfc_trans_cycle (gfc_code * code)
{
  tree cycle_label;

  cycle_label = code->ext.which_construct->cycle_label;
  gcc_assert (cycle_label);

  TREE_USED (cycle_label) = 1;
  return build1_v (GOTO_EXPR, cycle_label);
}


/* EXIT a DO loop. Similar to CYCLE, but now the label is in
   TREE_VALUE (backend_decl) of the gfc_code node at the head of the
   loop.  */

tree
gfc_trans_exit (gfc_code * code)
{
  tree exit_label;

  exit_label = code->ext.which_construct->exit_label;
  gcc_assert (exit_label);

  TREE_USED (exit_label) = 1;
  return build1_v (GOTO_EXPR, exit_label);
}


/* Translate the ALLOCATE statement.  */

tree
gfc_trans_allocate (gfc_code * code)
{
  gfc_alloc *al;
  gfc_expr *expr, *e3rhs = NULL;
  gfc_se se, se_sz;
  tree tmp;
  tree parm;
  tree stat;
  tree errmsg;
  tree errlen;
  tree label_errmsg;
  tree label_finish;
  tree memsz;
  tree al_vptr, al_len;
  /* If an expr3 is present, then store the tree for accessing its
     _vptr, and _len components in the variables, respectively.  The
     element size, i.e. _vptr%size, is stored in expr3_esize.  Any of
     the trees may be the NULL_TREE indicating that this is not
     available for expr3's type.  */
  tree expr3, expr3_vptr, expr3_len, expr3_esize;
  /* Classify what expr3 stores.  */
  enum { E3_UNSET = 0, E3_SOURCE, E3_MOLD, E3_DESC } e3_is;
  stmtblock_t block;
  stmtblock_t post;
  tree nelems;
  bool upoly_expr, tmp_expr3_len_flag = false, al_len_needs_set;
  gfc_symtree *newsym = NULL;

  if (!code->ext.alloc.list)
    return NULL_TREE;

  stat = tmp = memsz = al_vptr = al_len = NULL_TREE;
  expr3 = expr3_vptr = expr3_len = expr3_esize = NULL_TREE;
  label_errmsg = label_finish = errmsg = errlen = NULL_TREE;
  e3_is = E3_UNSET;

  gfc_init_block (&block);
  gfc_init_block (&post);

  /* STAT= (and maybe ERRMSG=) is present.  */
  if (code->expr1)
    {
      /* STAT=.  */
      tree gfc_int4_type_node = gfc_get_int_type (4);
      stat = gfc_create_var (gfc_int4_type_node, "stat");

      /* ERRMSG= only makes sense with STAT=.  */
      if (code->expr2)
	{
	  gfc_init_se (&se, NULL);
	  se.want_pointer = 1;
	  gfc_conv_expr_lhs (&se, code->expr2);
	  errmsg = se.expr;
	  errlen = se.string_length;
	}
      else
	{
	  errmsg = null_pointer_node;
	  errlen = build_int_cst (gfc_charlen_type_node, 0);
	}

      /* GOTO destinations.  */
      label_errmsg = gfc_build_label_decl (NULL_TREE);
      label_finish = gfc_build_label_decl (NULL_TREE);
      TREE_USED (label_finish) = 0;
    }

  /* When an expr3 is present evaluate it only once.  The standards prevent a
     dependency of expr3 on the objects in the allocate list.  An expr3 can
     be pre-evaluated in all cases.  One just has to make sure, to use the
     correct way, i.e., to get the descriptor or to get a reference
     expression.  */
  if (code->expr3)
    {
      bool vtab_needed = false, temp_var_needed = false;

      /* Figure whether we need the vtab from expr3.  */
      for (al = code->ext.alloc.list; !vtab_needed && al != NULL;
	   al = al->next)
	vtab_needed = (al->expr->ts.type == BT_CLASS);

      gfc_init_se (&se, NULL);
      /* When expr3 is a variable, i.e., a very simple expression,
	     then convert it once here.  */
      if (code->expr3->expr_type == EXPR_VARIABLE
	  || code->expr3->expr_type == EXPR_ARRAY
	  || code->expr3->expr_type == EXPR_CONSTANT)
	{
	  if (!code->expr3->mold
	      || code->expr3->ts.type == BT_CHARACTER
	      || vtab_needed
	      || code->ext.alloc.arr_spec_from_expr3)
	    {
	      /* Convert expr3 to a tree.  For all "simple" expression just
		 get the descriptor or the reference, respectively, depending
		 on the rank of the expr.  */
	      if (code->ext.alloc.arr_spec_from_expr3 || code->expr3->rank != 0)
		gfc_conv_expr_descriptor (&se, code->expr3);
	      else
		gfc_conv_expr_reference (&se, code->expr3);
	      /* Create a temp variable only for component refs to prevent
		 having to go through the full deref-chain each time and to
		 simplfy computation of array properties.  */
	      temp_var_needed = TREE_CODE (se.expr) == COMPONENT_REF;
	    }
	}
      else
	{
	  /* In all other cases evaluate the expr3.  */
	  symbol_attribute attr;
	  /* Get the descriptor for all arrays, that are not allocatable or
	     pointer, because the latter are descriptors already.  */
	  attr = gfc_expr_attr (code->expr3);
	  if (code->expr3->rank != 0 && !attr.allocatable && !attr.pointer)
	    gfc_conv_expr_descriptor (&se, code->expr3);
	  else
	    gfc_conv_expr_reference (&se, code->expr3);
	  if (code->expr3->ts.type == BT_CLASS)
	    gfc_conv_class_to_class (&se, code->expr3,
				     code->expr3->ts,
				     false, true,
				     false, false);
<<<<<<< HEAD
	  temp_var_needed = !VAR_P (se.expr);
	}
      gfc_add_block_to_block (&block, &se.pre);
      gfc_add_block_to_block (&post, &se.post);
      /* Prevent aliasing, i.e., se.expr may be already a
	     variable declaration.  */
      if (se.expr != NULL_TREE && temp_var_needed)
	{
	  tree var;
	  tmp = GFC_DESCRIPTOR_TYPE_P (TREE_TYPE (se.expr)) ?
		se.expr
	      : build_fold_indirect_ref_loc (input_location, se.expr);
	  /* We need a regular (non-UID) symbol here, therefore give a
	     prefix.  */
	  var = gfc_create_var (TREE_TYPE (tmp), "source");
	  if (GFC_DESCRIPTOR_TYPE_P (TREE_TYPE (se.expr)))
	    {
	      gfc_allocate_lang_decl (var);
	      GFC_DECL_SAVED_DESCRIPTOR (var) = se.expr;
=======
	  gfc_add_block_to_block (&block, &se.pre);
	  gfc_add_block_to_block (&post, &se.post);

	  /* Prevent aliasing, i.e., se.expr may be already a
		 variable declaration.  */
	  if (!VAR_P (se.expr))
	    {
	      tree var;
	      tmp = build_fold_indirect_ref_loc (input_location,
						 se.expr);
	      /* We need a regular (non-UID) symbol here, therefore give a
		 prefix.  */
	      var = gfc_create_var (TREE_TYPE (tmp), "source");
	      gfc_add_modify_loc (input_location, &block, var, tmp);

	      /* Deallocate any allocatable components after all the allocations
		 and assignments of expr3 have been completed.  */
	      if (code->expr3->ts.type == BT_DERIVED
		  && code->expr3->rank == 0
		  && code->expr3->ts.u.derived->attr.alloc_comp)
		{
		  tmp = gfc_deallocate_alloc_comp (code->expr3->ts.u.derived,
						   var, 0);
		  gfc_add_expr_to_block (&post, tmp);
		}

	      tmp = var;
>>>>>>> c3981965
	    }
	  gfc_add_modify_loc (input_location, &block, var, tmp);
	  expr3 = var;
	  if (se.string_length)
	    /* Evaluate it assuming that it also is complicated like expr3.  */
	    expr3_len = gfc_evaluate_now (se.string_length, &block);
	}
      else
	{
	  expr3 = se.expr;
	  expr3_len = se.string_length;
	}
      /* Store what the expr3 is to be used for.  */
      e3_is = expr3 != NULL_TREE ?
	    (code->ext.alloc.arr_spec_from_expr3 ?
	       E3_DESC
	     : (code->expr3->mold ? E3_MOLD : E3_SOURCE))
	  : E3_UNSET;

      /* Figure how to get the _vtab entry.  This also obtains the tree
	 expression for accessing the _len component, because only
	 unlimited polymorphic objects, which are a subcategory of class
	 types, have a _len component.  */
      if (code->expr3->ts.type == BT_CLASS)
	{
	  gfc_expr *rhs;
	  /* Polymorphic SOURCE: VPTR must be determined at run time.
	     expr3 may be a temporary array declaration, therefore check for
	     GFC_CLASS_TYPE_P before trying to get the _vptr component.  */
	  if (expr3 != NULL_TREE && GFC_CLASS_TYPE_P (TREE_TYPE (expr3))
	      && (VAR_P (expr3) || !code->expr3->ref))
	    tmp = gfc_class_vptr_get (expr3);
	  else
	    {
	      rhs = gfc_find_and_cut_at_last_class_ref (code->expr3);
	      gfc_add_vptr_component (rhs);
	      gfc_init_se (&se, NULL);
	      se.want_pointer = 1;
	      gfc_conv_expr (&se, rhs);
	      tmp = se.expr;
	      gfc_free_expr (rhs);
	    }
	  /* Set the element size.  */
	  expr3_esize = gfc_vptr_size_get (tmp);
	  if (vtab_needed)
	    expr3_vptr = tmp;
	  /* Initialize the ref to the _len component.  */
	  if (expr3_len == NULL_TREE && UNLIMITED_POLY (code->expr3))
	    {
	      /* Same like for retrieving the _vptr.  */
	      if (expr3 != NULL_TREE && !code->expr3->ref)
		expr3_len = gfc_class_len_get (expr3);
	      else
		{
		  rhs = gfc_find_and_cut_at_last_class_ref (code->expr3);
		  gfc_add_len_component (rhs);
		  gfc_init_se (&se, NULL);
		  gfc_conv_expr (&se, rhs);
		  expr3_len = se.expr;
		  gfc_free_expr (rhs);
		}
	    }
	}
      else
	{
	  /* When the object to allocate is polymorphic type, then it
	     needs its vtab set correctly, so deduce the required _vtab
	     and _len from the source expression.  */
	  if (vtab_needed)
	    {
	      /* VPTR is fixed at compile time.  */
	      gfc_symbol *vtab;

	      vtab = gfc_find_vtab (&code->expr3->ts);
	      gcc_assert (vtab);
	      expr3_vptr = gfc_get_symbol_decl (vtab);
	      expr3_vptr = gfc_build_addr_expr (NULL_TREE,
						expr3_vptr);
	    }
	  /* _len component needs to be set, when ts is a character
	     array.  */
	  if (expr3_len == NULL_TREE
	      && code->expr3->ts.type == BT_CHARACTER)
	    {
	      if (code->expr3->ts.u.cl
		  && code->expr3->ts.u.cl->length)
		{
		  gfc_init_se (&se, NULL);
		  gfc_conv_expr (&se, code->expr3->ts.u.cl->length);
		  gfc_add_block_to_block (&block, &se.pre);
		  expr3_len = gfc_evaluate_now (se.expr, &block);
		}
	      gcc_assert (expr3_len);
	    }
	  /* For character arrays only the kind's size is needed, because
	     the array mem_size is _len * (elem_size = kind_size).
	     For all other get the element size in the normal way.  */
	  if (code->expr3->ts.type == BT_CHARACTER)
	    expr3_esize = TYPE_SIZE_UNIT (
		  gfc_get_char_type (code->expr3->ts.kind));
	  else
	    expr3_esize = TYPE_SIZE_UNIT (
		  gfc_typenode_for_spec (&code->expr3->ts));

	  /* The routine gfc_trans_assignment () already implements all
	     techniques needed.  Unfortunately we may have a temporary
	     variable for the source= expression here.  When that is the
	     case convert this variable into a temporary gfc_expr of type
	     EXPR_VARIABLE and used it as rhs for the assignment.  The
	     advantage is, that we get scalarizer support for free,
	     don't have to take care about scalar to array treatment and
	     will benefit of every enhancements gfc_trans_assignment ()
	     gets.
	     No need to check whether e3_is is E3_UNSET, because that is
	     done by expr3 != NULL_TREE.  */
	  if (e3_is != E3_MOLD && expr3 != NULL_TREE
	      && DECL_P (expr3) && DECL_ARTIFICIAL (expr3))
	    {
	      /* Build a temporary symtree and symbol.  Do not add it to
		 the current namespace to prevent accidently modifying
		 a colliding symbol's as.  */
	      newsym = XCNEW (gfc_symtree);
	      /* The name of the symtree should be unique, because
		 gfc_create_var () took care about generating the
		 identifier.  */
	      newsym->name = gfc_get_string (IDENTIFIER_POINTER (
					       DECL_NAME (expr3)));
	      newsym->n.sym = gfc_new_symbol (newsym->name, NULL);
	      /* The backend_decl is known.  It is expr3, which is inserted
		 here.  */
	      newsym->n.sym->backend_decl = expr3;
	      e3rhs = gfc_get_expr ();
	      e3rhs->ts = code->expr3->ts;
	      e3rhs->rank = code->expr3->rank;
	      e3rhs->symtree = newsym;
	      /* Mark the symbol referenced or gfc_trans_assignment will
		 bug.  */
	      newsym->n.sym->attr.referenced = 1;
	      e3rhs->expr_type = EXPR_VARIABLE;
	      e3rhs->where = code->expr3->where;
	      /* Set the symbols type, upto it was BT_UNKNOWN.  */
	      newsym->n.sym->ts = e3rhs->ts;
	      /* Check whether the expr3 is array valued.  */
	      if (e3rhs->rank)
		{
		  gfc_array_spec *arr;
		  arr = gfc_get_array_spec ();
		  arr->rank = e3rhs->rank;
		  arr->type = AS_DEFERRED;
		  /* Set the dimension and pointer attribute for arrays
		     to be on the safe side.  */
		  newsym->n.sym->attr.dimension = 1;
		  newsym->n.sym->attr.pointer = 1;
		  newsym->n.sym->as = arr;
		  gfc_add_full_array_ref (e3rhs, arr);
		}
	      else if (POINTER_TYPE_P (TREE_TYPE (expr3)))
		newsym->n.sym->attr.pointer = 1;
	      /* The string length is known to.  Set it for char arrays.  */
	      if (e3rhs->ts.type == BT_CHARACTER)
		newsym->n.sym->ts.u.cl->backend_decl = expr3_len;
	      gfc_commit_symbol (newsym->n.sym);
	    }
	  else
	    e3rhs = gfc_copy_expr (code->expr3);
	}
      gcc_assert (expr3_esize);
      expr3_esize = fold_convert (sizetype, expr3_esize);
      if (e3_is == E3_MOLD)
	{
	  /* The expr3 is no longer valid after this point.  */
	  expr3 = NULL_TREE;
	  e3_is = E3_UNSET;
	}
    }
  else if (code->ext.alloc.ts.type != BT_UNKNOWN)
    {
      /* Compute the explicit typespec given only once for all objects
	 to allocate.  */
      if (code->ext.alloc.ts.type != BT_CHARACTER)
	expr3_esize = TYPE_SIZE_UNIT (
	      gfc_typenode_for_spec (&code->ext.alloc.ts));
      else
	{
	  gfc_expr *sz;
	  gcc_assert (code->ext.alloc.ts.u.cl->length != NULL);
	  sz = gfc_copy_expr (code->ext.alloc.ts.u.cl->length);
	  gfc_init_se (&se_sz, NULL);
	  gfc_conv_expr (&se_sz, sz);
	  gfc_free_expr (sz);
	  tmp = gfc_get_char_type (code->ext.alloc.ts.kind);
	  tmp = TYPE_SIZE_UNIT (tmp);
	  tmp = fold_convert (TREE_TYPE (se_sz.expr), tmp);
	  expr3_esize = fold_build2_loc (input_location, MULT_EXPR,
					 TREE_TYPE (se_sz.expr),
					 tmp, se_sz.expr);
	}
    }

  /* Loop over all objects to allocate.  */
  for (al = code->ext.alloc.list; al != NULL; al = al->next)
    {
      expr = gfc_copy_expr (al->expr);
      /* UNLIMITED_POLY () needs the _data component to be set, when
	 expr is a unlimited polymorphic object.  But the _data component
	 has not been set yet, so check the derived type's attr for the
	 unlimited polymorphic flag to be safe.  */
      upoly_expr = UNLIMITED_POLY (expr)
		    || (expr->ts.type == BT_DERIVED
			&& expr->ts.u.derived->attr.unlimited_polymorphic);
      gfc_init_se (&se, NULL);

      /* For class types prepare the expressions to ref the _vptr
	 and the _len component.  The latter for unlimited polymorphic
	 types only.  */
      if (expr->ts.type == BT_CLASS)
	{
	  gfc_expr *expr_ref_vptr, *expr_ref_len;
	  gfc_add_data_component (expr);
	  /* Prep the vptr handle.  */
	  expr_ref_vptr = gfc_copy_expr (al->expr);
	  gfc_add_vptr_component (expr_ref_vptr);
	  se.want_pointer = 1;
	  gfc_conv_expr (&se, expr_ref_vptr);
	  al_vptr = se.expr;
	  se.want_pointer = 0;
	  gfc_free_expr (expr_ref_vptr);
	  /* Allocated unlimited polymorphic objects always have a _len
	     component.  */
	  if (upoly_expr)
	    {
	      expr_ref_len = gfc_copy_expr (al->expr);
	      gfc_add_len_component (expr_ref_len);
	      gfc_conv_expr (&se, expr_ref_len);
	      al_len = se.expr;
	      gfc_free_expr (expr_ref_len);
	    }
	  else
	    /* In a loop ensure that all loop variable dependent variables
	       are initialized at the same spot in all execution paths.  */
	    al_len = NULL_TREE;
	}
      else
	al_vptr = al_len = NULL_TREE;

      se.want_pointer = 1;
      se.descriptor_only = 1;
      gfc_conv_expr (&se, expr);
      if (expr->ts.type == BT_CHARACTER && expr->ts.deferred)
	/* se.string_length now stores the .string_length variable of expr
	   needed to allocate character(len=:) arrays.  */
	al_len = se.string_length;

      al_len_needs_set = al_len != NULL_TREE;
      /* When allocating an array one can not use much of the
	 pre-evaluated expr3 expressions, because for most of them the
	 scalarizer is needed which is not available in the pre-evaluation
	 step.  Therefore gfc_array_allocate () is responsible (and able)
	 to handle the complete array allocation.  Only the element size
	 needs to be provided, which is done most of the time by the
	 pre-evaluation step.  */
      nelems = NULL_TREE;
      if (expr3_len && code->expr3->ts.type == BT_CHARACTER)
	/* When al is an array, then the element size for each element
	   in the array is needed, which is the product of the len and
	   esize for char arrays.  */
	tmp = fold_build2_loc (input_location, MULT_EXPR,
			       TREE_TYPE (expr3_esize), expr3_esize,
			       fold_convert (TREE_TYPE (expr3_esize),
					     expr3_len));
      else
	tmp = expr3_esize;
      if (!gfc_array_allocate (&se, expr, stat, errmsg, errlen,
			       label_finish, tmp, &nelems,
			       e3rhs ? e3rhs : code->expr3,
			       e3_is == E3_DESC ? expr3 : NULL_TREE,
			       code->expr3 != NULL && e3_is == E3_DESC
			       && code->expr3->expr_type == EXPR_ARRAY))
	{
	  /* A scalar or derived type.  First compute the size to
	     allocate.

	     expr3_len is set when expr3 is an unlimited polymorphic
	     object or a deferred length string.  */
	  if (expr3_len != NULL_TREE)
	    {
	      tmp = fold_convert (TREE_TYPE (expr3_esize), expr3_len);
	      tmp = fold_build2_loc (input_location, MULT_EXPR,
				     TREE_TYPE (expr3_esize),
				      expr3_esize, tmp);
	      if (code->expr3->ts.type != BT_CLASS)
		/* expr3 is a deferred length string, i.e., we are
		   done.  */
		memsz = tmp;
	      else
		{
		  /* For unlimited polymorphic enties build
			  (len > 0) ? element_size * len : element_size
		     to compute the number of bytes to allocate.
		     This allows the allocation of unlimited polymorphic
		     objects from an expr3 that is also unlimited
		     polymorphic and stores a _len dependent object,
		     e.g., a string.  */
		  memsz = fold_build2_loc (input_location, GT_EXPR,
					   boolean_type_node, expr3_len,
					   integer_zero_node);
		  memsz = fold_build3_loc (input_location, COND_EXPR,
					 TREE_TYPE (expr3_esize),
					 memsz, tmp, expr3_esize);
		}
	    }
	  else if (expr3_esize != NULL_TREE)
	    /* Any other object in expr3 just needs element size in
	       bytes.  */
	    memsz = expr3_esize;
	  else if ((expr->ts.type == BT_CHARACTER && expr->ts.deferred)
		   || (upoly_expr
		       && code->ext.alloc.ts.type == BT_CHARACTER))
	    {
	      /* Allocating deferred length char arrays need the length
		 to allocate in the alloc_type_spec.  But also unlimited
		 polymorphic objects may be allocated as char arrays.
		 Both are handled here.  */
	      gfc_init_se (&se_sz, NULL);
	      gfc_conv_expr (&se_sz, code->ext.alloc.ts.u.cl->length);
	      gfc_add_block_to_block (&se.pre, &se_sz.pre);
	      se_sz.expr = gfc_evaluate_now (se_sz.expr, &se.pre);
	      gfc_add_block_to_block (&se.pre, &se_sz.post);
	      expr3_len = se_sz.expr;
	      tmp_expr3_len_flag = true;
	      tmp = TYPE_SIZE_UNIT (
		    gfc_get_char_type (code->ext.alloc.ts.kind));
	      memsz = fold_build2_loc (input_location, MULT_EXPR,
				       TREE_TYPE (tmp),
				       fold_convert (TREE_TYPE (tmp),
						     expr3_len),
				       tmp);
	    }
	  else if (expr->ts.type == BT_CHARACTER)
	    {
	      /* Compute the number of bytes needed to allocate a fixed
		 length char array.  */
	      gcc_assert (se.string_length != NULL_TREE);
	      tmp = TYPE_SIZE_UNIT (gfc_get_char_type (expr->ts.kind));
	      memsz = fold_build2_loc (input_location, MULT_EXPR,
				       TREE_TYPE (tmp), tmp,
				       fold_convert (TREE_TYPE (tmp),
						     se.string_length));
	    }
	  else if (code->ext.alloc.ts.type != BT_UNKNOWN)
	    /* Handle all types, where the alloc_type_spec is set.  */
	    memsz = TYPE_SIZE_UNIT (gfc_typenode_for_spec (&code->ext.alloc.ts));
	  else
	    /* Handle size computation of the type declared to alloc.  */
	    memsz = TYPE_SIZE_UNIT (TREE_TYPE (TREE_TYPE (se.expr)));

	  /* Allocate - for non-pointers with re-alloc checking.  */
	  if (gfc_expr_attr (expr).allocatable)
	    gfc_allocate_allocatable (&se.pre, se.expr, memsz, NULL_TREE,
				      stat, errmsg, errlen, label_finish,
				      expr);
	  else
	    gfc_allocate_using_malloc (&se.pre, se.expr, memsz, stat);

	  if (al->expr->ts.type == BT_DERIVED
	      && expr->ts.u.derived->attr.alloc_comp)
	    {
	      tmp = build_fold_indirect_ref_loc (input_location, se.expr);
	      tmp = gfc_nullify_alloc_comp (expr->ts.u.derived, tmp, 0);
	      gfc_add_expr_to_block (&se.pre, tmp);
	    }
	}
      else
	{
	  if (expr->ts.type == BT_CHARACTER && al_len != NULL_TREE
	      && expr3_len != NULL_TREE)
	    {
	      /* Arrays need to have a _len set before the array
		 descriptor is filled.  */
	      gfc_add_modify (&block, al_len,
			      fold_convert (TREE_TYPE (al_len), expr3_len));
	      /* Prevent setting the length twice.  */
	      al_len_needs_set = false;
	    }
	}

      gfc_add_block_to_block (&block, &se.pre);

      /* Error checking -- Note: ERRMSG only makes sense with STAT.  */
      if (code->expr1)
	{
	  tmp = build1_v (GOTO_EXPR, label_errmsg);
	  parm = fold_build2_loc (input_location, NE_EXPR,
				  boolean_type_node, stat,
				  build_int_cst (TREE_TYPE (stat), 0));
	  tmp = fold_build3_loc (input_location, COND_EXPR, void_type_node,
				 gfc_unlikely (parm, PRED_FORTRAN_FAIL_ALLOC),
				 tmp, build_empty_stmt (input_location));
	  gfc_add_expr_to_block (&block, tmp);
	}

      /* Set the vptr.  */
      if (al_vptr != NULL_TREE)
	{
	  if (expr3_vptr != NULL_TREE)
	    /* The vtab is already known, so just assign it.  */
	    gfc_add_modify (&block, al_vptr,
			    fold_convert (TREE_TYPE (al_vptr), expr3_vptr));
	  else
	    {
	      /* VPTR is fixed at compile time.  */
	      gfc_symbol *vtab;
	      gfc_typespec *ts;

	      if (code->expr3)
		/* Although expr3 is pre-evaluated above, it may happen,
		   that for arrays or in mold= cases the pre-evaluation
		   was not successful.  In these rare cases take the vtab
		   from the typespec of expr3 here.  */
		ts = &code->expr3->ts;
	      else if (code->ext.alloc.ts.type == BT_DERIVED || upoly_expr)
		/* The alloc_type_spec gives the type to allocate or the
		   al is unlimited polymorphic, which enforces the use of
		   an alloc_type_spec that is not necessarily a BT_DERIVED.  */
		ts = &code->ext.alloc.ts;
	      else
		/* Prepare for setting the vtab as declared.  */
		ts = &expr->ts;

	      vtab = gfc_find_vtab (ts);
	      gcc_assert (vtab);
	      tmp = gfc_build_addr_expr (NULL_TREE,
					 gfc_get_symbol_decl (vtab));
	      gfc_add_modify (&block, al_vptr,
			      fold_convert (TREE_TYPE (al_vptr), tmp));
	    }
	}

      /* Add assignment for string length.  */
      if (al_len != NULL_TREE && al_len_needs_set)
	{
	  if (expr3_len != NULL_TREE)
	    {
	      gfc_add_modify (&block, al_len,
			      fold_convert (TREE_TYPE (al_len),
					    expr3_len));
	      /* When tmp_expr3_len_flag is set, then expr3_len is
		 abused to carry the length information from the
		 alloc_type.  Clear it to prevent setting incorrect len
		 information in future loop iterations.  */
	      if (tmp_expr3_len_flag)
		/* No need to reset tmp_expr3_len_flag, because the
		   presence of an expr3 can not change within in the
		   loop.  */
		expr3_len = NULL_TREE;
	    }
	  else if (code->ext.alloc.ts.type == BT_CHARACTER
		   && code->ext.alloc.ts.u.cl->length)
	    {
	      /* Cover the cases where a string length is explicitly
		 specified by a type spec for deferred length character
		 arrays or unlimited polymorphic objects without a
		 source= or mold= expression.  */
	      gfc_init_se (&se_sz, NULL);
	      gfc_conv_expr (&se_sz, code->ext.alloc.ts.u.cl->length);
	      gfc_add_modify (&block, al_len,
			      fold_convert (TREE_TYPE (al_len),
					    se_sz.expr));
	    }
	  else
	    /* No length information needed, because type to allocate
	       has no length.  Set _len to 0.  */
	    gfc_add_modify (&block, al_len,
			    fold_convert (TREE_TYPE (al_len),
					  integer_zero_node));
	}
      if (code->expr3 && !code->expr3->mold)
	{
	  /* Initialization via SOURCE block (or static default initializer).
	     Classes need some special handling, so catch them first.  */
	  if (expr3 != NULL_TREE
	      && ((POINTER_TYPE_P (TREE_TYPE (expr3))
		   && TREE_CODE (expr3) != POINTER_PLUS_EXPR)
		  || (VAR_P (expr3) && GFC_CLASS_TYPE_P (
			TREE_TYPE (expr3))))
	      && code->expr3->ts.type == BT_CLASS
	      && (expr->ts.type == BT_CLASS
		  || expr->ts.type == BT_DERIVED))
	    {
	      /* copy_class_to_class can be used for class arrays, too.
		 It just needs to be ensured, that the decl_saved_descriptor
		 has a way to get to the vptr.  */
	      tree to;
	      to = VAR_P (se.expr) ? se.expr : TREE_OPERAND (se.expr, 0);
	      tmp = gfc_copy_class_to_class (expr3, to,
					     nelems, upoly_expr);
	    }
	  else if (al->expr->ts.type == BT_CLASS)
	    {
	      gfc_actual_arglist *actual, *last_arg;
	      gfc_expr *ppc;
	      gfc_code *ppc_code;
	      gfc_ref *ref, *dataref;
	      gfc_expr *rhs = gfc_copy_expr (code->expr3);

	      /* Do a polymorphic deep copy.  */
	      actual = gfc_get_actual_arglist ();
	      actual->expr = gfc_copy_expr (rhs);
	      if (rhs->ts.type == BT_CLASS)
		gfc_add_data_component (actual->expr);
	      last_arg = actual->next = gfc_get_actual_arglist ();
	      last_arg->expr = gfc_copy_expr (al->expr);
	      last_arg->expr->ts.type = BT_CLASS;
	      gfc_add_data_component (last_arg->expr);

	      dataref = NULL;
	      /* Make sure we go up through the reference chain to
		 the _data reference, where the arrayspec is found.  */
	      for (ref = last_arg->expr->ref; ref; ref = ref->next)
		if (ref->type == REF_COMPONENT
		    && strcmp (ref->u.c.component->name, "_data") == 0)
		  dataref = ref;

	      if (dataref && dataref->u.c.component->as)
		{
		  gfc_array_spec *as = dataref->u.c.component->as;
		  gfc_free_ref_list (dataref->next);
		  dataref->next = NULL;
		  gfc_add_full_array_ref (last_arg->expr, as);
		  gfc_resolve_expr (last_arg->expr);
		  gcc_assert (last_arg->expr->ts.type == BT_CLASS
			      || last_arg->expr->ts.type == BT_DERIVED);
		  last_arg->expr->ts.type = BT_CLASS;
		}
	      if (rhs->ts.type == BT_CLASS)
		{
		  if (rhs->ref)
		    ppc = gfc_find_and_cut_at_last_class_ref (rhs);
		  else
		    ppc = gfc_copy_expr (rhs);
		  gfc_add_vptr_component (ppc);
		}
	      else
		ppc = gfc_lval_expr_from_sym (gfc_find_vtab (&rhs->ts));
	      gfc_add_component_ref (ppc, "_copy");

	      ppc_code = gfc_get_code (EXEC_CALL);
	      ppc_code->resolved_sym = ppc->symtree->n.sym;
	      ppc_code->loc = al->expr->where;
	      /* Although '_copy' is set to be elemental in class.c, it is
		 not staying that way.  Find out why, sometime....  */
	      ppc_code->resolved_sym->attr.elemental = 1;
	      ppc_code->ext.actual = actual;
	      ppc_code->expr1 = ppc;
	      /* Since '_copy' is elemental, the scalarizer will take care
		 of arrays in gfc_trans_call.  */
	      tmp = gfc_trans_call (ppc_code, true, NULL, NULL, false);
	      /* We need to add the
		   if (al_len > 0)
		     al_vptr->copy (expr3_data, al_data, expr3_len, al_len);
		   else
		     al_vptr->copy (expr3_data, al_data);
		 block, because al is unlimited polymorphic or a deferred
		 length char array, whose copy routine needs the array lengths
		 as third and fourth arguments.  */
	      if (al_len && UNLIMITED_POLY (code->expr3))
		{
		  tree stdcopy, extcopy;
		  /* Add al%_len.  */
		  last_arg->next = gfc_get_actual_arglist ();
		  last_arg = last_arg->next;
		  last_arg->expr = gfc_find_and_cut_at_last_class_ref (
			al->expr);
		  gfc_add_len_component (last_arg->expr);
		  /* Add expr3's length.  */
		  last_arg->next = gfc_get_actual_arglist ();
		  last_arg = last_arg->next;
		  if (code->expr3->ts.type == BT_CLASS)
		    {
		      last_arg->expr =
			  gfc_find_and_cut_at_last_class_ref (code->expr3);
		      gfc_add_len_component (last_arg->expr);
		    }
		  else if (code->expr3->ts.type == BT_CHARACTER)
		    last_arg->expr =
			gfc_copy_expr (code->expr3->ts.u.cl->length);
		  else
		    gcc_unreachable ();

		  stdcopy = tmp;
		  extcopy = gfc_trans_call (ppc_code, true, NULL, NULL, false);

		  tmp = fold_build2_loc (input_location, GT_EXPR,
					 boolean_type_node, expr3_len,
					 integer_zero_node);
		  tmp = fold_build3_loc (input_location, COND_EXPR,
					 void_type_node, tmp, extcopy, stdcopy);
		}
	      gfc_free_statements (ppc_code);
	      gfc_free_expr (rhs);
	    }
	  else
	    {
	      /* Switch off automatic reallocation since we have just
		 done the ALLOCATE.  */
	      int realloc_lhs = flag_realloc_lhs;
	      flag_realloc_lhs = 0;
	      tmp = gfc_trans_assignment (gfc_expr_to_initialize (expr),
					  e3rhs, false, false);
	      flag_realloc_lhs = realloc_lhs;
	    }
	  gfc_add_expr_to_block (&block, tmp);
	}
     else if (code->expr3 && code->expr3->mold
	      && code->expr3->ts.type == BT_CLASS)
	{
	  /* Since the _vptr has already been assigned to the allocate
	     object, we can use gfc_copy_class_to_class in its
	     initialization mode.  */
	  tmp = TREE_OPERAND (se.expr, 0);
	  tmp = gfc_copy_class_to_class (NULL_TREE, tmp, nelems,
					 upoly_expr);
	  gfc_add_expr_to_block (&block, tmp);
	}

       gfc_free_expr (expr);
    } // for-loop

  if (e3rhs)
    {
      if (newsym)
	{
	  gfc_free_symbol (newsym->n.sym);
	  XDELETE (newsym);
	}
      gfc_free_expr (e3rhs);
    }
  /* STAT.  */
  if (code->expr1)
    {
      tmp = build1_v (LABEL_EXPR, label_errmsg);
      gfc_add_expr_to_block (&block, tmp);
    }

  /* ERRMSG - only useful if STAT is present.  */
  if (code->expr1 && code->expr2)
    {
      const char *msg = "Attempt to allocate an allocated object";
      tree slen, dlen, errmsg_str;
      stmtblock_t errmsg_block;

      gfc_init_block (&errmsg_block);

      errmsg_str = gfc_create_var (pchar_type_node, "ERRMSG");
      gfc_add_modify (&errmsg_block, errmsg_str,
		gfc_build_addr_expr (pchar_type_node,
			gfc_build_localized_cstring_const (msg)));

      slen = build_int_cst (gfc_charlen_type_node, ((int) strlen (msg)));
      dlen = gfc_get_expr_charlen (code->expr2);
      slen = fold_build2_loc (input_location, MIN_EXPR,
			      TREE_TYPE (slen), dlen, slen);

      gfc_trans_string_copy (&errmsg_block, dlen, errmsg,
			     code->expr2->ts.kind,
			     slen, errmsg_str,
			     gfc_default_character_kind);
      dlen = gfc_finish_block (&errmsg_block);

      tmp = fold_build2_loc (input_location, NE_EXPR, boolean_type_node,
			     stat, build_int_cst (TREE_TYPE (stat), 0));

      tmp = build3_v (COND_EXPR, tmp,
		      dlen, build_empty_stmt (input_location));

      gfc_add_expr_to_block (&block, tmp);
    }

  /* STAT block.  */
  if (code->expr1)
    {
      if (TREE_USED (label_finish))
	{
	  tmp = build1_v (LABEL_EXPR, label_finish);
	  gfc_add_expr_to_block (&block, tmp);
	}

      gfc_init_se (&se, NULL);
      gfc_conv_expr_lhs (&se, code->expr1);
      tmp = convert (TREE_TYPE (se.expr), stat);
      gfc_add_modify (&block, se.expr, tmp);
    }

  gfc_add_block_to_block (&block, &se.post);
  gfc_add_block_to_block (&block, &post);

  return gfc_finish_block (&block);
}


/* Translate a DEALLOCATE statement.  */

tree
gfc_trans_deallocate (gfc_code *code)
{
  gfc_se se;
  gfc_alloc *al;
  tree apstat, pstat, stat, errmsg, errlen, tmp;
  tree label_finish, label_errmsg;
  stmtblock_t block;

  pstat = apstat = stat = errmsg = errlen = tmp = NULL_TREE;
  label_finish = label_errmsg = NULL_TREE;

  gfc_start_block (&block);

  /* Count the number of failed deallocations.  If deallocate() was
     called with STAT= , then set STAT to the count.  If deallocate
     was called with ERRMSG, then set ERRMG to a string.  */
  if (code->expr1)
    {
      tree gfc_int4_type_node = gfc_get_int_type (4);

      stat = gfc_create_var (gfc_int4_type_node, "stat");
      pstat = gfc_build_addr_expr (NULL_TREE, stat);

      /* GOTO destinations.  */
      label_errmsg = gfc_build_label_decl (NULL_TREE);
      label_finish = gfc_build_label_decl (NULL_TREE);
      TREE_USED (label_finish) = 0;
    }

  /* Set ERRMSG - only needed if STAT is available.  */
  if (code->expr1 && code->expr2)
    {
      gfc_init_se (&se, NULL);
      se.want_pointer = 1;
      gfc_conv_expr_lhs (&se, code->expr2);
      errmsg = se.expr;
      errlen = se.string_length;
    }

  for (al = code->ext.alloc.list; al != NULL; al = al->next)
    {
      gfc_expr *expr = gfc_copy_expr (al->expr);
      gcc_assert (expr->expr_type == EXPR_VARIABLE);

      if (expr->ts.type == BT_CLASS)
	gfc_add_data_component (expr);

      gfc_init_se (&se, NULL);
      gfc_start_block (&se.pre);

      se.want_pointer = 1;
      se.descriptor_only = 1;
      gfc_conv_expr (&se, expr);

      if (expr->rank || gfc_is_coarray (expr))
	{
	  gfc_ref *ref;

	  if (expr->ts.type == BT_DERIVED && expr->ts.u.derived->attr.alloc_comp
	      && !gfc_is_finalizable (expr->ts.u.derived, NULL))
	    {
	      gfc_ref *last = NULL;

	      for (ref = expr->ref; ref; ref = ref->next)
		if (ref->type == REF_COMPONENT)
		  last = ref;

	      /* Do not deallocate the components of a derived type
		 ultimate pointer component.  */
	      if (!(last && last->u.c.component->attr.pointer)
		    && !(!last && expr->symtree->n.sym->attr.pointer))
		{
		  tmp = gfc_deallocate_alloc_comp (expr->ts.u.derived, se.expr,
						   expr->rank);
		  gfc_add_expr_to_block (&se.pre, tmp);
		}
	    }

	  if (GFC_DESCRIPTOR_TYPE_P (TREE_TYPE (se.expr)))
	    {
	      tmp = gfc_array_deallocate (se.expr, pstat, errmsg, errlen,
				          label_finish, expr);
	      gfc_add_expr_to_block (&se.pre, tmp);
	    }
	  else if (TREE_CODE (se.expr) == COMPONENT_REF
		   && TREE_CODE (TREE_TYPE (se.expr)) == ARRAY_TYPE
		   && TREE_CODE (TREE_TYPE (TREE_TYPE (se.expr)))
			== RECORD_TYPE)
	    {
	      /* class.c(finalize_component) generates these, when a
		 finalizable entity has a non-allocatable derived type array
		 component, which has allocatable components. Obtain the
		 derived type of the array and deallocate the allocatable
		 components. */
	      for (ref = expr->ref; ref; ref = ref->next)
		{
		  if (ref->u.c.component->attr.dimension
		      && ref->u.c.component->ts.type == BT_DERIVED)
		    break;
		}

	      if (ref && ref->u.c.component->ts.u.derived->attr.alloc_comp
		  && !gfc_is_finalizable (ref->u.c.component->ts.u.derived,
					  NULL))
		{
		  tmp = gfc_deallocate_alloc_comp
				(ref->u.c.component->ts.u.derived,
				 se.expr, expr->rank);
		  gfc_add_expr_to_block (&se.pre, tmp);
		}
	    }

	  if (al->expr->ts.type == BT_CLASS)
	    {
	      gfc_reset_vptr (&se.pre, al->expr);
	      if (UNLIMITED_POLY (al->expr)
		  || (al->expr->ts.type == BT_DERIVED
		      && al->expr->ts.u.derived->attr.unlimited_polymorphic))
		/* Clear _len, too.  */
		gfc_reset_len (&se.pre, al->expr);
	    }
	}
      else
	{
	  tmp = gfc_deallocate_scalar_with_status (se.expr, pstat, false,
						   al->expr, al->expr->ts);
	  gfc_add_expr_to_block (&se.pre, tmp);

	  /* Set to zero after deallocation.  */
	  tmp = fold_build2_loc (input_location, MODIFY_EXPR, void_type_node,
				 se.expr,
				 build_int_cst (TREE_TYPE (se.expr), 0));
	  gfc_add_expr_to_block (&se.pre, tmp);

	  if (al->expr->ts.type == BT_CLASS)
	    {
	      gfc_reset_vptr (&se.pre, al->expr);
	      if (UNLIMITED_POLY (al->expr)
		  || (al->expr->ts.type == BT_DERIVED
		      && al->expr->ts.u.derived->attr.unlimited_polymorphic))
		/* Clear _len, too.  */
		gfc_reset_len (&se.pre, al->expr);
	    }
	}

      if (code->expr1)
	{
          tree cond;

	  cond = fold_build2_loc (input_location, NE_EXPR, boolean_type_node, stat,
				  build_int_cst (TREE_TYPE (stat), 0));
	  tmp = fold_build3_loc (input_location, COND_EXPR, void_type_node,
				 gfc_unlikely (cond, PRED_FORTRAN_FAIL_ALLOC),
				 build1_v (GOTO_EXPR, label_errmsg),
				 build_empty_stmt (input_location));
	  gfc_add_expr_to_block (&se.pre, tmp);
	}

      tmp = gfc_finish_block (&se.pre);
      gfc_add_expr_to_block (&block, tmp);
      gfc_free_expr (expr);
    }

  if (code->expr1)
    {
      tmp = build1_v (LABEL_EXPR, label_errmsg);
      gfc_add_expr_to_block (&block, tmp);
    }

  /* Set ERRMSG - only needed if STAT is available.  */
  if (code->expr1 && code->expr2)
    {
      const char *msg = "Attempt to deallocate an unallocated object";
      stmtblock_t errmsg_block;
      tree errmsg_str, slen, dlen, cond;

      gfc_init_block (&errmsg_block);

      errmsg_str = gfc_create_var (pchar_type_node, "ERRMSG");
      gfc_add_modify (&errmsg_block, errmsg_str,
		gfc_build_addr_expr (pchar_type_node,
                        gfc_build_localized_cstring_const (msg)));
      slen = build_int_cst (gfc_charlen_type_node, ((int) strlen (msg)));
      dlen = gfc_get_expr_charlen (code->expr2);

      gfc_trans_string_copy (&errmsg_block, dlen, errmsg, code->expr2->ts.kind,
			     slen, errmsg_str, gfc_default_character_kind);
      tmp = gfc_finish_block (&errmsg_block);

      cond = fold_build2_loc (input_location, NE_EXPR, boolean_type_node, stat,
			     build_int_cst (TREE_TYPE (stat), 0));
      tmp = fold_build3_loc (input_location, COND_EXPR, void_type_node,
			     gfc_unlikely (cond, PRED_FORTRAN_FAIL_ALLOC), tmp,
			     build_empty_stmt (input_location));

      gfc_add_expr_to_block (&block, tmp);
    }

  if (code->expr1 && TREE_USED (label_finish))
    {
      tmp = build1_v (LABEL_EXPR, label_finish);
      gfc_add_expr_to_block (&block, tmp);
    }

  /* Set STAT.  */
  if (code->expr1)
    {
      gfc_init_se (&se, NULL);
      gfc_conv_expr_lhs (&se, code->expr1);
      tmp = convert (TREE_TYPE (se.expr), stat);
      gfc_add_modify (&block, se.expr, tmp);
    }

  return gfc_finish_block (&block);
}

#include "gt-fortran-trans-stmt.h"<|MERGE_RESOLUTION|>--- conflicted
+++ resolved
@@ -5200,7 +5200,6 @@
 				     code->expr3->ts,
 				     false, true,
 				     false, false);
-<<<<<<< HEAD
 	  temp_var_needed = !VAR_P (se.expr);
 	}
       gfc_add_block_to_block (&block, &se.pre);
@@ -5220,37 +5219,20 @@
 	    {
 	      gfc_allocate_lang_decl (var);
 	      GFC_DECL_SAVED_DESCRIPTOR (var) = se.expr;
-=======
-	  gfc_add_block_to_block (&block, &se.pre);
-	  gfc_add_block_to_block (&post, &se.post);
-
-	  /* Prevent aliasing, i.e., se.expr may be already a
-		 variable declaration.  */
-	  if (!VAR_P (se.expr))
-	    {
-	      tree var;
-	      tmp = build_fold_indirect_ref_loc (input_location,
-						 se.expr);
-	      /* We need a regular (non-UID) symbol here, therefore give a
-		 prefix.  */
-	      var = gfc_create_var (TREE_TYPE (tmp), "source");
-	      gfc_add_modify_loc (input_location, &block, var, tmp);
-
-	      /* Deallocate any allocatable components after all the allocations
-		 and assignments of expr3 have been completed.  */
-	      if (code->expr3->ts.type == BT_DERIVED
-		  && code->expr3->rank == 0
-		  && code->expr3->ts.u.derived->attr.alloc_comp)
-		{
-		  tmp = gfc_deallocate_alloc_comp (code->expr3->ts.u.derived,
-						   var, 0);
-		  gfc_add_expr_to_block (&post, tmp);
-		}
-
-	      tmp = var;
->>>>>>> c3981965
 	    }
 	  gfc_add_modify_loc (input_location, &block, var, tmp);
+
+	  /* Deallocate any allocatable components after all the allocations
+	     and assignments of expr3 have been completed.  */
+	  if (code->expr3->ts.type == BT_DERIVED
+	      && code->expr3->rank == 0
+	      && code->expr3->ts.u.derived->attr.alloc_comp)
+	    {
+	      tmp = gfc_deallocate_alloc_comp (code->expr3->ts.u.derived,
+					       var, 0);
+	      gfc_add_expr_to_block (&post, tmp);
+	    }
+
 	  expr3 = var;
 	  if (se.string_length)
 	    /* Evaluate it assuming that it also is complicated like expr3.  */
