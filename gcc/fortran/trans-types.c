/* Backend support for Fortran 95 basic types and derived types.
   Copyright (C) 2002, 2003, 2004, 2005, 2006, 2007, 2008, 2009,
<<<<<<< HEAD
   2010
=======
   2010, 2011
>>>>>>> 3082eeb7
   Free Software Foundation, Inc.
   Contributed by Paul Brook <paul@nowt.org>
   and Steven Bosscher <s.bosscher@student.tudelft.nl>

This file is part of GCC.

GCC is free software; you can redistribute it and/or modify it under
the terms of the GNU General Public License as published by the Free
Software Foundation; either version 3, or (at your option) any later
version.

GCC is distributed in the hope that it will be useful, but WITHOUT ANY
WARRANTY; without even the implied warranty of MERCHANTABILITY or
FITNESS FOR A PARTICULAR PURPOSE.  See the GNU General Public License
for more details.

You should have received a copy of the GNU General Public License
along with GCC; see the file COPYING3.  If not see
<http://www.gnu.org/licenses/>.  */

/* trans-types.c -- gfortran backend types */

#include "config.h"
#include "system.h"
#include "coretypes.h"
#include "tm.h"		/* For INTMAX_TYPE, INT8_TYPE, INT16_TYPE, INT32_TYPE,
			   INT64_TYPE, INT_LEAST8_TYPE, INT_LEAST16_TYPE,
			   INT_LEAST32_TYPE, INT_LEAST64_TYPE, INT_FAST8_TYPE,
			   INT_FAST16_TYPE, INT_FAST32_TYPE, INT_FAST64_TYPE,
			   BOOL_TYPE_SIZE, BITS_PER_UNIT, POINTER_SIZE,
			   INT_TYPE_SIZE, CHAR_TYPE_SIZE, SHORT_TYPE_SIZE,
			   LONG_TYPE_SIZE, LONG_LONG_TYPE_SIZE,
			   FLOAT_TYPE_SIZE, DOUBLE_TYPE_SIZE,
			   LONG_DOUBLE_TYPE_SIZE and LIBGCC2_HAS_TF_MODE.  */
#include "tree.h"
#include "langhooks.h"	/* For iso-c-bindings.def.  */
#include "target.h"
#include "ggc.h"
#include "diagnostic-core.h"  /* For fatal_error.  */
#include "toplev.h"	/* For rest_of_decl_compilation.  */
#include "gfortran.h"
#include "trans.h"
#include "trans-types.h"
#include "trans-const.h"
#include "flags.h"
#include "dwarf2out.h"	/* For struct array_descr_info.  */


#if (GFC_MAX_DIMENSIONS < 10)
#define GFC_RANK_DIGITS 1
#define GFC_RANK_PRINTF_FORMAT "%01d"
#elif (GFC_MAX_DIMENSIONS < 100)
#define GFC_RANK_DIGITS 2
#define GFC_RANK_PRINTF_FORMAT "%02d"
#else
#error If you really need >99 dimensions, continue the sequence above...
#endif

/* array of structs so we don't have to worry about xmalloc or free */
CInteropKind_t c_interop_kinds_table[ISOCBINDING_NUMBER];

tree gfc_array_index_type;
tree gfc_array_range_type;
tree gfc_character1_type_node;
tree pvoid_type_node;
tree prvoid_type_node;
tree ppvoid_type_node;
tree pchar_type_node;
tree pfunc_type_node;

tree gfc_charlen_type_node;

tree float128_type_node = NULL_TREE;
tree complex_float128_type_node = NULL_TREE;

bool gfc_real16_is_float128 = false;

static GTY(()) tree gfc_desc_dim_type;
static GTY(()) tree gfc_max_array_element_size;
static GTY(()) tree gfc_array_descriptor_base[2 * GFC_MAX_DIMENSIONS];
<<<<<<< HEAD
=======
static GTY(()) tree gfc_array_descriptor_base_caf[2 * GFC_MAX_DIMENSIONS];
>>>>>>> 3082eeb7

/* Arrays for all integral and real kinds.  We'll fill this in at runtime
   after the target has a chance to process command-line options.  */

#define MAX_INT_KINDS 5
gfc_integer_info gfc_integer_kinds[MAX_INT_KINDS + 1];
gfc_logical_info gfc_logical_kinds[MAX_INT_KINDS + 1];
static GTY(()) tree gfc_integer_types[MAX_INT_KINDS + 1];
static GTY(()) tree gfc_logical_types[MAX_INT_KINDS + 1];

#define MAX_REAL_KINDS 5
gfc_real_info gfc_real_kinds[MAX_REAL_KINDS + 1];
static GTY(()) tree gfc_real_types[MAX_REAL_KINDS + 1];
static GTY(()) tree gfc_complex_types[MAX_REAL_KINDS + 1];

#define MAX_CHARACTER_KINDS 2
gfc_character_info gfc_character_kinds[MAX_CHARACTER_KINDS + 1];
static GTY(()) tree gfc_character_types[MAX_CHARACTER_KINDS + 1];
static GTY(()) tree gfc_pcharacter_types[MAX_CHARACTER_KINDS + 1];

static tree gfc_add_field_to_struct_1 (tree, tree, tree, tree **);

/* The integer kind to use for array indices.  This will be set to the
   proper value based on target information from the backend.  */

int gfc_index_integer_kind;

/* The default kinds of the various types.  */

int gfc_default_integer_kind;
int gfc_max_integer_kind;
int gfc_default_real_kind;
int gfc_default_double_kind;
int gfc_default_character_kind;
int gfc_default_logical_kind;
int gfc_default_complex_kind;
int gfc_c_int_kind;
int gfc_atomic_int_kind;
int gfc_atomic_logical_kind;

/* The kind size used for record offsets. If the target system supports
   kind=8, this will be set to 8, otherwise it is set to 4.  */
int gfc_intio_kind; 

/* The integer kind used to store character lengths.  */
int gfc_charlen_int_kind;

/* The size of the numeric storage unit and character storage unit.  */
int gfc_numeric_storage_size;
int gfc_character_storage_size;


gfc_try
gfc_check_any_c_kind (gfc_typespec *ts)
{
  int i;
  
  for (i = 0; i < ISOCBINDING_NUMBER; i++)
    {
      /* Check for any C interoperable kind for the given type/kind in ts.
         This can be used after verify_c_interop to make sure that the
         Fortran kind being used exists in at least some form for C.  */
      if (c_interop_kinds_table[i].f90_type == ts->type &&
          c_interop_kinds_table[i].value == ts->kind)
        return SUCCESS;
    }

  return FAILURE;
}


static int
get_real_kind_from_node (tree type)
{
  int i;

  for (i = 0; gfc_real_kinds[i].kind != 0; i++)
    if (gfc_real_kinds[i].mode_precision == TYPE_PRECISION (type))
      return gfc_real_kinds[i].kind;

  return -4;
}

static int
get_int_kind_from_node (tree type)
{
  int i;

  if (!type)
    return -2;

  for (i = 0; gfc_integer_kinds[i].kind != 0; i++)
    if (gfc_integer_kinds[i].bit_size == TYPE_PRECISION (type))
      return gfc_integer_kinds[i].kind;

  return -1;
}

/* Return a typenode for the "standard" C type with a given name.  */
static tree
get_typenode_from_name (const char *name)
{
  if (name == NULL || *name == '\0')
    return NULL_TREE;

  if (strcmp (name, "char") == 0)
    return char_type_node;
  if (strcmp (name, "unsigned char") == 0)
    return unsigned_char_type_node;
  if (strcmp (name, "signed char") == 0)
    return signed_char_type_node;

  if (strcmp (name, "short int") == 0)
    return short_integer_type_node;
  if (strcmp (name, "short unsigned int") == 0)
    return short_unsigned_type_node;

  if (strcmp (name, "int") == 0)
    return integer_type_node;
  if (strcmp (name, "unsigned int") == 0)
    return unsigned_type_node;

  if (strcmp (name, "long int") == 0)
    return long_integer_type_node;
  if (strcmp (name, "long unsigned int") == 0)
    return long_unsigned_type_node;

  if (strcmp (name, "long long int") == 0)
    return long_long_integer_type_node;
  if (strcmp (name, "long long unsigned int") == 0)
    return long_long_unsigned_type_node;

  gcc_unreachable ();
}

static int
get_int_kind_from_name (const char *name)
{
  return get_int_kind_from_node (get_typenode_from_name (name));
}


/* Get the kind number corresponding to an integer of given size,
   following the required return values for ISO_FORTRAN_ENV INT* constants:
   -2 is returned if we support a kind of larger size, -1 otherwise.  */
int
gfc_get_int_kind_from_width_isofortranenv (int size)
{
  int i;

  /* Look for a kind with matching storage size.  */
  for (i = 0; gfc_integer_kinds[i].kind != 0; i++)
    if (gfc_integer_kinds[i].bit_size == size)
      return gfc_integer_kinds[i].kind;

  /* Look for a kind with larger storage size.  */
  for (i = 0; gfc_integer_kinds[i].kind != 0; i++)
    if (gfc_integer_kinds[i].bit_size > size)
      return -2;

  return -1;
}

/* Get the kind number corresponding to a real of given storage size,
   following the required return values for ISO_FORTRAN_ENV REAL* constants:
   -2 is returned if we support a kind of larger size, -1 otherwise.  */
int
gfc_get_real_kind_from_width_isofortranenv (int size)
{
  int i;

  size /= 8;

  /* Look for a kind with matching storage size.  */
  for (i = 0; gfc_real_kinds[i].kind != 0; i++)
    if (int_size_in_bytes (gfc_get_real_type (gfc_real_kinds[i].kind)) == size)
      return gfc_real_kinds[i].kind;

  /* Look for a kind with larger storage size.  */
  for (i = 0; gfc_real_kinds[i].kind != 0; i++)
    if (int_size_in_bytes (gfc_get_real_type (gfc_real_kinds[i].kind)) > size)
      return -2;

  return -1;
}



static int
get_int_kind_from_width (int size)
{
  int i;

  for (i = 0; gfc_integer_kinds[i].kind != 0; i++)
    if (gfc_integer_kinds[i].bit_size == size)
      return gfc_integer_kinds[i].kind;

  return -2;
}

static int
get_int_kind_from_minimal_width (int size)
{
  int i;

  for (i = 0; gfc_integer_kinds[i].kind != 0; i++)
    if (gfc_integer_kinds[i].bit_size >= size)
      return gfc_integer_kinds[i].kind;

  return -2;
}


/* Generate the CInteropKind_t objects for the C interoperable
   kinds.  */

static
void init_c_interop_kinds (void)
{
  int i;

  /* init all pointers in the list to NULL */
  for (i = 0; i < ISOCBINDING_NUMBER; i++)
    {
      /* Initialize the name and value fields.  */
      c_interop_kinds_table[i].name[0] = '\0';
      c_interop_kinds_table[i].value = -100;
      c_interop_kinds_table[i].f90_type = BT_UNKNOWN;
    }

#define NAMED_INTCST(a,b,c,d) \
  strncpy (c_interop_kinds_table[a].name, b, strlen(b) + 1); \
  c_interop_kinds_table[a].f90_type = BT_INTEGER; \
  c_interop_kinds_table[a].value = c;
#define NAMED_REALCST(a,b,c) \
  strncpy (c_interop_kinds_table[a].name, b, strlen(b) + 1); \
  c_interop_kinds_table[a].f90_type = BT_REAL; \
  c_interop_kinds_table[a].value = c;
#define NAMED_CMPXCST(a,b,c) \
  strncpy (c_interop_kinds_table[a].name, b, strlen(b) + 1); \
  c_interop_kinds_table[a].f90_type = BT_COMPLEX; \
  c_interop_kinds_table[a].value = c;
#define NAMED_LOGCST(a,b,c) \
  strncpy (c_interop_kinds_table[a].name, b, strlen(b) + 1); \
  c_interop_kinds_table[a].f90_type = BT_LOGICAL; \
  c_interop_kinds_table[a].value = c;
#define NAMED_CHARKNDCST(a,b,c) \
  strncpy (c_interop_kinds_table[a].name, b, strlen(b) + 1); \
  c_interop_kinds_table[a].f90_type = BT_CHARACTER; \
  c_interop_kinds_table[a].value = c;
#define NAMED_CHARCST(a,b,c) \
  strncpy (c_interop_kinds_table[a].name, b, strlen(b) + 1); \
  c_interop_kinds_table[a].f90_type = BT_CHARACTER; \
  c_interop_kinds_table[a].value = c;
#define DERIVED_TYPE(a,b,c) \
  strncpy (c_interop_kinds_table[a].name, b, strlen(b) + 1); \
  c_interop_kinds_table[a].f90_type = BT_DERIVED; \
  c_interop_kinds_table[a].value = c;
#define PROCEDURE(a,b) \
  strncpy (c_interop_kinds_table[a].name, b, strlen(b) + 1); \
  c_interop_kinds_table[a].f90_type = BT_PROCEDURE; \
  c_interop_kinds_table[a].value = 0;
#include "iso-c-binding.def"
#define NAMED_FUNCTION(a,b,c,d) \
  strncpy (c_interop_kinds_table[a].name, b, strlen(b) + 1); \
  c_interop_kinds_table[a].f90_type = BT_PROCEDURE; \
  c_interop_kinds_table[a].value = c;
#include "iso-c-binding.def"
}


/* Query the target to determine which machine modes are available for
   computation.  Choose KIND numbers for them.  */

void
gfc_init_kinds (void)
{
  unsigned int mode;
  int i_index, r_index, kind;
  bool saw_i4 = false, saw_i8 = false;
  bool saw_r4 = false, saw_r8 = false, saw_r16 = false;

  for (i_index = 0, mode = MIN_MODE_INT; mode <= MAX_MODE_INT; mode++)
    {
      int kind, bitsize;

      if (!targetm.scalar_mode_supported_p ((enum machine_mode) mode))
	continue;

      /* The middle end doesn't support constants larger than 2*HWI.
	 Perhaps the target hook shouldn't have accepted these either,
	 but just to be safe...  */
      bitsize = GET_MODE_BITSIZE (mode);
      if (bitsize > 2*HOST_BITS_PER_WIDE_INT)
	continue;

      gcc_assert (i_index != MAX_INT_KINDS);

      /* Let the kind equal the bit size divided by 8.  This insulates the
	 programmer from the underlying byte size.  */
      kind = bitsize / 8;

      if (kind == 4)
	saw_i4 = true;
      if (kind == 8)
	saw_i8 = true;

      gfc_integer_kinds[i_index].kind = kind;
      gfc_integer_kinds[i_index].radix = 2;
      gfc_integer_kinds[i_index].digits = bitsize - 1;
      gfc_integer_kinds[i_index].bit_size = bitsize;

      gfc_logical_kinds[i_index].kind = kind;
      gfc_logical_kinds[i_index].bit_size = bitsize;

      i_index += 1;
    }

  /* Set the kind used to match GFC_INT_IO in libgfortran.  This is 
     used for large file access.  */

  if (saw_i8)
    gfc_intio_kind = 8;
  else
    gfc_intio_kind = 4;

  /* If we do not at least have kind = 4, everything is pointless.  */  
  gcc_assert(saw_i4);  

  /* Set the maximum integer kind.  Used with at least BOZ constants.  */
  gfc_max_integer_kind = gfc_integer_kinds[i_index - 1].kind;

  for (r_index = 0, mode = MIN_MODE_FLOAT; mode <= MAX_MODE_FLOAT; mode++)
    {
      const struct real_format *fmt =
	REAL_MODE_FORMAT ((enum machine_mode) mode);
      int kind;

      if (fmt == NULL)
	continue;
      if (!targetm.scalar_mode_supported_p ((enum machine_mode) mode))
	continue;

      /* Only let float, double, long double and __float128 go through.
	 Runtime support for others is not provided, so they would be
	 useless.  */
	if (mode != TYPE_MODE (float_type_node)
	    && (mode != TYPE_MODE (double_type_node))
	    && (mode != TYPE_MODE (long_double_type_node))
#if defined(LIBGCC2_HAS_TF_MODE) && defined(ENABLE_LIBQUADMATH_SUPPORT)
	    && (mode != TFmode)
#endif
	   )
	continue;

      /* Let the kind equal the precision divided by 8, rounding up.  Again,
	 this insulates the programmer from the underlying byte size.

	 Also, it effectively deals with IEEE extended formats.  There, the
	 total size of the type may equal 16, but it's got 6 bytes of padding
	 and the increased size can get in the way of a real IEEE quad format
	 which may also be supported by the target.

	 We round up so as to handle IA-64 __floatreg (RFmode), which is an
	 82 bit type.  Not to be confused with __float80 (XFmode), which is
	 an 80 bit type also supported by IA-64.  So XFmode should come out
	 to be kind=10, and RFmode should come out to be kind=11.  Egads.  */

      kind = (GET_MODE_PRECISION (mode) + 7) / 8;

      if (kind == 4)
	saw_r4 = true;
      if (kind == 8)
	saw_r8 = true;
      if (kind == 16)
	saw_r16 = true;

      /* Careful we don't stumble a weird internal mode.  */
      gcc_assert (r_index <= 0 || gfc_real_kinds[r_index-1].kind != kind);
      /* Or have too many modes for the allocated space.  */
      gcc_assert (r_index != MAX_REAL_KINDS);

      gfc_real_kinds[r_index].kind = kind;
      gfc_real_kinds[r_index].radix = fmt->b;
      gfc_real_kinds[r_index].digits = fmt->p;
      gfc_real_kinds[r_index].min_exponent = fmt->emin;
      gfc_real_kinds[r_index].max_exponent = fmt->emax;
      if (fmt->pnan < fmt->p)
	/* This is an IBM extended double format (or the MIPS variant)
	   made up of two IEEE doubles.  The value of the long double is
	   the sum of the values of the two parts.  The most significant
	   part is required to be the value of the long double rounded
	   to the nearest double.  If we use emax of 1024 then we can't
	   represent huge(x) = (1 - b**(-p)) * b**(emax-1) * b, because
	   rounding will make the most significant part overflow.  */
	gfc_real_kinds[r_index].max_exponent = fmt->emax - 1;
      gfc_real_kinds[r_index].mode_precision = GET_MODE_PRECISION (mode);
      r_index += 1;
    }

  /* Choose the default integer kind.  We choose 4 unless the user
     directs us otherwise.  */
  if (gfc_option.flag_default_integer)
    {
      if (!saw_i8)
	fatal_error ("integer kind=8 not available for -fdefault-integer-8 option");
      gfc_default_integer_kind = 8;

      /* Even if the user specified that the default integer kind be 8,
         the numeric storage size isn't 64.  In this case, a warning will
	 be issued when NUMERIC_STORAGE_SIZE is used.  */
      gfc_numeric_storage_size = 4 * 8;
    }
  else if (saw_i4)
    {
      gfc_default_integer_kind = 4;
      gfc_numeric_storage_size = 4 * 8;
    }
  else
    {
      gfc_default_integer_kind = gfc_integer_kinds[i_index - 1].kind;
      gfc_numeric_storage_size = gfc_integer_kinds[i_index - 1].bit_size;
    }

  /* Choose the default real kind.  Again, we choose 4 when possible.  */
  if (gfc_option.flag_default_real)
    {
      if (!saw_r8)
	fatal_error ("real kind=8 not available for -fdefault-real-8 option");
      gfc_default_real_kind = 8;
    }
  else if (saw_r4)
    gfc_default_real_kind = 4;
  else
    gfc_default_real_kind = gfc_real_kinds[0].kind;

  /* Choose the default double kind.  If -fdefault-real and -fdefault-double 
     are specified, we use kind=8, if it's available.  If -fdefault-real is
     specified without -fdefault-double, we use kind=16, if it's available.
     Otherwise we do not change anything.  */
  if (gfc_option.flag_default_double && !gfc_option.flag_default_real)
    fatal_error ("Use of -fdefault-double-8 requires -fdefault-real-8");

  if (gfc_option.flag_default_real && gfc_option.flag_default_double && saw_r8)
    gfc_default_double_kind = 8;
  else if (gfc_option.flag_default_real && saw_r16)
    gfc_default_double_kind = 16;
  else if (saw_r4 && saw_r8)
    gfc_default_double_kind = 8;
  else
    {
      /* F95 14.6.3.1: A nonpointer scalar object of type double precision
	 real ... occupies two contiguous numeric storage units.

	 Therefore we must be supplied a kind twice as large as we chose
	 for single precision.  There are loopholes, in that double
	 precision must *occupy* two storage units, though it doesn't have
	 to *use* two storage units.  Which means that you can make this
	 kind artificially wide by padding it.  But at present there are
	 no GCC targets for which a two-word type does not exist, so we
	 just let gfc_validate_kind abort and tell us if something breaks.  */

      gfc_default_double_kind
	= gfc_validate_kind (BT_REAL, gfc_default_real_kind * 2, false);
    }

  /* The default logical kind is constrained to be the same as the
     default integer kind.  Similarly with complex and real.  */
  gfc_default_logical_kind = gfc_default_integer_kind;
  gfc_default_complex_kind = gfc_default_real_kind;

  /* We only have two character kinds: ASCII and UCS-4.
     ASCII corresponds to a 8-bit integer type, if one is available.
     UCS-4 corresponds to a 32-bit integer type, if one is available. */
  i_index = 0;
  if ((kind = get_int_kind_from_width (8)) > 0)
    {
      gfc_character_kinds[i_index].kind = kind;
      gfc_character_kinds[i_index].bit_size = 8;
      gfc_character_kinds[i_index].name = "ascii";
      i_index++;
    }
  if ((kind = get_int_kind_from_width (32)) > 0)
    {
      gfc_character_kinds[i_index].kind = kind;
      gfc_character_kinds[i_index].bit_size = 32;
      gfc_character_kinds[i_index].name = "iso_10646";
      i_index++;
    }

  /* Choose the smallest integer kind for our default character.  */
  gfc_default_character_kind = gfc_character_kinds[0].kind;
  gfc_character_storage_size = gfc_default_character_kind * 8;

  /* Choose the integer kind the same size as "void*" for our index kind.  */
  gfc_index_integer_kind = POINTER_SIZE / 8;
  /* Pick a kind the same size as the C "int" type.  */
  gfc_c_int_kind = INT_TYPE_SIZE / 8;

  /* Choose atomic kinds to match C's int.  */
  gfc_atomic_int_kind = gfc_c_int_kind;
  gfc_atomic_logical_kind = gfc_c_int_kind;

  /* initialize the C interoperable kinds  */
  init_c_interop_kinds();
}

/* Make sure that a valid kind is present.  Returns an index into the
   associated kinds array, -1 if the kind is not present.  */

static int
validate_integer (int kind)
{
  int i;

  for (i = 0; gfc_integer_kinds[i].kind != 0; i++)
    if (gfc_integer_kinds[i].kind == kind)
      return i;

  return -1;
}

static int
validate_real (int kind)
{
  int i;

  for (i = 0; gfc_real_kinds[i].kind != 0; i++)
    if (gfc_real_kinds[i].kind == kind)
      return i;

  return -1;
}

static int
validate_logical (int kind)
{
  int i;

  for (i = 0; gfc_logical_kinds[i].kind; i++)
    if (gfc_logical_kinds[i].kind == kind)
      return i;

  return -1;
}

static int
validate_character (int kind)
{
  int i;

  for (i = 0; gfc_character_kinds[i].kind; i++)
    if (gfc_character_kinds[i].kind == kind)
      return i;

  return -1;
}

/* Validate a kind given a basic type.  The return value is the same
   for the child functions, with -1 indicating nonexistence of the
   type.  If MAY_FAIL is false, then -1 is never returned, and we ICE.  */

int
gfc_validate_kind (bt type, int kind, bool may_fail)
{
  int rc;

  switch (type)
    {
    case BT_REAL:		/* Fall through */
    case BT_COMPLEX:
      rc = validate_real (kind);
      break;
    case BT_INTEGER:
      rc = validate_integer (kind);
      break;
    case BT_LOGICAL:
      rc = validate_logical (kind);
      break;
    case BT_CHARACTER:
      rc = validate_character (kind);
      break;

    default:
      gfc_internal_error ("gfc_validate_kind(): Got bad type");
    }

  if (rc < 0 && !may_fail)
    gfc_internal_error ("gfc_validate_kind(): Got bad kind");

  return rc;
}


/* Four subroutines of gfc_init_types.  Create type nodes for the given kind.
   Reuse common type nodes where possible.  Recognize if the kind matches up
   with a C type.  This will be used later in determining which routines may
   be scarfed from libm.  */

static tree
gfc_build_int_type (gfc_integer_info *info)
{
  int mode_precision = info->bit_size;

  if (mode_precision == CHAR_TYPE_SIZE)
    info->c_char = 1;
  if (mode_precision == SHORT_TYPE_SIZE)
    info->c_short = 1;
  if (mode_precision == INT_TYPE_SIZE)
    info->c_int = 1;
  if (mode_precision == LONG_TYPE_SIZE)
    info->c_long = 1;
  if (mode_precision == LONG_LONG_TYPE_SIZE)
    info->c_long_long = 1;

  if (TYPE_PRECISION (intQI_type_node) == mode_precision)
    return intQI_type_node;
  if (TYPE_PRECISION (intHI_type_node) == mode_precision)
    return intHI_type_node;
  if (TYPE_PRECISION (intSI_type_node) == mode_precision)
    return intSI_type_node;
  if (TYPE_PRECISION (intDI_type_node) == mode_precision)
    return intDI_type_node;
  if (TYPE_PRECISION (intTI_type_node) == mode_precision)
    return intTI_type_node;

  return make_signed_type (mode_precision);
}

tree
gfc_build_uint_type (int size)
{
  if (size == CHAR_TYPE_SIZE)
    return unsigned_char_type_node;
  if (size == SHORT_TYPE_SIZE)
    return short_unsigned_type_node;
  if (size == INT_TYPE_SIZE)
    return unsigned_type_node;
  if (size == LONG_TYPE_SIZE)
    return long_unsigned_type_node;
  if (size == LONG_LONG_TYPE_SIZE)
    return long_long_unsigned_type_node;

  return make_unsigned_type (size);
}


static tree
gfc_build_real_type (gfc_real_info *info)
{
  int mode_precision = info->mode_precision;
  tree new_type;

  if (mode_precision == FLOAT_TYPE_SIZE)
    info->c_float = 1;
  if (mode_precision == DOUBLE_TYPE_SIZE)
    info->c_double = 1;
  if (mode_precision == LONG_DOUBLE_TYPE_SIZE)
    info->c_long_double = 1;
  if (mode_precision != LONG_DOUBLE_TYPE_SIZE && mode_precision == 128)
    {
      info->c_float128 = 1;
      gfc_real16_is_float128 = true;
    }

  if (TYPE_PRECISION (float_type_node) == mode_precision)
    return float_type_node;
  if (TYPE_PRECISION (double_type_node) == mode_precision)
    return double_type_node;
  if (TYPE_PRECISION (long_double_type_node) == mode_precision)
    return long_double_type_node;

  new_type = make_node (REAL_TYPE);
  TYPE_PRECISION (new_type) = mode_precision;
  layout_type (new_type);
  return new_type;
}

static tree
gfc_build_complex_type (tree scalar_type)
{
  tree new_type;

  if (scalar_type == NULL)
    return NULL;
  if (scalar_type == float_type_node)
    return complex_float_type_node;
  if (scalar_type == double_type_node)
    return complex_double_type_node;
  if (scalar_type == long_double_type_node)
    return complex_long_double_type_node;

  new_type = make_node (COMPLEX_TYPE);
  TREE_TYPE (new_type) = scalar_type;
  layout_type (new_type);
  return new_type;
}

static tree
gfc_build_logical_type (gfc_logical_info *info)
{
  int bit_size = info->bit_size;
  tree new_type;

  if (bit_size == BOOL_TYPE_SIZE)
    {
      info->c_bool = 1;
      return boolean_type_node;
    }

  new_type = make_unsigned_type (bit_size);
  TREE_SET_CODE (new_type, BOOLEAN_TYPE);
  TYPE_MAX_VALUE (new_type) = build_int_cst (new_type, 1);
  TYPE_PRECISION (new_type) = 1;

  return new_type;
}

<<<<<<< HEAD

#if 0
/* Return the bit size of the C "size_t".  */

static unsigned int
c_size_t_size (void)
{
#ifdef SIZE_TYPE  
  if (strcmp (SIZE_TYPE, "unsigned int") == 0)
    return INT_TYPE_SIZE;
  if (strcmp (SIZE_TYPE, "long unsigned int") == 0)
    return LONG_TYPE_SIZE;
  if (strcmp (SIZE_TYPE, "short unsigned int") == 0)
    return SHORT_TYPE_SIZE;
  gcc_unreachable ();
#else
  return LONG_TYPE_SIZE;
#endif
}
#endif
=======
>>>>>>> 3082eeb7

/* Create the backend type nodes. We map them to their
   equivalent C type, at least for now.  We also give
   names to the types here, and we push them in the
   global binding level context.*/

void
gfc_init_types (void)
{
  char name_buf[18];
  int index;
  tree type;
  unsigned n;
  unsigned HOST_WIDE_INT hi;
  unsigned HOST_WIDE_INT lo;

  /* Create and name the types.  */
#define PUSH_TYPE(name, node) \
  pushdecl (build_decl (input_location, \
			TYPE_DECL, get_identifier (name), node))

  for (index = 0; gfc_integer_kinds[index].kind != 0; ++index)
    {
      type = gfc_build_int_type (&gfc_integer_kinds[index]);
      /* Ensure integer(kind=1) doesn't have TYPE_STRING_FLAG set.  */
      if (TYPE_STRING_FLAG (type))
	type = make_signed_type (gfc_integer_kinds[index].bit_size);
      gfc_integer_types[index] = type;
      snprintf (name_buf, sizeof(name_buf), "integer(kind=%d)",
		gfc_integer_kinds[index].kind);
      PUSH_TYPE (name_buf, type);
    }

  for (index = 0; gfc_logical_kinds[index].kind != 0; ++index)
    {
      type = gfc_build_logical_type (&gfc_logical_kinds[index]);
      gfc_logical_types[index] = type;
      snprintf (name_buf, sizeof(name_buf), "logical(kind=%d)",
		gfc_logical_kinds[index].kind);
      PUSH_TYPE (name_buf, type);
    }

  for (index = 0; gfc_real_kinds[index].kind != 0; index++)
    {
      type = gfc_build_real_type (&gfc_real_kinds[index]);
      gfc_real_types[index] = type;
      snprintf (name_buf, sizeof(name_buf), "real(kind=%d)",
		gfc_real_kinds[index].kind);
      PUSH_TYPE (name_buf, type);

      if (gfc_real_kinds[index].c_float128)
	float128_type_node = type;

      type = gfc_build_complex_type (type);
      gfc_complex_types[index] = type;
      snprintf (name_buf, sizeof(name_buf), "complex(kind=%d)",
		gfc_real_kinds[index].kind);
      PUSH_TYPE (name_buf, type);

      if (gfc_real_kinds[index].c_float128)
	complex_float128_type_node = type;
    }

  for (index = 0; gfc_character_kinds[index].kind != 0; ++index)
    {
      type = gfc_build_uint_type (gfc_character_kinds[index].bit_size);
      type = build_qualified_type (type, TYPE_UNQUALIFIED);
      snprintf (name_buf, sizeof(name_buf), "character(kind=%d)",
		gfc_character_kinds[index].kind);
      PUSH_TYPE (name_buf, type);
      gfc_character_types[index] = type;
      gfc_pcharacter_types[index] = build_pointer_type (type);
    }
  gfc_character1_type_node = gfc_character_types[0];

  PUSH_TYPE ("byte", unsigned_char_type_node);
  PUSH_TYPE ("void", void_type_node);

  /* DBX debugging output gets upset if these aren't set.  */
  if (!TYPE_NAME (integer_type_node))
    PUSH_TYPE ("c_integer", integer_type_node);
  if (!TYPE_NAME (char_type_node))
    PUSH_TYPE ("c_char", char_type_node);

#undef PUSH_TYPE

  pvoid_type_node = build_pointer_type (void_type_node);
  prvoid_type_node = build_qualified_type (pvoid_type_node, TYPE_QUAL_RESTRICT);
  ppvoid_type_node = build_pointer_type (pvoid_type_node);
  pchar_type_node = build_pointer_type (gfc_character1_type_node);
  pfunc_type_node
    = build_pointer_type (build_function_type_list (void_type_node, NULL_TREE));

  gfc_array_index_type = gfc_get_int_type (gfc_index_integer_kind);
  /* We cannot use gfc_index_zero_node in definition of gfc_array_range_type,
     since this function is called before gfc_init_constants.  */
  gfc_array_range_type
	  = build_range_type (gfc_array_index_type,
			      build_int_cst (gfc_array_index_type, 0),
			      NULL_TREE);

  /* The maximum array element size that can be handled is determined
     by the number of bits available to store this field in the array
     descriptor.  */

  n = TYPE_PRECISION (gfc_array_index_type) - GFC_DTYPE_SIZE_SHIFT;
  lo = ~ (unsigned HOST_WIDE_INT) 0;
  if (n > HOST_BITS_PER_WIDE_INT)
    hi = lo >> (2*HOST_BITS_PER_WIDE_INT - n);
  else
    hi = 0, lo >>= HOST_BITS_PER_WIDE_INT - n;
  gfc_max_array_element_size
    = build_int_cst_wide (long_unsigned_type_node, lo, hi);

  boolean_type_node = gfc_get_logical_type (gfc_default_logical_kind);
  boolean_true_node = build_int_cst (boolean_type_node, 1);
  boolean_false_node = build_int_cst (boolean_type_node, 0);

  /* ??? Shouldn't this be based on gfc_index_integer_kind or so?  */
  gfc_charlen_int_kind = 4;
  gfc_charlen_type_node = gfc_get_int_type (gfc_charlen_int_kind);
}

/* Get the type node for the given type and kind.  */

tree
gfc_get_int_type (int kind)
{
  int index = gfc_validate_kind (BT_INTEGER, kind, true);
  return index < 0 ? 0 : gfc_integer_types[index];
}

tree
gfc_get_real_type (int kind)
{
  int index = gfc_validate_kind (BT_REAL, kind, true);
  return index < 0 ? 0 : gfc_real_types[index];
}

tree
gfc_get_complex_type (int kind)
{
  int index = gfc_validate_kind (BT_COMPLEX, kind, true);
  return index < 0 ? 0 : gfc_complex_types[index];
}

tree
gfc_get_logical_type (int kind)
{
  int index = gfc_validate_kind (BT_LOGICAL, kind, true);
  return index < 0 ? 0 : gfc_logical_types[index];
}

tree
gfc_get_char_type (int kind)
{
  int index = gfc_validate_kind (BT_CHARACTER, kind, true);
  return index < 0 ? 0 : gfc_character_types[index];
}

tree
gfc_get_pchar_type (int kind)
{
  int index = gfc_validate_kind (BT_CHARACTER, kind, true);
  return index < 0 ? 0 : gfc_pcharacter_types[index];
}


/* Create a character type with the given kind and length.  */

tree
gfc_get_character_type_len_for_eltype (tree eltype, tree len)
{
  tree bounds, type;

  bounds = build_range_type (gfc_charlen_type_node, gfc_index_one_node, len);
  type = build_array_type (eltype, bounds);
  TYPE_STRING_FLAG (type) = 1;

  return type;
}

tree
gfc_get_character_type_len (int kind, tree len)
{
  gfc_validate_kind (BT_CHARACTER, kind, false);
  return gfc_get_character_type_len_for_eltype (gfc_get_char_type (kind), len);
}


/* Get a type node for a character kind.  */

tree
gfc_get_character_type (int kind, gfc_charlen * cl)
{
  tree len;

  len = (cl == NULL) ? NULL_TREE : cl->backend_decl;

  return gfc_get_character_type_len (kind, len);
}

/* Covert a basic type.  This will be an array for character types.  */

tree
gfc_typenode_for_spec (gfc_typespec * spec)
{
  tree basetype;

  switch (spec->type)
    {
    case BT_UNKNOWN:
      gcc_unreachable ();

    case BT_INTEGER:
      /* We use INTEGER(c_intptr_t) for C_PTR and C_FUNPTR once the symbol
         has been resolved.  This is done so we can convert C_PTR and
         C_FUNPTR to simple variables that get translated to (void *).  */
      if (spec->f90_type == BT_VOID)
	{
	  if (spec->u.derived
	      && spec->u.derived->intmod_sym_id == ISOCBINDING_PTR)
	    basetype = ptr_type_node;
	  else
	    basetype = pfunc_type_node;
	}
      else
        basetype = gfc_get_int_type (spec->kind);
      break;

    case BT_REAL:
      basetype = gfc_get_real_type (spec->kind);
      break;

    case BT_COMPLEX:
      basetype = gfc_get_complex_type (spec->kind);
      break;

    case BT_LOGICAL:
      basetype = gfc_get_logical_type (spec->kind);
      break;

    case BT_CHARACTER:
<<<<<<< HEAD
      basetype = gfc_get_character_type (spec->kind, spec->u.cl);
=======
#if 0
      if (spec->deferred)
	basetype = gfc_get_character_type (spec->kind, NULL);
      else
#endif
	basetype = gfc_get_character_type (spec->kind, spec->u.cl);
>>>>>>> 3082eeb7
      break;

    case BT_DERIVED:
    case BT_CLASS:
      basetype = gfc_get_derived_type (spec->u.derived);

      /* If we're dealing with either C_PTR or C_FUNPTR, we modified the
         type and kind to fit a (void *) and the basetype returned was a
         ptr_type_node.  We need to pass up this new information to the
         symbol that was declared of type C_PTR or C_FUNPTR.  */
      if (spec->u.derived->attr.is_iso_c)
        {
          spec->type = spec->u.derived->ts.type;
          spec->kind = spec->u.derived->ts.kind;
          spec->f90_type = spec->u.derived->ts.f90_type;
        }
      break;
    case BT_VOID:
      /* This is for the second arg to c_f_pointer and c_f_procpointer
         of the iso_c_binding module, to accept any ptr type.  */
      basetype = ptr_type_node;
      if (spec->f90_type == BT_VOID)
	{
	  if (spec->u.derived
	      && spec->u.derived->intmod_sym_id == ISOCBINDING_PTR)
	    basetype = ptr_type_node;
	  else
	    basetype = pfunc_type_node;
	}
       break;
    default:
      gcc_unreachable ();
    }
  return basetype;
}

/* Build an INT_CST for constant expressions, otherwise return NULL_TREE.  */

static tree
gfc_conv_array_bound (gfc_expr * expr)
{
  /* If expr is an integer constant, return that.  */
  if (expr != NULL && expr->expr_type == EXPR_CONSTANT)
    return gfc_conv_mpz_to_tree (expr->value.integer, gfc_index_integer_kind);

  /* Otherwise return NULL.  */
  return NULL_TREE;
}

tree
gfc_get_element_type (tree type)
{
  tree element;

  if (GFC_ARRAY_TYPE_P (type))
    {
      if (TREE_CODE (type) == POINTER_TYPE)
        type = TREE_TYPE (type);
      if (GFC_TYPE_ARRAY_RANK (type) == 0)
	{
	  gcc_assert (GFC_TYPE_ARRAY_CORANK (type) > 0);
	  element = type;
	}
      else
	{
	  gcc_assert (TREE_CODE (type) == ARRAY_TYPE);
	  element = TREE_TYPE (type);
	}
    }
  else
    {
      gcc_assert (GFC_DESCRIPTOR_TYPE_P (type));
      element = GFC_TYPE_ARRAY_DATAPTR_TYPE (type);

      gcc_assert (TREE_CODE (element) == POINTER_TYPE);
      element = TREE_TYPE (element);

      /* For arrays, which are not scalar coarrays.  */
      if (TREE_CODE (element) == ARRAY_TYPE)
	element = TREE_TYPE (element);
    }

  return element;
}

/* Build an array.  This function is called from gfc_sym_type().
   Actually returns array descriptor type.

   Format of array descriptors is as follows:

    struct gfc_array_descriptor
    {
      array *data
      index offset;
      index dtype;
      struct descriptor_dimension dimension[N_DIM];
    }

    struct descriptor_dimension
    {
      index stride;
      index lbound;
      index ubound;
    }

   Translation code should use gfc_conv_descriptor_* rather than
   accessing the descriptor directly.  Any changes to the array
   descriptor type will require changes in gfc_conv_descriptor_* and
   gfc_build_array_initializer.

   This is represented internally as a RECORD_TYPE. The index nodes
   are gfc_array_index_type and the data node is a pointer to the
   data.  See below for the handling of character types.

   The dtype member is formatted as follows:
    rank = dtype & GFC_DTYPE_RANK_MASK // 3 bits
    type = (dtype & GFC_DTYPE_TYPE_MASK) >> GFC_DTYPE_TYPE_SHIFT // 3 bits
    size = dtype >> GFC_DTYPE_SIZE_SHIFT

   I originally used nested ARRAY_TYPE nodes to represent arrays, but
   this generated poor code for assumed/deferred size arrays.  These
   require use of PLACEHOLDER_EXPR/WITH_RECORD_EXPR, which isn't part
   of the GENERIC grammar.  Also, there is no way to explicitly set
   the array stride, so all data must be packed(1).  I've tried to
   mark all the functions which would require modification with a GCC
   ARRAYS comment.

   The data component points to the first element in the array.  The
   offset field is the position of the origin of the array (i.e. element
   (0, 0 ...)).  This may be outside the bounds of the array.

   An element is accessed by
    data[offset + index0*stride0 + index1*stride1 + index2*stride2]
   This gives good performance as the computation does not involve the
   bounds of the array.  For packed arrays, this is optimized further
   by substituting the known strides.

   This system has one problem: all array bounds must be within 2^31
   elements of the origin (2^63 on 64-bit machines).  For example
    integer, dimension (80000:90000, 80000:90000, 2) :: array
   may not work properly on 32-bit machines because 80000*80000 >
   2^31, so the calculation for stride2 would overflow.  This may
   still work, but I haven't checked, and it relies on the overflow
   doing the right thing.

   The way to fix this problem is to access elements as follows:
    data[(index0-lbound0)*stride0 + (index1-lbound1)*stride1]
   Obviously this is much slower.  I will make this a compile time
   option, something like -fsmall-array-offsets.  Mixing code compiled
   with and without this switch will work.

   (1) This can be worked around by modifying the upper bound of the
   previous dimension.  This requires extra fields in the descriptor
   (both real_ubound and fake_ubound).  */


/* Returns true if the array sym does not require a descriptor.  */

int
gfc_is_nodesc_array (gfc_symbol * sym)
{
  gcc_assert (sym->attr.dimension || sym->attr.codimension);

  /* We only want local arrays.  */
  if (sym->attr.pointer || sym->attr.allocatable)
    return 0;

  /* We want a descriptor for associate-name arrays that do not have an
     explicitely known shape already.  */
  if (sym->assoc && sym->as->type != AS_EXPLICIT)
    return 0;

  if (sym->attr.dummy)
    return sym->as->type != AS_ASSUMED_SHAPE;

  if (sym->attr.result || sym->attr.function)
    return 0;

  gcc_assert (sym->as->type == AS_EXPLICIT || sym->as->cp_was_assumed);

  return 1;
}


/* Create an array descriptor type.  */

static tree
gfc_build_array_type (tree type, gfc_array_spec * as,
<<<<<<< HEAD
		      enum gfc_array_kind akind, bool restricted)
=======
		      enum gfc_array_kind akind, bool restricted,
		      bool contiguous)
>>>>>>> 3082eeb7
{
  tree lbound[GFC_MAX_DIMENSIONS];
  tree ubound[GFC_MAX_DIMENSIONS];
  int n;

  for (n = 0; n < as->rank; n++)
    {
      /* Create expressions for the known bounds of the array.  */
      if (as->type == AS_ASSUMED_SHAPE && as->lower[n] == NULL)
        lbound[n] = gfc_index_one_node;
      else
        lbound[n] = gfc_conv_array_bound (as->lower[n]);
      ubound[n] = gfc_conv_array_bound (as->upper[n]);
    }

  for (n = as->rank; n < as->rank + as->corank; n++)
    {
      if (as->lower[n] == NULL)
        lbound[n] = gfc_index_one_node;
      else
        lbound[n] = gfc_conv_array_bound (as->lower[n]);

      if (n < as->rank + as->corank - 1)
	ubound[n] = gfc_conv_array_bound (as->upper[n]);
    }

  if (as->type == AS_ASSUMED_SHAPE)
<<<<<<< HEAD
    akind = GFC_ARRAY_ASSUMED_SHAPE;
  return gfc_get_array_type_bounds (type, as->rank, lbound, ubound, 0, akind,
				    restricted);
=======
    akind = contiguous ? GFC_ARRAY_ASSUMED_SHAPE_CONT
		       : GFC_ARRAY_ASSUMED_SHAPE;
  return gfc_get_array_type_bounds (type, as->rank, as->corank, lbound,
				    ubound, 0, akind, restricted);
>>>>>>> 3082eeb7
}

/* Returns the struct descriptor_dimension type.  */

static tree
gfc_get_desc_dim_type (void)
{
  tree type;
  tree decl, *chain = NULL;

  if (gfc_desc_dim_type)
    return gfc_desc_dim_type;

  /* Build the type node.  */
  type = make_node (RECORD_TYPE);

  TYPE_NAME (type) = get_identifier ("descriptor_dimension");
  TYPE_PACKED (type) = 1;

  /* Consists of the stride, lbound and ubound members.  */
<<<<<<< HEAD
  decl = build_decl (input_location,
		     FIELD_DECL,
		     get_identifier ("stride"), gfc_array_index_type);
  DECL_CONTEXT (decl) = type;
=======
  decl = gfc_add_field_to_struct_1 (type,
				    get_identifier ("stride"),
				    gfc_array_index_type, &chain);
>>>>>>> 3082eeb7
  TREE_NO_WARNING (decl) = 1;

<<<<<<< HEAD
  decl = build_decl (input_location,
		     FIELD_DECL,
		     get_identifier ("lbound"), gfc_array_index_type);
  DECL_CONTEXT (decl) = type;
=======
  decl = gfc_add_field_to_struct_1 (type,
				    get_identifier ("lbound"),
				    gfc_array_index_type, &chain);
>>>>>>> 3082eeb7
  TREE_NO_WARNING (decl) = 1;

<<<<<<< HEAD
  decl = build_decl (input_location,
		     FIELD_DECL,
		     get_identifier ("ubound"), gfc_array_index_type);
  DECL_CONTEXT (decl) = type;
=======
  decl = gfc_add_field_to_struct_1 (type,
				    get_identifier ("ubound"),
				    gfc_array_index_type, &chain);
>>>>>>> 3082eeb7
  TREE_NO_WARNING (decl) = 1;

  /* Finish off the type.  */
  gfc_finish_type (type);
  TYPE_DECL_SUPPRESS_DEBUG (TYPE_STUB_DECL (type)) = 1;

  gfc_desc_dim_type = type;
  return type;
}


/* Return the DTYPE for an array.  This describes the type and type parameters
   of the array.  */
/* TODO: Only call this when the value is actually used, and make all the
   unknown cases abort.  */

tree
gfc_get_dtype (tree type)
{
  tree size;
  int n;
  HOST_WIDE_INT i;
  tree tmp;
  tree dtype;
  tree etype;
  int rank;

  gcc_assert (GFC_DESCRIPTOR_TYPE_P (type) || GFC_ARRAY_TYPE_P (type));

  if (GFC_TYPE_ARRAY_DTYPE (type))
    return GFC_TYPE_ARRAY_DTYPE (type);

  rank = GFC_TYPE_ARRAY_RANK (type);
  etype = gfc_get_element_type (type);

  switch (TREE_CODE (etype))
    {
    case INTEGER_TYPE:
      n = BT_INTEGER;
      break;

    case BOOLEAN_TYPE:
      n = BT_LOGICAL;
      break;

    case REAL_TYPE:
      n = BT_REAL;
      break;

    case COMPLEX_TYPE:
      n = BT_COMPLEX;
      break;

    /* We will never have arrays of arrays.  */
    case RECORD_TYPE:
      n = BT_DERIVED;
      break;

    case ARRAY_TYPE:
      n = BT_CHARACTER;
      break;

    default:
      /* TODO: Don't do dtype for temporary descriptorless arrays.  */
      /* We can strange array types for temporary arrays.  */
      return gfc_index_zero_node;
    }

  gcc_assert (rank <= GFC_DTYPE_RANK_MASK);
  size = TYPE_SIZE_UNIT (etype);

  i = rank | (n << GFC_DTYPE_TYPE_SHIFT);
  if (size && INTEGER_CST_P (size))
    {
      if (tree_int_cst_lt (gfc_max_array_element_size, size))
	internal_error ("Array element size too big");

      i += TREE_INT_CST_LOW (size) << GFC_DTYPE_SIZE_SHIFT;
    }
  dtype = build_int_cst (gfc_array_index_type, i);

  if (size && !INTEGER_CST_P (size))
    {
      tmp = build_int_cst (gfc_array_index_type, GFC_DTYPE_SIZE_SHIFT);
      tmp  = fold_build2_loc (input_location, LSHIFT_EXPR,
			      gfc_array_index_type,
			      fold_convert (gfc_array_index_type, size), tmp);
      dtype = fold_build2_loc (input_location, PLUS_EXPR, gfc_array_index_type,
			       tmp, dtype);
    }
  /* If we don't know the size we leave it as zero.  This should never happen
     for anything that is actually used.  */
  /* TODO: Check this is actually true, particularly when repacking
     assumed size parameters.  */

  GFC_TYPE_ARRAY_DTYPE (type) = dtype;
  return dtype;
}


/* Build an array type for use without a descriptor, packed according
   to the value of PACKED.  */

tree
gfc_get_nodesc_array_type (tree etype, gfc_array_spec * as, gfc_packed packed,
			   bool restricted)
{
  tree range;
  tree type;
  tree tmp;
  int n;
  int known_stride;
  int known_offset;
  mpz_t offset;
  mpz_t stride;
  mpz_t delta;
  gfc_expr *expr;

  mpz_init_set_ui (offset, 0);
  mpz_init_set_ui (stride, 1);
  mpz_init (delta);

  /* We don't use build_array_type because this does not include include
     lang-specific information (i.e. the bounds of the array) when checking
     for duplicates.  */
  if (as->rank)
    type = make_node (ARRAY_TYPE);
  else
    type = build_variant_type_copy (etype);

  GFC_ARRAY_TYPE_P (type) = 1;
  TYPE_LANG_SPECIFIC (type)
      = ggc_alloc_cleared_lang_type (sizeof (struct lang_type));

  known_stride = (packed != PACKED_NO);
  known_offset = 1;
  for (n = 0; n < as->rank; n++)
    {
      /* Fill in the stride and bound components of the type.  */
      if (known_stride)
	tmp = gfc_conv_mpz_to_tree (stride, gfc_index_integer_kind);
      else
        tmp = NULL_TREE;
      GFC_TYPE_ARRAY_STRIDE (type, n) = tmp;

      expr = as->lower[n];
      if (expr->expr_type == EXPR_CONSTANT)
        {
          tmp = gfc_conv_mpz_to_tree (expr->value.integer,
				      gfc_index_integer_kind);
        }
      else
        {
          known_stride = 0;
          tmp = NULL_TREE;
        }
      GFC_TYPE_ARRAY_LBOUND (type, n) = tmp;

      if (known_stride)
	{
          /* Calculate the offset.  */
          mpz_mul (delta, stride, as->lower[n]->value.integer);
          mpz_sub (offset, offset, delta);
	}
      else
	known_offset = 0;

      expr = as->upper[n];
      if (expr && expr->expr_type == EXPR_CONSTANT)
        {
	  tmp = gfc_conv_mpz_to_tree (expr->value.integer,
			          gfc_index_integer_kind);
        }
      else
        {
          tmp = NULL_TREE;
          known_stride = 0;
        }
      GFC_TYPE_ARRAY_UBOUND (type, n) = tmp;

      if (known_stride)
        {
          /* Calculate the stride.  */
          mpz_sub (delta, as->upper[n]->value.integer,
	           as->lower[n]->value.integer);
          mpz_add_ui (delta, delta, 1);
          mpz_mul (stride, stride, delta);
        }

      /* Only the first stride is known for partial packed arrays.  */
      if (packed == PACKED_NO || packed == PACKED_PARTIAL)
        known_stride = 0;
    }
  for (n = as->rank; n < as->rank + as->corank; n++)
    {
      expr = as->lower[n];
      if (expr->expr_type == EXPR_CONSTANT)
	tmp = gfc_conv_mpz_to_tree (expr->value.integer,
				    gfc_index_integer_kind);
      else
      	tmp = NULL_TREE;
      GFC_TYPE_ARRAY_LBOUND (type, n) = tmp;

      expr = as->upper[n];
      if (expr && expr->expr_type == EXPR_CONSTANT)
	tmp = gfc_conv_mpz_to_tree (expr->value.integer,
				    gfc_index_integer_kind);
      else
 	tmp = NULL_TREE;
      if (n < as->rank + as->corank - 1)
      GFC_TYPE_ARRAY_UBOUND (type, n) = tmp;
    }

  if (known_offset)
    {
      GFC_TYPE_ARRAY_OFFSET (type) =
        gfc_conv_mpz_to_tree (offset, gfc_index_integer_kind);
    }
  else
    GFC_TYPE_ARRAY_OFFSET (type) = NULL_TREE;

  if (known_stride)
    {
      GFC_TYPE_ARRAY_SIZE (type) =
        gfc_conv_mpz_to_tree (stride, gfc_index_integer_kind);
    }
  else
    GFC_TYPE_ARRAY_SIZE (type) = NULL_TREE;

  GFC_TYPE_ARRAY_RANK (type) = as->rank;
  GFC_TYPE_ARRAY_CORANK (type) = as->corank;
  GFC_TYPE_ARRAY_DTYPE (type) = NULL_TREE;
  range = build_range_type (gfc_array_index_type, gfc_index_zero_node,
			    NULL_TREE);
  /* TODO: use main type if it is unbounded.  */
  GFC_TYPE_ARRAY_DATAPTR_TYPE (type) =
    build_pointer_type (build_array_type (etype, range));
  if (restricted)
    GFC_TYPE_ARRAY_DATAPTR_TYPE (type) =
      build_qualified_type (GFC_TYPE_ARRAY_DATAPTR_TYPE (type),
			    TYPE_QUAL_RESTRICT);
<<<<<<< HEAD
=======

  if (as->rank == 0)
    {
      if (packed != PACKED_STATIC  || gfc_option.coarray == GFC_FCOARRAY_LIB)
	{
	  type = build_pointer_type (type);

	  if (restricted)
	    type = build_qualified_type (type, TYPE_QUAL_RESTRICT);	

	  GFC_ARRAY_TYPE_P (type) = 1;
	  TYPE_LANG_SPECIFIC (type) = TYPE_LANG_SPECIFIC (TREE_TYPE (type)); 
	}

      return type;
    }
>>>>>>> 3082eeb7

  if (known_stride)
    {
      mpz_sub_ui (stride, stride, 1);
      range = gfc_conv_mpz_to_tree (stride, gfc_index_integer_kind);
    }
  else
    range = NULL_TREE;

  range = build_range_type (gfc_array_index_type, gfc_index_zero_node, range);
  TYPE_DOMAIN (type) = range;

  build_pointer_type (etype);
  TREE_TYPE (type) = etype;

  layout_type (type);

  mpz_clear (offset);
  mpz_clear (stride);
  mpz_clear (delta);

  /* Represent packed arrays as multi-dimensional if they have rank >
     1 and with proper bounds, instead of flat arrays.  This makes for
     better debug info.  */
  if (known_offset)
    {
      tree gtype = etype, rtype, type_decl;

      for (n = as->rank - 1; n >= 0; n--)
	{
	  rtype = build_range_type (gfc_array_index_type,
				    GFC_TYPE_ARRAY_LBOUND (type, n),
				    GFC_TYPE_ARRAY_UBOUND (type, n));
	  gtype = build_array_type (gtype, rtype);
	}
      TYPE_NAME (type) = type_decl = build_decl (input_location,
						 TYPE_DECL, NULL, gtype);
      DECL_ORIGINAL_TYPE (type_decl) = gtype;
    }

  if (packed != PACKED_STATIC || !known_stride
      || (as->corank && gfc_option.coarray == GFC_FCOARRAY_LIB))
    {
      /* For dummy arrays and automatic (heap allocated) arrays we
	 want a pointer to the array.  */
      type = build_pointer_type (type);
      if (restricted)
	type = build_qualified_type (type, TYPE_QUAL_RESTRICT);
      GFC_ARRAY_TYPE_P (type) = 1;
      TYPE_LANG_SPECIFIC (type) = TYPE_LANG_SPECIFIC (TREE_TYPE (type));
    }
  return type;
}


/* Return or create the base type for an array descriptor.  */

static tree
<<<<<<< HEAD
gfc_get_array_descriptor_base (int dimen, bool restricted)
{
  tree fat_type, fieldlist, decl, arraytype;
  char name[16 + GFC_RANK_DIGITS + 1];
  int idx = 2 * (dimen - 1) + restricted;

  gcc_assert (dimen >= 1 && dimen <= GFC_MAX_DIMENSIONS);
  if (gfc_array_descriptor_base[idx])
=======
gfc_get_array_descriptor_base (int dimen, int codimen, bool restricted,
			       enum gfc_array_kind akind)
{
  tree fat_type, decl, arraytype, *chain = NULL;
  char name[16 + 2*GFC_RANK_DIGITS + 1 + 1];
  int idx = 2 * (codimen + dimen - 1) + restricted;

  gcc_assert (codimen + dimen >= 1 && codimen + dimen <= GFC_MAX_DIMENSIONS);

  if (gfc_option.coarray == GFC_FCOARRAY_LIB && codimen)
    {
      if (gfc_array_descriptor_base_caf[idx])
	return gfc_array_descriptor_base_caf[idx];
    }
  else if (gfc_array_descriptor_base[idx])
>>>>>>> 3082eeb7
    return gfc_array_descriptor_base[idx];

  /* Build the type node.  */
  fat_type = make_node (RECORD_TYPE);

  sprintf (name, "array_descriptor" GFC_RANK_PRINTF_FORMAT, dimen + codimen);
  TYPE_NAME (fat_type) = get_identifier (name);
  TYPE_NAMELESS (fat_type) = 1;

  /* Add the data member as the first element of the descriptor.  */
<<<<<<< HEAD
  decl = build_decl (input_location,
		     FIELD_DECL, get_identifier ("data"),
		     restricted ? prvoid_type_node : ptr_type_node);

  DECL_CONTEXT (decl) = fat_type;
  fieldlist = decl;

  /* Add the base component.  */
  decl = build_decl (input_location,
		     FIELD_DECL, get_identifier ("offset"),
		     gfc_array_index_type);
  DECL_CONTEXT (decl) = fat_type;
=======
  decl = gfc_add_field_to_struct_1 (fat_type,
				    get_identifier ("data"),
				    (restricted
				     ? prvoid_type_node
				     : ptr_type_node), &chain);

  /* Add the base component.  */
  decl = gfc_add_field_to_struct_1 (fat_type,
				    get_identifier ("offset"),
				    gfc_array_index_type, &chain);
>>>>>>> 3082eeb7
  TREE_NO_WARNING (decl) = 1;

  /* Add the dtype component.  */
<<<<<<< HEAD
  decl = build_decl (input_location,
		     FIELD_DECL, get_identifier ("dtype"),
		     gfc_array_index_type);
  DECL_CONTEXT (decl) = fat_type;
=======
  decl = gfc_add_field_to_struct_1 (fat_type,
				    get_identifier ("dtype"),
				    gfc_array_index_type, &chain);
>>>>>>> 3082eeb7
  TREE_NO_WARNING (decl) = 1;

  /* Build the array type for the stride and bound components.  */
  arraytype =
    build_array_type (gfc_get_desc_dim_type (),
		      build_range_type (gfc_array_index_type,
					gfc_index_zero_node,
					gfc_rank_cst[codimen + dimen - 1]));

<<<<<<< HEAD
  decl = build_decl (input_location,
		     FIELD_DECL, get_identifier ("dim"), arraytype);
  DECL_CONTEXT (decl) = fat_type;
=======
  decl = gfc_add_field_to_struct_1 (fat_type,
				    get_identifier ("dim"),
				    arraytype, &chain);
>>>>>>> 3082eeb7
  TREE_NO_WARNING (decl) = 1;

  if (gfc_option.coarray == GFC_FCOARRAY_LIB && codimen
      && akind == GFC_ARRAY_ALLOCATABLE)
    {
      decl = gfc_add_field_to_struct_1 (fat_type,
					get_identifier ("token"),
					prvoid_type_node, &chain);
      TREE_NO_WARNING (decl) = 1;
    }

  /* Finish off the type.  */
  gfc_finish_type (fat_type);
  TYPE_DECL_SUPPRESS_DEBUG (TYPE_STUB_DECL (fat_type)) = 1;

<<<<<<< HEAD
  gfc_array_descriptor_base[idx] = fat_type;
=======
  if (gfc_option.coarray == GFC_FCOARRAY_LIB && codimen
      && akind == GFC_ARRAY_ALLOCATABLE)
    gfc_array_descriptor_base_caf[idx] = fat_type;
  else
    gfc_array_descriptor_base[idx] = fat_type;

>>>>>>> 3082eeb7
  return fat_type;
}


/* Build an array (descriptor) type with given bounds.  */

tree
gfc_get_array_type_bounds (tree etype, int dimen, int codimen, tree * lbound,
			   tree * ubound, int packed,
			   enum gfc_array_kind akind, bool restricted)
{
  char name[8 + 2*GFC_RANK_DIGITS + 1 + GFC_MAX_SYMBOL_LEN];
  tree fat_type, base_type, arraytype, lower, upper, stride, tmp, rtype;
  const char *type_name;
  int n;

<<<<<<< HEAD
  base_type = gfc_get_array_descriptor_base (dimen, restricted);
  fat_type = build_distinct_type_copy (base_type);
  /* Make sure that nontarget and target array type have the same canonical
     type (and same stub decl for debug info).  */
  base_type = gfc_get_array_descriptor_base (dimen, false);
=======
  base_type = gfc_get_array_descriptor_base (dimen, codimen, restricted, akind);
  fat_type = build_distinct_type_copy (base_type);
  /* Make sure that nontarget and target array type have the same canonical
     type (and same stub decl for debug info).  */
  base_type = gfc_get_array_descriptor_base (dimen, codimen, false, akind);
>>>>>>> 3082eeb7
  TYPE_CANONICAL (fat_type) = base_type;
  TYPE_STUB_DECL (fat_type) = TYPE_STUB_DECL (base_type);

  tmp = TYPE_NAME (etype);
  if (tmp && TREE_CODE (tmp) == TYPE_DECL)
    tmp = DECL_NAME (tmp);
  if (tmp)
    type_name = IDENTIFIER_POINTER (tmp);
  else
    type_name = "unknown";
  sprintf (name, "array" GFC_RANK_PRINTF_FORMAT "_%.*s", dimen + codimen,
	   GFC_MAX_SYMBOL_LEN, type_name);
  TYPE_NAME (fat_type) = get_identifier (name);
  TYPE_NAMELESS (fat_type) = 1;

  GFC_DESCRIPTOR_TYPE_P (fat_type) = 1;
  TYPE_LANG_SPECIFIC (fat_type)
    = ggc_alloc_cleared_lang_type (sizeof (struct lang_type));

  GFC_TYPE_ARRAY_RANK (fat_type) = dimen;
  GFC_TYPE_ARRAY_CORANK (fat_type) = codimen;
  GFC_TYPE_ARRAY_DTYPE (fat_type) = NULL_TREE;
  GFC_TYPE_ARRAY_AKIND (fat_type) = akind;

  /* Build an array descriptor record type.  */
  if (packed != 0)
    stride = gfc_index_one_node;
  else
    stride = NULL_TREE;
  for (n = 0; n < dimen + codimen; n++)
    {
      if (n < dimen)
	GFC_TYPE_ARRAY_STRIDE (fat_type, n) = stride;

      if (lbound)
	lower = lbound[n];
      else
	lower = NULL_TREE;

      if (lower != NULL_TREE)
	{
	  if (INTEGER_CST_P (lower))
	    GFC_TYPE_ARRAY_LBOUND (fat_type, n) = lower;
	  else
	    lower = NULL_TREE;
	}

      if (codimen && n == dimen + codimen - 1)
	break;

      upper = ubound[n];
      if (upper != NULL_TREE)
	{
	  if (INTEGER_CST_P (upper))
	    GFC_TYPE_ARRAY_UBOUND (fat_type, n) = upper;
	  else
	    upper = NULL_TREE;
	}

      if (n >= dimen)
	continue;

      if (upper != NULL_TREE && lower != NULL_TREE && stride != NULL_TREE)
	{
	  tmp = fold_build2_loc (input_location, MINUS_EXPR,
				 gfc_array_index_type, upper, lower);
	  tmp = fold_build2_loc (input_location, PLUS_EXPR,
				 gfc_array_index_type, tmp,
				 gfc_index_one_node);
	  stride = fold_build2_loc (input_location, MULT_EXPR,
				    gfc_array_index_type, tmp, stride);
	  /* Check the folding worked.  */
	  gcc_assert (INTEGER_CST_P (stride));
	}
      else
	stride = NULL_TREE;
    }
  GFC_TYPE_ARRAY_SIZE (fat_type) = stride;

  /* TODO: known offsets for descriptors.  */
  GFC_TYPE_ARRAY_OFFSET (fat_type) = NULL_TREE;

  if (dimen == 0)
    {
      arraytype =  build_pointer_type (etype);
      if (restricted)
	arraytype = build_qualified_type (arraytype, TYPE_QUAL_RESTRICT);

      GFC_TYPE_ARRAY_DATAPTR_TYPE (fat_type) = arraytype;
      return fat_type;
    }

  /* We define data as an array with the correct size if possible.
     Much better than doing pointer arithmetic.  */
  if (stride)
    rtype = build_range_type (gfc_array_index_type, gfc_index_zero_node,
			      int_const_binop (MINUS_EXPR, stride,
					       integer_one_node));
  else
    rtype = gfc_array_range_type;
  arraytype = build_array_type (etype, rtype);
  arraytype = build_pointer_type (arraytype);
  if (restricted)
    arraytype = build_qualified_type (arraytype, TYPE_QUAL_RESTRICT);
  GFC_TYPE_ARRAY_DATAPTR_TYPE (fat_type) = arraytype;

  /* This will generate the base declarations we need to emit debug
     information for this type.  FIXME: there must be a better way to
     avoid divergence between compilations with and without debug
     information.  */
  {
    struct array_descr_info info;
    gfc_get_array_descr_info (fat_type, &info);
    gfc_get_array_descr_info (build_pointer_type (fat_type), &info);
  }

  return fat_type;
}

/* Build a pointer type. This function is called from gfc_sym_type().  */

static tree
gfc_build_pointer_type (gfc_symbol * sym, tree type)
{
  /* Array pointer types aren't actually pointers.  */
  if (sym->attr.dimension)
    return type;
  else
    return build_pointer_type (type);
}

static tree gfc_nonrestricted_type (tree t);
/* Given two record or union type nodes TO and FROM, ensure
   that all fields in FROM have a corresponding field in TO,
   their type being nonrestrict variants.  This accepts a TO
   node that already has a prefix of the fields in FROM.  */
static void
mirror_fields (tree to, tree from)
{
  tree fto, ffrom;
  tree *chain;

  /* Forward to the end of TOs fields.  */
  fto = TYPE_FIELDS (to);
  ffrom = TYPE_FIELDS (from);
  chain = &TYPE_FIELDS (to);
  while (fto)
    {
      gcc_assert (ffrom && DECL_NAME (fto) == DECL_NAME (ffrom));
      chain = &DECL_CHAIN (fto);
      fto = DECL_CHAIN (fto);
      ffrom = DECL_CHAIN (ffrom);
    }

  /* Now add all fields remaining in FROM (starting with ffrom).  */
  for (; ffrom; ffrom = DECL_CHAIN (ffrom))
    {
      tree newfield = copy_node (ffrom);
      DECL_CONTEXT (newfield) = to;
      /* The store to DECL_CHAIN might seem redundant with the
	 stores to *chain, but not clearing it here would mean
	 leaving a chain into the old fields.  If ever
	 our called functions would look at them confusion
	 will arise.  */
      DECL_CHAIN (newfield) = NULL_TREE;
      *chain = newfield;
      chain = &DECL_CHAIN (newfield);

      if (TREE_CODE (ffrom) == FIELD_DECL)
	{
	  tree elemtype = gfc_nonrestricted_type (TREE_TYPE (ffrom));
	  TREE_TYPE (newfield) = elemtype;
	}
    }
  *chain = NULL_TREE;
}

/* Given a type T, returns a different type of the same structure,
   except that all types it refers to (recursively) are always
   non-restrict qualified types.  */
static tree
gfc_nonrestricted_type (tree t)
{
  tree ret = t;

  /* If the type isn't layed out yet, don't copy it.  If something
     needs it for real it should wait until the type got finished.  */
  if (!TYPE_SIZE (t))
    return t;

  if (!TYPE_LANG_SPECIFIC (t))
    TYPE_LANG_SPECIFIC (t)
      = ggc_alloc_cleared_lang_type (sizeof (struct lang_type));
  /* If we're dealing with this very node already further up
     the call chain (recursion via pointers and struct members)
     we haven't yet determined if we really need a new type node.
     Assume we don't, return T itself.  */
  if (TYPE_LANG_SPECIFIC (t)->nonrestricted_type == error_mark_node)
    return t;

  /* If we have calculated this all already, just return it.  */
  if (TYPE_LANG_SPECIFIC (t)->nonrestricted_type)
    return TYPE_LANG_SPECIFIC (t)->nonrestricted_type;

  /* Mark this type.  */
  TYPE_LANG_SPECIFIC (t)->nonrestricted_type = error_mark_node;

  switch (TREE_CODE (t))
    {
      default:
	break;

      case POINTER_TYPE:
      case REFERENCE_TYPE:
	{
	  tree totype = gfc_nonrestricted_type (TREE_TYPE (t));
	  if (totype == TREE_TYPE (t))
	    ret = t;
	  else if (TREE_CODE (t) == POINTER_TYPE)
	    ret = build_pointer_type (totype);
	  else
	    ret = build_reference_type (totype);
	  ret = build_qualified_type (ret,
				      TYPE_QUALS (t) & ~TYPE_QUAL_RESTRICT);
	}
	break;

      case ARRAY_TYPE:
	{
	  tree elemtype = gfc_nonrestricted_type (TREE_TYPE (t));
	  if (elemtype == TREE_TYPE (t))
	    ret = t;
	  else
	    {
	      ret = build_variant_type_copy (t);
	      TREE_TYPE (ret) = elemtype;
	      if (TYPE_LANG_SPECIFIC (t)
		  && GFC_TYPE_ARRAY_DATAPTR_TYPE (t))
		{
		  tree dataptr_type = GFC_TYPE_ARRAY_DATAPTR_TYPE (t);
		  dataptr_type = gfc_nonrestricted_type (dataptr_type);
		  if (dataptr_type != GFC_TYPE_ARRAY_DATAPTR_TYPE (t))
		    {
		      TYPE_LANG_SPECIFIC (ret)
			= ggc_alloc_cleared_lang_type (sizeof (struct
							       lang_type));
		      *TYPE_LANG_SPECIFIC (ret) = *TYPE_LANG_SPECIFIC (t);
		      GFC_TYPE_ARRAY_DATAPTR_TYPE (ret) = dataptr_type;
		    }
		}
	    }
	}
	break;

      case RECORD_TYPE:
      case UNION_TYPE:
      case QUAL_UNION_TYPE:
	{
	  tree field;
	  /* First determine if we need a new type at all.
	     Careful, the two calls to gfc_nonrestricted_type per field
	     might return different values.  That happens exactly when
	     one of the fields reaches back to this very record type
	     (via pointers).  The first calls will assume that we don't
	     need to copy T (see the error_mark_node marking).  If there
	     are any reasons for copying T apart from having to copy T,
	     we'll indeed copy it, and the second calls to
	     gfc_nonrestricted_type will use that new node if they
	     reach back to T.  */
	  for (field = TYPE_FIELDS (t); field; field = DECL_CHAIN (field))
	    if (TREE_CODE (field) == FIELD_DECL)
	      {
		tree elemtype = gfc_nonrestricted_type (TREE_TYPE (field));
		if (elemtype != TREE_TYPE (field))
		  break;
	      }
	  if (!field)
	    break;
	  ret = build_variant_type_copy (t);
	  TYPE_FIELDS (ret) = NULL_TREE;

	  /* Here we make sure that as soon as we know we have to copy
	     T, that also fields reaching back to us will use the new
	     copy.  It's okay if that copy still contains the old fields,
	     we won't look at them.  */
	  TYPE_LANG_SPECIFIC (t)->nonrestricted_type = ret;
	  mirror_fields (ret, t);
	}
        break;
    }

  TYPE_LANG_SPECIFIC (t)->nonrestricted_type = ret;
  return ret;
}


/* Return the type for a symbol.  Special handling is required for character
   types to get the correct level of indirection.
   For functions return the return type.
   For subroutines return void_type_node.
   Calling this multiple times for the same symbol should be avoided,
   especially for character and array types.  */

tree
gfc_sym_type (gfc_symbol * sym)
{
  tree type;
  int byref;
  bool restricted;

  /* Procedure Pointers inside COMMON blocks.  */
  if (sym->attr.proc_pointer && sym->attr.in_common)
    {
      /* Unset proc_pointer as gfc_get_function_type calls gfc_sym_type.  */
      sym->attr.proc_pointer = 0;
      type = build_pointer_type (gfc_get_function_type (sym));
      sym->attr.proc_pointer = 1;
      return type;
    }

  if (sym->attr.flavor == FL_PROCEDURE && !sym->attr.function)
    return void_type_node;

  /* In the case of a function the fake result variable may have a
     type different from the function type, so don't return early in
     that case.  */
  if (sym->backend_decl && !sym->attr.function)
    return TREE_TYPE (sym->backend_decl);

  if (sym->ts.type == BT_CHARACTER
      && ((sym->attr.function && sym->attr.is_bind_c)
	  || (sym->attr.result
	      && sym->ns->proc_name
	      && sym->ns->proc_name->attr.is_bind_c)))
    type = gfc_character1_type_node;
  else
    type = gfc_typenode_for_spec (&sym->ts);

  if (sym->attr.dummy && !sym->attr.function && !sym->attr.value)
    byref = 1;
  else
    byref = 0;

  restricted = !sym->attr.target && !sym->attr.pointer
               && !sym->attr.proc_pointer && !sym->attr.cray_pointee;
<<<<<<< HEAD
  if (sym->attr.dimension)
=======
  if (!restricted)
    type = gfc_nonrestricted_type (type);

  if (sym->attr.dimension || sym->attr.codimension)
>>>>>>> 3082eeb7
    {
      if (gfc_is_nodesc_array (sym))
        {
	  /* If this is a character argument of unknown length, just use the
	     base type.  */
	  if (sym->ts.type != BT_CHARACTER
	      || !(sym->attr.dummy || sym->attr.function)
	      || sym->ts.u.cl->backend_decl)
	    {
	      type = gfc_get_nodesc_array_type (type, sym->as,
						byref ? PACKED_FULL
						      : PACKED_STATIC,
						restricted);
	      byref = 0;
	    }

	  if (sym->attr.cray_pointee)
	    GFC_POINTER_TYPE_P (type) = 1;
        }
      else
	{
	  enum gfc_array_kind akind = GFC_ARRAY_UNKNOWN;
	  if (sym->attr.pointer)
	    akind = sym->attr.contiguous ? GFC_ARRAY_POINTER_CONT
					 : GFC_ARRAY_POINTER;
	  else if (sym->attr.allocatable)
	    akind = GFC_ARRAY_ALLOCATABLE;
<<<<<<< HEAD
	  type = gfc_build_array_type (type, sym->as, akind, restricted);
=======
	  type = gfc_build_array_type (type, sym->as, akind, restricted,
				       sym->attr.contiguous);
>>>>>>> 3082eeb7
	}
    }
  else
    {
      if (sym->attr.allocatable || sym->attr.pointer
	  || gfc_is_associate_pointer (sym))
	type = gfc_build_pointer_type (sym, type);
      if (sym->attr.pointer || sym->attr.cray_pointee)
	GFC_POINTER_TYPE_P (type) = 1;
    }

  /* We currently pass all parameters by reference.
     See f95_get_function_decl.  For dummy function parameters return the
     function type.  */
  if (byref)
    {
      /* We must use pointer types for potentially absent variables.  The
	 optimizers assume a reference type argument is never NULL.  */
      if (sym->attr.optional
	  || (sym->ns->proc_name && sym->ns->proc_name->attr.entry_master))
	type = build_pointer_type (type);
      else
	{
	  type = build_reference_type (type);
	  if (restricted)
	    type = build_qualified_type (type, TYPE_QUAL_RESTRICT);
	}
    }

  return (type);
}

/* Layout and output debug info for a record type.  */

void
gfc_finish_type (tree type)
{
  tree decl;

  decl = build_decl (input_location,
		     TYPE_DECL, NULL_TREE, type);
  TYPE_STUB_DECL (type) = decl;
  layout_type (type);
  rest_of_type_compilation (type, 1);
  rest_of_decl_compilation (decl, 1, 0);
}

/* Add a field of given NAME and TYPE to the context of a UNION_TYPE
   or RECORD_TYPE pointed to by CONTEXT.  The new field is chained
   to the end of the field list pointed to by *CHAIN.

   Returns a pointer to the new field.  */

static tree
gfc_add_field_to_struct_1 (tree context, tree name, tree type, tree **chain)
{
<<<<<<< HEAD
  tree decl;

  decl = build_decl (input_location,
		     FIELD_DECL, name, type);
=======
  tree decl = build_decl (input_location, FIELD_DECL, name, type);
>>>>>>> 3082eeb7

  DECL_CONTEXT (decl) = context;
  DECL_CHAIN (decl) = NULL_TREE;
  if (TYPE_FIELDS (context) == NULL_TREE)
    TYPE_FIELDS (context) = decl;
  if (chain != NULL)
    {
      if (*chain != NULL)
	**chain = decl;
      *chain = &DECL_CHAIN (decl);
    }

  return decl;
}

/* Like `gfc_add_field_to_struct_1', but adds alignment
   information.  */

tree
gfc_add_field_to_struct (tree context, tree name, tree type, tree **chain)
{
  tree decl = gfc_add_field_to_struct_1 (context, name, type, chain);

  DECL_INITIAL (decl) = 0;
  DECL_ALIGN (decl) = 0;
  DECL_USER_ALIGN (decl) = 0;

  return decl;
}


/* Copy the backend_decl and component backend_decls if
   the two derived type symbols are "equal", as described
   in 4.4.2 and resolved by gfc_compare_derived_types.  */

<<<<<<< HEAD
static int
copy_dt_decls_ifequal (gfc_symbol *from, gfc_symbol *to,
		       bool from_gsym)
=======
int
gfc_copy_dt_decls_ifequal (gfc_symbol *from, gfc_symbol *to,
			   bool from_gsym)
>>>>>>> 3082eeb7
{
  gfc_component *to_cm;
  gfc_component *from_cm;

  if (from->backend_decl == NULL
	|| !gfc_compare_derived_types (from, to))
    return 0;

  to->backend_decl = from->backend_decl;

  to_cm = to->components;
  from_cm = from->components;

  /* Copy the component declarations.  If a component is itself
     a derived type, we need a copy of its component declarations.
     This is done by recursing into gfc_get_derived_type and
     ensures that the component's component declarations have
     been built.  If it is a character, we need the character 
     length, as well.  */
  for (; to_cm; to_cm = to_cm->next, from_cm = from_cm->next)
    {
      to_cm->backend_decl = from_cm->backend_decl;
<<<<<<< HEAD
      if ((!from_cm->attr.pointer || from_gsym)
	      && from_cm->ts.type == BT_DERIVED)
	gfc_get_derived_type (to_cm->ts.u.derived);

=======
      if (from_cm->ts.type == BT_DERIVED
	  && (!from_cm->attr.pointer || from_gsym))
	gfc_get_derived_type (to_cm->ts.u.derived);
      else if (from_cm->ts.type == BT_CLASS
	       && (!CLASS_DATA (from_cm)->attr.class_pointer || from_gsym))
	gfc_get_derived_type (to_cm->ts.u.derived);
>>>>>>> 3082eeb7
      else if (from_cm->ts.type == BT_CHARACTER)
	to_cm->ts.u.cl->backend_decl = from_cm->ts.u.cl->backend_decl;
    }

  return 1;
}


/* Build a tree node for a procedure pointer component.  */

tree
gfc_get_ppc_type (gfc_component* c)
{
  tree t;

  /* Explicit interface.  */
  if (c->attr.if_source != IFSRC_UNKNOWN && c->ts.interface)
    return build_pointer_type (gfc_get_function_type (c->ts.interface));

  /* Implicit interface (only return value may be known).  */
  if (c->attr.function && !c->attr.dimension && c->ts.type != BT_CHARACTER)
    t = gfc_typenode_for_spec (&c->ts);
  else
    t = void_type_node;

<<<<<<< HEAD
  return build_pointer_type (build_function_type (t, NULL_TREE));
=======
  return build_pointer_type (build_function_type_list (t, NULL_TREE));
>>>>>>> 3082eeb7
}


/* Build a tree node for a derived type.  If there are equal
   derived types, with different local names, these are built
   at the same time.  If an equal derived type has been built
   in a parent namespace, this is used.  */

tree
gfc_get_derived_type (gfc_symbol * derived)
{
<<<<<<< HEAD
  tree typenode = NULL, field = NULL, field_type = NULL, fieldlist = NULL;
  tree canonical = NULL_TREE;
=======
  tree typenode = NULL, field = NULL, field_type = NULL;
  tree canonical = NULL_TREE;
  tree *chain = NULL;
>>>>>>> 3082eeb7
  bool got_canonical = false;
  gfc_component *c;
  gfc_dt_list *dt;
  gfc_namespace *ns;
<<<<<<< HEAD
  gfc_gsymbol *gsym;
=======
>>>>>>> 3082eeb7

  gcc_assert (derived && derived->attr.flavor == FL_DERIVED);

  /* See if it's one of the iso_c_binding derived types.  */
  if (derived->attr.is_iso_c == 1)
    {
      if (derived->backend_decl)
	return derived->backend_decl;

      if (derived->intmod_sym_id == ISOCBINDING_PTR)
	derived->backend_decl = ptr_type_node;
      else
	derived->backend_decl = pfunc_type_node;

      derived->ts.kind = gfc_index_integer_kind;
      derived->ts.type = BT_INTEGER;
      /* Set the f90_type to BT_VOID as a way to recognize something of type
         BT_INTEGER that needs to fit a void * for the purpose of the
         iso_c_binding derived types.  */
      derived->ts.f90_type = BT_VOID;
      
      return derived->backend_decl;
    }

<<<<<<< HEAD
/* If use associated, use the module type for this one.  */
  if (gfc_option.flag_whole_file
	&& derived->backend_decl == NULL
	&& derived->attr.use_assoc
	&& derived->module)
    {
      gsym =  gfc_find_gsymbol (gfc_gsym_root, derived->module);
      if (gsym && gsym->ns && gsym->type == GSYM_MODULE)
	{
	  gfc_symbol *s;
	  s = NULL;
	  gfc_find_symbol (derived->name, gsym->ns, 0, &s);
	  if (s && s->backend_decl)
	    {
	      copy_dt_decls_ifequal (s, derived, true);
	      goto copy_derived_types;
	    }
	}
    }

  /* If a whole file compilation, the derived types from an earlier
     namespace can be used as the the canonical type.  */
=======
  /* If use associated, use the module type for this one.  */
  if (gfc_option.flag_whole_file
	&& derived->backend_decl == NULL
	&& derived->attr.use_assoc
	&& derived->module
	&& gfc_get_module_backend_decl (derived))
    goto copy_derived_types;

  /* If a whole file compilation, the derived types from an earlier
     namespace can be used as the canonical type.  */
>>>>>>> 3082eeb7
  if (gfc_option.flag_whole_file
	&& derived->backend_decl == NULL
	&& !derived->attr.use_assoc
	&& gfc_global_ns_list)
    {
      for (ns = gfc_global_ns_list;
	   ns->translated && !got_canonical;
	   ns = ns->sibling)
	{
	  dt = ns->derived_types;
	  for (; dt && !canonical; dt = dt->next)
	    {
<<<<<<< HEAD
	      copy_dt_decls_ifequal (dt->derived, derived, true);
=======
	      gfc_copy_dt_decls_ifequal (dt->derived, derived, true);
>>>>>>> 3082eeb7
	      if (derived->backend_decl)
		got_canonical = true;
	    }
	}
    }

  /* Store up the canonical type to be added to this one.  */
  if (got_canonical)
    {
      if (TYPE_CANONICAL (derived->backend_decl))
	canonical = TYPE_CANONICAL (derived->backend_decl);
      else
	canonical = derived->backend_decl;

      derived->backend_decl = NULL_TREE;
    }

  /* derived->backend_decl != 0 means we saw it before, but its
     components' backend_decl may have not been built.  */
  if (derived->backend_decl)
    {
      /* Its components' backend_decl have been built or we are
	 seeing recursion through the formal arglist of a procedure
	 pointer component.  */
      if (TYPE_FIELDS (derived->backend_decl)
	    || derived->attr.proc_pointer_comp)
        return derived->backend_decl;
      else
        typenode = derived->backend_decl;
    }
  else
    {
      /* We see this derived type first time, so build the type node.  */
      typenode = make_node (RECORD_TYPE);
      TYPE_NAME (typenode) = get_identifier (derived->name);
      TYPE_PACKED (typenode) = gfc_option.flag_pack_derived;
      derived->backend_decl = typenode;
    }

  /* Go through the derived type components, building them as
     necessary. The reason for doing this now is that it is
     possible to recurse back to this derived type through a
     pointer component (PR24092). If this happens, the fields
     will be built and so we can return the type.  */
  for (c = derived->components; c; c = c->next)
    {
      if (c->ts.type != BT_DERIVED && c->ts.type != BT_CLASS)
	continue;

      if ((!c->attr.pointer && !c->attr.proc_pointer)
	  || c->ts.u.derived->backend_decl == NULL)
	c->ts.u.derived->backend_decl = gfc_get_derived_type (c->ts.u.derived);

      if (c->ts.u.derived && c->ts.u.derived->attr.is_iso_c)
        {
          /* Need to copy the modified ts from the derived type.  The
             typespec was modified because C_PTR/C_FUNPTR are translated
             into (void *) from derived types.  */
          c->ts.type = c->ts.u.derived->ts.type;
          c->ts.kind = c->ts.u.derived->ts.kind;
          c->ts.f90_type = c->ts.u.derived->ts.f90_type;
	  if (c->initializer)
	    {
	      c->initializer->ts.type = c->ts.type;
	      c->initializer->ts.kind = c->ts.kind;
	      c->initializer->ts.f90_type = c->ts.f90_type;
	      c->initializer->expr_type = EXPR_NULL;
	    }
        }
    }

  if (TYPE_FIELDS (derived->backend_decl))
    return derived->backend_decl;

  /* Build the type member list. Install the newly created RECORD_TYPE
     node as DECL_CONTEXT of each FIELD_DECL.  */
  for (c = derived->components; c; c = c->next)
    {
      if (c->attr.proc_pointer)
	field_type = gfc_get_ppc_type (c);
      else if (c->ts.type == BT_DERIVED || c->ts.type == BT_CLASS)
        field_type = c->ts.u.derived->backend_decl;
      else
	{
	  if (c->ts.type == BT_CHARACTER)
	    {
	      /* Evaluate the string length.  */
	      gfc_conv_const_charlen (c->ts.u.cl);
	      gcc_assert (c->ts.u.cl->backend_decl);
	    }

	  field_type = gfc_typenode_for_spec (&c->ts);
	}

      /* This returns an array descriptor type.  Initialization may be
         required.  */
<<<<<<< HEAD
      if (c->attr.dimension && !c->attr.proc_pointer)
=======
      if ((c->attr.dimension || c->attr.codimension) && !c->attr.proc_pointer )
>>>>>>> 3082eeb7
	{
	  if (c->attr.pointer || c->attr.allocatable)
	    {
	      enum gfc_array_kind akind;
	      if (c->attr.pointer)
		akind = c->attr.contiguous ? GFC_ARRAY_POINTER_CONT
					   : GFC_ARRAY_POINTER;
	      else
		akind = GFC_ARRAY_ALLOCATABLE;
	      /* Pointers to arrays aren't actually pointer types.  The
	         descriptors are separate, but the data is common.  */
	      field_type = gfc_build_array_type (field_type, c->as, akind,
						 !c->attr.target
<<<<<<< HEAD
						 && !c->attr.pointer);
=======
						 && !c->attr.pointer,
						 c->attr.contiguous);
>>>>>>> 3082eeb7
	    }
	  else
	    field_type = gfc_get_nodesc_array_type (field_type, c->as,
						    PACKED_STATIC,
						    !c->attr.target);
	}
      else if ((c->attr.pointer || c->attr.allocatable)
	       && !c->attr.proc_pointer)
	field_type = build_pointer_type (field_type);

<<<<<<< HEAD
      field = gfc_add_field_to_struct (&fieldlist, typenode,
				       get_identifier (c->name), field_type);
=======
      if (c->attr.pointer)
	field_type = gfc_nonrestricted_type (field_type);

      /* vtype fields can point to different types to the base type.  */
      if (c->ts.type == BT_DERIVED && c->ts.u.derived->attr.vtype)
	  field_type = build_pointer_type_for_mode (TREE_TYPE (field_type),
						    ptr_mode, true);

      field = gfc_add_field_to_struct (typenode,
				       get_identifier (c->name),
				       field_type, &chain);
>>>>>>> 3082eeb7
      if (c->loc.lb)
	gfc_set_decl_location (field, &c->loc);
      else if (derived->declared_at.lb)
	gfc_set_decl_location (field, &derived->declared_at);

      DECL_PACKED (field) |= TYPE_PACKED (typenode);

      gcc_assert (field);
      if (!c->backend_decl)
	c->backend_decl = field;
    }

<<<<<<< HEAD
  /* Now we have the final fieldlist.  Record it, then lay out the
     derived type, including the fields.  */
  TYPE_FIELDS (typenode) = fieldlist;
=======
  /* Now lay out the derived type, including the fields.  */
>>>>>>> 3082eeb7
  if (canonical)
    TYPE_CANONICAL (typenode) = canonical;

  gfc_finish_type (typenode);
  gfc_set_decl_location (TYPE_STUB_DECL (typenode), &derived->declared_at);
  if (derived->module && derived->ns->proc_name
      && derived->ns->proc_name->attr.flavor == FL_MODULE)
    {
      if (derived->ns->proc_name->backend_decl
	  && TREE_CODE (derived->ns->proc_name->backend_decl)
	     == NAMESPACE_DECL)
	{
	  TYPE_CONTEXT (typenode) = derived->ns->proc_name->backend_decl;
	  DECL_CONTEXT (TYPE_STUB_DECL (typenode))
	    = derived->ns->proc_name->backend_decl;
	}
    }

  derived->backend_decl = typenode;

copy_derived_types:

  for (dt = gfc_derived_types; dt; dt = dt->next)
<<<<<<< HEAD
    copy_dt_decls_ifequal (derived, dt->derived, false);
=======
    gfc_copy_dt_decls_ifequal (derived, dt->derived, false);
>>>>>>> 3082eeb7

  return derived->backend_decl;
}


int
gfc_return_by_reference (gfc_symbol * sym)
{
  if (!sym->attr.function)
    return 0;

  if (sym->attr.dimension)
    return 1;

  if (sym->ts.type == BT_CHARACTER
      && !sym->attr.is_bind_c
      && (!sym->attr.result
	  || !sym->ns->proc_name
	  || !sym->ns->proc_name->attr.is_bind_c))
    return 1;

  /* Possibly return complex numbers by reference for g77 compatibility.
     We don't do this for calls to intrinsics (as the library uses the
     -fno-f2c calling convention), nor for calls to functions which always
     require an explicit interface, as no compatibility problems can
     arise there.  */
  if (gfc_option.flag_f2c
      && sym->ts.type == BT_COMPLEX
      && !sym->attr.intrinsic && !sym->attr.always_explicit)
    return 1;

  return 0;
}

static tree
gfc_get_mixed_entry_union (gfc_namespace *ns)
{
  tree type;
  tree *chain = NULL;
  char name[GFC_MAX_SYMBOL_LEN + 1];
  gfc_entry_list *el, *el2;

  gcc_assert (ns->proc_name->attr.mixed_entry_master);
  gcc_assert (memcmp (ns->proc_name->name, "master.", 7) == 0);

  snprintf (name, GFC_MAX_SYMBOL_LEN, "munion.%s", ns->proc_name->name + 7);

  /* Build the type node.  */
  type = make_node (UNION_TYPE);

  TYPE_NAME (type) = get_identifier (name);

  for (el = ns->entries; el; el = el->next)
    {
      /* Search for duplicates.  */
      for (el2 = ns->entries; el2 != el; el2 = el2->next)
	if (el2->sym->result == el->sym->result)
	  break;

      if (el == el2)
<<<<<<< HEAD
	{
	  decl = build_decl (input_location,
			     FIELD_DECL,
			     get_identifier (el->sym->result->name),
			     gfc_sym_type (el->sym->result));
	  DECL_CONTEXT (decl) = type;
	  fieldlist = chainon (fieldlist, decl);
	}
=======
	gfc_add_field_to_struct_1 (type,
				   get_identifier (el->sym->result->name),
				   gfc_sym_type (el->sym->result), &chain);
>>>>>>> 3082eeb7
    }

  /* Finish off the type.  */
  gfc_finish_type (type);
  TYPE_DECL_SUPPRESS_DEBUG (TYPE_STUB_DECL (type)) = 1;
  return type;
}

/* Create a "fn spec" based on the formal arguments;
   cf. create_function_arglist.  */

static tree
create_fn_spec (gfc_symbol *sym, tree fntype)
{
  char spec[150];
  size_t spec_len;
  gfc_formal_arglist *f;
  tree tmp;

  memset (&spec, 0, sizeof (spec));
  spec[0] = '.';
  spec_len = 1;

  if (sym->attr.entry_master)
    spec[spec_len++] = 'R';
  if (gfc_return_by_reference (sym))
    {
      gfc_symbol *result = sym->result ? sym->result : sym;

      if (result->attr.pointer || sym->attr.proc_pointer)
	spec[spec_len++] = '.';
      else
	spec[spec_len++] = 'w';
      if (sym->ts.type == BT_CHARACTER)
	spec[spec_len++] = 'R';
    }

  for (f = sym->formal; f; f = f->next)
    if (spec_len < sizeof (spec))
      {
	if (!f->sym || f->sym->attr.pointer || f->sym->attr.target
	    || f->sym->attr.external || f->sym->attr.cray_pointer
	    || (f->sym->ts.type == BT_DERIVED
		&& (f->sym->ts.u.derived->attr.proc_pointer_comp
		    || f->sym->ts.u.derived->attr.pointer_comp))
	    || (f->sym->ts.type == BT_CLASS
		&& (CLASS_DATA (f->sym)->ts.u.derived->attr.proc_pointer_comp
		    || CLASS_DATA (f->sym)->ts.u.derived->attr.pointer_comp)))
	  spec[spec_len++] = '.';
	else if (f->sym->attr.intent == INTENT_IN)
	  spec[spec_len++] = 'r';
	else if (f->sym)
	  spec[spec_len++] = 'w';
      }

  tmp = build_tree_list (NULL_TREE, build_string (spec_len, spec));
  tmp = tree_cons (get_identifier ("fn spec"), tmp, TYPE_ATTRIBUTES (fntype));
  return build_type_attribute_variant (fntype, tmp);
}


tree
gfc_get_function_type (gfc_symbol * sym)
{
  tree type;
  VEC(tree,gc) *typelist;
  gfc_formal_arglist *f;
  gfc_symbol *arg;
  int alternate_return;
  bool is_varargs = true;

  /* Make sure this symbol is a function, a subroutine or the main
     program.  */
  gcc_assert (sym->attr.flavor == FL_PROCEDURE
	      || sym->attr.flavor == FL_PROGRAM);

  if (sym->backend_decl)
    return TREE_TYPE (sym->backend_decl);

  alternate_return = 0;
  typelist = NULL;

  if (sym->attr.entry_master)
    /* Additional parameter for selecting an entry point.  */
    VEC_safe_push (tree, gc, typelist, gfc_array_index_type);

  if (sym->result)
    arg = sym->result;
  else
    arg = sym;

  if (arg->ts.type == BT_CHARACTER)
    gfc_conv_const_charlen (arg->ts.u.cl);

  /* Some functions we use an extra parameter for the return value.  */
  if (gfc_return_by_reference (sym))
    {
      type = gfc_sym_type (arg);
      if (arg->ts.type == BT_COMPLEX
	  || arg->attr.dimension
	  || arg->ts.type == BT_CHARACTER)
	type = build_reference_type (type);

      VEC_safe_push (tree, gc, typelist, type);
      if (arg->ts.type == BT_CHARACTER)
	{
	  if (!arg->ts.deferred)
	    /* Transfer by value.  */
	    VEC_safe_push (tree, gc, typelist, gfc_charlen_type_node);
	  else
	    /* Deferred character lengths are transferred by reference
	       so that the value can be returned.  */
	    VEC_safe_push (tree, gc, typelist,
			   build_pointer_type (gfc_charlen_type_node));
	}
    }

  /* Build the argument types for the function.  */
  for (f = sym->formal; f; f = f->next)
    {
      arg = f->sym;
      if (arg)
	{
	  /* Evaluate constant character lengths here so that they can be
	     included in the type.  */
	  if (arg->ts.type == BT_CHARACTER)
	    gfc_conv_const_charlen (arg->ts.u.cl);

	  if (arg->attr.flavor == FL_PROCEDURE)
	    {
	      type = gfc_get_function_type (arg);
	      type = build_pointer_type (type);
	    }
	  else
	    type = gfc_sym_type (arg);

	  /* Parameter Passing Convention

	     We currently pass all parameters by reference.
	     Parameters with INTENT(IN) could be passed by value.
	     The problem arises if a function is called via an implicit
	     prototype. In this situation the INTENT is not known.
	     For this reason all parameters to global functions must be
	     passed by reference.  Passing by value would potentially
	     generate bad code.  Worse there would be no way of telling that
	     this code was bad, except that it would give incorrect results.

	     Contained procedures could pass by value as these are never
	     used without an explicit interface, and cannot be passed as
	     actual parameters for a dummy procedure.  */
<<<<<<< HEAD
	  if (arg->ts.type == BT_CHARACTER && !sym->attr.is_bind_c)
            nstr++;
	  typelist = gfc_chainon_list (typelist, type);
=======

	  VEC_safe_push (tree, gc, typelist, type);
>>>>>>> 3082eeb7
	}
      else
        {
          if (sym->attr.subroutine)
            alternate_return = 1;
        }
    }

  /* Add hidden string length parameters.  */
  for (f = sym->formal; f; f = f->next)
    {
      arg = f->sym;
      if (arg && arg->ts.type == BT_CHARACTER && !sym->attr.is_bind_c)
	{
	  if (!arg->ts.deferred)
	    /* Transfer by value.  */
	    type = gfc_charlen_type_node;
	  else
	    /* Deferred character lengths are transferred by reference
	       so that the value can be returned.  */
	    type = build_pointer_type (gfc_charlen_type_node);

	  VEC_safe_push (tree, gc, typelist, type);
	}
    }

  if (!VEC_empty (tree, typelist)
      || sym->attr.is_main_program
      || sym->attr.if_source != IFSRC_UNKNOWN)
    is_varargs = false;

  if (alternate_return)
    type = integer_type_node;
  else if (!sym->attr.function || gfc_return_by_reference (sym))
    type = void_type_node;
  else if (sym->attr.mixed_entry_master)
    type = gfc_get_mixed_entry_union (sym->ns);
  else if (gfc_option.flag_f2c
	   && sym->ts.type == BT_REAL
	   && sym->ts.kind == gfc_default_real_kind
	   && !sym->attr.always_explicit)
    {
      /* Special case: f2c calling conventions require that (scalar) 
	 default REAL functions return the C type double instead.  f2c
	 compatibility is only an issue with functions that don't
	 require an explicit interface, as only these could be
	 implemented in Fortran 77.  */
      sym->ts.kind = gfc_default_double_kind;
      type = gfc_typenode_for_spec (&sym->ts);
      sym->ts.kind = gfc_default_real_kind;
    }
  else if (sym->result && sym->result->attr.proc_pointer)
    /* Procedure pointer return values.  */
    {
      if (sym->result->attr.result && strcmp (sym->name,"ppr@") != 0)
	{
	  /* Unset proc_pointer as gfc_get_function_type
	     is called recursively.  */
	  sym->result->attr.proc_pointer = 0;
	  type = build_pointer_type (gfc_get_function_type (sym->result));
	  sym->result->attr.proc_pointer = 1;
	}
      else
       type = gfc_sym_type (sym->result);
    }
  else
    type = gfc_sym_type (sym);

  if (is_varargs)
    type = build_varargs_function_type_vec (type, typelist);
  else
    type = build_function_type_vec (type, typelist);
  type = create_fn_spec (sym, type);

  return type;
}

/* Language hooks for middle-end access to type nodes.  */

/* Return an integer type with BITS bits of precision,
   that is unsigned if UNSIGNEDP is nonzero, otherwise signed.  */

tree
gfc_type_for_size (unsigned bits, int unsignedp)
{
  if (!unsignedp)
    {
      int i;
      for (i = 0; i <= MAX_INT_KINDS; ++i)
	{
	  tree type = gfc_integer_types[i];
	  if (type && bits == TYPE_PRECISION (type))
	    return type;
	}

      /* Handle TImode as a special case because it is used by some backends
         (e.g. ARM) even though it is not available for normal use.  */
#if HOST_BITS_PER_WIDE_INT >= 64
      if (bits == TYPE_PRECISION (intTI_type_node))
	return intTI_type_node;
#endif
    }
  else
    {
      if (bits == TYPE_PRECISION (unsigned_intQI_type_node))
        return unsigned_intQI_type_node;
      if (bits == TYPE_PRECISION (unsigned_intHI_type_node))
	return unsigned_intHI_type_node;
      if (bits == TYPE_PRECISION (unsigned_intSI_type_node))
	return unsigned_intSI_type_node;
      if (bits == TYPE_PRECISION (unsigned_intDI_type_node))
	return unsigned_intDI_type_node;
      if (bits == TYPE_PRECISION (unsigned_intTI_type_node))
	return unsigned_intTI_type_node;
    }

  return NULL_TREE;
}

/* Return a data type that has machine mode MODE.  If the mode is an
   integer, then UNSIGNEDP selects between signed and unsigned types.  */

tree
gfc_type_for_mode (enum machine_mode mode, int unsignedp)
{
  int i;
  tree *base;

  if (GET_MODE_CLASS (mode) == MODE_FLOAT)
    base = gfc_real_types;
  else if (GET_MODE_CLASS (mode) == MODE_COMPLEX_FLOAT)
    base = gfc_complex_types;
  else if (SCALAR_INT_MODE_P (mode))
    return gfc_type_for_size (GET_MODE_PRECISION (mode), unsignedp);
  else if (VECTOR_MODE_P (mode))
    {
      enum machine_mode inner_mode = GET_MODE_INNER (mode);
      tree inner_type = gfc_type_for_mode (inner_mode, unsignedp);
      if (inner_type != NULL_TREE)
        return build_vector_type_for_mode (inner_type, mode);
      return NULL_TREE;
    }
  else
    return NULL_TREE;

  for (i = 0; i <= MAX_REAL_KINDS; ++i)
    {
      tree type = base[i];
      if (type && mode == TYPE_MODE (type))
	return type;
    }

  return NULL_TREE;
}

/* Return TRUE if TYPE is a type with a hidden descriptor, fill in INFO
   in that case.  */

bool
gfc_get_array_descr_info (const_tree type, struct array_descr_info *info)
{
  int rank, dim;
  bool indirect = false;
  tree etype, ptype, field, t, base_decl;
  tree data_off, dim_off, dim_size, elem_size;
  tree lower_suboff, upper_suboff, stride_suboff;

  if (! GFC_DESCRIPTOR_TYPE_P (type))
    {
      if (! POINTER_TYPE_P (type))
	return false;
      type = TREE_TYPE (type);
      if (! GFC_DESCRIPTOR_TYPE_P (type))
	return false;
      indirect = true;
    }

  rank = GFC_TYPE_ARRAY_RANK (type);
  if (rank >= (int) (sizeof (info->dimen) / sizeof (info->dimen[0])))
    return false;

  etype = GFC_TYPE_ARRAY_DATAPTR_TYPE (type);
  gcc_assert (POINTER_TYPE_P (etype));
  etype = TREE_TYPE (etype);

  /* If the type is not a scalar coarray.  */
  if (TREE_CODE (etype) == ARRAY_TYPE)
    etype = TREE_TYPE (etype);

  /* Can't handle variable sized elements yet.  */
  if (int_size_in_bytes (etype) <= 0)
    return false;
  /* Nor non-constant lower bounds in assumed shape arrays.  */
  if (GFC_TYPE_ARRAY_AKIND (type) == GFC_ARRAY_ASSUMED_SHAPE
      || GFC_TYPE_ARRAY_AKIND (type) == GFC_ARRAY_ASSUMED_SHAPE_CONT)
    {
      for (dim = 0; dim < rank; dim++)
	if (GFC_TYPE_ARRAY_LBOUND (type, dim) == NULL_TREE
	    || TREE_CODE (GFC_TYPE_ARRAY_LBOUND (type, dim)) != INTEGER_CST)
	  return false;
    }

  memset (info, '\0', sizeof (*info));
  info->ndimensions = rank;
  info->element_type = etype;
  ptype = build_pointer_type (gfc_array_index_type);
  base_decl = GFC_TYPE_ARRAY_BASE_DECL (type, indirect);
  if (!base_decl)
    {
      base_decl = build_decl (input_location, VAR_DECL, NULL_TREE,
			      indirect ? build_pointer_type (ptype) : ptype);
      GFC_TYPE_ARRAY_BASE_DECL (type, indirect) = base_decl;
    }
  info->base_decl = base_decl;
  if (indirect)
    base_decl = build1 (INDIRECT_REF, ptype, base_decl);

  if (GFC_TYPE_ARRAY_SPAN (type))
    elem_size = GFC_TYPE_ARRAY_SPAN (type);
  else
    elem_size = fold_convert (gfc_array_index_type, TYPE_SIZE_UNIT (etype));
  field = TYPE_FIELDS (TYPE_MAIN_VARIANT (type));
  data_off = byte_position (field);
<<<<<<< HEAD
  field = TREE_CHAIN (field);
  field = TREE_CHAIN (field);
  field = TREE_CHAIN (field);
=======
  field = DECL_CHAIN (field);
  field = DECL_CHAIN (field);
  field = DECL_CHAIN (field);
>>>>>>> 3082eeb7
  dim_off = byte_position (field);
  dim_size = TYPE_SIZE_UNIT (TREE_TYPE (TREE_TYPE (field)));
  field = TYPE_FIELDS (TREE_TYPE (TREE_TYPE (field)));
  stride_suboff = byte_position (field);
  field = DECL_CHAIN (field);
  lower_suboff = byte_position (field);
  field = DECL_CHAIN (field);
  upper_suboff = byte_position (field);

  t = base_decl;
  if (!integer_zerop (data_off))
    t = fold_build_pointer_plus (t, data_off);
  t = build1 (NOP_EXPR, build_pointer_type (ptr_type_node), t);
  info->data_location = build1 (INDIRECT_REF, ptr_type_node, t);
  if (GFC_TYPE_ARRAY_AKIND (type) == GFC_ARRAY_ALLOCATABLE)
    info->allocated = build2 (NE_EXPR, boolean_type_node,
			      info->data_location, null_pointer_node);
  else if (GFC_TYPE_ARRAY_AKIND (type) == GFC_ARRAY_POINTER
	   || GFC_TYPE_ARRAY_AKIND (type) == GFC_ARRAY_POINTER_CONT)
    info->associated = build2 (NE_EXPR, boolean_type_node,
			       info->data_location, null_pointer_node);

  for (dim = 0; dim < rank; dim++)
    {
      t = fold_build_pointer_plus (base_decl,
				   size_binop (PLUS_EXPR,
					       dim_off, lower_suboff));
      t = build1 (INDIRECT_REF, gfc_array_index_type, t);
      info->dimen[dim].lower_bound = t;
      t = fold_build_pointer_plus (base_decl,
				   size_binop (PLUS_EXPR,
					       dim_off, upper_suboff));
      t = build1 (INDIRECT_REF, gfc_array_index_type, t);
      info->dimen[dim].upper_bound = t;
      if (GFC_TYPE_ARRAY_AKIND (type) == GFC_ARRAY_ASSUMED_SHAPE
	  || GFC_TYPE_ARRAY_AKIND (type) == GFC_ARRAY_ASSUMED_SHAPE_CONT)
	{
	  /* Assumed shape arrays have known lower bounds.  */
	  info->dimen[dim].upper_bound
	    = build2 (MINUS_EXPR, gfc_array_index_type,
		      info->dimen[dim].upper_bound,
		      info->dimen[dim].lower_bound);
	  info->dimen[dim].lower_bound
	    = fold_convert (gfc_array_index_type,
			    GFC_TYPE_ARRAY_LBOUND (type, dim));
	  info->dimen[dim].upper_bound
	    = build2 (PLUS_EXPR, gfc_array_index_type,
		      info->dimen[dim].lower_bound,
		      info->dimen[dim].upper_bound);
	}
      t = fold_build_pointer_plus (base_decl,
				   size_binop (PLUS_EXPR,
					       dim_off, stride_suboff));
      t = build1 (INDIRECT_REF, gfc_array_index_type, t);
      t = build2 (MULT_EXPR, gfc_array_index_type, t, elem_size);
      info->dimen[dim].stride = t;
      dim_off = size_binop (PLUS_EXPR, dim_off, dim_size);
    }

  return true;
}

#include "gt-fortran-trans-types.h"<|MERGE_RESOLUTION|>--- conflicted
+++ resolved
@@ -1,10 +1,6 @@
 /* Backend support for Fortran 95 basic types and derived types.
    Copyright (C) 2002, 2003, 2004, 2005, 2006, 2007, 2008, 2009,
-<<<<<<< HEAD
-   2010
-=======
    2010, 2011
->>>>>>> 3082eeb7
    Free Software Foundation, Inc.
    Contributed by Paul Brook <paul@nowt.org>
    and Steven Bosscher <s.bosscher@student.tudelft.nl>
@@ -86,10 +82,7 @@
 static GTY(()) tree gfc_desc_dim_type;
 static GTY(()) tree gfc_max_array_element_size;
 static GTY(()) tree gfc_array_descriptor_base[2 * GFC_MAX_DIMENSIONS];
-<<<<<<< HEAD
-=======
 static GTY(()) tree gfc_array_descriptor_base_caf[2 * GFC_MAX_DIMENSIONS];
->>>>>>> 3082eeb7
 
 /* Arrays for all integral and real kinds.  We'll fill this in at runtime
    after the target has a chance to process command-line options.  */
@@ -808,29 +801,6 @@
   return new_type;
 }
 
-<<<<<<< HEAD
-
-#if 0
-/* Return the bit size of the C "size_t".  */
-
-static unsigned int
-c_size_t_size (void)
-{
-#ifdef SIZE_TYPE  
-  if (strcmp (SIZE_TYPE, "unsigned int") == 0)
-    return INT_TYPE_SIZE;
-  if (strcmp (SIZE_TYPE, "long unsigned int") == 0)
-    return LONG_TYPE_SIZE;
-  if (strcmp (SIZE_TYPE, "short unsigned int") == 0)
-    return SHORT_TYPE_SIZE;
-  gcc_unreachable ();
-#else
-  return LONG_TYPE_SIZE;
-#endif
-}
-#endif
-=======
->>>>>>> 3082eeb7
 
 /* Create the backend type nodes. We map them to their
    equivalent C type, at least for now.  We also give
@@ -1076,16 +1046,12 @@
       break;
 
     case BT_CHARACTER:
-<<<<<<< HEAD
-      basetype = gfc_get_character_type (spec->kind, spec->u.cl);
-=======
 #if 0
       if (spec->deferred)
 	basetype = gfc_get_character_type (spec->kind, NULL);
       else
 #endif
 	basetype = gfc_get_character_type (spec->kind, spec->u.cl);
->>>>>>> 3082eeb7
       break;
 
     case BT_DERIVED:
@@ -1277,12 +1243,8 @@
 
 static tree
 gfc_build_array_type (tree type, gfc_array_spec * as,
-<<<<<<< HEAD
-		      enum gfc_array_kind akind, bool restricted)
-=======
 		      enum gfc_array_kind akind, bool restricted,
 		      bool contiguous)
->>>>>>> 3082eeb7
 {
   tree lbound[GFC_MAX_DIMENSIONS];
   tree ubound[GFC_MAX_DIMENSIONS];
@@ -1310,16 +1272,10 @@
     }
 
   if (as->type == AS_ASSUMED_SHAPE)
-<<<<<<< HEAD
-    akind = GFC_ARRAY_ASSUMED_SHAPE;
-  return gfc_get_array_type_bounds (type, as->rank, lbound, ubound, 0, akind,
-				    restricted);
-=======
     akind = contiguous ? GFC_ARRAY_ASSUMED_SHAPE_CONT
 		       : GFC_ARRAY_ASSUMED_SHAPE;
   return gfc_get_array_type_bounds (type, as->rank, as->corank, lbound,
 				    ubound, 0, akind, restricted);
->>>>>>> 3082eeb7
 }
  
@@ -1341,40 +1297,19 @@
   TYPE_PACKED (type) = 1;
 
   /* Consists of the stride, lbound and ubound members.  */
-<<<<<<< HEAD
-  decl = build_decl (input_location,
-		     FIELD_DECL,
-		     get_identifier ("stride"), gfc_array_index_type);
-  DECL_CONTEXT (decl) = type;
-=======
   decl = gfc_add_field_to_struct_1 (type,
 				    get_identifier ("stride"),
 				    gfc_array_index_type, &chain);
->>>>>>> 3082eeb7
   TREE_NO_WARNING (decl) = 1;
 
-<<<<<<< HEAD
-  decl = build_decl (input_location,
-		     FIELD_DECL,
-		     get_identifier ("lbound"), gfc_array_index_type);
-  DECL_CONTEXT (decl) = type;
-=======
   decl = gfc_add_field_to_struct_1 (type,
 				    get_identifier ("lbound"),
 				    gfc_array_index_type, &chain);
->>>>>>> 3082eeb7
   TREE_NO_WARNING (decl) = 1;
 
-<<<<<<< HEAD
-  decl = build_decl (input_location,
-		     FIELD_DECL,
-		     get_identifier ("ubound"), gfc_array_index_type);
-  DECL_CONTEXT (decl) = type;
-=======
   decl = gfc_add_field_to_struct_1 (type,
 				    get_identifier ("ubound"),
 				    gfc_array_index_type, &chain);
->>>>>>> 3082eeb7
   TREE_NO_WARNING (decl) = 1;
 
   /* Finish off the type.  */
@@ -1616,8 +1551,6 @@
     GFC_TYPE_ARRAY_DATAPTR_TYPE (type) =
       build_qualified_type (GFC_TYPE_ARRAY_DATAPTR_TYPE (type),
 			    TYPE_QUAL_RESTRICT);
-<<<<<<< HEAD
-=======
 
   if (as->rank == 0)
     {
@@ -1634,7 +1567,6 @@
 
       return type;
     }
->>>>>>> 3082eeb7
 
   if (known_stride)
     {
@@ -1693,16 +1625,6 @@
 /* Return or create the base type for an array descriptor.  */
 
 static tree
-<<<<<<< HEAD
-gfc_get_array_descriptor_base (int dimen, bool restricted)
-{
-  tree fat_type, fieldlist, decl, arraytype;
-  char name[16 + GFC_RANK_DIGITS + 1];
-  int idx = 2 * (dimen - 1) + restricted;
-
-  gcc_assert (dimen >= 1 && dimen <= GFC_MAX_DIMENSIONS);
-  if (gfc_array_descriptor_base[idx])
-=======
 gfc_get_array_descriptor_base (int dimen, int codimen, bool restricted,
 			       enum gfc_array_kind akind)
 {
@@ -1718,7 +1640,6 @@
 	return gfc_array_descriptor_base_caf[idx];
     }
   else if (gfc_array_descriptor_base[idx])
->>>>>>> 3082eeb7
     return gfc_array_descriptor_base[idx];
 
   /* Build the type node.  */
@@ -1729,20 +1650,6 @@
   TYPE_NAMELESS (fat_type) = 1;
 
   /* Add the data member as the first element of the descriptor.  */
-<<<<<<< HEAD
-  decl = build_decl (input_location,
-		     FIELD_DECL, get_identifier ("data"),
-		     restricted ? prvoid_type_node : ptr_type_node);
-
-  DECL_CONTEXT (decl) = fat_type;
-  fieldlist = decl;
-
-  /* Add the base component.  */
-  decl = build_decl (input_location,
-		     FIELD_DECL, get_identifier ("offset"),
-		     gfc_array_index_type);
-  DECL_CONTEXT (decl) = fat_type;
-=======
   decl = gfc_add_field_to_struct_1 (fat_type,
 				    get_identifier ("data"),
 				    (restricted
@@ -1753,20 +1660,12 @@
   decl = gfc_add_field_to_struct_1 (fat_type,
 				    get_identifier ("offset"),
 				    gfc_array_index_type, &chain);
->>>>>>> 3082eeb7
   TREE_NO_WARNING (decl) = 1;
 
   /* Add the dtype component.  */
-<<<<<<< HEAD
-  decl = build_decl (input_location,
-		     FIELD_DECL, get_identifier ("dtype"),
-		     gfc_array_index_type);
-  DECL_CONTEXT (decl) = fat_type;
-=======
   decl = gfc_add_field_to_struct_1 (fat_type,
 				    get_identifier ("dtype"),
 				    gfc_array_index_type, &chain);
->>>>>>> 3082eeb7
   TREE_NO_WARNING (decl) = 1;
 
   /* Build the array type for the stride and bound components.  */
@@ -1776,15 +1675,9 @@
 					gfc_index_zero_node,
 					gfc_rank_cst[codimen + dimen - 1]));
 
-<<<<<<< HEAD
-  decl = build_decl (input_location,
-		     FIELD_DECL, get_identifier ("dim"), arraytype);
-  DECL_CONTEXT (decl) = fat_type;
-=======
   decl = gfc_add_field_to_struct_1 (fat_type,
 				    get_identifier ("dim"),
 				    arraytype, &chain);
->>>>>>> 3082eeb7
   TREE_NO_WARNING (decl) = 1;
 
   if (gfc_option.coarray == GFC_FCOARRAY_LIB && codimen
@@ -1800,16 +1693,12 @@
   gfc_finish_type (fat_type);
   TYPE_DECL_SUPPRESS_DEBUG (TYPE_STUB_DECL (fat_type)) = 1;
 
-<<<<<<< HEAD
-  gfc_array_descriptor_base[idx] = fat_type;
-=======
   if (gfc_option.coarray == GFC_FCOARRAY_LIB && codimen
       && akind == GFC_ARRAY_ALLOCATABLE)
     gfc_array_descriptor_base_caf[idx] = fat_type;
   else
     gfc_array_descriptor_base[idx] = fat_type;
 
->>>>>>> 3082eeb7
   return fat_type;
 }
 
@@ -1826,19 +1715,11 @@
   const char *type_name;
   int n;
 
-<<<<<<< HEAD
-  base_type = gfc_get_array_descriptor_base (dimen, restricted);
-  fat_type = build_distinct_type_copy (base_type);
-  /* Make sure that nontarget and target array type have the same canonical
-     type (and same stub decl for debug info).  */
-  base_type = gfc_get_array_descriptor_base (dimen, false);
-=======
   base_type = gfc_get_array_descriptor_base (dimen, codimen, restricted, akind);
   fat_type = build_distinct_type_copy (base_type);
   /* Make sure that nontarget and target array type have the same canonical
      type (and same stub decl for debug info).  */
   base_type = gfc_get_array_descriptor_base (dimen, codimen, false, akind);
->>>>>>> 3082eeb7
   TYPE_CANONICAL (fat_type) = base_type;
   TYPE_STUB_DECL (fat_type) = TYPE_STUB_DECL (base_type);
 
@@ -2186,14 +2067,10 @@
 
   restricted = !sym->attr.target && !sym->attr.pointer
                && !sym->attr.proc_pointer && !sym->attr.cray_pointee;
-<<<<<<< HEAD
-  if (sym->attr.dimension)
-=======
   if (!restricted)
     type = gfc_nonrestricted_type (type);
 
   if (sym->attr.dimension || sym->attr.codimension)
->>>>>>> 3082eeb7
     {
       if (gfc_is_nodesc_array (sym))
         {
@@ -2221,12 +2098,8 @@
 					 : GFC_ARRAY_POINTER;
 	  else if (sym->attr.allocatable)
 	    akind = GFC_ARRAY_ALLOCATABLE;
-<<<<<<< HEAD
-	  type = gfc_build_array_type (type, sym->as, akind, restricted);
-=======
 	  type = gfc_build_array_type (type, sym->as, akind, restricted,
 				       sym->attr.contiguous);
->>>>>>> 3082eeb7
 	}
     }
   else
@@ -2285,14 +2158,7 @@
 static tree
 gfc_add_field_to_struct_1 (tree context, tree name, tree type, tree **chain)
 {
-<<<<<<< HEAD
-  tree decl;
-
-  decl = build_decl (input_location,
-		     FIELD_DECL, name, type);
-=======
   tree decl = build_decl (input_location, FIELD_DECL, name, type);
->>>>>>> 3082eeb7
 
   DECL_CONTEXT (decl) = context;
   DECL_CHAIN (decl) = NULL_TREE;
@@ -2328,15 +2194,9 @@
    the two derived type symbols are "equal", as described
    in 4.4.2 and resolved by gfc_compare_derived_types.  */
 
-<<<<<<< HEAD
-static int
-copy_dt_decls_ifequal (gfc_symbol *from, gfc_symbol *to,
-		       bool from_gsym)
-=======
 int
 gfc_copy_dt_decls_ifequal (gfc_symbol *from, gfc_symbol *to,
 			   bool from_gsym)
->>>>>>> 3082eeb7
 {
   gfc_component *to_cm;
   gfc_component *from_cm;
@@ -2359,19 +2219,12 @@
   for (; to_cm; to_cm = to_cm->next, from_cm = from_cm->next)
     {
       to_cm->backend_decl = from_cm->backend_decl;
-<<<<<<< HEAD
-      if ((!from_cm->attr.pointer || from_gsym)
-	      && from_cm->ts.type == BT_DERIVED)
-	gfc_get_derived_type (to_cm->ts.u.derived);
-
-=======
       if (from_cm->ts.type == BT_DERIVED
 	  && (!from_cm->attr.pointer || from_gsym))
 	gfc_get_derived_type (to_cm->ts.u.derived);
       else if (from_cm->ts.type == BT_CLASS
 	       && (!CLASS_DATA (from_cm)->attr.class_pointer || from_gsym))
 	gfc_get_derived_type (to_cm->ts.u.derived);
->>>>>>> 3082eeb7
       else if (from_cm->ts.type == BT_CHARACTER)
 	to_cm->ts.u.cl->backend_decl = from_cm->ts.u.cl->backend_decl;
     }
@@ -2397,11 +2250,7 @@
   else
     t = void_type_node;
 
-<<<<<<< HEAD
-  return build_pointer_type (build_function_type (t, NULL_TREE));
-=======
   return build_pointer_type (build_function_type_list (t, NULL_TREE));
->>>>>>> 3082eeb7
 }
 
 
@@ -2413,22 +2262,13 @@
 tree
 gfc_get_derived_type (gfc_symbol * derived)
 {
-<<<<<<< HEAD
-  tree typenode = NULL, field = NULL, field_type = NULL, fieldlist = NULL;
-  tree canonical = NULL_TREE;
-=======
   tree typenode = NULL, field = NULL, field_type = NULL;
   tree canonical = NULL_TREE;
   tree *chain = NULL;
->>>>>>> 3082eeb7
   bool got_canonical = false;
   gfc_component *c;
   gfc_dt_list *dt;
   gfc_namespace *ns;
-<<<<<<< HEAD
-  gfc_gsymbol *gsym;
-=======
->>>>>>> 3082eeb7
 
   gcc_assert (derived && derived->attr.flavor == FL_DERIVED);
 
@@ -2453,30 +2293,6 @@
       return derived->backend_decl;
     }
 
-<<<<<<< HEAD
-/* If use associated, use the module type for this one.  */
-  if (gfc_option.flag_whole_file
-	&& derived->backend_decl == NULL
-	&& derived->attr.use_assoc
-	&& derived->module)
-    {
-      gsym =  gfc_find_gsymbol (gfc_gsym_root, derived->module);
-      if (gsym && gsym->ns && gsym->type == GSYM_MODULE)
-	{
-	  gfc_symbol *s;
-	  s = NULL;
-	  gfc_find_symbol (derived->name, gsym->ns, 0, &s);
-	  if (s && s->backend_decl)
-	    {
-	      copy_dt_decls_ifequal (s, derived, true);
-	      goto copy_derived_types;
-	    }
-	}
-    }
-
-  /* If a whole file compilation, the derived types from an earlier
-     namespace can be used as the the canonical type.  */
-=======
   /* If use associated, use the module type for this one.  */
   if (gfc_option.flag_whole_file
 	&& derived->backend_decl == NULL
@@ -2487,7 +2303,6 @@
 
   /* If a whole file compilation, the derived types from an earlier
      namespace can be used as the canonical type.  */
->>>>>>> 3082eeb7
   if (gfc_option.flag_whole_file
 	&& derived->backend_decl == NULL
 	&& !derived->attr.use_assoc
@@ -2500,11 +2315,7 @@
 	  dt = ns->derived_types;
 	  for (; dt && !canonical; dt = dt->next)
 	    {
-<<<<<<< HEAD
-	      copy_dt_decls_ifequal (dt->derived, derived, true);
-=======
 	      gfc_copy_dt_decls_ifequal (dt->derived, derived, true);
->>>>>>> 3082eeb7
 	      if (derived->backend_decl)
 		got_canonical = true;
 	    }
@@ -2601,11 +2412,7 @@
 
       /* This returns an array descriptor type.  Initialization may be
          required.  */
-<<<<<<< HEAD
-      if (c->attr.dimension && !c->attr.proc_pointer)
-=======
       if ((c->attr.dimension || c->attr.codimension) && !c->attr.proc_pointer )
->>>>>>> 3082eeb7
 	{
 	  if (c->attr.pointer || c->attr.allocatable)
 	    {
@@ -2619,12 +2426,8 @@
 	         descriptors are separate, but the data is common.  */
 	      field_type = gfc_build_array_type (field_type, c->as, akind,
 						 !c->attr.target
-<<<<<<< HEAD
-						 && !c->attr.pointer);
-=======
 						 && !c->attr.pointer,
 						 c->attr.contiguous);
->>>>>>> 3082eeb7
 	    }
 	  else
 	    field_type = gfc_get_nodesc_array_type (field_type, c->as,
@@ -2635,10 +2438,6 @@
 	       && !c->attr.proc_pointer)
 	field_type = build_pointer_type (field_type);
 
-<<<<<<< HEAD
-      field = gfc_add_field_to_struct (&fieldlist, typenode,
-				       get_identifier (c->name), field_type);
-=======
       if (c->attr.pointer)
 	field_type = gfc_nonrestricted_type (field_type);
 
@@ -2650,7 +2449,6 @@
       field = gfc_add_field_to_struct (typenode,
 				       get_identifier (c->name),
 				       field_type, &chain);
->>>>>>> 3082eeb7
       if (c->loc.lb)
 	gfc_set_decl_location (field, &c->loc);
       else if (derived->declared_at.lb)
@@ -2663,13 +2461,7 @@
 	c->backend_decl = field;
     }
 
-<<<<<<< HEAD
-  /* Now we have the final fieldlist.  Record it, then lay out the
-     derived type, including the fields.  */
-  TYPE_FIELDS (typenode) = fieldlist;
-=======
   /* Now lay out the derived type, including the fields.  */
->>>>>>> 3082eeb7
   if (canonical)
     TYPE_CANONICAL (typenode) = canonical;
 
@@ -2693,11 +2485,7 @@
 copy_derived_types:
 
   for (dt = gfc_derived_types; dt; dt = dt->next)
-<<<<<<< HEAD
-    copy_dt_decls_ifequal (derived, dt->derived, false);
-=======
     gfc_copy_dt_decls_ifequal (derived, dt->derived, false);
->>>>>>> 3082eeb7
 
   return derived->backend_decl;
 }
@@ -2759,20 +2547,9 @@
 	  break;
 
       if (el == el2)
-<<<<<<< HEAD
-	{
-	  decl = build_decl (input_location,
-			     FIELD_DECL,
-			     get_identifier (el->sym->result->name),
-			     gfc_sym_type (el->sym->result));
-	  DECL_CONTEXT (decl) = type;
-	  fieldlist = chainon (fieldlist, decl);
-	}
-=======
 	gfc_add_field_to_struct_1 (type,
 				   get_identifier (el->sym->result->name),
 				   gfc_sym_type (el->sym->result), &chain);
->>>>>>> 3082eeb7
     }
 
   /* Finish off the type.  */
@@ -2924,14 +2701,8 @@
 	     Contained procedures could pass by value as these are never
 	     used without an explicit interface, and cannot be passed as
 	     actual parameters for a dummy procedure.  */
-<<<<<<< HEAD
-	  if (arg->ts.type == BT_CHARACTER && !sym->attr.is_bind_c)
-            nstr++;
-	  typelist = gfc_chainon_list (typelist, type);
-=======
 
 	  VEC_safe_push (tree, gc, typelist, type);
->>>>>>> 3082eeb7
 	}
       else
         {
@@ -3156,15 +2927,9 @@
     elem_size = fold_convert (gfc_array_index_type, TYPE_SIZE_UNIT (etype));
   field = TYPE_FIELDS (TYPE_MAIN_VARIANT (type));
   data_off = byte_position (field);
-<<<<<<< HEAD
-  field = TREE_CHAIN (field);
-  field = TREE_CHAIN (field);
-  field = TREE_CHAIN (field);
-=======
   field = DECL_CHAIN (field);
   field = DECL_CHAIN (field);
   field = DECL_CHAIN (field);
->>>>>>> 3082eeb7
   dim_off = byte_position (field);
   dim_size = TYPE_SIZE_UNIT (TREE_TYPE (TREE_TYPE (field)));
   field = TYPE_FIELDS (TREE_TYPE (TREE_TYPE (field)));
