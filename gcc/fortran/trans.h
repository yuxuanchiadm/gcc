--- conflicted
+++ resolved
@@ -350,21 +350,7 @@
 tree gfc_class_data_get (tree);
 tree gfc_class_vptr_get (tree);
 tree gfc_class_len_get (tree);
-<<<<<<< HEAD
 gfc_expr * gfc_find_and_cut_at_last_class_ref (gfc_expr *);
-void gfc_reset_vptr (stmtblock_t *, gfc_expr *);
-void gfc_reset_len (stmtblock_t *, gfc_expr *);
-tree gfc_class_set_static_fields (tree, tree, tree);
-tree gfc_vtable_hash_get (tree);
-tree gfc_vtable_size_get (tree);
-tree gfc_vtable_extends_get (tree);
-tree gfc_vtable_def_init_get (tree);
-tree gfc_vtable_copy_get (tree);
-tree gfc_vtable_final_get (tree);
-/* No gfc_vtab_* () access a vtab and not the class%_vptr's vtab.  These
-   routines are usefull, when a vtab is already present.  */
-tree gfc_vtab_size_get (tree vtab);
-=======
 /* Get an accessor to the class' vtab's * field, when a class handle is
    available.  */
 tree gfc_class_vtab_hash_get (tree);
@@ -381,7 +367,7 @@
 tree gfc_vptr_copy_get (tree);
 tree gfc_vptr_final_get (tree);
 void gfc_reset_vptr (stmtblock_t *, gfc_expr *);
->>>>>>> f66c6da4
+void gfc_reset_len (stmtblock_t *, gfc_expr *);
 tree gfc_get_vptr_from_expr (tree);
 tree gfc_get_class_array_ref (tree, tree);
 tree gfc_copy_class_to_class (tree, tree, tree, bool);
