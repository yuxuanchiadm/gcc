--- conflicted
+++ resolved
@@ -32,12 +32,8 @@
 tree gfc_trans_assign (gfc_code *);
 tree gfc_trans_pointer_assign (gfc_code *);
 tree gfc_trans_init_assign (gfc_code *);
-<<<<<<< HEAD
-tree gfc_trans_class_assign (gfc_code *code);
-=======
 tree gfc_trans_class_init_assign (gfc_code *);
 tree gfc_trans_class_assign (gfc_expr *, gfc_expr *, gfc_exec_op);
->>>>>>> b56a5220
 
 /* trans-stmt.c */
 tree gfc_trans_cycle (gfc_code *);
