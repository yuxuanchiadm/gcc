--- conflicted
+++ resolved
@@ -268,21 +268,12 @@
 #undef VTABLE_FINAL_FIELD
 
 
-<<<<<<< HEAD
-/* Search for the last _class ref in the chain of references of this expression
-   and cut the chain there.  Albeit this routine is similiar to
-   class.c::gfc_add_component_ref (), is there a significant difference:
-   gfc_add_component_ref () concentrates on an array ref to be the last
-   ref in the chain.  This routine is oblivious to the kind of refs
-   following.  */
-=======
 /* Search for the last _class ref in the chain of references of this
    expression and cut the chain there.  Albeit this routine is similiar
    to class.c::gfc_add_component_ref (), is there a significant
    difference: gfc_add_component_ref () concentrates on an array ref to
    be the last ref in the chain.  This routine is oblivious to the kind
    of refs following.  */
->>>>>>> 30b0d876
 
 gfc_expr *
 gfc_find_and_cut_at_last_class_ref (gfc_expr *e)
@@ -303,11 +294,7 @@
     }
 
   /* Remove and store all subsequent references after the
-<<<<<<< HEAD
-   CLASS reference.  */
-=======
      CLASS reference.  */
->>>>>>> 30b0d876
   if (class_ref)
     {
       tail = class_ref->next;
@@ -401,10 +388,7 @@
   gfc_free_expr (e);
 }
 
-<<<<<<< HEAD
-=======
-
->>>>>>> 30b0d876
+
 /* Obtain the vptr of the last class reference in an expression.
    Return NULL_TREE if no class reference is found.  */
 
@@ -1118,18 +1102,11 @@
 	  gfc_add_block_to_block (&ifbody, &loop.pre);
 	  extcopy = gfc_finish_block (&ifbody);
 
-<<<<<<< HEAD
-	  tmp = fold_build2_loc (input_location, GT_EXPR, boolean_type_node,
-				 from_len, integer_zero_node);
-	  tmp = fold_build3_loc (input_location, COND_EXPR, void_type_node,
-				 tmp, extcopy, stdcopy);
-=======
 	  tmp = fold_build2_loc (input_location, GT_EXPR,
 				 boolean_type_node, from_len,
 				 integer_zero_node);
 	  tmp = fold_build3_loc (input_location, COND_EXPR,
 				 void_type_node, tmp, extcopy, stdcopy);
->>>>>>> 30b0d876
 	  gfc_add_expr_to_block (&body, tmp);
 	  tmp = gfc_finish_block (&body);
 	}
@@ -1152,18 +1129,11 @@
 	  vec_safe_push (args, from_len);
 	  vec_safe_push (args, to_len);
 	  extcopy = build_call_vec (fcn_type, fcn, args);
-<<<<<<< HEAD
-	  tmp = fold_build2_loc (input_location, GT_EXPR, boolean_type_node,
-				 from_len, integer_zero_node);
-	  tmp = fold_build3_loc (input_location, COND_EXPR, void_type_node,
-				 tmp, extcopy, stdcopy);
-=======
 	  tmp = fold_build2_loc (input_location, GT_EXPR,
 				 boolean_type_node, from_len,
 				 integer_zero_node);
 	  tmp = fold_build3_loc (input_location, COND_EXPR,
 				 void_type_node, tmp, extcopy, stdcopy);
->>>>>>> 30b0d876
 	}
       else
 	tmp = stdcopy;
