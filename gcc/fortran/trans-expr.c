/* Expression translation
   Copyright (C) 2002-2015 Free Software Foundation, Inc.
   Contributed by Paul Brook <paul@nowt.org>
   and Steven Bosscher <s.bosscher@student.tudelft.nl>

This file is part of GCC.

GCC is free software; you can redistribute it and/or modify it under
the terms of the GNU General Public License as published by the Free
Software Foundation; either version 3, or (at your option) any later
version.

GCC is distributed in the hope that it will be useful, but WITHOUT ANY
WARRANTY; without even the implied warranty of MERCHANTABILITY or
FITNESS FOR A PARTICULAR PURPOSE.  See the GNU General Public License
for more details.

You should have received a copy of the GNU General Public License
along with GCC; see the file COPYING3.  If not see
<http://www.gnu.org/licenses/>.  */

/* trans-expr.c-- generate GENERIC trees for gfc_expr.  */

#include "config.h"
#include "system.h"
#include "coretypes.h"
#include "gfortran.h"
#include "hash-set.h"
#include "machmode.h"
#include "vec.h"
#include "double-int.h"
#include "input.h"
#include "alias.h"
#include "symtab.h"
#include "options.h"
#include "wide-int.h"
#include "inchash.h"
#include "tree.h"
#include "fold-const.h"
#include "stringpool.h"
#include "diagnostic-core.h"	/* For fatal_error.  */
#include "langhooks.h"
#include "flags.h"
#include "arith.h"
#include "constructor.h"
#include "trans.h"
#include "trans-const.h"
#include "trans-types.h"
#include "trans-array.h"
/* Only for gfc_trans_assign and gfc_trans_pointer_assign.  */
#include "trans-stmt.h"
#include "dependency.h"
#include "gimplify.h"

/* Convert a scalar to an array descriptor. To be used for assumed-rank
   arrays.  */

static tree
get_scalar_to_descriptor_type (tree scalar, symbol_attribute attr)
{
  enum gfc_array_kind akind;

  if (attr.pointer)
    akind = GFC_ARRAY_POINTER_CONT;
  else if (attr.allocatable)
    akind = GFC_ARRAY_ALLOCATABLE;
  else
    akind = GFC_ARRAY_ASSUMED_SHAPE_CONT;

  if (POINTER_TYPE_P (TREE_TYPE (scalar)))
    scalar = TREE_TYPE (scalar);
  return gfc_get_array_type_bounds (TREE_TYPE (scalar), 0, 0, NULL, NULL, 1,
				    akind, !(attr.pointer || attr.target));
}

tree
gfc_conv_scalar_to_descriptor (gfc_se *se, tree scalar, symbol_attribute attr)
{
  tree desc, type;

  type = get_scalar_to_descriptor_type (scalar, attr);
  desc = gfc_create_var (type, "desc");
  DECL_ARTIFICIAL (desc) = 1;

  if (!POINTER_TYPE_P (TREE_TYPE (scalar)))
    scalar = gfc_build_addr_expr (NULL_TREE, scalar);
  gfc_add_modify (&se->pre, gfc_conv_descriptor_dtype (desc),
		  gfc_get_dtype (type));
  gfc_conv_descriptor_data_set (&se->pre, desc, scalar);

  /* Copy pointer address back - but only if it could have changed and
     if the actual argument is a pointer and not, e.g., NULL().  */
  if ((attr.pointer || attr.allocatable) && attr.intent != INTENT_IN)
    gfc_add_modify (&se->post, scalar,
		    fold_convert (TREE_TYPE (scalar),
				  gfc_conv_descriptor_data_get (desc)));
  return desc;
}


/* This is the seed for an eventual trans-class.c

   The following parameters should not be used directly since they might
   in future implementations.  Use the corresponding APIs.  */
#define CLASS_DATA_FIELD 0
#define CLASS_VPTR_FIELD 1
#define CLASS_LEN_FIELD 2
#define VTABLE_HASH_FIELD 0
#define VTABLE_SIZE_FIELD 1
#define VTABLE_EXTENDS_FIELD 2
#define VTABLE_DEF_INIT_FIELD 3
#define VTABLE_COPY_FIELD 4
#define VTABLE_FINAL_FIELD 5


tree
gfc_class_set_static_fields (tree decl, tree vptr, tree data)
{
  tree tmp;
  tree field;
  vec<constructor_elt, va_gc> *init = NULL;

  field = TYPE_FIELDS (TREE_TYPE (decl));
  tmp = gfc_advance_chain (field, CLASS_DATA_FIELD);
  CONSTRUCTOR_APPEND_ELT (init, tmp, data);

  tmp = gfc_advance_chain (field, CLASS_VPTR_FIELD);
  CONSTRUCTOR_APPEND_ELT (init, tmp, vptr);

  return build_constructor (TREE_TYPE (decl), init);
}


tree
gfc_class_data_get (tree decl)
{
  tree data;
  if (POINTER_TYPE_P (TREE_TYPE (decl)))
    decl = build_fold_indirect_ref_loc (input_location, decl);
  data = gfc_advance_chain (TYPE_FIELDS (TREE_TYPE (decl)),
			    CLASS_DATA_FIELD);
  return fold_build3_loc (input_location, COMPONENT_REF,
			  TREE_TYPE (data), decl, data,
			  NULL_TREE);
}


tree
gfc_class_vptr_get (tree decl)
{
  tree vptr;
  /* For class arrays decl may be a temporary descriptor handle, the vptr is
     then available through the saved descriptor.  */
  if (TREE_CODE (decl) == VAR_DECL && DECL_LANG_SPECIFIC (decl)
      && GFC_DECL_SAVED_DESCRIPTOR (decl))
    decl = GFC_DECL_SAVED_DESCRIPTOR (decl);
  if (POINTER_TYPE_P (TREE_TYPE (decl)))
    decl = build_fold_indirect_ref_loc (input_location, decl);
  vptr = gfc_advance_chain (TYPE_FIELDS (TREE_TYPE (decl)),
			    CLASS_VPTR_FIELD);
  return fold_build3_loc (input_location, COMPONENT_REF,
			  TREE_TYPE (vptr), decl, vptr,
			  NULL_TREE);
}


tree
gfc_class_len_get (tree decl)
{
  tree len;
  /* For class arrays decl may be a temporary descriptor handle, the len is
     then available through the saved descriptor.  */
  if (TREE_CODE (decl) == VAR_DECL && DECL_LANG_SPECIFIC (decl)
      && GFC_DECL_SAVED_DESCRIPTOR (decl))
    decl = GFC_DECL_SAVED_DESCRIPTOR (decl);
  if (POINTER_TYPE_P (TREE_TYPE (decl)))
    decl = build_fold_indirect_ref_loc (input_location, decl);
  len = gfc_advance_chain (TYPE_FIELDS (TREE_TYPE (decl)),
			    CLASS_LEN_FIELD);
  return fold_build3_loc (input_location, COMPONENT_REF,
			  TREE_TYPE (len), decl, len,
			  NULL_TREE);
}


/* Get the specified FIELD from the VPTR.  */

static tree
<<<<<<< HEAD
gfc_vtab_field_get (tree vptr, int field)
{
  tree size;
=======
vptr_field_get (tree vptr, int fieldno)
{
  tree field;
>>>>>>> f66c6da4
  vptr = build_fold_indirect_ref_loc (input_location, vptr);
  field = gfc_advance_chain (TYPE_FIELDS (TREE_TYPE (vptr)),
			    fieldno);
  field = fold_build3_loc (input_location, COMPONENT_REF,
			  TREE_TYPE (field), vptr, field,
			  NULL_TREE);
  gcc_assert (field);
  return field;
}


<<<<<<< HEAD
static tree
gfc_class_vptr_field_get (tree decl, int field)
{
  tree vptr;
  vptr = gfc_class_vptr_get (decl);
  return gfc_vtab_field_get (vptr, field);
}


tree
gfc_vtable_hash_get (tree decl)
{
  return gfc_class_vptr_field_get (decl, VTABLE_HASH_FIELD);
}

=======
/* Get the field from the class' vptr.  */
>>>>>>> f66c6da4

static tree
class_vtab_field_get (tree decl, int fieldno)
{
<<<<<<< HEAD
  return gfc_class_vptr_field_get (decl, VTABLE_SIZE_FIELD);
}


tree
gfc_vtable_extends_get (tree decl)
{
  return gfc_class_vptr_field_get (decl, VTABLE_EXTENDS_FIELD);
=======
  tree vptr;
  vptr = gfc_class_vptr_get (decl);
  return vptr_field_get (vptr, fieldno);
}


/* Define a macro for creating the class_vtab_* and vptr_* accessors in
   unison.  */
#define VTAB_GET_FIELD_GEN(name, field) tree \
gfc_class_vtab_## name ##_get (tree cl) \
{ \
  return class_vtab_field_get (cl, field); \
} \
 \
tree \
gfc_vptr_## name ##_get (tree vptr) \
{ \
  return vptr_field_get (vptr, field); \
>>>>>>> f66c6da4
}

VTAB_GET_FIELD_GEN (hash, VTABLE_HASH_FIELD)
VTAB_GET_FIELD_GEN (extends, VTABLE_EXTENDS_FIELD)
VTAB_GET_FIELD_GEN (def_init, VTABLE_DEF_INIT_FIELD)
VTAB_GET_FIELD_GEN (copy, VTABLE_COPY_FIELD)
VTAB_GET_FIELD_GEN (final, VTABLE_FINAL_FIELD)

<<<<<<< HEAD
tree
gfc_vtable_def_init_get (tree decl)
{
  return gfc_class_vptr_field_get (decl, VTABLE_DEF_INIT_FIELD);
}
=======
>>>>>>> f66c6da4

/* The size field is returned as an array index.  Therefore treat it and only
   it specially.  */

tree
gfc_class_vtab_size_get (tree cl)
{
<<<<<<< HEAD
  return gfc_class_vptr_field_get (decl, VTABLE_COPY_FIELD);
=======
  tree size;
  size = class_vtab_field_get (cl, VTABLE_SIZE_FIELD);
  /* Always return size as an array index type.  */
  size = fold_convert (gfc_array_index_type, size);
  gcc_assert (size);
  return size;
>>>>>>> f66c6da4
}

tree
gfc_vptr_size_get (tree vptr)
{
<<<<<<< HEAD
  return gfc_class_vptr_field_get (decl, VTABLE_FINAL_FIELD);
}


tree
gfc_vtab_size_get (tree vtab)
{
  return gfc_vtab_field_get (vtab, VTABLE_SIZE_FIELD);
=======
  tree size;
  size = vptr_field_get (vptr, VTABLE_SIZE_FIELD);
  /* Always return size as an array index type.  */
  size = fold_convert (gfc_array_index_type, size);
  gcc_assert (size);
  return size;
>>>>>>> f66c6da4
}


#undef CLASS_DATA_FIELD
#undef CLASS_VPTR_FIELD
#undef VTABLE_HASH_FIELD
#undef VTABLE_SIZE_FIELD
#undef VTABLE_EXTENDS_FIELD
#undef VTABLE_DEF_INIT_FIELD
#undef VTABLE_COPY_FIELD
#undef VTABLE_FINAL_FIELD


/* Search for the last _class ref in the chain of references of this expression
   and cut the chain there.  After that copy the cut down expression to CUT.  */

gfc_expr *
gfc_find_and_cut_at_last_class_ref (gfc_expr *e)
{
  gfc_expr *base_expr;
  gfc_ref *ref, *class_ref, *tail;

  /* Find the last class reference.  */
  class_ref = NULL;
  for (ref = e->ref; ref; ref = ref->next)
    {
      if (ref->type == REF_COMPONENT
	  && ref->u.c.component->ts.type == BT_CLASS)
	class_ref = ref;

      if (ref->next == NULL)
	break;
    }

  /* Remove and store all subsequent references after the
   CLASS reference.  */
  if (class_ref)
    {
      tail = class_ref->next;
      class_ref->next = NULL;
    }
  else
    {
      tail = e->ref;
      e->ref = NULL;
    }

  base_expr = gfc_expr_to_initialize (e);

  /* Restore the original tail expression.  */
  if (class_ref)
    {
      gfc_free_ref_list (class_ref->next);
      class_ref->next = tail;
    }
  else
    {
      gfc_free_ref_list (e->ref);
      e->ref = tail;
    }
  return base_expr;
}


/* Reset the vptr to the declared type, e.g. after deallocation.  */

void
gfc_reset_vptr (stmtblock_t *block, gfc_expr *e)
{
  gfc_expr *rhs, *lhs = gfc_copy_expr (e);
  gfc_symbol *vtab;
  tree tmp;
  gfc_ref *ref;

  /* If we have a class array, we need go back to the class
     container.  */
  if (lhs->ref && lhs->ref->next && !lhs->ref->next->next
      && lhs->ref->next->type == REF_ARRAY
      && lhs->ref->next->u.ar.type == AR_FULL
      && lhs->ref->type == REF_COMPONENT
      && strcmp (lhs->ref->u.c.component->name, "_data") == 0)
    {
      gfc_free_ref_list (lhs->ref);
      lhs->ref = NULL;
    }
  else
    for (ref = lhs->ref; ref; ref = ref->next)
      if (ref->next && ref->next->next && !ref->next->next->next
	  && ref->next->next->type == REF_ARRAY
	  && ref->next->next->u.ar.type == AR_FULL
	  && ref->next->type == REF_COMPONENT
	  && strcmp (ref->next->u.c.component->name, "_data") == 0)
	{
	  gfc_free_ref_list (ref->next);
	  ref->next = NULL;
	}

  gfc_add_vptr_component (lhs);

  if (UNLIMITED_POLY (e))
    rhs = gfc_get_null_expr (NULL);
  else
    {
      vtab = gfc_find_derived_vtab (e->ts.u.derived);
      rhs = gfc_lval_expr_from_sym (vtab);
    }
  tmp = gfc_trans_pointer_assignment (lhs, rhs);
  gfc_add_expr_to_block (block, tmp);
  gfc_free_expr (lhs);
  gfc_free_expr (rhs);
}


/* Reset the len for unlimited polymorphic objects.  */

void
gfc_reset_len (stmtblock_t *block, gfc_expr *expr)
{
  gfc_expr *e;
  gfc_se se_len;
  e = gfc_find_and_cut_at_last_class_ref (expr);
  gfc_add_len_component (e);
  gfc_init_se (&se_len, NULL);
  gfc_conv_expr (&se_len, e);
  gfc_add_modify (block, se_len.expr,
		  fold_convert (TREE_TYPE (se_len.expr), integer_zero_node));
  gfc_free_expr (e);
}

/* Obtain the vptr of the last class reference in an expression.
   Return NULL_TREE if no class reference is found.  */

tree
gfc_get_vptr_from_expr (tree expr)
{
  tree tmp;
  tree type;

  for (tmp = expr; tmp; tmp = TREE_OPERAND (tmp, 0))
    {
      type = TREE_TYPE (tmp);
      while (type)
	{
	  if (GFC_CLASS_TYPE_P (type))
	    return gfc_class_vptr_get (tmp);
	  if (type != TYPE_CANONICAL (type))
	    type = TYPE_CANONICAL (type);
	  else
	    type = NULL_TREE;
	}
      if (TREE_CODE (tmp) == VAR_DECL)
	break;
    }
  return NULL_TREE;
}


static void
class_array_data_assign (stmtblock_t *block, tree lhs_desc, tree rhs_desc,
			 bool lhs_type)
{
  tree tmp, tmp2, type;

  gfc_conv_descriptor_data_set (block, lhs_desc,
				gfc_conv_descriptor_data_get (rhs_desc));
  gfc_conv_descriptor_offset_set (block, lhs_desc,
				  gfc_conv_descriptor_offset_get (rhs_desc));

  gfc_add_modify (block, gfc_conv_descriptor_dtype (lhs_desc),
		  gfc_conv_descriptor_dtype (rhs_desc));

  /* Assign the dimension as range-ref.  */
  tmp = gfc_get_descriptor_dimension (lhs_desc);
  tmp2 = gfc_get_descriptor_dimension (rhs_desc);

  type = lhs_type ? TREE_TYPE (tmp) : TREE_TYPE (tmp2);
  tmp = build4_loc (input_location, ARRAY_RANGE_REF, type, tmp,
		    gfc_index_zero_node, NULL_TREE, NULL_TREE);
  tmp2 = build4_loc (input_location, ARRAY_RANGE_REF, type, tmp2,
		     gfc_index_zero_node, NULL_TREE, NULL_TREE);
  gfc_add_modify (block, tmp, tmp2);
}


/* Takes a derived type expression and returns the address of a temporary
   class object of the 'declared' type.  If vptr is not NULL, this is
   used for the temporary class object.
   optional_alloc_ptr is false when the dummy is neither allocatable
   nor a pointer; that's only relevant for the optional handling.  */
void
gfc_conv_derived_to_class (gfc_se *parmse, gfc_expr *e,
			   gfc_typespec class_ts, tree vptr, bool optional,
			   bool optional_alloc_ptr)
{
  gfc_symbol *vtab;
  tree cond_optional = NULL_TREE;
  gfc_ss *ss;
  tree ctree;
  tree var;
  tree tmp;

  /* The derived type needs to be converted to a temporary
     CLASS object.  */
  tmp = gfc_typenode_for_spec (&class_ts);
  var = gfc_create_var (tmp, "class");

  /* Set the vptr.  */
  ctree =  gfc_class_vptr_get (var);

  if (vptr != NULL_TREE)
    {
      /* Use the dynamic vptr.  */
      tmp = vptr;
    }
  else
    {
      /* In this case the vtab corresponds to the derived type and the
	 vptr must point to it.  */
      vtab = gfc_find_derived_vtab (e->ts.u.derived);
      gcc_assert (vtab);
      tmp = gfc_build_addr_expr (NULL_TREE, gfc_get_symbol_decl (vtab));
    }
  gfc_add_modify (&parmse->pre, ctree,
		  fold_convert (TREE_TYPE (ctree), tmp));

  /* Now set the data field.  */
  ctree =  gfc_class_data_get (var);

  if (optional)
    cond_optional = gfc_conv_expr_present (e->symtree->n.sym);

  if (parmse->ss && parmse->ss->info->useflags)
    {
      /* For an array reference in an elemental procedure call we need
	 to retain the ss to provide the scalarized array reference.  */
      gfc_conv_expr_reference (parmse, e);
      tmp = fold_convert (TREE_TYPE (ctree), parmse->expr);
      if (optional)
	tmp = build3_loc (input_location, COND_EXPR, TREE_TYPE (tmp),
			  cond_optional, tmp,
			  fold_convert (TREE_TYPE (tmp), null_pointer_node));
      gfc_add_modify (&parmse->pre, ctree, tmp);

    }
  else
    {
      ss = gfc_walk_expr (e);
      if (ss == gfc_ss_terminator)
	{
	  parmse->ss = NULL;
	  gfc_conv_expr_reference (parmse, e);

	  /* Scalar to an assumed-rank array.  */
	  if (class_ts.u.derived->components->as)
	    {
	      tree type;
	      type = get_scalar_to_descriptor_type (parmse->expr,
						    gfc_expr_attr (e));
	      gfc_add_modify (&parmse->pre, gfc_conv_descriptor_dtype (ctree),
			      gfc_get_dtype (type));
	      if (optional)
		parmse->expr = build3_loc (input_location, COND_EXPR,
					   TREE_TYPE (parmse->expr),
					   cond_optional, parmse->expr,
					   fold_convert (TREE_TYPE (parmse->expr),
							 null_pointer_node));
	      gfc_conv_descriptor_data_set (&parmse->pre, ctree, parmse->expr);
	    }
          else
	    {
	      tmp = fold_convert (TREE_TYPE (ctree), parmse->expr);
	      if (optional)
		tmp = build3_loc (input_location, COND_EXPR, TREE_TYPE (tmp),
				  cond_optional, tmp,
				  fold_convert (TREE_TYPE (tmp),
						null_pointer_node));
	      gfc_add_modify (&parmse->pre, ctree, tmp);
	    }
	}
      else
	{
	  stmtblock_t block;
	  gfc_init_block (&block);

	  parmse->ss = ss;
	  gfc_conv_expr_descriptor (parmse, e);

	  if (e->rank != class_ts.u.derived->components->as->rank)
	    {
	      gcc_assert (class_ts.u.derived->components->as->type
			  == AS_ASSUMED_RANK);
	      class_array_data_assign (&block, ctree, parmse->expr, false);
	    }
	  else
	    {
	      if (gfc_expr_attr (e).codimension)
		parmse->expr = fold_build1_loc (input_location,
						VIEW_CONVERT_EXPR,
						TREE_TYPE (ctree),
						parmse->expr);
	      gfc_add_modify (&block, ctree, parmse->expr);
	    }

	  if (optional)
	    {
	      tmp = gfc_finish_block (&block);

	      gfc_init_block (&block);
	      gfc_conv_descriptor_data_set (&block, ctree, null_pointer_node);

	      tmp = build3_v (COND_EXPR, cond_optional, tmp,
			      gfc_finish_block (&block));
	      gfc_add_expr_to_block (&parmse->pre, tmp);
	    }
	  else
	    gfc_add_block_to_block (&parmse->pre, &block);
	}
    }

  /* Pass the address of the class object.  */
  parmse->expr = gfc_build_addr_expr (NULL_TREE, var);

  if (optional && optional_alloc_ptr)
    parmse->expr = build3_loc (input_location, COND_EXPR,
			       TREE_TYPE (parmse->expr),
			       cond_optional, parmse->expr,
			       fold_convert (TREE_TYPE (parmse->expr),
					     null_pointer_node));
}


/* Create a new class container, which is required as scalar coarrays
   have an array descriptor while normal scalars haven't. Optionally,
   NULL pointer checks are added if the argument is OPTIONAL.  */

static void
class_scalar_coarray_to_class (gfc_se *parmse, gfc_expr *e,
			       gfc_typespec class_ts, bool optional)
{
  tree var, ctree, tmp;
  stmtblock_t block;
  gfc_ref *ref;
  gfc_ref *class_ref;

  gfc_init_block (&block);

  class_ref = NULL;
  for (ref = e->ref; ref; ref = ref->next)
    {
      if (ref->type == REF_COMPONENT
	    && ref->u.c.component->ts.type == BT_CLASS)
	class_ref = ref;
    }

  if (class_ref == NULL
	&& e->symtree && e->symtree->n.sym->ts.type == BT_CLASS)
    tmp = e->symtree->n.sym->backend_decl;
  else
    {
      /* Remove everything after the last class reference, convert the
	 expression and then recover its tailend once more.  */
      gfc_se tmpse;
      ref = class_ref->next;
      class_ref->next = NULL;
      gfc_init_se (&tmpse, NULL);
      gfc_conv_expr (&tmpse, e);
      class_ref->next = ref;
      tmp = tmpse.expr;
    }

  var = gfc_typenode_for_spec (&class_ts);
  var = gfc_create_var (var, "class");

  ctree = gfc_class_vptr_get (var);
  gfc_add_modify (&block, ctree,
		  fold_convert (TREE_TYPE (ctree), gfc_class_vptr_get (tmp)));

  ctree = gfc_class_data_get (var);
  tmp = gfc_conv_descriptor_data_get (gfc_class_data_get (tmp));
  gfc_add_modify (&block, ctree, fold_convert (TREE_TYPE (ctree), tmp));

  /* Pass the address of the class object.  */
  parmse->expr = gfc_build_addr_expr (NULL_TREE, var);

  if (optional)
    {
      tree cond = gfc_conv_expr_present (e->symtree->n.sym);
      tree tmp2;

      tmp = gfc_finish_block (&block);

      gfc_init_block (&block);
      tmp2 = gfc_class_data_get (var);
      gfc_add_modify (&block, tmp2, fold_convert (TREE_TYPE (tmp2),
						  null_pointer_node));
      tmp2 = gfc_finish_block (&block);

      tmp = build3_loc (input_location, COND_EXPR, void_type_node,
			cond, tmp, tmp2);
      gfc_add_expr_to_block (&parmse->pre, tmp);
    }
  else
    gfc_add_block_to_block (&parmse->pre, &block);
}


/* Takes an intrinsic type expression and returns the address of a temporary
   class object of the 'declared' type.  */
void
gfc_conv_intrinsic_to_class (gfc_se *parmse, gfc_expr *e,
			     gfc_typespec class_ts)
{
  gfc_symbol *vtab;
  gfc_ss *ss;
  tree ctree;
  tree var;
  tree tmp;

  /* The intrinsic type needs to be converted to a temporary
     CLASS object.  */
  tmp = gfc_typenode_for_spec (&class_ts);
  var = gfc_create_var (tmp, "class");

  /* Set the vptr.  */
  ctree = gfc_class_vptr_get (var);

  vtab = gfc_find_vtab (&e->ts);
  gcc_assert (vtab);
  tmp = gfc_build_addr_expr (NULL_TREE, gfc_get_symbol_decl (vtab));
  gfc_add_modify (&parmse->pre, ctree,
		  fold_convert (TREE_TYPE (ctree), tmp));

  /* Now set the data field.  */
  ctree = gfc_class_data_get (var);
  if (parmse->ss && parmse->ss->info->useflags)
    {
      /* For an array reference in an elemental procedure call we need
	 to retain the ss to provide the scalarized array reference.  */
      gfc_conv_expr_reference (parmse, e);
      tmp = fold_convert (TREE_TYPE (ctree), parmse->expr);
      gfc_add_modify (&parmse->pre, ctree, tmp);
    }
  else
    {
      ss = gfc_walk_expr (e);
      if (ss == gfc_ss_terminator)
	{
	  parmse->ss = NULL;
	  gfc_conv_expr_reference (parmse, e);
	  if (class_ts.u.derived->components->as
	      && class_ts.u.derived->components->as->type == AS_ASSUMED_RANK)
	    {
	      tmp = gfc_conv_scalar_to_descriptor (parmse, parmse->expr,
						   gfc_expr_attr (e));
	      tmp = fold_build1_loc (input_location, VIEW_CONVERT_EXPR,
				     TREE_TYPE (ctree), tmp);
	    }
	  else
	      tmp = fold_convert (TREE_TYPE (ctree), parmse->expr);
	  gfc_add_modify (&parmse->pre, ctree, tmp);
	}
      else
	{
	  parmse->ss = ss;
	  parmse->use_offset = 1;
	  gfc_conv_expr_descriptor (parmse, e);
	  if (class_ts.u.derived->components->as->rank != e->rank)
	    {
	      tmp = fold_build1_loc (input_location, VIEW_CONVERT_EXPR,
				     TREE_TYPE (ctree), parmse->expr);
	      gfc_add_modify (&parmse->pre, ctree, tmp);
	    }
	  else
	    gfc_add_modify (&parmse->pre, ctree, parmse->expr);
	}
    }

  /* When the actual arg is a char array, then set the _len component of the
     unlimited polymorphic entity, too.  */
  if (e->ts.type == BT_CHARACTER)
    {
      ctree = gfc_class_len_get (var);
      /* Start with parmse->string_length because this seems to be set to a
	 correct value more often.  */
      if (parmse->string_length)
	  gfc_add_modify (&parmse->pre, ctree, parmse->string_length);
      /* When the string_length is not yet set, then try the backend_decl of
	 the cl.  */
      else if (e->ts.u.cl->backend_decl)
          gfc_add_modify (&parmse->pre, ctree, e->ts.u.cl->backend_decl);
      /* If both of the above approaches fail, then try to generate an
	 expression from the input, which is only feasible currently, when the
	 expression can be evaluated to a constant one.  */
      else
        {
	  /* Try to simplify the expression.  */
	  gfc_simplify_expr (e, 0);
	  if (e->expr_type == EXPR_CONSTANT && !e->ts.u.cl->resolved)
	    {
	      /* Amazingly all data is present to compute the length of a
		 constant string, but the expression is not yet there.  */
	      e->ts.u.cl->length = gfc_get_constant_expr (BT_INTEGER, 4,
							  &e->where);
	      mpz_set_ui (e->ts.u.cl->length->value.integer,
			  e->value.character.length);
	      gfc_conv_const_charlen (e->ts.u.cl);
	      e->ts.u.cl->resolved = 1;
	      gfc_add_modify (&parmse->pre, ctree, e->ts.u.cl->backend_decl);
	    }
	  else
	    {
	      gfc_error ("Can't compute the length of the char array at %L.",
			 &e->where);
	    }
	}
    }
  /* Pass the address of the class object.  */
  parmse->expr = gfc_build_addr_expr (NULL_TREE, var);
}


/* Takes a scalarized class array expression and returns the
   address of a temporary scalar class object of the 'declared'
   type.
   OOP-TODO: This could be improved by adding code that branched on
   the dynamic type being the same as the declared type. In this case
   the original class expression can be passed directly.
   optional_alloc_ptr is false when the dummy is neither allocatable
   nor a pointer; that's relevant for the optional handling.
   Set copyback to true if class container's _data and _vtab pointers
   might get modified.  */

void
gfc_conv_class_to_class (gfc_se *parmse, gfc_expr *e, gfc_typespec class_ts,
			 bool elemental, bool copyback, bool optional,
		         bool optional_alloc_ptr)
{
  tree ctree;
  tree var;
  tree tmp;
  tree vptr;
  tree cond = NULL_TREE;
  gfc_ref *ref;
  gfc_ref *class_ref;
  stmtblock_t block;
  bool full_array = false;

  gfc_init_block (&block);

  class_ref = NULL;
  for (ref = e->ref; ref; ref = ref->next)
    {
      if (ref->type == REF_COMPONENT
	    && ref->u.c.component->ts.type == BT_CLASS)
	class_ref = ref;

      if (ref->next == NULL)
	break;
    }

  if ((ref == NULL || class_ref == ref)
      && (!class_ts.u.derived->components->as
	  || class_ts.u.derived->components->as->rank != -1))
    return;

  /* Test for FULL_ARRAY.  */
  if (e->rank == 0 && gfc_expr_attr (e).codimension
      && gfc_expr_attr (e).dimension)
    full_array = true;
  else
    gfc_is_class_array_ref (e, &full_array);

  /* The derived type needs to be converted to a temporary
     CLASS object.  */
  tmp = gfc_typenode_for_spec (&class_ts);
  var = gfc_create_var (tmp, "class");

  /* Set the data.  */
  ctree = gfc_class_data_get (var);
  if (class_ts.u.derived->components->as
      && e->rank != class_ts.u.derived->components->as->rank)
    {
      if (e->rank == 0)
	{
	  tree type = get_scalar_to_descriptor_type (parmse->expr,
						     gfc_expr_attr (e));
	  gfc_add_modify (&block, gfc_conv_descriptor_dtype (ctree),
			  gfc_get_dtype (type));

	  tmp = gfc_class_data_get (parmse->expr);
	  if (!POINTER_TYPE_P (TREE_TYPE (tmp)))
	    tmp = gfc_build_addr_expr (NULL_TREE, tmp);

	  gfc_conv_descriptor_data_set (&block, ctree, tmp);
	}
      else
	class_array_data_assign (&block, ctree, parmse->expr, false);
    }
  else
    {
      if (TREE_TYPE (parmse->expr) != TREE_TYPE (ctree))
	parmse->expr = fold_build1_loc (input_location, VIEW_CONVERT_EXPR,
					TREE_TYPE (ctree), parmse->expr);
      gfc_add_modify (&block, ctree, parmse->expr);
    }

  /* Return the data component, except in the case of scalarized array
     references, where nullification of the cannot occur and so there
     is no need.  */
  if (!elemental && full_array && copyback)
    {
      if (class_ts.u.derived->components->as
	  && e->rank != class_ts.u.derived->components->as->rank)
	{
	  if (e->rank == 0)
	    gfc_add_modify (&parmse->post, gfc_class_data_get (parmse->expr),
			    gfc_conv_descriptor_data_get (ctree));
	  else
	    class_array_data_assign (&parmse->post, parmse->expr, ctree, true);
	}
      else
	gfc_add_modify (&parmse->post, parmse->expr, ctree);
    }

  /* Set the vptr.  */
  ctree = gfc_class_vptr_get (var);

  /* The vptr is the second field of the actual argument.
     First we have to find the corresponding class reference.  */

  tmp = NULL_TREE;
  if (class_ref == NULL
	&& e->symtree && e->symtree->n.sym->ts.type == BT_CLASS)
    {
      tmp = e->symtree->n.sym->backend_decl;
      if (DECL_LANG_SPECIFIC (tmp) && GFC_DECL_SAVED_DESCRIPTOR (tmp))
	tmp = GFC_DECL_SAVED_DESCRIPTOR (tmp);
    }
  else
    {
      /* Remove everything after the last class reference, convert the
	 expression and then recover its tailend once more.  */
      gfc_se tmpse;
      ref = class_ref->next;
      class_ref->next = NULL;
      gfc_init_se (&tmpse, NULL);
      gfc_conv_expr (&tmpse, e);
      class_ref->next = ref;
      tmp = tmpse.expr;
    }

  gcc_assert (tmp != NULL_TREE);

  /* Dereference if needs be.  */
  if (TREE_CODE (TREE_TYPE (tmp)) == REFERENCE_TYPE)
    tmp = build_fold_indirect_ref_loc (input_location, tmp);

  vptr = gfc_class_vptr_get (tmp);
  gfc_add_modify (&block, ctree,
		  fold_convert (TREE_TYPE (ctree), vptr));

  /* Return the vptr component, except in the case of scalarized array
     references, where the dynamic type cannot change.  */
  if (!elemental && full_array && copyback)
    gfc_add_modify (&parmse->post, vptr,
		    fold_convert (TREE_TYPE (vptr), ctree));

  if (optional)
    {
      tree tmp2;

      cond = gfc_conv_expr_present (e->symtree->n.sym);
      /* parmse->pre may contain some preparatory instructions for the
 	 temporary array descriptor.  Those may only be executed when the
	 optional argument is set, therefore add parmse->pre's instructions
	 to block, which is later guarded by an if (optional_arg_given).  */
      gfc_add_block_to_block (&parmse->pre, &block);
      block.head = parmse->pre.head;
      parmse->pre.head = NULL_TREE;
      tmp = gfc_finish_block (&block);

      if (optional_alloc_ptr)
	tmp2 = build_empty_stmt (input_location);
      else
	{
	  gfc_init_block (&block);

	  tmp2 = gfc_conv_descriptor_data_get (gfc_class_data_get (var));
	  gfc_add_modify (&block, tmp2, fold_convert (TREE_TYPE (tmp2),
						      null_pointer_node));
	  tmp2 = gfc_finish_block (&block);
	}

      tmp = build3_loc (input_location, COND_EXPR, void_type_node,
			cond, tmp, tmp2);
      gfc_add_expr_to_block (&parmse->pre, tmp);
    }
  else
    gfc_add_block_to_block (&parmse->pre, &block);

  /* Pass the address of the class object.  */
  parmse->expr = gfc_build_addr_expr (NULL_TREE, var);

  if (optional && optional_alloc_ptr)
    parmse->expr = build3_loc (input_location, COND_EXPR,
			       TREE_TYPE (parmse->expr),
			       cond, parmse->expr,
			       fold_convert (TREE_TYPE (parmse->expr),
					     null_pointer_node));
}


/* Given a class array declaration and an index, returns the address
   of the referenced element.  */

tree
gfc_get_class_array_ref (tree index, tree class_decl)
{
  tree data = gfc_class_data_get (class_decl);
  tree size = gfc_class_vtab_size_get (class_decl);
  tree offset = fold_build2_loc (input_location, MULT_EXPR,
				 gfc_array_index_type,
				 index, size);
  tree ptr;
  data = gfc_conv_descriptor_data_get (data);
  ptr = fold_convert (pvoid_type_node, data);
  ptr = fold_build_pointer_plus_loc (input_location, ptr, offset);
  return fold_convert (TREE_TYPE (data), ptr);
}


/* Copies one class expression to another, assuming that if either
   'to' or 'from' are arrays they are packed.  Should 'from' be
   NULL_TREE, the initialization expression for 'to' is used, assuming
   that the _vptr is set.  */

tree
gfc_copy_class_to_class (tree from, tree to, tree nelems, bool unlimited)
{
  tree fcn;
  tree fcn_type;
  tree from_data;
  tree from_len;
  tree to_data;
  tree to_len;
  tree to_ref;
  tree from_ref;
  vec<tree, va_gc> *args;
  tree tmp;
  tree stdcopy;
  tree extcopy;
  tree index;

  args = NULL;
  /* To prevent warnings for uninitialization.  */
  from_len = to_len = NULL_TREE;

  if (from != NULL_TREE)
    fcn = gfc_class_vtab_copy_get (from);
  else
    fcn = gfc_class_vtab_copy_get (to);

  fcn_type = TREE_TYPE (TREE_TYPE (fcn));

  if (from != NULL_TREE)
      from_data = gfc_class_data_get (from);
  else
    from_data = gfc_class_vtab_def_init_get (to);

  if (unlimited)
    {
      if (from != NULL_TREE && unlimited)
	from_len = gfc_class_len_get (from);
      else
	{
	  mpz_t len_zero;

	  mpz_init (len_zero);
	  mpz_set_ui (len_zero, 0);
	  from_len = gfc_conv_mpz_to_tree (len_zero, gfc_index_integer_kind);
	  mpz_clear (len_zero);
	}
    }

  to_data = gfc_class_data_get (to);
  if (unlimited)
    to_len = gfc_class_len_get (to);

  if (GFC_DESCRIPTOR_TYPE_P (TREE_TYPE (to_data)))
    {
      stmtblock_t loopbody;
      stmtblock_t body;
      stmtblock_t ifbody;
      gfc_loopinfo loop;

      gfc_init_block (&body);
      tmp = fold_build2_loc (input_location, MINUS_EXPR,
			     gfc_array_index_type, nelems,
			     gfc_index_one_node);
      nelems = gfc_evaluate_now (tmp, &body);
      index = gfc_create_var (gfc_array_index_type, "S");

      if (GFC_DESCRIPTOR_TYPE_P (TREE_TYPE (from_data)))
	{
	  from_ref = gfc_get_class_array_ref (index, from);
	  vec_safe_push (args, from_ref);
	}
      else
        vec_safe_push (args, from_data);

      to_ref = gfc_get_class_array_ref (index, to);
      vec_safe_push (args, to_ref);

      tmp = build_call_vec (fcn_type, fcn, args);

      /* Build the body of the loop.  */
      gfc_init_block (&loopbody);
      gfc_add_expr_to_block (&loopbody, tmp);

      /* Build the loop and return.  */
      gfc_init_loopinfo (&loop);
      loop.dimen = 1;
      loop.from[0] = gfc_index_zero_node;
      loop.loopvar[0] = index;
      loop.to[0] = nelems;
      gfc_trans_scalarizing_loops (&loop, &loopbody);
      gfc_init_block (&ifbody);
      gfc_add_block_to_block (&ifbody, &loop.pre);
      stdcopy = gfc_finish_block (&ifbody);
      if (unlimited)
	{
	  vec_safe_push (args, from_len);
	  vec_safe_push (args, to_len);
	  tmp = build_call_vec (fcn_type, fcn, args);
	  /* Build the body of the loop.  */
	  gfc_init_block (&loopbody);
	  gfc_add_expr_to_block (&loopbody, tmp);

	  /* Build the loop and return.  */
	  gfc_init_loopinfo (&loop);
	  loop.dimen = 1;
	  loop.from[0] = gfc_index_zero_node;
	  loop.loopvar[0] = index;
	  loop.to[0] = nelems;
	  gfc_trans_scalarizing_loops (&loop, &loopbody);
	  gfc_init_block (&ifbody);
	  gfc_add_block_to_block (&ifbody, &loop.pre);
	  extcopy = gfc_finish_block (&ifbody);

	  tmp = fold_build2_loc (input_location, GT_EXPR, boolean_type_node,
				 from_len, integer_zero_node);
	  tmp = fold_build3_loc (input_location, COND_EXPR, void_type_node,
				 tmp, extcopy, stdcopy);
	  gfc_add_expr_to_block (&body, tmp);
	  tmp = gfc_finish_block (&body);
	}
      else
	{
	  gfc_add_expr_to_block (&body, stdcopy);
	  tmp = gfc_finish_block (&body);
	}
      gfc_cleanup_loop (&loop);
    }
  else
    {
      gcc_assert (!GFC_DESCRIPTOR_TYPE_P (TREE_TYPE (from_data)));
      vec_safe_push (args, from_data);
      vec_safe_push (args, to_data);
      stdcopy = build_call_vec (fcn_type, fcn, args);

      if (unlimited)
	{
	  vec_safe_push (args, from_len);
	  vec_safe_push (args, to_len);
	  extcopy = build_call_vec (fcn_type, fcn, args);
	  tmp = fold_build2_loc (input_location, GT_EXPR, boolean_type_node,
				 from_len, integer_zero_node);
	  tmp = fold_build3_loc (input_location, COND_EXPR, void_type_node,
				 tmp, extcopy, stdcopy);
	}
      else
	tmp = stdcopy;
    }

  return tmp;
}

static tree
gfc_trans_class_array_init_assign (gfc_expr *rhs, gfc_expr *lhs, gfc_expr *obj)
{
  gfc_actual_arglist *actual;
  gfc_expr *ppc;
  gfc_code *ppc_code;
  tree res;

  actual = gfc_get_actual_arglist ();
  actual->expr = gfc_copy_expr (rhs);
  actual->next = gfc_get_actual_arglist ();
  actual->next->expr = gfc_copy_expr (lhs);
  ppc = gfc_copy_expr (obj);
  gfc_add_vptr_component (ppc);
  gfc_add_component_ref (ppc, "_copy");
  ppc_code = gfc_get_code (EXEC_CALL);
  ppc_code->resolved_sym = ppc->symtree->n.sym;
  /* Although '_copy' is set to be elemental in class.c, it is
     not staying that way.  Find out why, sometime....  */
  ppc_code->resolved_sym->attr.elemental = 1;
  ppc_code->ext.actual = actual;
  ppc_code->expr1 = ppc;
  /* Since '_copy' is elemental, the scalarizer will take care
     of arrays in gfc_trans_call.  */
  res = gfc_trans_call (ppc_code, false, NULL, NULL, false);
  gfc_free_statements (ppc_code);

  if (UNLIMITED_POLY(obj))
    {
      /* Check if rhs is non-NULL. */
      gfc_se src;
      gfc_init_se (&src, NULL);
      gfc_conv_expr (&src, rhs);
      src.expr = gfc_build_addr_expr (NULL_TREE, src.expr);
      tree cond = fold_build2_loc (input_location, NE_EXPR, boolean_type_node,
				   src.expr, fold_convert (TREE_TYPE (src.expr),
							   null_pointer_node));
      res = build3_loc (input_location, COND_EXPR, TREE_TYPE (res), cond, res,
			build_empty_stmt (input_location));
    }

  return res;
}

/* Special case for initializing a polymorphic dummy with INTENT(OUT).
   A MEMCPY is needed to copy the full data from the default initializer
   of the dynamic type.  */

tree
gfc_trans_class_init_assign (gfc_code *code)
{
  stmtblock_t block;
  tree tmp;
  gfc_se dst,src,memsz;
  gfc_expr *lhs, *rhs, *sz;

  gfc_start_block (&block);

  lhs = gfc_copy_expr (code->expr1);
  gfc_add_data_component (lhs);

  rhs = gfc_copy_expr (code->expr1);
  gfc_add_vptr_component (rhs);

  /* Make sure that the component backend_decls have been built, which
     will not have happened if the derived types concerned have not
     been referenced.  */
  gfc_get_derived_type (rhs->ts.u.derived);
  gfc_add_def_init_component (rhs);
  /* The _def_init is always scalar.  */
  rhs->rank = 0;

  if (code->expr1->ts.type == BT_CLASS
	&& CLASS_DATA (code->expr1)->attr.dimension)
    tmp = gfc_trans_class_array_init_assign (rhs, lhs, code->expr1);
  else
    {
      sz = gfc_copy_expr (code->expr1);
      gfc_add_vptr_component (sz);
      gfc_add_size_component (sz);

      gfc_init_se (&dst, NULL);
      gfc_init_se (&src, NULL);
      gfc_init_se (&memsz, NULL);
      gfc_conv_expr (&dst, lhs);
      gfc_conv_expr (&src, rhs);
      gfc_conv_expr (&memsz, sz);
      gfc_add_block_to_block (&block, &src.pre);
      src.expr = gfc_build_addr_expr (NULL_TREE, src.expr);

      tmp = gfc_build_memcpy_call (dst.expr, src.expr, memsz.expr);

      if (UNLIMITED_POLY(code->expr1))
	{
	  /* Check if _def_init is non-NULL. */
	  tree cond = fold_build2_loc (input_location, NE_EXPR,
				       boolean_type_node, src.expr,
				       fold_convert (TREE_TYPE (src.expr),
						     null_pointer_node));
	  tmp = build3_loc (input_location, COND_EXPR, TREE_TYPE (tmp), cond,
			    tmp, build_empty_stmt (input_location));
	}
    }

  if (code->expr1->symtree->n.sym->attr.optional
      || code->expr1->symtree->n.sym->ns->proc_name->attr.entry_master)
    {
      tree present = gfc_conv_expr_present (code->expr1->symtree->n.sym);
      tmp = build3_loc (input_location, COND_EXPR, TREE_TYPE (tmp),
			present, tmp,
			build_empty_stmt (input_location));
    }

  gfc_add_expr_to_block (&block, tmp);

  return gfc_finish_block (&block);
}


/* Translate an assignment to a CLASS object
   (pointer or ordinary assignment).  */

tree
gfc_trans_class_assign (gfc_expr *expr1, gfc_expr *expr2, gfc_exec_op op)
{
  stmtblock_t block;
  tree tmp;
  gfc_expr *lhs;
  gfc_expr *rhs;
  gfc_ref *ref;

  gfc_start_block (&block);

  ref = expr1->ref;
  while (ref && ref->next)
     ref = ref->next;

  /* Class valued proc_pointer assignments do not need any further
     preparation.  */
  if (ref && ref->type == REF_COMPONENT
	&& ref->u.c.component->attr.proc_pointer
	&& expr2->expr_type == EXPR_VARIABLE
	&& expr2->symtree->n.sym->attr.flavor == FL_PROCEDURE
	&& op == EXEC_POINTER_ASSIGN)
    goto assign;

  if (expr2->ts.type != BT_CLASS)
    {
      /* Insert an additional assignment which sets the '_vptr' field.  */
      gfc_symbol *vtab = NULL;
      gfc_symtree *st;

      lhs = gfc_copy_expr (expr1);
      gfc_add_vptr_component (lhs);

      if (UNLIMITED_POLY (expr1)
	  && expr2->expr_type == EXPR_NULL && expr2->ts.type == BT_UNKNOWN)
	{
	  rhs = gfc_get_null_expr (&expr2->where);
 	  goto assign_vptr;
	}

      if (expr2->expr_type == EXPR_NULL)
	vtab = gfc_find_vtab (&expr1->ts);
      else
	vtab = gfc_find_vtab (&expr2->ts);
      gcc_assert (vtab);

      rhs = gfc_get_expr ();
      rhs->expr_type = EXPR_VARIABLE;
      gfc_find_sym_tree (vtab->name, vtab->ns, 1, &st);
      rhs->symtree = st;
      rhs->ts = vtab->ts;
assign_vptr:
      tmp = gfc_trans_pointer_assignment (lhs, rhs);
      gfc_add_expr_to_block (&block, tmp);

      gfc_free_expr (lhs);
      gfc_free_expr (rhs);
    }
  else if (expr1->ts.type == BT_DERIVED && UNLIMITED_POLY (expr2))
    {
      /* F2003:C717 only sequence and bind-C types can come here.  */
      gcc_assert (expr1->ts.u.derived->attr.sequence
		  || expr1->ts.u.derived->attr.is_bind_c);
      gfc_add_data_component (expr2);
      goto assign;
    }
  else if (CLASS_DATA (expr2)->attr.dimension && expr2->expr_type != EXPR_FUNCTION)
    {
      /* Insert an additional assignment which sets the '_vptr' field.  */
      lhs = gfc_copy_expr (expr1);
      gfc_add_vptr_component (lhs);

      rhs = gfc_copy_expr (expr2);
      gfc_add_vptr_component (rhs);

      tmp = gfc_trans_pointer_assignment (lhs, rhs);
      gfc_add_expr_to_block (&block, tmp);

      gfc_free_expr (lhs);
      gfc_free_expr (rhs);
    }

  /* Do the actual CLASS assignment.  */
  if (expr2->ts.type == BT_CLASS
      && !CLASS_DATA (expr2)->attr.dimension)
    op = EXEC_ASSIGN;
  else if (expr2->expr_type != EXPR_FUNCTION || expr2->ts.type != BT_CLASS
	   || !CLASS_DATA (expr2)->attr.dimension)
    gfc_add_data_component (expr1);

assign:

  if (op == EXEC_ASSIGN)
    tmp = gfc_trans_assignment (expr1, expr2, false, true);
  else if (op == EXEC_POINTER_ASSIGN)
    tmp = gfc_trans_pointer_assignment (expr1, expr2);
  else
    gcc_unreachable();

  gfc_add_expr_to_block (&block, tmp);

  return gfc_finish_block (&block);
}


/* End of prototype trans-class.c  */


static void
realloc_lhs_warning (bt type, bool array, locus *where)
{
  if (array && type != BT_CLASS && type != BT_DERIVED && warn_realloc_lhs)
    gfc_warning (OPT_Wrealloc_lhs,
		 "Code for reallocating the allocatable array at %L will "
		 "be added", where);
  else if (warn_realloc_lhs_all)
    gfc_warning (OPT_Wrealloc_lhs_all,
		 "Code for reallocating the allocatable variable at %L "
		 "will be added", where);
}


static tree gfc_trans_structure_assign (tree dest, gfc_expr * expr, bool init);
static void gfc_apply_interface_mapping_to_expr (gfc_interface_mapping *,
						 gfc_expr *);

/* Copy the scalarization loop variables.  */

static void
gfc_copy_se_loopvars (gfc_se * dest, gfc_se * src)
{
  dest->ss = src->ss;
  dest->loop = src->loop;
}


/* Initialize a simple expression holder.

   Care must be taken when multiple se are created with the same parent.
   The child se must be kept in sync.  The easiest way is to delay creation
   of a child se until after after the previous se has been translated.  */

void
gfc_init_se (gfc_se * se, gfc_se * parent)
{
  memset (se, 0, sizeof (gfc_se));
  gfc_init_block (&se->pre);
  gfc_init_block (&se->post);

  se->parent = parent;

  if (parent)
    gfc_copy_se_loopvars (se, parent);
}


/* Advances to the next SS in the chain.  Use this rather than setting
   se->ss = se->ss->next because all the parents needs to be kept in sync.
   See gfc_init_se.  */

void
gfc_advance_se_ss_chain (gfc_se * se)
{
  gfc_se *p;
  gfc_ss *ss;

  gcc_assert (se != NULL && se->ss != NULL && se->ss != gfc_ss_terminator);

  p = se;
  /* Walk down the parent chain.  */
  while (p != NULL)
    {
      /* Simple consistency check.  */
      gcc_assert (p->parent == NULL || p->parent->ss == p->ss
		  || p->parent->ss->nested_ss == p->ss);

      /* If we were in a nested loop, the next scalarized expression can be
	 on the parent ss' next pointer.  Thus we should not take the next
	 pointer blindly, but rather go up one nest level as long as next
	 is the end of chain.  */
      ss = p->ss;
      while (ss->next == gfc_ss_terminator && ss->parent != NULL)
	ss = ss->parent;

      p->ss = ss->next;

      p = p->parent;
    }
}


/* Ensures the result of the expression as either a temporary variable
   or a constant so that it can be used repeatedly.  */

void
gfc_make_safe_expr (gfc_se * se)
{
  tree var;

  if (CONSTANT_CLASS_P (se->expr))
    return;

  /* We need a temporary for this result.  */
  var = gfc_create_var (TREE_TYPE (se->expr), NULL);
  gfc_add_modify (&se->pre, var, se->expr);
  se->expr = var;
}


/* Return an expression which determines if a dummy parameter is present.
   Also used for arguments to procedures with multiple entry points.  */

tree
gfc_conv_expr_present (gfc_symbol * sym)
{
  tree decl, cond;

  gcc_assert (sym->attr.dummy);
  decl = gfc_get_symbol_decl (sym);

  /* Intrinsic scalars with VALUE attribute which are passed by value
     use a hidden argument to denote the present status.  */
  if (sym->attr.value && sym->ts.type != BT_CHARACTER
      && sym->ts.type != BT_CLASS && sym->ts.type != BT_DERIVED
      && !sym->attr.dimension)
    {
      char name[GFC_MAX_SYMBOL_LEN + 2];
      tree tree_name;

      gcc_assert (TREE_CODE (decl) == PARM_DECL);
      name[0] = '_';
      strcpy (&name[1], sym->name);
      tree_name = get_identifier (name);

      /* Walk function argument list to find hidden arg.  */
      cond = DECL_ARGUMENTS (DECL_CONTEXT (decl));
      for ( ; cond != NULL_TREE; cond = TREE_CHAIN (cond))
	if (DECL_NAME (cond) == tree_name)
	  break;

      gcc_assert (cond);
      return cond;
    }

  if (TREE_CODE (decl) != PARM_DECL)
    {
      /* Array parameters use a temporary descriptor, we want the real
         parameter.  */
      gcc_assert (GFC_DESCRIPTOR_TYPE_P (TREE_TYPE (decl))
             || GFC_ARRAY_TYPE_P (TREE_TYPE (decl)));
      decl = GFC_DECL_SAVED_DESCRIPTOR (decl);
    }

  cond = fold_build2_loc (input_location, NE_EXPR, boolean_type_node, decl,
			  fold_convert (TREE_TYPE (decl), null_pointer_node));

  /* Fortran 2008 allows to pass null pointers and non-associated pointers
     as actual argument to denote absent dummies. For array descriptors,
     we thus also need to check the array descriptor.  For BT_CLASS, it
     can also occur for scalars and F2003 due to type->class wrapping and
     class->class wrapping.  Note further that BT_CLASS always uses an
     array descriptor for arrays, also for explicit-shape/assumed-size.  */

  if (!sym->attr.allocatable
      && ((sym->ts.type != BT_CLASS && !sym->attr.pointer)
	  || (sym->ts.type == BT_CLASS
	      && !CLASS_DATA (sym)->attr.allocatable
	      && !CLASS_DATA (sym)->attr.class_pointer))
      && ((gfc_option.allow_std & GFC_STD_F2008) != 0
	  || sym->ts.type == BT_CLASS))
    {
      tree tmp;

      if ((sym->as && (sym->as->type == AS_ASSUMED_SHAPE
		       || sym->as->type == AS_ASSUMED_RANK
		       || sym->attr.codimension))
	  || (sym->ts.type == BT_CLASS && CLASS_DATA (sym)->as))
	{
	  tmp = build_fold_indirect_ref_loc (input_location, decl);
	  if (sym->ts.type == BT_CLASS)
	    tmp = gfc_class_data_get (tmp);
	  tmp = gfc_conv_array_data (tmp);
	}
      else if (sym->ts.type == BT_CLASS)
	tmp = gfc_class_data_get (decl);
      else
	tmp = NULL_TREE;

      if (tmp != NULL_TREE)
	{
	  tmp = fold_build2_loc (input_location, NE_EXPR, boolean_type_node, tmp,
				 fold_convert (TREE_TYPE (tmp), null_pointer_node));
	  cond = fold_build2_loc (input_location, TRUTH_ANDIF_EXPR,
				  boolean_type_node, cond, tmp);
	}
    }

  return cond;
}


/* Converts a missing, dummy argument into a null or zero.  */

void
gfc_conv_missing_dummy (gfc_se * se, gfc_expr * arg, gfc_typespec ts, int kind)
{
  tree present;
  tree tmp;

  present = gfc_conv_expr_present (arg->symtree->n.sym);

  if (kind > 0)
    {
      /* Create a temporary and convert it to the correct type.  */
      tmp = gfc_get_int_type (kind);
      tmp = fold_convert (tmp, build_fold_indirect_ref_loc (input_location,
							se->expr));

      /* Test for a NULL value.  */
      tmp = build3_loc (input_location, COND_EXPR, TREE_TYPE (tmp), present,
			tmp, fold_convert (TREE_TYPE (tmp), integer_one_node));
      tmp = gfc_evaluate_now (tmp, &se->pre);
      se->expr = gfc_build_addr_expr (NULL_TREE, tmp);
    }
  else
    {
      tmp = build3_loc (input_location, COND_EXPR, TREE_TYPE (se->expr),
			present, se->expr,
			build_zero_cst (TREE_TYPE (se->expr)));
      tmp = gfc_evaluate_now (tmp, &se->pre);
      se->expr = tmp;
    }

  if (ts.type == BT_CHARACTER)
    {
      tmp = build_int_cst (gfc_charlen_type_node, 0);
      tmp = fold_build3_loc (input_location, COND_EXPR, gfc_charlen_type_node,
			     present, se->string_length, tmp);
      tmp = gfc_evaluate_now (tmp, &se->pre);
      se->string_length = tmp;
    }
  return;
}


/* Get the character length of an expression, looking through gfc_refs
   if necessary.  */

tree
gfc_get_expr_charlen (gfc_expr *e)
{
  gfc_ref *r;
  tree length;

  gcc_assert (e->expr_type == EXPR_VARIABLE
	      && e->ts.type == BT_CHARACTER);

  length = NULL; /* To silence compiler warning.  */

  if (is_subref_array (e) && e->ts.u.cl->length)
    {
      gfc_se tmpse;
      gfc_init_se (&tmpse, NULL);
      gfc_conv_expr_type (&tmpse, e->ts.u.cl->length, gfc_charlen_type_node);
      e->ts.u.cl->backend_decl = tmpse.expr;
      return tmpse.expr;
    }

  /* First candidate: if the variable is of type CHARACTER, the
     expression's length could be the length of the character
     variable.  */
  if (e->symtree->n.sym->ts.type == BT_CHARACTER)
    length = e->symtree->n.sym->ts.u.cl->backend_decl;

  /* Look through the reference chain for component references.  */
  for (r = e->ref; r; r = r->next)
    {
      switch (r->type)
	{
	case REF_COMPONENT:
	  if (r->u.c.component->ts.type == BT_CHARACTER)
	    length = r->u.c.component->ts.u.cl->backend_decl;
	  break;

	case REF_ARRAY:
	  /* Do nothing.  */
	  break;

	default:
	  /* We should never got substring references here.  These will be
	     broken down by the scalarizer.  */
	  gcc_unreachable ();
	  break;
	}
    }

  gcc_assert (length != NULL);
  return length;
}


/* Return for an expression the backend decl of the coarray.  */

tree
gfc_get_tree_for_caf_expr (gfc_expr *expr)
{
  tree caf_decl;
  bool found = false;
  gfc_ref *ref;

  gcc_assert (expr && expr->expr_type == EXPR_VARIABLE);

  caf_decl = expr->symtree->n.sym->backend_decl;
  gcc_assert (caf_decl);
  if (expr->symtree->n.sym->ts.type == BT_CLASS)
    caf_decl = gfc_class_data_get (caf_decl);
  if (expr->symtree->n.sym->attr.codimension)
    return caf_decl;

  /* The following code assumes that the coarray is a component reachable via
     only scalar components/variables; the Fortran standard guarantees this.  */

  for (ref = expr->ref; ref; ref = ref->next)
    if (ref->type == REF_COMPONENT)
      {
	gfc_component *comp = ref->u.c.component;

	if (POINTER_TYPE_P (TREE_TYPE (caf_decl)))
	  caf_decl = build_fold_indirect_ref_loc (input_location, caf_decl);
	caf_decl = fold_build3_loc (input_location, COMPONENT_REF,
				    TREE_TYPE (comp->backend_decl), caf_decl,
				    comp->backend_decl, NULL_TREE);
	if (comp->ts.type == BT_CLASS)
	  caf_decl = gfc_class_data_get (caf_decl);
	if (comp->attr.codimension)
	  {
	    found = true;
	    break;
	  }
      }
  gcc_assert (found && caf_decl);
  return caf_decl;
}


/* Obtain the Coarray token - and optionally also the offset.  */

void
gfc_get_caf_token_offset (tree *token, tree *offset, tree caf_decl, tree se_expr,
			  gfc_expr *expr)
{
  tree tmp;

  /* Coarray token.  */
  if (GFC_DESCRIPTOR_TYPE_P (TREE_TYPE (caf_decl)))
    {
      gcc_assert (GFC_TYPE_ARRAY_AKIND (TREE_TYPE (caf_decl))
		    == GFC_ARRAY_ALLOCATABLE
		  || expr->symtree->n.sym->attr.select_type_temporary);
      *token = gfc_conv_descriptor_token (caf_decl);
    }
  else if (DECL_LANG_SPECIFIC (caf_decl)
	   && GFC_DECL_TOKEN (caf_decl) != NULL_TREE)
    *token = GFC_DECL_TOKEN (caf_decl);
  else
    {
      gcc_assert (GFC_ARRAY_TYPE_P (TREE_TYPE (caf_decl))
		  && GFC_TYPE_ARRAY_CAF_TOKEN (TREE_TYPE (caf_decl)) != NULL_TREE);
      *token = GFC_TYPE_ARRAY_CAF_TOKEN (TREE_TYPE (caf_decl));
    }

  if (offset == NULL)
    return;

  /* Offset between the coarray base address and the address wanted.  */
  if (GFC_DESCRIPTOR_TYPE_P (TREE_TYPE (caf_decl))
      && (GFC_TYPE_ARRAY_AKIND (TREE_TYPE (caf_decl)) == GFC_ARRAY_ALLOCATABLE
	  || GFC_TYPE_ARRAY_AKIND (TREE_TYPE (caf_decl)) == GFC_ARRAY_POINTER))
    *offset = build_int_cst (gfc_array_index_type, 0);
  else if (DECL_LANG_SPECIFIC (caf_decl)
	   && GFC_DECL_CAF_OFFSET (caf_decl) != NULL_TREE)
    *offset = GFC_DECL_CAF_OFFSET (caf_decl);
  else if (GFC_TYPE_ARRAY_CAF_OFFSET (TREE_TYPE (caf_decl)) != NULL_TREE)
    *offset = GFC_TYPE_ARRAY_CAF_OFFSET (TREE_TYPE (caf_decl));
  else
    *offset = build_int_cst (gfc_array_index_type, 0);

  if (POINTER_TYPE_P (TREE_TYPE (se_expr))
      && GFC_DESCRIPTOR_TYPE_P (TREE_TYPE (TREE_TYPE (se_expr))))
    {
      tmp = build_fold_indirect_ref_loc (input_location, se_expr);
      tmp = gfc_conv_descriptor_data_get (tmp);
    }
  else if (GFC_DESCRIPTOR_TYPE_P (TREE_TYPE (se_expr)))
    tmp = gfc_conv_descriptor_data_get (se_expr);
  else
    {
      gcc_assert (POINTER_TYPE_P (TREE_TYPE (se_expr)));
      tmp = se_expr;
    }

  *offset = fold_build2_loc (input_location, PLUS_EXPR, gfc_array_index_type,
			     *offset, fold_convert (gfc_array_index_type, tmp));

  if (GFC_DESCRIPTOR_TYPE_P (TREE_TYPE (caf_decl)))
    tmp = gfc_conv_descriptor_data_get (caf_decl);
  else
   {
     gcc_assert (POINTER_TYPE_P (TREE_TYPE (caf_decl)));
     tmp = caf_decl;
   }

  *offset = fold_build2_loc (input_location, MINUS_EXPR, gfc_array_index_type,
			    fold_convert (gfc_array_index_type, *offset),
			    fold_convert (gfc_array_index_type, tmp));
}


/* Convert the coindex of a coarray into an image index; the result is
   image_num =  (idx(1)-lcobound(1)+1) + (idx(2)-lcobound(2))*extent(1)
              + (idx(3)-lcobound(3))*extend(1)*extent(2) + ...  */

tree
gfc_caf_get_image_index (stmtblock_t *block, gfc_expr *e, tree desc)
{
  gfc_ref *ref;
  tree lbound, ubound, extent, tmp, img_idx;
  gfc_se se;
  int i;

  for (ref = e->ref; ref; ref = ref->next)
    if (ref->type == REF_ARRAY && ref->u.ar.codimen > 0)
      break;
  gcc_assert (ref != NULL);

  img_idx = integer_zero_node;
  extent = integer_one_node;
  if (GFC_DESCRIPTOR_TYPE_P (TREE_TYPE (desc)))
    for (i = ref->u.ar.dimen; i < ref->u.ar.dimen + ref->u.ar.codimen; i++)
      {
	gfc_init_se (&se, NULL);
	gfc_conv_expr_type (&se, ref->u.ar.start[i], integer_type_node);
	gfc_add_block_to_block (block, &se.pre);
	lbound = gfc_conv_descriptor_lbound_get (desc, gfc_rank_cst[i]);
	tmp = fold_build2_loc (input_location, MINUS_EXPR,
			       integer_type_node, se.expr,
			       fold_convert(integer_type_node, lbound));
	tmp = fold_build2_loc (input_location, MULT_EXPR, integer_type_node,
			       extent, tmp);
	img_idx = fold_build2_loc (input_location, PLUS_EXPR, integer_type_node,
				   img_idx, tmp);
	if (i < ref->u.ar.dimen + ref->u.ar.codimen - 1)
	  {
	    ubound = gfc_conv_descriptor_ubound_get (desc, gfc_rank_cst[i]);
	    tmp = gfc_conv_array_extent_dim (lbound, ubound, NULL);
	    tmp = fold_convert (integer_type_node, tmp);
	    extent = fold_build2_loc (input_location, MULT_EXPR,
				      integer_type_node, extent, tmp);
	  }
      }
  else
    for (i = ref->u.ar.dimen; i < ref->u.ar.dimen + ref->u.ar.codimen; i++)
      {
	gfc_init_se (&se, NULL);
	gfc_conv_expr_type (&se, ref->u.ar.start[i], integer_type_node);
	gfc_add_block_to_block (block, &se.pre);
	lbound = GFC_TYPE_ARRAY_LBOUND (TREE_TYPE (desc), i);
	lbound = fold_convert (integer_type_node, lbound);
	tmp = fold_build2_loc (input_location, MINUS_EXPR,
			       integer_type_node, se.expr, lbound);
	tmp = fold_build2_loc (input_location, MULT_EXPR, integer_type_node,
			       extent, tmp);
	img_idx = fold_build2_loc (input_location, PLUS_EXPR, integer_type_node,
				   img_idx, tmp);
	if (i < ref->u.ar.dimen + ref->u.ar.codimen - 1)
	  {
	    ubound = GFC_TYPE_ARRAY_UBOUND (TREE_TYPE (desc), i);
	    ubound = fold_convert (integer_type_node, ubound);
	    tmp = fold_build2_loc (input_location, MINUS_EXPR,
				      integer_type_node, ubound, lbound);
	    tmp = fold_build2_loc (input_location, PLUS_EXPR, integer_type_node,
				   tmp, integer_one_node);
	    extent = fold_build2_loc (input_location, MULT_EXPR,
				      integer_type_node, extent, tmp);
	  }
      }
  img_idx = fold_build2_loc (input_location, PLUS_EXPR, integer_type_node,
			     img_idx, integer_one_node);
  return img_idx;
}


/* For each character array constructor subexpression without a ts.u.cl->length,
   replace it by its first element (if there aren't any elements, the length
   should already be set to zero).  */

static void
flatten_array_ctors_without_strlen (gfc_expr* e)
{
  gfc_actual_arglist* arg;
  gfc_constructor* c;

  if (!e)
    return;

  switch (e->expr_type)
    {

    case EXPR_OP:
      flatten_array_ctors_without_strlen (e->value.op.op1);
      flatten_array_ctors_without_strlen (e->value.op.op2);
      break;

    case EXPR_COMPCALL:
      /* TODO: Implement as with EXPR_FUNCTION when needed.  */
      gcc_unreachable ();

    case EXPR_FUNCTION:
      for (arg = e->value.function.actual; arg; arg = arg->next)
	flatten_array_ctors_without_strlen (arg->expr);
      break;

    case EXPR_ARRAY:

      /* We've found what we're looking for.  */
      if (e->ts.type == BT_CHARACTER && !e->ts.u.cl->length)
	{
	  gfc_constructor *c;
	  gfc_expr* new_expr;

	  gcc_assert (e->value.constructor);

	  c = gfc_constructor_first (e->value.constructor);
	  new_expr = c->expr;
	  c->expr = NULL;

	  flatten_array_ctors_without_strlen (new_expr);
	  gfc_replace_expr (e, new_expr);
	  break;
	}

      /* Otherwise, fall through to handle constructor elements.  */
    case EXPR_STRUCTURE:
      for (c = gfc_constructor_first (e->value.constructor);
	   c; c = gfc_constructor_next (c))
	flatten_array_ctors_without_strlen (c->expr);
      break;

    default:
      break;

    }
}


/* Generate code to initialize a string length variable. Returns the
   value.  For array constructors, cl->length might be NULL and in this case,
   the first element of the constructor is needed.  expr is the original
   expression so we can access it but can be NULL if this is not needed.  */

void
gfc_conv_string_length (gfc_charlen * cl, gfc_expr * expr, stmtblock_t * pblock)
{
  gfc_se se;

  gfc_init_se (&se, NULL);

  if (!cl->length
	&& cl->backend_decl
	&& TREE_CODE (cl->backend_decl) == VAR_DECL)
    return;

  /* If cl->length is NULL, use gfc_conv_expr to obtain the string length but
     "flatten" array constructors by taking their first element; all elements
     should be the same length or a cl->length should be present.  */
  if (!cl->length)
    {
      gfc_expr* expr_flat;
      gcc_assert (expr);
      expr_flat = gfc_copy_expr (expr);
      flatten_array_ctors_without_strlen (expr_flat);
      gfc_resolve_expr (expr_flat);

      gfc_conv_expr (&se, expr_flat);
      gfc_add_block_to_block (pblock, &se.pre);
      cl->backend_decl = convert (gfc_charlen_type_node, se.string_length);

      gfc_free_expr (expr_flat);
      return;
    }

  /* Convert cl->length.  */

  gcc_assert (cl->length);

  gfc_conv_expr_type (&se, cl->length, gfc_charlen_type_node);
  se.expr = fold_build2_loc (input_location, MAX_EXPR, gfc_charlen_type_node,
			     se.expr, build_int_cst (gfc_charlen_type_node, 0));
  gfc_add_block_to_block (pblock, &se.pre);

  if (cl->backend_decl)
    gfc_add_modify (pblock, cl->backend_decl, se.expr);
  else
    cl->backend_decl = gfc_evaluate_now (se.expr, pblock);
}


static void
gfc_conv_substring (gfc_se * se, gfc_ref * ref, int kind,
		    const char *name, locus *where)
{
  tree tmp;
  tree type;
  tree fault;
  gfc_se start;
  gfc_se end;
  char *msg;
  mpz_t length;

  type = gfc_get_character_type (kind, ref->u.ss.length);
  type = build_pointer_type (type);

  gfc_init_se (&start, se);
  gfc_conv_expr_type (&start, ref->u.ss.start, gfc_charlen_type_node);
  gfc_add_block_to_block (&se->pre, &start.pre);

  if (integer_onep (start.expr))
    gfc_conv_string_parameter (se);
  else
    {
      tmp = start.expr;
      STRIP_NOPS (tmp);
      /* Avoid multiple evaluation of substring start.  */
      if (!CONSTANT_CLASS_P (tmp) && !DECL_P (tmp))
	start.expr = gfc_evaluate_now (start.expr, &se->pre);

      /* Change the start of the string.  */
      if (TYPE_STRING_FLAG (TREE_TYPE (se->expr)))
	tmp = se->expr;
      else
	tmp = build_fold_indirect_ref_loc (input_location,
				       se->expr);
      tmp = gfc_build_array_ref (tmp, start.expr, NULL);
      se->expr = gfc_build_addr_expr (type, tmp);
    }

  /* Length = end + 1 - start.  */
  gfc_init_se (&end, se);
  if (ref->u.ss.end == NULL)
    end.expr = se->string_length;
  else
    {
      gfc_conv_expr_type (&end, ref->u.ss.end, gfc_charlen_type_node);
      gfc_add_block_to_block (&se->pre, &end.pre);
    }
  tmp = end.expr;
  STRIP_NOPS (tmp);
  if (!CONSTANT_CLASS_P (tmp) && !DECL_P (tmp))
    end.expr = gfc_evaluate_now (end.expr, &se->pre);

  if (gfc_option.rtcheck & GFC_RTCHECK_BOUNDS)
    {
      tree nonempty = fold_build2_loc (input_location, LE_EXPR,
				       boolean_type_node, start.expr,
				       end.expr);

      /* Check lower bound.  */
      fault = fold_build2_loc (input_location, LT_EXPR, boolean_type_node,
			       start.expr,
			       build_int_cst (gfc_charlen_type_node, 1));
      fault = fold_build2_loc (input_location, TRUTH_ANDIF_EXPR,
			       boolean_type_node, nonempty, fault);
      if (name)
	msg = xasprintf ("Substring out of bounds: lower bound (%%ld) of '%s' "
			 "is less than one", name);
      else
	msg = xasprintf ("Substring out of bounds: lower bound (%%ld)"
			 "is less than one");
      gfc_trans_runtime_check (true, false, fault, &se->pre, where, msg,
			       fold_convert (long_integer_type_node,
					     start.expr));
      free (msg);

      /* Check upper bound.  */
      fault = fold_build2_loc (input_location, GT_EXPR, boolean_type_node,
			       end.expr, se->string_length);
      fault = fold_build2_loc (input_location, TRUTH_ANDIF_EXPR,
			       boolean_type_node, nonempty, fault);
      if (name)
	msg = xasprintf ("Substring out of bounds: upper bound (%%ld) of '%s' "
			 "exceeds string length (%%ld)", name);
      else
	msg = xasprintf ("Substring out of bounds: upper bound (%%ld) "
			 "exceeds string length (%%ld)");
      gfc_trans_runtime_check (true, false, fault, &se->pre, where, msg,
			       fold_convert (long_integer_type_node, end.expr),
			       fold_convert (long_integer_type_node,
					     se->string_length));
      free (msg);
    }

  /* Try to calculate the length from the start and end expressions.  */
  if (ref->u.ss.end
      && gfc_dep_difference (ref->u.ss.end, ref->u.ss.start, &length))
    {
      int i_len;

      i_len = mpz_get_si (length) + 1;
      if (i_len < 0)
	i_len = 0;

      tmp = build_int_cst (gfc_charlen_type_node, i_len);
      mpz_clear (length);  /* Was initialized by gfc_dep_difference.  */
    }
  else
    {
      tmp = fold_build2_loc (input_location, MINUS_EXPR, gfc_charlen_type_node,
			     end.expr, start.expr);
      tmp = fold_build2_loc (input_location, PLUS_EXPR, gfc_charlen_type_node,
			     build_int_cst (gfc_charlen_type_node, 1), tmp);
      tmp = fold_build2_loc (input_location, MAX_EXPR, gfc_charlen_type_node,
			     tmp, build_int_cst (gfc_charlen_type_node, 0));
    }

  se->string_length = tmp;
}


/* Convert a derived type component reference.  */

static void
gfc_conv_component_ref (gfc_se * se, gfc_ref * ref)
{
  gfc_component *c;
  tree tmp;
  tree decl;
  tree field;

  c = ref->u.c.component;

  if (c->backend_decl == NULL_TREE
      && ref->u.c.sym != NULL)
    gfc_get_derived_type (ref->u.c.sym);

  field = c->backend_decl;
  gcc_assert (field && TREE_CODE (field) == FIELD_DECL);
  decl = se->expr;

  /* Components can correspond to fields of different containing
     types, as components are created without context, whereas
     a concrete use of a component has the type of decl as context.
     So, if the type doesn't match, we search the corresponding
     FIELD_DECL in the parent type.  To not waste too much time
     we cache this result in norestrict_decl.  */

  if (DECL_FIELD_CONTEXT (field) != TREE_TYPE (decl))
    {
      tree f2 = c->norestrict_decl;
      if (!f2 || DECL_FIELD_CONTEXT (f2) != TREE_TYPE (decl))
	for (f2 = TYPE_FIELDS (TREE_TYPE (decl)); f2; f2 = DECL_CHAIN (f2))
	  if (TREE_CODE (f2) == FIELD_DECL
	      && DECL_NAME (f2) == DECL_NAME (field))
	    break;
      gcc_assert (f2);
      c->norestrict_decl = f2;
      field = f2;
    }

  tmp = fold_build3_loc (input_location, COMPONENT_REF, TREE_TYPE (field),
			 decl, field, NULL_TREE);

  se->expr = tmp;

  /* Allocatable deferred char arrays are to be handled by the gfc_deferred_
     strlen () conditional below.  */
  if (c->ts.type == BT_CHARACTER && !c->attr.proc_pointer
      && !(c->attr.allocatable && c->ts.deferred))
    {
      tmp = c->ts.u.cl->backend_decl;
      /* Components must always be constant length.  */
      gcc_assert (tmp && INTEGER_CST_P (tmp));
      se->string_length = tmp;
    }

  if (gfc_deferred_strlen (c, &field))
    {
      tmp = fold_build3_loc (input_location, COMPONENT_REF,
			     TREE_TYPE (field),
			     decl, field, NULL_TREE);
      se->string_length = tmp;
    }

  if (((c->attr.pointer || c->attr.allocatable)
       && (!c->attr.dimension && !c->attr.codimension)
       && c->ts.type != BT_CHARACTER)
      || c->attr.proc_pointer)
    se->expr = build_fold_indirect_ref_loc (input_location,
					se->expr);
}


/* This function deals with component references to components of the
   parent type for derived type extensions.  */
static void
conv_parent_component_references (gfc_se * se, gfc_ref * ref)
{
  gfc_component *c;
  gfc_component *cmp;
  gfc_symbol *dt;
  gfc_ref parent;

  dt = ref->u.c.sym;
  c = ref->u.c.component;

  /* Return if the component is in the parent type.  */
  for (cmp = dt->components; cmp; cmp = cmp->next)
    if (strcmp (c->name, cmp->name) == 0)
      return;

  /* Build a gfc_ref to recursively call gfc_conv_component_ref.  */
  parent.type = REF_COMPONENT;
  parent.next = NULL;
  parent.u.c.sym = dt;
  parent.u.c.component = dt->components;

  if (dt->backend_decl == NULL)
    gfc_get_derived_type (dt);

  /* Build the reference and call self.  */
  gfc_conv_component_ref (se, &parent);
  parent.u.c.sym = dt->components->ts.u.derived;
  parent.u.c.component = c;
  conv_parent_component_references (se, &parent);
}

/* Return the contents of a variable. Also handles reference/pointer
   variables (all Fortran pointer references are implicit).  */

static void
gfc_conv_variable (gfc_se * se, gfc_expr * expr)
{
  gfc_ss *ss;
  gfc_ref *ref;
  gfc_symbol *sym;
  tree parent_decl = NULL_TREE;
  int parent_flag;
  bool return_value;
  bool alternate_entry;
  bool entry_master;
  bool is_classarray;
  bool first_time = true;

  sym = expr->symtree->n.sym;
  is_classarray = IS_CLASS_ARRAY (sym);
  ss = se->ss;
  if (ss != NULL)
    {
      gfc_ss_info *ss_info = ss->info;

      /* Check that something hasn't gone horribly wrong.  */
      gcc_assert (ss != gfc_ss_terminator);
      gcc_assert (ss_info->expr == expr);

      /* A scalarized term.  We already know the descriptor.  */
      se->expr = ss_info->data.array.descriptor;
      se->string_length = ss_info->string_length;
      ref = ss_info->data.array.ref;
      if (ref)
	gcc_assert (ref->type == REF_ARRAY
		    && ref->u.ar.type != AR_ELEMENT);
      else
	gfc_conv_tmp_array_ref (se);
    }
  else
    {
      tree se_expr = NULL_TREE;

      se->expr = gfc_get_symbol_decl (sym);

      /* Deal with references to a parent results or entries by storing
	 the current_function_decl and moving to the parent_decl.  */
      return_value = sym->attr.function && sym->result == sym;
      alternate_entry = sym->attr.function && sym->attr.entry
			&& sym->result == sym;
      entry_master = sym->attr.result
		     && sym->ns->proc_name->attr.entry_master
		     && !gfc_return_by_reference (sym->ns->proc_name);
      if (current_function_decl)
	parent_decl = DECL_CONTEXT (current_function_decl);

      if ((se->expr == parent_decl && return_value)
	   || (sym->ns && sym->ns->proc_name
	       && parent_decl
	       && sym->ns->proc_name->backend_decl == parent_decl
	       && (alternate_entry || entry_master)))
	parent_flag = 1;
      else
	parent_flag = 0;

      /* Special case for assigning the return value of a function.
	 Self recursive functions must have an explicit return value.  */
      if (return_value && (se->expr == current_function_decl || parent_flag))
	se_expr = gfc_get_fake_result_decl (sym, parent_flag);

      /* Similarly for alternate entry points.  */
      else if (alternate_entry
	       && (sym->ns->proc_name->backend_decl == current_function_decl
		   || parent_flag))
	{
	  gfc_entry_list *el = NULL;

	  for (el = sym->ns->entries; el; el = el->next)
	    if (sym == el->sym)
	      {
		se_expr = gfc_get_fake_result_decl (sym, parent_flag);
		break;
	      }
	}

      else if (entry_master
	       && (sym->ns->proc_name->backend_decl == current_function_decl
		   || parent_flag))
	se_expr = gfc_get_fake_result_decl (sym, parent_flag);

      if (se_expr)
	se->expr = se_expr;

      /* Procedure actual arguments.  */
      else if (sym->attr.flavor == FL_PROCEDURE
	       && se->expr != current_function_decl)
	{
	  if (!sym->attr.dummy && !sym->attr.proc_pointer)
	    {
	      gcc_assert (TREE_CODE (se->expr) == FUNCTION_DECL);
	      se->expr = gfc_build_addr_expr (NULL_TREE, se->expr);
	    }
	  return;
	}


      /* Dereference the expression, where needed. Since characters
	 are entirely different from other types, they are treated
	 separately.  */
      if (sym->ts.type == BT_CHARACTER)
	{
	  /* Dereference character pointer dummy arguments
	     or results.  */
	  if ((sym->attr.pointer || sym->attr.allocatable)
	      && (sym->attr.dummy
		  || sym->attr.function
		  || sym->attr.result))
	    se->expr = build_fold_indirect_ref_loc (input_location,
						se->expr);

	}
      else if (!sym->attr.value)
	{
	  /* Dereference temporaries for class array dummy arguments.  */
	  if (sym->attr.dummy && is_classarray
	      && GFC_ARRAY_TYPE_P (TREE_TYPE (se->expr)))
	    {
	      if (!se->descriptor_only)
		se->expr = GFC_DECL_SAVED_DESCRIPTOR (se->expr);

	      se->expr = build_fold_indirect_ref_loc (input_location,
						      se->expr);
	    }

	  /* Dereference non-character scalar dummy arguments.  */
	  if (sym->attr.dummy && !sym->attr.dimension
	      && !(sym->attr.codimension && sym->attr.allocatable)
	      && (sym->ts.type != BT_CLASS
		  || (!CLASS_DATA (sym)->attr.dimension
		      && !(CLASS_DATA (sym)->attr.codimension
			   && CLASS_DATA (sym)->attr.allocatable))))
	    se->expr = build_fold_indirect_ref_loc (input_location,
						se->expr);

          /* Dereference scalar hidden result.  */
	  if (flag_f2c && sym->ts.type == BT_COMPLEX
	      && (sym->attr.function || sym->attr.result)
	      && !sym->attr.dimension && !sym->attr.pointer
	      && !sym->attr.always_explicit)
	    se->expr = build_fold_indirect_ref_loc (input_location,
						se->expr);

	  /* Dereference non-character, non-class pointer variables.
	     These must be dummies, results, or scalars.  */
	  if (!is_classarray
	      && (sym->attr.pointer || sym->attr.allocatable
		  || gfc_is_associate_pointer (sym)
		  || (sym->as && sym->as->type == AS_ASSUMED_RANK))
	      && (sym->attr.dummy
		  || sym->attr.function
		  || sym->attr.result
		  || (!sym->attr.dimension
		      && (!sym->attr.codimension || !sym->attr.allocatable))))
	    se->expr = build_fold_indirect_ref_loc (input_location,
						se->expr);
	  /* Now treat the class array pointer variables accordingly.  */
	  else if (sym->ts.type == BT_CLASS
		   && sym->attr.dummy
		   && (CLASS_DATA (sym)->attr.dimension
		       || CLASS_DATA (sym)->attr.codimension)
		   && ((CLASS_DATA (sym)->as
			&& CLASS_DATA (sym)->as->type == AS_ASSUMED_RANK)
		       || CLASS_DATA (sym)->attr.allocatable
		       || CLASS_DATA (sym)->attr.class_pointer))
	    se->expr = build_fold_indirect_ref_loc (input_location,
						se->expr);
	  /* And the case where a non-dummy, non-result, non-function,
	     non-allotable and non-pointer classarray is present.  This case was
	     previously covered by the first if, but with introducing the
	     condition !is_classarray there, that case has to be covered
	     explicitly.  */
	  else if (sym->ts.type == BT_CLASS
		   && !sym->attr.dummy
		   && !sym->attr.function
		   && !sym->attr.result
		   && (CLASS_DATA (sym)->attr.dimension
		       || CLASS_DATA (sym)->attr.codimension)
		   && !CLASS_DATA (sym)->attr.allocatable
		   && !CLASS_DATA (sym)->attr.class_pointer)
	    se->expr = build_fold_indirect_ref_loc (input_location,
						se->expr);
	}

      ref = expr->ref;
    }

  /* For character variables, also get the length.  */
  if (sym->ts.type == BT_CHARACTER)
    {
      /* If the character length of an entry isn't set, get the length from
         the master function instead.  */
      if (sym->attr.entry && !sym->ts.u.cl->backend_decl)
        se->string_length = sym->ns->proc_name->ts.u.cl->backend_decl;
      else
        se->string_length = sym->ts.u.cl->backend_decl;
      gcc_assert (se->string_length);
    }

  while (ref)
    {
      switch (ref->type)
	{
	case REF_ARRAY:
	  /* Return the descriptor if that's what we want and this is an array
	     section reference.  */
	  if (se->descriptor_only && ref->u.ar.type != AR_ELEMENT)
	    return;
/* TODO: Pointers to single elements of array sections, eg elemental subs.  */
	  /* Return the descriptor for array pointers and allocations.  */
	  if (se->want_pointer
	      && ref->next == NULL && (se->descriptor_only))
	    return;

	  gfc_conv_array_ref (se, &ref->u.ar, expr, &expr->where);
	  /* Return a pointer to an element.  */
	  break;

	case REF_COMPONENT:
	  if (first_time && is_classarray && sym->attr.dummy
	      && se->descriptor_only
	      && !CLASS_DATA (sym)->attr.allocatable
	      && !CLASS_DATA (sym)->attr.class_pointer
	      && CLASS_DATA (sym)->as
	      && CLASS_DATA (sym)->as->type != AS_ASSUMED_RANK
	      && strcmp ("_data", ref->u.c.component->name) == 0)
	    /* Skip the first ref of a _data component, because for class
	       arrays that one is already done by introducing a temporary
	       array descriptor.  */
	    break;

	  if (ref->u.c.sym->attr.extension)
	    conv_parent_component_references (se, ref);

	  gfc_conv_component_ref (se, ref);
	  if (!ref->next && ref->u.c.sym->attr.codimension
	      && se->want_pointer && se->descriptor_only)
	    return;

	  break;

	case REF_SUBSTRING:
	  gfc_conv_substring (se, ref, expr->ts.kind,
			      expr->symtree->name, &expr->where);
	  break;

	default:
	  gcc_unreachable ();
	  break;
	}
      first_time = false;
      ref = ref->next;
    }
  /* Pointer assignment, allocation or pass by reference.  Arrays are handled
     separately.  */
  if (se->want_pointer)
    {
      if (expr->ts.type == BT_CHARACTER && !gfc_is_proc_ptr_comp (expr))
	gfc_conv_string_parameter (se);
      else
	se->expr = gfc_build_addr_expr (NULL_TREE, se->expr);
    }
}


/* Unary ops are easy... Or they would be if ! was a valid op.  */

static void
gfc_conv_unary_op (enum tree_code code, gfc_se * se, gfc_expr * expr)
{
  gfc_se operand;
  tree type;

  gcc_assert (expr->ts.type != BT_CHARACTER);
  /* Initialize the operand.  */
  gfc_init_se (&operand, se);
  gfc_conv_expr_val (&operand, expr->value.op.op1);
  gfc_add_block_to_block (&se->pre, &operand.pre);

  type = gfc_typenode_for_spec (&expr->ts);

  /* TRUTH_NOT_EXPR is not a "true" unary operator in GCC.
     We must convert it to a compare to 0 (e.g. EQ_EXPR (op1, 0)).
     All other unary operators have an equivalent GIMPLE unary operator.  */
  if (code == TRUTH_NOT_EXPR)
    se->expr = fold_build2_loc (input_location, EQ_EXPR, type, operand.expr,
				build_int_cst (type, 0));
  else
    se->expr = fold_build1_loc (input_location, code, type, operand.expr);

}

/* Expand power operator to optimal multiplications when a value is raised
   to a constant integer n. See section 4.6.3, "Evaluation of Powers" of
   Donald E. Knuth, "Seminumerical Algorithms", Vol. 2, "The Art of Computer
   Programming", 3rd Edition, 1998.  */

/* This code is mostly duplicated from expand_powi in the backend.
   We establish the "optimal power tree" lookup table with the defined size.
   The items in the table are the exponents used to calculate the index
   exponents. Any integer n less than the value can get an "addition chain",
   with the first node being one.  */
#define POWI_TABLE_SIZE 256

/* The table is from builtins.c.  */
static const unsigned char powi_table[POWI_TABLE_SIZE] =
  {
      0,   1,   1,   2,   2,   3,   3,   4,  /*   0 -   7 */
      4,   6,   5,   6,   6,  10,   7,   9,  /*   8 -  15 */
      8,  16,   9,  16,  10,  12,  11,  13,  /*  16 -  23 */
     12,  17,  13,  18,  14,  24,  15,  26,  /*  24 -  31 */
     16,  17,  17,  19,  18,  33,  19,  26,  /*  32 -  39 */
     20,  25,  21,  40,  22,  27,  23,  44,  /*  40 -  47 */
     24,  32,  25,  34,  26,  29,  27,  44,  /*  48 -  55 */
     28,  31,  29,  34,  30,  60,  31,  36,  /*  56 -  63 */
     32,  64,  33,  34,  34,  46,  35,  37,  /*  64 -  71 */
     36,  65,  37,  50,  38,  48,  39,  69,  /*  72 -  79 */
     40,  49,  41,  43,  42,  51,  43,  58,  /*  80 -  87 */
     44,  64,  45,  47,  46,  59,  47,  76,  /*  88 -  95 */
     48,  65,  49,  66,  50,  67,  51,  66,  /*  96 - 103 */
     52,  70,  53,  74,  54, 104,  55,  74,  /* 104 - 111 */
     56,  64,  57,  69,  58,  78,  59,  68,  /* 112 - 119 */
     60,  61,  61,  80,  62,  75,  63,  68,  /* 120 - 127 */
     64,  65,  65, 128,  66, 129,  67,  90,  /* 128 - 135 */
     68,  73,  69, 131,  70,  94,  71,  88,  /* 136 - 143 */
     72, 128,  73,  98,  74, 132,  75, 121,  /* 144 - 151 */
     76, 102,  77, 124,  78, 132,  79, 106,  /* 152 - 159 */
     80,  97,  81, 160,  82,  99,  83, 134,  /* 160 - 167 */
     84,  86,  85,  95,  86, 160,  87, 100,  /* 168 - 175 */
     88, 113,  89,  98,  90, 107,  91, 122,  /* 176 - 183 */
     92, 111,  93, 102,  94, 126,  95, 150,  /* 184 - 191 */
     96, 128,  97, 130,  98, 133,  99, 195,  /* 192 - 199 */
    100, 128, 101, 123, 102, 164, 103, 138,  /* 200 - 207 */
    104, 145, 105, 146, 106, 109, 107, 149,  /* 208 - 215 */
    108, 200, 109, 146, 110, 170, 111, 157,  /* 216 - 223 */
    112, 128, 113, 130, 114, 182, 115, 132,  /* 224 - 231 */
    116, 200, 117, 132, 118, 158, 119, 206,  /* 232 - 239 */
    120, 240, 121, 162, 122, 147, 123, 152,  /* 240 - 247 */
    124, 166, 125, 214, 126, 138, 127, 153,  /* 248 - 255 */
  };

/* If n is larger than lookup table's max index, we use the "window
   method".  */
#define POWI_WINDOW_SIZE 3

/* Recursive function to expand the power operator. The temporary
   values are put in tmpvar. The function returns tmpvar[1] ** n.  */
static tree
gfc_conv_powi (gfc_se * se, unsigned HOST_WIDE_INT n, tree * tmpvar)
{
  tree op0;
  tree op1;
  tree tmp;
  int digit;

  if (n < POWI_TABLE_SIZE)
    {
      if (tmpvar[n])
        return tmpvar[n];

      op0 = gfc_conv_powi (se, n - powi_table[n], tmpvar);
      op1 = gfc_conv_powi (se, powi_table[n], tmpvar);
    }
  else if (n & 1)
    {
      digit = n & ((1 << POWI_WINDOW_SIZE) - 1);
      op0 = gfc_conv_powi (se, n - digit, tmpvar);
      op1 = gfc_conv_powi (se, digit, tmpvar);
    }
  else
    {
      op0 = gfc_conv_powi (se, n >> 1, tmpvar);
      op1 = op0;
    }

  tmp = fold_build2_loc (input_location, MULT_EXPR, TREE_TYPE (op0), op0, op1);
  tmp = gfc_evaluate_now (tmp, &se->pre);

  if (n < POWI_TABLE_SIZE)
    tmpvar[n] = tmp;

  return tmp;
}


/* Expand lhs ** rhs. rhs is a constant integer. If it expands successfully,
   return 1. Else return 0 and a call to runtime library functions
   will have to be built.  */
static int
gfc_conv_cst_int_power (gfc_se * se, tree lhs, tree rhs)
{
  tree cond;
  tree tmp;
  tree type;
  tree vartmp[POWI_TABLE_SIZE];
  HOST_WIDE_INT m;
  unsigned HOST_WIDE_INT n;
  int sgn;
  wide_int wrhs = rhs;

  /* If exponent is too large, we won't expand it anyway, so don't bother
     with large integer values.  */
  if (!wi::fits_shwi_p (wrhs))
    return 0;

  m = wrhs.to_shwi ();
  /* There's no ABS for HOST_WIDE_INT, so here we go. It also takes care
     of the asymmetric range of the integer type.  */
  n = (unsigned HOST_WIDE_INT) (m < 0 ? -m : m);

  type = TREE_TYPE (lhs);
  sgn = tree_int_cst_sgn (rhs);

  if (((FLOAT_TYPE_P (type) && !flag_unsafe_math_optimizations)
       || optimize_size) && (m > 2 || m < -1))
    return 0;

  /* rhs == 0  */
  if (sgn == 0)
    {
      se->expr = gfc_build_const (type, integer_one_node);
      return 1;
    }

  /* If rhs < 0 and lhs is an integer, the result is -1, 0 or 1.  */
  if ((sgn == -1) && (TREE_CODE (type) == INTEGER_TYPE))
    {
      tmp = fold_build2_loc (input_location, EQ_EXPR, boolean_type_node,
			     lhs, build_int_cst (TREE_TYPE (lhs), -1));
      cond = fold_build2_loc (input_location, EQ_EXPR, boolean_type_node,
			      lhs, build_int_cst (TREE_TYPE (lhs), 1));

      /* If rhs is even,
	 result = (lhs == 1 || lhs == -1) ? 1 : 0.  */
      if ((n & 1) == 0)
        {
	  tmp = fold_build2_loc (input_location, TRUTH_OR_EXPR,
				 boolean_type_node, tmp, cond);
	  se->expr = fold_build3_loc (input_location, COND_EXPR, type,
				      tmp, build_int_cst (type, 1),
				      build_int_cst (type, 0));
	  return 1;
	}
      /* If rhs is odd,
	 result = (lhs == 1) ? 1 : (lhs == -1) ? -1 : 0.  */
      tmp = fold_build3_loc (input_location, COND_EXPR, type, tmp,
			     build_int_cst (type, -1),
			     build_int_cst (type, 0));
      se->expr = fold_build3_loc (input_location, COND_EXPR, type,
				  cond, build_int_cst (type, 1), tmp);
      return 1;
    }

  memset (vartmp, 0, sizeof (vartmp));
  vartmp[1] = lhs;
  if (sgn == -1)
    {
      tmp = gfc_build_const (type, integer_one_node);
      vartmp[1] = fold_build2_loc (input_location, RDIV_EXPR, type, tmp,
				   vartmp[1]);
    }

  se->expr = gfc_conv_powi (se, n, vartmp);

  return 1;
}


/* Power op (**).  Constant integer exponent has special handling.  */

static void
gfc_conv_power_op (gfc_se * se, gfc_expr * expr)
{
  tree gfc_int4_type_node;
  int kind;
  int ikind;
  int res_ikind_1, res_ikind_2;
  gfc_se lse;
  gfc_se rse;
  tree fndecl = NULL;

  gfc_init_se (&lse, se);
  gfc_conv_expr_val (&lse, expr->value.op.op1);
  lse.expr = gfc_evaluate_now (lse.expr, &lse.pre);
  gfc_add_block_to_block (&se->pre, &lse.pre);

  gfc_init_se (&rse, se);
  gfc_conv_expr_val (&rse, expr->value.op.op2);
  gfc_add_block_to_block (&se->pre, &rse.pre);

  if (expr->value.op.op2->ts.type == BT_INTEGER
      && expr->value.op.op2->expr_type == EXPR_CONSTANT)
    if (gfc_conv_cst_int_power (se, lse.expr, rse.expr))
      return;

  gfc_int4_type_node = gfc_get_int_type (4);

  /* In case of integer operands with kinds 1 or 2, we call the integer kind 4
     library routine.  But in the end, we have to convert the result back
     if this case applies -- with res_ikind_K, we keep track whether operand K
     falls into this case.  */
  res_ikind_1 = -1;
  res_ikind_2 = -1;

  kind = expr->value.op.op1->ts.kind;
  switch (expr->value.op.op2->ts.type)
    {
    case BT_INTEGER:
      ikind = expr->value.op.op2->ts.kind;
      switch (ikind)
	{
	case 1:
	case 2:
	  rse.expr = convert (gfc_int4_type_node, rse.expr);
	  res_ikind_2 = ikind;
	  /* Fall through.  */

	case 4:
	  ikind = 0;
	  break;

	case 8:
	  ikind = 1;
	  break;

	case 16:
	  ikind = 2;
	  break;

	default:
	  gcc_unreachable ();
	}
      switch (kind)
	{
	case 1:
	case 2:
	  if (expr->value.op.op1->ts.type == BT_INTEGER)
	    {
	      lse.expr = convert (gfc_int4_type_node, lse.expr);
	      res_ikind_1 = kind;
	    }
	  else
	    gcc_unreachable ();
	  /* Fall through.  */

	case 4:
	  kind = 0;
	  break;

	case 8:
	  kind = 1;
	  break;

	case 10:
	  kind = 2;
	  break;

	case 16:
	  kind = 3;
	  break;

	default:
	  gcc_unreachable ();
	}

      switch (expr->value.op.op1->ts.type)
	{
	case BT_INTEGER:
	  if (kind == 3) /* Case 16 was not handled properly above.  */
	    kind = 2;
	  fndecl = gfor_fndecl_math_powi[kind][ikind].integer;
	  break;

	case BT_REAL:
	  /* Use builtins for real ** int4.  */
	  if (ikind == 0)
	    {
	      switch (kind)
		{
		case 0:
		  fndecl = builtin_decl_explicit (BUILT_IN_POWIF);
		  break;

		case 1:
		  fndecl = builtin_decl_explicit (BUILT_IN_POWI);
		  break;

		case 2:
		  fndecl = builtin_decl_explicit (BUILT_IN_POWIL);
		  break;

		case 3:
		  /* Use the __builtin_powil() only if real(kind=16) is
		     actually the C long double type.  */
		  if (!gfc_real16_is_float128)
		    fndecl = builtin_decl_explicit (BUILT_IN_POWIL);
		  break;

		default:
		  gcc_unreachable ();
		}
	    }

	  /* If we don't have a good builtin for this, go for the
	     library function.  */
	  if (!fndecl)
	    fndecl = gfor_fndecl_math_powi[kind][ikind].real;
	  break;

	case BT_COMPLEX:
	  fndecl = gfor_fndecl_math_powi[kind][ikind].cmplx;
	  break;

	default:
	  gcc_unreachable ();
 	}
      break;

    case BT_REAL:
      fndecl = gfc_builtin_decl_for_float_kind (BUILT_IN_POW, kind);
      break;

    case BT_COMPLEX:
      fndecl = gfc_builtin_decl_for_float_kind (BUILT_IN_CPOW, kind);
      break;

    default:
      gcc_unreachable ();
      break;
    }

  se->expr = build_call_expr_loc (input_location,
			      fndecl, 2, lse.expr, rse.expr);

  /* Convert the result back if it is of wrong integer kind.  */
  if (res_ikind_1 != -1 && res_ikind_2 != -1)
    {
      /* We want the maximum of both operand kinds as result.  */
      if (res_ikind_1 < res_ikind_2)
	res_ikind_1 = res_ikind_2;
      se->expr = convert (gfc_get_int_type (res_ikind_1), se->expr);
    }
}


/* Generate code to allocate a string temporary.  */

tree
gfc_conv_string_tmp (gfc_se * se, tree type, tree len)
{
  tree var;
  tree tmp;

  if (gfc_can_put_var_on_stack (len))
    {
      /* Create a temporary variable to hold the result.  */
      tmp = fold_build2_loc (input_location, MINUS_EXPR,
			     gfc_charlen_type_node, len,
			     build_int_cst (gfc_charlen_type_node, 1));
      tmp = build_range_type (gfc_array_index_type, gfc_index_zero_node, tmp);

      if (TREE_CODE (TREE_TYPE (type)) == ARRAY_TYPE)
	tmp = build_array_type (TREE_TYPE (TREE_TYPE (type)), tmp);
      else
	tmp = build_array_type (TREE_TYPE (type), tmp);

      var = gfc_create_var (tmp, "str");
      var = gfc_build_addr_expr (type, var);
    }
  else
    {
      /* Allocate a temporary to hold the result.  */
      var = gfc_create_var (type, "pstr");
      gcc_assert (POINTER_TYPE_P (type));
      tmp = TREE_TYPE (type);
      if (TREE_CODE (tmp) == ARRAY_TYPE)
        tmp = TREE_TYPE (tmp);
      tmp = TYPE_SIZE_UNIT (tmp);
      tmp = fold_build2_loc (input_location, MULT_EXPR, size_type_node,
			    fold_convert (size_type_node, len),
			    fold_convert (size_type_node, tmp));
      tmp = gfc_call_malloc (&se->pre, type, tmp);
      gfc_add_modify (&se->pre, var, tmp);

      /* Free the temporary afterwards.  */
      tmp = gfc_call_free (convert (pvoid_type_node, var));
      gfc_add_expr_to_block (&se->post, tmp);
    }

  return var;
}


/* Handle a string concatenation operation.  A temporary will be allocated to
   hold the result.  */

static void
gfc_conv_concat_op (gfc_se * se, gfc_expr * expr)
{
  gfc_se lse, rse;
  tree len, type, var, tmp, fndecl;

  gcc_assert (expr->value.op.op1->ts.type == BT_CHARACTER
	      && expr->value.op.op2->ts.type == BT_CHARACTER);
  gcc_assert (expr->value.op.op1->ts.kind == expr->value.op.op2->ts.kind);

  gfc_init_se (&lse, se);
  gfc_conv_expr (&lse, expr->value.op.op1);
  gfc_conv_string_parameter (&lse);
  gfc_init_se (&rse, se);
  gfc_conv_expr (&rse, expr->value.op.op2);
  gfc_conv_string_parameter (&rse);

  gfc_add_block_to_block (&se->pre, &lse.pre);
  gfc_add_block_to_block (&se->pre, &rse.pre);

  type = gfc_get_character_type (expr->ts.kind, expr->ts.u.cl);
  len = TYPE_MAX_VALUE (TYPE_DOMAIN (type));
  if (len == NULL_TREE)
    {
      len = fold_build2_loc (input_location, PLUS_EXPR,
			     TREE_TYPE (lse.string_length),
			     lse.string_length, rse.string_length);
    }

  type = build_pointer_type (type);

  var = gfc_conv_string_tmp (se, type, len);

  /* Do the actual concatenation.  */
  if (expr->ts.kind == 1)
    fndecl = gfor_fndecl_concat_string;
  else if (expr->ts.kind == 4)
    fndecl = gfor_fndecl_concat_string_char4;
  else
    gcc_unreachable ();

  tmp = build_call_expr_loc (input_location,
			 fndecl, 6, len, var, lse.string_length, lse.expr,
			 rse.string_length, rse.expr);
  gfc_add_expr_to_block (&se->pre, tmp);

  /* Add the cleanup for the operands.  */
  gfc_add_block_to_block (&se->pre, &rse.post);
  gfc_add_block_to_block (&se->pre, &lse.post);

  se->expr = var;
  se->string_length = len;
}

/* Translates an op expression. Common (binary) cases are handled by this
   function, others are passed on. Recursion is used in either case.
   We use the fact that (op1.ts == op2.ts) (except for the power
   operator **).
   Operators need no special handling for scalarized expressions as long as
   they call gfc_conv_simple_val to get their operands.
   Character strings get special handling.  */

static void
gfc_conv_expr_op (gfc_se * se, gfc_expr * expr)
{
  enum tree_code code;
  gfc_se lse;
  gfc_se rse;
  tree tmp, type;
  int lop;
  int checkstring;

  checkstring = 0;
  lop = 0;
  switch (expr->value.op.op)
    {
    case INTRINSIC_PARENTHESES:
      if ((expr->ts.type == BT_REAL || expr->ts.type == BT_COMPLEX)
	  && flag_protect_parens)
	{
	  gfc_conv_unary_op (PAREN_EXPR, se, expr);
	  gcc_assert (FLOAT_TYPE_P (TREE_TYPE (se->expr)));
	  return;
	}

      /* Fallthrough.  */
    case INTRINSIC_UPLUS:
      gfc_conv_expr (se, expr->value.op.op1);
      return;

    case INTRINSIC_UMINUS:
      gfc_conv_unary_op (NEGATE_EXPR, se, expr);
      return;

    case INTRINSIC_NOT:
      gfc_conv_unary_op (TRUTH_NOT_EXPR, se, expr);
      return;

    case INTRINSIC_PLUS:
      code = PLUS_EXPR;
      break;

    case INTRINSIC_MINUS:
      code = MINUS_EXPR;
      break;

    case INTRINSIC_TIMES:
      code = MULT_EXPR;
      break;

    case INTRINSIC_DIVIDE:
      /* If expr is a real or complex expr, use an RDIV_EXPR. If op1 is
         an integer, we must round towards zero, so we use a
         TRUNC_DIV_EXPR.  */
      if (expr->ts.type == BT_INTEGER)
	code = TRUNC_DIV_EXPR;
      else
	code = RDIV_EXPR;
      break;

    case INTRINSIC_POWER:
      gfc_conv_power_op (se, expr);
      return;

    case INTRINSIC_CONCAT:
      gfc_conv_concat_op (se, expr);
      return;

    case INTRINSIC_AND:
      code = TRUTH_ANDIF_EXPR;
      lop = 1;
      break;

    case INTRINSIC_OR:
      code = TRUTH_ORIF_EXPR;
      lop = 1;
      break;

      /* EQV and NEQV only work on logicals, but since we represent them
         as integers, we can use EQ_EXPR and NE_EXPR for them in GIMPLE.  */
    case INTRINSIC_EQ:
    case INTRINSIC_EQ_OS:
    case INTRINSIC_EQV:
      code = EQ_EXPR;
      checkstring = 1;
      lop = 1;
      break;

    case INTRINSIC_NE:
    case INTRINSIC_NE_OS:
    case INTRINSIC_NEQV:
      code = NE_EXPR;
      checkstring = 1;
      lop = 1;
      break;

    case INTRINSIC_GT:
    case INTRINSIC_GT_OS:
      code = GT_EXPR;
      checkstring = 1;
      lop = 1;
      break;

    case INTRINSIC_GE:
    case INTRINSIC_GE_OS:
      code = GE_EXPR;
      checkstring = 1;
      lop = 1;
      break;

    case INTRINSIC_LT:
    case INTRINSIC_LT_OS:
      code = LT_EXPR;
      checkstring = 1;
      lop = 1;
      break;

    case INTRINSIC_LE:
    case INTRINSIC_LE_OS:
      code = LE_EXPR;
      checkstring = 1;
      lop = 1;
      break;

    case INTRINSIC_USER:
    case INTRINSIC_ASSIGN:
      /* These should be converted into function calls by the frontend.  */
      gcc_unreachable ();

    default:
      fatal_error (input_location, "Unknown intrinsic op");
      return;
    }

  /* The only exception to this is **, which is handled separately anyway.  */
  gcc_assert (expr->value.op.op1->ts.type == expr->value.op.op2->ts.type);

  if (checkstring && expr->value.op.op1->ts.type != BT_CHARACTER)
    checkstring = 0;

  /* lhs */
  gfc_init_se (&lse, se);
  gfc_conv_expr (&lse, expr->value.op.op1);
  gfc_add_block_to_block (&se->pre, &lse.pre);

  /* rhs */
  gfc_init_se (&rse, se);
  gfc_conv_expr (&rse, expr->value.op.op2);
  gfc_add_block_to_block (&se->pre, &rse.pre);

  if (checkstring)
    {
      gfc_conv_string_parameter (&lse);
      gfc_conv_string_parameter (&rse);

      lse.expr = gfc_build_compare_string (lse.string_length, lse.expr,
					   rse.string_length, rse.expr,
					   expr->value.op.op1->ts.kind,
					   code);
      rse.expr = build_int_cst (TREE_TYPE (lse.expr), 0);
      gfc_add_block_to_block (&lse.post, &rse.post);
    }

  type = gfc_typenode_for_spec (&expr->ts);

  if (lop)
    {
      /* The result of logical ops is always boolean_type_node.  */
      tmp = fold_build2_loc (input_location, code, boolean_type_node,
			     lse.expr, rse.expr);
      se->expr = convert (type, tmp);
    }
  else
    se->expr = fold_build2_loc (input_location, code, type, lse.expr, rse.expr);

  /* Add the post blocks.  */
  gfc_add_block_to_block (&se->post, &rse.post);
  gfc_add_block_to_block (&se->post, &lse.post);
}

/* If a string's length is one, we convert it to a single character.  */

tree
gfc_string_to_single_character (tree len, tree str, int kind)
{

  if (len == NULL
      || !tree_fits_uhwi_p (len)
      || !POINTER_TYPE_P (TREE_TYPE (str)))
    return NULL_TREE;

  if (TREE_INT_CST_LOW (len) == 1)
    {
      str = fold_convert (gfc_get_pchar_type (kind), str);
      return build_fold_indirect_ref_loc (input_location, str);
    }

  if (kind == 1
      && TREE_CODE (str) == ADDR_EXPR
      && TREE_CODE (TREE_OPERAND (str, 0)) == ARRAY_REF
      && TREE_CODE (TREE_OPERAND (TREE_OPERAND (str, 0), 0)) == STRING_CST
      && array_ref_low_bound (TREE_OPERAND (str, 0))
	 == TREE_OPERAND (TREE_OPERAND (str, 0), 1)
      && TREE_INT_CST_LOW (len) > 1
      && TREE_INT_CST_LOW (len)
	 == (unsigned HOST_WIDE_INT)
	    TREE_STRING_LENGTH (TREE_OPERAND (TREE_OPERAND (str, 0), 0)))
    {
      tree ret = fold_convert (gfc_get_pchar_type (kind), str);
      ret = build_fold_indirect_ref_loc (input_location, ret);
      if (TREE_CODE (ret) == INTEGER_CST)
	{
	  tree string_cst = TREE_OPERAND (TREE_OPERAND (str, 0), 0);
	  int i, length = TREE_STRING_LENGTH (string_cst);
	  const char *ptr = TREE_STRING_POINTER (string_cst);

	  for (i = 1; i < length; i++)
	    if (ptr[i] != ' ')
	      return NULL_TREE;

	  return ret;
	}
    }

  return NULL_TREE;
}


void
gfc_conv_scalar_char_value (gfc_symbol *sym, gfc_se *se, gfc_expr **expr)
{

  if (sym->backend_decl)
    {
      /* This becomes the nominal_type in
	 function.c:assign_parm_find_data_types.  */
      TREE_TYPE (sym->backend_decl) = unsigned_char_type_node;
      /* This becomes the passed_type in
	 function.c:assign_parm_find_data_types.  C promotes char to
	 integer for argument passing.  */
      DECL_ARG_TYPE (sym->backend_decl) = unsigned_type_node;

      DECL_BY_REFERENCE (sym->backend_decl) = 0;
    }

  if (expr != NULL)
    {
      /* If we have a constant character expression, make it into an
	 integer.  */
      if ((*expr)->expr_type == EXPR_CONSTANT)
        {
	  gfc_typespec ts;
          gfc_clear_ts (&ts);

	  *expr = gfc_get_int_expr (gfc_default_integer_kind, NULL,
				    (int)(*expr)->value.character.string[0]);
	  if ((*expr)->ts.kind != gfc_c_int_kind)
	    {
  	      /* The expr needs to be compatible with a C int.  If the
		 conversion fails, then the 2 causes an ICE.  */
	      ts.type = BT_INTEGER;
	      ts.kind = gfc_c_int_kind;
	      gfc_convert_type (*expr, &ts, 2);
	    }
	}
      else if (se != NULL && (*expr)->expr_type == EXPR_VARIABLE)
        {
	  if ((*expr)->ref == NULL)
	    {
	      se->expr = gfc_string_to_single_character
		(build_int_cst (integer_type_node, 1),
		 gfc_build_addr_expr (gfc_get_pchar_type ((*expr)->ts.kind),
				      gfc_get_symbol_decl
				      ((*expr)->symtree->n.sym)),
		 (*expr)->ts.kind);
	    }
	  else
	    {
	      gfc_conv_variable (se, *expr);
	      se->expr = gfc_string_to_single_character
		(build_int_cst (integer_type_node, 1),
		 gfc_build_addr_expr (gfc_get_pchar_type ((*expr)->ts.kind),
				      se->expr),
		 (*expr)->ts.kind);
	    }
	}
    }
}

/* Helper function for gfc_build_compare_string.  Return LEN_TRIM value
   if STR is a string literal, otherwise return -1.  */

static int
gfc_optimize_len_trim (tree len, tree str, int kind)
{
  if (kind == 1
      && TREE_CODE (str) == ADDR_EXPR
      && TREE_CODE (TREE_OPERAND (str, 0)) == ARRAY_REF
      && TREE_CODE (TREE_OPERAND (TREE_OPERAND (str, 0), 0)) == STRING_CST
      && array_ref_low_bound (TREE_OPERAND (str, 0))
	 == TREE_OPERAND (TREE_OPERAND (str, 0), 1)
      && tree_fits_uhwi_p (len)
      && tree_to_uhwi (len) >= 1
      && tree_to_uhwi (len)
	 == (unsigned HOST_WIDE_INT)
	    TREE_STRING_LENGTH (TREE_OPERAND (TREE_OPERAND (str, 0), 0)))
    {
      tree folded = fold_convert (gfc_get_pchar_type (kind), str);
      folded = build_fold_indirect_ref_loc (input_location, folded);
      if (TREE_CODE (folded) == INTEGER_CST)
	{
	  tree string_cst = TREE_OPERAND (TREE_OPERAND (str, 0), 0);
	  int length = TREE_STRING_LENGTH (string_cst);
	  const char *ptr = TREE_STRING_POINTER (string_cst);

	  for (; length > 0; length--)
	    if (ptr[length - 1] != ' ')
	      break;

	  return length;
	}
    }
  return -1;
}

/* Helper to build a call to memcmp.  */

static tree
build_memcmp_call (tree s1, tree s2, tree n)
{
  tree tmp;

  if (!POINTER_TYPE_P (TREE_TYPE (s1)))
    s1 = gfc_build_addr_expr (pvoid_type_node, s1);
  else
    s1 = fold_convert (pvoid_type_node, s1);

  if (!POINTER_TYPE_P (TREE_TYPE (s2)))
    s2 = gfc_build_addr_expr (pvoid_type_node, s2);
  else
    s2 = fold_convert (pvoid_type_node, s2);

  n = fold_convert (size_type_node, n);

  tmp = build_call_expr_loc (input_location,
			     builtin_decl_explicit (BUILT_IN_MEMCMP),
			     3, s1, s2, n);

  return fold_convert (integer_type_node, tmp);
}

/* Compare two strings. If they are all single characters, the result is the
   subtraction of them. Otherwise, we build a library call.  */

tree
gfc_build_compare_string (tree len1, tree str1, tree len2, tree str2, int kind,
			  enum tree_code code)
{
  tree sc1;
  tree sc2;
  tree fndecl;

  gcc_assert (POINTER_TYPE_P (TREE_TYPE (str1)));
  gcc_assert (POINTER_TYPE_P (TREE_TYPE (str2)));

  sc1 = gfc_string_to_single_character (len1, str1, kind);
  sc2 = gfc_string_to_single_character (len2, str2, kind);

  if (sc1 != NULL_TREE && sc2 != NULL_TREE)
    {
      /* Deal with single character specially.  */
      sc1 = fold_convert (integer_type_node, sc1);
      sc2 = fold_convert (integer_type_node, sc2);
      return fold_build2_loc (input_location, MINUS_EXPR, integer_type_node,
			      sc1, sc2);
    }

  if ((code == EQ_EXPR || code == NE_EXPR)
      && optimize
      && INTEGER_CST_P (len1) && INTEGER_CST_P (len2))
    {
      /* If one string is a string literal with LEN_TRIM longer
	 than the length of the second string, the strings
	 compare unequal.  */
      int len = gfc_optimize_len_trim (len1, str1, kind);
      if (len > 0 && compare_tree_int (len2, len) < 0)
	return integer_one_node;
      len = gfc_optimize_len_trim (len2, str2, kind);
      if (len > 0 && compare_tree_int (len1, len) < 0)
	return integer_one_node;
    }

  /* We can compare via memcpy if the strings are known to be equal
     in length and they are
     - kind=1
     - kind=4 and the comparison is for (in)equality.  */

  if (INTEGER_CST_P (len1) && INTEGER_CST_P (len2)
      && tree_int_cst_equal (len1, len2)
      && (kind == 1 || code == EQ_EXPR || code == NE_EXPR))
    {
      tree tmp;
      tree chartype;

      chartype = gfc_get_char_type (kind);
      tmp = fold_build2_loc (input_location, MULT_EXPR, TREE_TYPE(len1),
			     fold_convert (TREE_TYPE(len1),
					   TYPE_SIZE_UNIT(chartype)),
			     len1);
      return build_memcmp_call (str1, str2, tmp);
    }

  /* Build a call for the comparison.  */
  if (kind == 1)
    fndecl = gfor_fndecl_compare_string;
  else if (kind == 4)
    fndecl = gfor_fndecl_compare_string_char4;
  else
    gcc_unreachable ();

  return build_call_expr_loc (input_location, fndecl, 4,
			      len1, str1, len2, str2);
}


/* Return the backend_decl for a procedure pointer component.  */

static tree
get_proc_ptr_comp (gfc_expr *e)
{
  gfc_se comp_se;
  gfc_expr *e2;
  expr_t old_type;

  gfc_init_se (&comp_se, NULL);
  e2 = gfc_copy_expr (e);
  /* We have to restore the expr type later so that gfc_free_expr frees
     the exact same thing that was allocated.
     TODO: This is ugly.  */
  old_type = e2->expr_type;
  e2->expr_type = EXPR_VARIABLE;
  gfc_conv_expr (&comp_se, e2);
  e2->expr_type = old_type;
  gfc_free_expr (e2);
  return build_fold_addr_expr_loc (input_location, comp_se.expr);
}


/* Convert a typebound function reference from a class object.  */
static void
conv_base_obj_fcn_val (gfc_se * se, tree base_object, gfc_expr * expr)
{
  gfc_ref *ref;
  tree var;

  if (TREE_CODE (base_object) != VAR_DECL)
    {
      var = gfc_create_var (TREE_TYPE (base_object), NULL);
      gfc_add_modify (&se->pre, var, base_object);
    }
  se->expr = gfc_class_vptr_get (base_object);
  se->expr = build_fold_indirect_ref_loc (input_location, se->expr);
  ref = expr->ref;
  while (ref && ref->next)
    ref = ref->next;
  gcc_assert (ref && ref->type == REF_COMPONENT);
  if (ref->u.c.sym->attr.extension)
    conv_parent_component_references (se, ref);
  gfc_conv_component_ref (se, ref);
  se->expr = build_fold_addr_expr_loc (input_location, se->expr);
}


static void
conv_function_val (gfc_se * se, gfc_symbol * sym, gfc_expr * expr)
{
  tree tmp;

  if (gfc_is_proc_ptr_comp (expr))
    tmp = get_proc_ptr_comp (expr);
  else if (sym->attr.dummy)
    {
      tmp = gfc_get_symbol_decl (sym);
      if (sym->attr.proc_pointer)
        tmp = build_fold_indirect_ref_loc (input_location,
				       tmp);
      gcc_assert (TREE_CODE (TREE_TYPE (tmp)) == POINTER_TYPE
	      && TREE_CODE (TREE_TYPE (TREE_TYPE (tmp))) == FUNCTION_TYPE);
    }
  else
    {
      if (!sym->backend_decl)
	sym->backend_decl = gfc_get_extern_function_decl (sym);

      TREE_USED (sym->backend_decl) = 1;

      tmp = sym->backend_decl;

      if (sym->attr.cray_pointee)
	{
	  /* TODO - make the cray pointee a pointer to a procedure,
	     assign the pointer to it and use it for the call.  This
	     will do for now!  */
	  tmp = convert (build_pointer_type (TREE_TYPE (tmp)),
			 gfc_get_symbol_decl (sym->cp_pointer));
	  tmp = gfc_evaluate_now (tmp, &se->pre);
	}

      if (!POINTER_TYPE_P (TREE_TYPE (tmp)))
	{
	  gcc_assert (TREE_CODE (tmp) == FUNCTION_DECL);
	  tmp = gfc_build_addr_expr (NULL_TREE, tmp);
	}
    }
  se->expr = tmp;
}


/* Initialize MAPPING.  */

void
gfc_init_interface_mapping (gfc_interface_mapping * mapping)
{
  mapping->syms = NULL;
  mapping->charlens = NULL;
}


/* Free all memory held by MAPPING (but not MAPPING itself).  */

void
gfc_free_interface_mapping (gfc_interface_mapping * mapping)
{
  gfc_interface_sym_mapping *sym;
  gfc_interface_sym_mapping *nextsym;
  gfc_charlen *cl;
  gfc_charlen *nextcl;

  for (sym = mapping->syms; sym; sym = nextsym)
    {
      nextsym = sym->next;
      sym->new_sym->n.sym->formal = NULL;
      gfc_free_symbol (sym->new_sym->n.sym);
      gfc_free_expr (sym->expr);
      free (sym->new_sym);
      free (sym);
    }
  for (cl = mapping->charlens; cl; cl = nextcl)
    {
      nextcl = cl->next;
      gfc_free_expr (cl->length);
      free (cl);
    }
}


/* Return a copy of gfc_charlen CL.  Add the returned structure to
   MAPPING so that it will be freed by gfc_free_interface_mapping.  */

static gfc_charlen *
gfc_get_interface_mapping_charlen (gfc_interface_mapping * mapping,
				   gfc_charlen * cl)
{
  gfc_charlen *new_charlen;

  new_charlen = gfc_get_charlen ();
  new_charlen->next = mapping->charlens;
  new_charlen->length = gfc_copy_expr (cl->length);

  mapping->charlens = new_charlen;
  return new_charlen;
}


/* A subroutine of gfc_add_interface_mapping.  Return a descriptorless
   array variable that can be used as the actual argument for dummy
   argument SYM.  Add any initialization code to BLOCK.  PACKED is as
   for gfc_get_nodesc_array_type and DATA points to the first element
   in the passed array.  */

static tree
gfc_get_interface_mapping_array (stmtblock_t * block, gfc_symbol * sym,
				 gfc_packed packed, tree data)
{
  tree type;
  tree var;

  type = gfc_typenode_for_spec (&sym->ts);
  type = gfc_get_nodesc_array_type (type, sym->as, packed,
				    !sym->attr.target && !sym->attr.pointer
				    && !sym->attr.proc_pointer);

  var = gfc_create_var (type, "ifm");
  gfc_add_modify (block, var, fold_convert (type, data));

  return var;
}


/* A subroutine of gfc_add_interface_mapping.  Set the stride, upper bounds
   and offset of descriptorless array type TYPE given that it has the same
   size as DESC.  Add any set-up code to BLOCK.  */

static void
gfc_set_interface_mapping_bounds (stmtblock_t * block, tree type, tree desc)
{
  int n;
  tree dim;
  tree offset;
  tree tmp;

  offset = gfc_index_zero_node;
  for (n = 0; n < GFC_TYPE_ARRAY_RANK (type); n++)
    {
      dim = gfc_rank_cst[n];
      GFC_TYPE_ARRAY_STRIDE (type, n) = gfc_conv_array_stride (desc, n);
      if (GFC_TYPE_ARRAY_LBOUND (type, n) == NULL_TREE)
	{
	  GFC_TYPE_ARRAY_LBOUND (type, n)
		= gfc_conv_descriptor_lbound_get (desc, dim);
	  GFC_TYPE_ARRAY_UBOUND (type, n)
		= gfc_conv_descriptor_ubound_get (desc, dim);
	}
      else if (GFC_TYPE_ARRAY_UBOUND (type, n) == NULL_TREE)
	{
	  tmp = fold_build2_loc (input_location, MINUS_EXPR,
				 gfc_array_index_type,
				 gfc_conv_descriptor_ubound_get (desc, dim),
				 gfc_conv_descriptor_lbound_get (desc, dim));
	  tmp = fold_build2_loc (input_location, PLUS_EXPR,
				 gfc_array_index_type,
				 GFC_TYPE_ARRAY_LBOUND (type, n), tmp);
	  tmp = gfc_evaluate_now (tmp, block);
	  GFC_TYPE_ARRAY_UBOUND (type, n) = tmp;
	}
      tmp = fold_build2_loc (input_location, MULT_EXPR, gfc_array_index_type,
			     GFC_TYPE_ARRAY_LBOUND (type, n),
			     GFC_TYPE_ARRAY_STRIDE (type, n));
      offset = fold_build2_loc (input_location, MINUS_EXPR,
				gfc_array_index_type, offset, tmp);
    }
  offset = gfc_evaluate_now (offset, block);
  GFC_TYPE_ARRAY_OFFSET (type) = offset;
}


/* Extend MAPPING so that it maps dummy argument SYM to the value stored
   in SE.  The caller may still use se->expr and se->string_length after
   calling this function.  */

void
gfc_add_interface_mapping (gfc_interface_mapping * mapping,
			   gfc_symbol * sym, gfc_se * se,
			   gfc_expr *expr)
{
  gfc_interface_sym_mapping *sm;
  tree desc;
  tree tmp;
  tree value;
  gfc_symbol *new_sym;
  gfc_symtree *root;
  gfc_symtree *new_symtree;

  /* Create a new symbol to represent the actual argument.  */
  new_sym = gfc_new_symbol (sym->name, NULL);
  new_sym->ts = sym->ts;
  new_sym->as = gfc_copy_array_spec (sym->as);
  new_sym->attr.referenced = 1;
  new_sym->attr.dimension = sym->attr.dimension;
  new_sym->attr.contiguous = sym->attr.contiguous;
  new_sym->attr.codimension = sym->attr.codimension;
  new_sym->attr.pointer = sym->attr.pointer;
  new_sym->attr.allocatable = sym->attr.allocatable;
  new_sym->attr.flavor = sym->attr.flavor;
  new_sym->attr.function = sym->attr.function;

  /* Ensure that the interface is available and that
     descriptors are passed for array actual arguments.  */
  if (sym->attr.flavor == FL_PROCEDURE)
    {
      new_sym->formal = expr->symtree->n.sym->formal;
      new_sym->attr.always_explicit
	    = expr->symtree->n.sym->attr.always_explicit;
    }

  /* Create a fake symtree for it.  */
  root = NULL;
  new_symtree = gfc_new_symtree (&root, sym->name);
  new_symtree->n.sym = new_sym;
  gcc_assert (new_symtree == root);

  /* Create a dummy->actual mapping.  */
  sm = XCNEW (gfc_interface_sym_mapping);
  sm->next = mapping->syms;
  sm->old = sym;
  sm->new_sym = new_symtree;
  sm->expr = gfc_copy_expr (expr);
  mapping->syms = sm;

  /* Stabilize the argument's value.  */
  if (!sym->attr.function && se)
    se->expr = gfc_evaluate_now (se->expr, &se->pre);

  if (sym->ts.type == BT_CHARACTER)
    {
      /* Create a copy of the dummy argument's length.  */
      new_sym->ts.u.cl = gfc_get_interface_mapping_charlen (mapping, sym->ts.u.cl);
      sm->expr->ts.u.cl = new_sym->ts.u.cl;

      /* If the length is specified as "*", record the length that
	 the caller is passing.  We should use the callee's length
	 in all other cases.  */
      if (!new_sym->ts.u.cl->length && se)
	{
	  se->string_length = gfc_evaluate_now (se->string_length, &se->pre);
	  new_sym->ts.u.cl->backend_decl = se->string_length;
	}
    }

  if (!se)
    return;

  /* Use the passed value as-is if the argument is a function.  */
  if (sym->attr.flavor == FL_PROCEDURE)
    value = se->expr;

  /* If the argument is either a string or a pointer to a string,
     convert it to a boundless character type.  */
  else if (!sym->attr.dimension && sym->ts.type == BT_CHARACTER)
    {
      tmp = gfc_get_character_type_len (sym->ts.kind, NULL);
      tmp = build_pointer_type (tmp);
      if (sym->attr.pointer)
        value = build_fold_indirect_ref_loc (input_location,
					 se->expr);
      else
        value = se->expr;
      value = fold_convert (tmp, value);
    }

  /* If the argument is a scalar, a pointer to an array or an allocatable,
     dereference it.  */
  else if (!sym->attr.dimension || sym->attr.pointer || sym->attr.allocatable)
    value = build_fold_indirect_ref_loc (input_location,
				     se->expr);

  /* For character(*), use the actual argument's descriptor.  */
  else if (sym->ts.type == BT_CHARACTER && !new_sym->ts.u.cl->length)
    value = build_fold_indirect_ref_loc (input_location,
				     se->expr);

  /* If the argument is an array descriptor, use it to determine
     information about the actual argument's shape.  */
  else if (POINTER_TYPE_P (TREE_TYPE (se->expr))
	   && GFC_DESCRIPTOR_TYPE_P (TREE_TYPE (TREE_TYPE (se->expr))))
    {
      /* Get the actual argument's descriptor.  */
      desc = build_fold_indirect_ref_loc (input_location,
				      se->expr);

      /* Create the replacement variable.  */
      tmp = gfc_conv_descriptor_data_get (desc);
      value = gfc_get_interface_mapping_array (&se->pre, sym,
					       PACKED_NO, tmp);

      /* Use DESC to work out the upper bounds, strides and offset.  */
      gfc_set_interface_mapping_bounds (&se->pre, TREE_TYPE (value), desc);
    }
  else
    /* Otherwise we have a packed array.  */
    value = gfc_get_interface_mapping_array (&se->pre, sym,
					     PACKED_FULL, se->expr);

  new_sym->backend_decl = value;
}


/* Called once all dummy argument mappings have been added to MAPPING,
   but before the mapping is used to evaluate expressions.  Pre-evaluate
   the length of each argument, adding any initialization code to PRE and
   any finalization code to POST.  */

void
gfc_finish_interface_mapping (gfc_interface_mapping * mapping,
			      stmtblock_t * pre, stmtblock_t * post)
{
  gfc_interface_sym_mapping *sym;
  gfc_expr *expr;
  gfc_se se;

  for (sym = mapping->syms; sym; sym = sym->next)
    if (sym->new_sym->n.sym->ts.type == BT_CHARACTER
	&& !sym->new_sym->n.sym->ts.u.cl->backend_decl)
      {
	expr = sym->new_sym->n.sym->ts.u.cl->length;
	gfc_apply_interface_mapping_to_expr (mapping, expr);
	gfc_init_se (&se, NULL);
	gfc_conv_expr (&se, expr);
	se.expr = fold_convert (gfc_charlen_type_node, se.expr);
	se.expr = gfc_evaluate_now (se.expr, &se.pre);
	gfc_add_block_to_block (pre, &se.pre);
	gfc_add_block_to_block (post, &se.post);

	sym->new_sym->n.sym->ts.u.cl->backend_decl = se.expr;
      }
}


/* Like gfc_apply_interface_mapping_to_expr, but applied to
   constructor C.  */

static void
gfc_apply_interface_mapping_to_cons (gfc_interface_mapping * mapping,
				     gfc_constructor_base base)
{
  gfc_constructor *c;
  for (c = gfc_constructor_first (base); c; c = gfc_constructor_next (c))
    {
      gfc_apply_interface_mapping_to_expr (mapping, c->expr);
      if (c->iterator)
	{
	  gfc_apply_interface_mapping_to_expr (mapping, c->iterator->start);
	  gfc_apply_interface_mapping_to_expr (mapping, c->iterator->end);
	  gfc_apply_interface_mapping_to_expr (mapping, c->iterator->step);
	}
    }
}


/* Like gfc_apply_interface_mapping_to_expr, but applied to
   reference REF.  */

static void
gfc_apply_interface_mapping_to_ref (gfc_interface_mapping * mapping,
				    gfc_ref * ref)
{
  int n;

  for (; ref; ref = ref->next)
    switch (ref->type)
      {
      case REF_ARRAY:
	for (n = 0; n < ref->u.ar.dimen; n++)
	  {
	    gfc_apply_interface_mapping_to_expr (mapping, ref->u.ar.start[n]);
	    gfc_apply_interface_mapping_to_expr (mapping, ref->u.ar.end[n]);
	    gfc_apply_interface_mapping_to_expr (mapping, ref->u.ar.stride[n]);
	  }
	break;

      case REF_COMPONENT:
	break;

      case REF_SUBSTRING:
	gfc_apply_interface_mapping_to_expr (mapping, ref->u.ss.start);
	gfc_apply_interface_mapping_to_expr (mapping, ref->u.ss.end);
	break;
      }
}


/* Convert intrinsic function calls into result expressions.  */

static bool
gfc_map_intrinsic_function (gfc_expr *expr, gfc_interface_mapping *mapping)
{
  gfc_symbol *sym;
  gfc_expr *new_expr;
  gfc_expr *arg1;
  gfc_expr *arg2;
  int d, dup;

  arg1 = expr->value.function.actual->expr;
  if (expr->value.function.actual->next)
    arg2 = expr->value.function.actual->next->expr;
  else
    arg2 = NULL;

  sym = arg1->symtree->n.sym;

  if (sym->attr.dummy)
    return false;

  new_expr = NULL;

  switch (expr->value.function.isym->id)
    {
    case GFC_ISYM_LEN:
      /* TODO figure out why this condition is necessary.  */
      if (sym->attr.function
	  && (arg1->ts.u.cl->length == NULL
	      || (arg1->ts.u.cl->length->expr_type != EXPR_CONSTANT
		  && arg1->ts.u.cl->length->expr_type != EXPR_VARIABLE)))
	return false;

      new_expr = gfc_copy_expr (arg1->ts.u.cl->length);
      break;

    case GFC_ISYM_SIZE:
      if (!sym->as || sym->as->rank == 0)
	return false;

      if (arg2 && arg2->expr_type == EXPR_CONSTANT)
	{
	  dup = mpz_get_si (arg2->value.integer);
	  d = dup - 1;
	}
      else
	{
	  dup = sym->as->rank;
	  d = 0;
	}

      for (; d < dup; d++)
	{
	  gfc_expr *tmp;

	  if (!sym->as->upper[d] || !sym->as->lower[d])
	    {
	      gfc_free_expr (new_expr);
	      return false;
	    }

	  tmp = gfc_add (gfc_copy_expr (sym->as->upper[d]),
					gfc_get_int_expr (gfc_default_integer_kind,
							  NULL, 1));
	  tmp = gfc_subtract (tmp, gfc_copy_expr (sym->as->lower[d]));
	  if (new_expr)
	    new_expr = gfc_multiply (new_expr, tmp);
	  else
	    new_expr = tmp;
	}
      break;

    case GFC_ISYM_LBOUND:
    case GFC_ISYM_UBOUND:
	/* TODO These implementations of lbound and ubound do not limit if
	   the size < 0, according to F95's 13.14.53 and 13.14.113.  */

      if (!sym->as || sym->as->rank == 0)
	return false;

      if (arg2 && arg2->expr_type == EXPR_CONSTANT)
	d = mpz_get_si (arg2->value.integer) - 1;
      else
	/* TODO: If the need arises, this could produce an array of
	   ubound/lbounds.  */
	gcc_unreachable ();

      if (expr->value.function.isym->id == GFC_ISYM_LBOUND)
	{
	  if (sym->as->lower[d])
	    new_expr = gfc_copy_expr (sym->as->lower[d]);
	}
      else
	{
	  if (sym->as->upper[d])
	    new_expr = gfc_copy_expr (sym->as->upper[d]);
	}
      break;

    default:
      break;
    }

  gfc_apply_interface_mapping_to_expr (mapping, new_expr);
  if (!new_expr)
    return false;

  gfc_replace_expr (expr, new_expr);
  return true;
}


static void
gfc_map_fcn_formal_to_actual (gfc_expr *expr, gfc_expr *map_expr,
			      gfc_interface_mapping * mapping)
{
  gfc_formal_arglist *f;
  gfc_actual_arglist *actual;

  actual = expr->value.function.actual;
  f = gfc_sym_get_dummy_args (map_expr->symtree->n.sym);

  for (; f && actual; f = f->next, actual = actual->next)
    {
      if (!actual->expr)
	continue;

      gfc_add_interface_mapping (mapping, f->sym, NULL, actual->expr);
    }

  if (map_expr->symtree->n.sym->attr.dimension)
    {
      int d;
      gfc_array_spec *as;

      as = gfc_copy_array_spec (map_expr->symtree->n.sym->as);

      for (d = 0; d < as->rank; d++)
	{
	  gfc_apply_interface_mapping_to_expr (mapping, as->lower[d]);
	  gfc_apply_interface_mapping_to_expr (mapping, as->upper[d]);
	}

      expr->value.function.esym->as = as;
    }

  if (map_expr->symtree->n.sym->ts.type == BT_CHARACTER)
    {
      expr->value.function.esym->ts.u.cl->length
	= gfc_copy_expr (map_expr->symtree->n.sym->ts.u.cl->length);

      gfc_apply_interface_mapping_to_expr (mapping,
			expr->value.function.esym->ts.u.cl->length);
    }
}


/* EXPR is a copy of an expression that appeared in the interface
   associated with MAPPING.  Walk it recursively looking for references to
   dummy arguments that MAPPING maps to actual arguments.  Replace each such
   reference with a reference to the associated actual argument.  */

static void
gfc_apply_interface_mapping_to_expr (gfc_interface_mapping * mapping,
				     gfc_expr * expr)
{
  gfc_interface_sym_mapping *sym;
  gfc_actual_arglist *actual;

  if (!expr)
    return;

  /* Copying an expression does not copy its length, so do that here.  */
  if (expr->ts.type == BT_CHARACTER && expr->ts.u.cl)
    {
      expr->ts.u.cl = gfc_get_interface_mapping_charlen (mapping, expr->ts.u.cl);
      gfc_apply_interface_mapping_to_expr (mapping, expr->ts.u.cl->length);
    }

  /* Apply the mapping to any references.  */
  gfc_apply_interface_mapping_to_ref (mapping, expr->ref);

  /* ...and to the expression's symbol, if it has one.  */
  /* TODO Find out why the condition on expr->symtree had to be moved into
     the loop rather than being outside it, as originally.  */
  for (sym = mapping->syms; sym; sym = sym->next)
    if (expr->symtree && sym->old == expr->symtree->n.sym)
      {
	if (sym->new_sym->n.sym->backend_decl)
	  expr->symtree = sym->new_sym;
	else if (sym->expr)
	  gfc_replace_expr (expr, gfc_copy_expr (sym->expr));
      }

      /* ...and to subexpressions in expr->value.  */
  switch (expr->expr_type)
    {
    case EXPR_VARIABLE:
    case EXPR_CONSTANT:
    case EXPR_NULL:
    case EXPR_SUBSTRING:
      break;

    case EXPR_OP:
      gfc_apply_interface_mapping_to_expr (mapping, expr->value.op.op1);
      gfc_apply_interface_mapping_to_expr (mapping, expr->value.op.op2);
      break;

    case EXPR_FUNCTION:
      for (actual = expr->value.function.actual; actual; actual = actual->next)
	gfc_apply_interface_mapping_to_expr (mapping, actual->expr);

      if (expr->value.function.esym == NULL
	    && expr->value.function.isym != NULL
	    && expr->value.function.actual->expr->symtree
	    && gfc_map_intrinsic_function (expr, mapping))
	break;

      for (sym = mapping->syms; sym; sym = sym->next)
	if (sym->old == expr->value.function.esym)
	  {
	    expr->value.function.esym = sym->new_sym->n.sym;
	    gfc_map_fcn_formal_to_actual (expr, sym->expr, mapping);
	    expr->value.function.esym->result = sym->new_sym->n.sym;
	  }
      break;

    case EXPR_ARRAY:
    case EXPR_STRUCTURE:
      gfc_apply_interface_mapping_to_cons (mapping, expr->value.constructor);
      break;

    case EXPR_COMPCALL:
    case EXPR_PPC:
      gcc_unreachable ();
      break;
    }

  return;
}


/* Evaluate interface expression EXPR using MAPPING.  Store the result
   in SE.  */

void
gfc_apply_interface_mapping (gfc_interface_mapping * mapping,
			     gfc_se * se, gfc_expr * expr)
{
  expr = gfc_copy_expr (expr);
  gfc_apply_interface_mapping_to_expr (mapping, expr);
  gfc_conv_expr (se, expr);
  se->expr = gfc_evaluate_now (se->expr, &se->pre);
  gfc_free_expr (expr);
}


/* Returns a reference to a temporary array into which a component of
   an actual argument derived type array is copied and then returned
   after the function call.  */
void
gfc_conv_subref_array_arg (gfc_se * parmse, gfc_expr * expr, int g77,
			   sym_intent intent, bool formal_ptr)
{
  gfc_se lse;
  gfc_se rse;
  gfc_ss *lss;
  gfc_ss *rss;
  gfc_loopinfo loop;
  gfc_loopinfo loop2;
  gfc_array_info *info;
  tree offset;
  tree tmp_index;
  tree tmp;
  tree base_type;
  tree size;
  stmtblock_t body;
  int n;
  int dimen;

  gfc_init_se (&lse, NULL);
  gfc_init_se (&rse, NULL);

  /* Walk the argument expression.  */
  rss = gfc_walk_expr (expr);

  gcc_assert (rss != gfc_ss_terminator);

  /* Initialize the scalarizer.  */
  gfc_init_loopinfo (&loop);
  gfc_add_ss_to_loop (&loop, rss);

  /* Calculate the bounds of the scalarization.  */
  gfc_conv_ss_startstride (&loop);

  /* Build an ss for the temporary.  */
  if (expr->ts.type == BT_CHARACTER && !expr->ts.u.cl->backend_decl)
    gfc_conv_string_length (expr->ts.u.cl, expr, &parmse->pre);

  base_type = gfc_typenode_for_spec (&expr->ts);
  if (GFC_ARRAY_TYPE_P (base_type)
		|| GFC_DESCRIPTOR_TYPE_P (base_type))
    base_type = gfc_get_element_type (base_type);

  if (expr->ts.type == BT_CLASS)
    base_type = gfc_typenode_for_spec (&CLASS_DATA (expr)->ts);

  loop.temp_ss = gfc_get_temp_ss (base_type, ((expr->ts.type == BT_CHARACTER)
					      ? expr->ts.u.cl->backend_decl
					      : NULL),
				  loop.dimen);

  parmse->string_length = loop.temp_ss->info->string_length;

  /* Associate the SS with the loop.  */
  gfc_add_ss_to_loop (&loop, loop.temp_ss);

  /* Setup the scalarizing loops.  */
  gfc_conv_loop_setup (&loop, &expr->where);

  /* Pass the temporary descriptor back to the caller.  */
  info = &loop.temp_ss->info->data.array;
  parmse->expr = info->descriptor;

  /* Setup the gfc_se structures.  */
  gfc_copy_loopinfo_to_se (&lse, &loop);
  gfc_copy_loopinfo_to_se (&rse, &loop);

  rse.ss = rss;
  lse.ss = loop.temp_ss;
  gfc_mark_ss_chain_used (rss, 1);
  gfc_mark_ss_chain_used (loop.temp_ss, 1);

  /* Start the scalarized loop body.  */
  gfc_start_scalarized_body (&loop, &body);

  /* Translate the expression.  */
  gfc_conv_expr (&rse, expr);

  /* Reset the offset for the function call since the loop
     is zero based on the data pointer.  Note that the temp
     comes first in the loop chain since it is added second.  */
  if (gfc_is_alloc_class_array_function (expr))
    {
      tmp = loop.ss->loop_chain->info->data.array.descriptor;
      gfc_conv_descriptor_offset_set (&loop.pre, tmp,
				      gfc_index_zero_node);
    }

  gfc_conv_tmp_array_ref (&lse);

  if (intent != INTENT_OUT)
    {
      tmp = gfc_trans_scalar_assign (&lse, &rse, expr->ts, true, false, true);
      gfc_add_expr_to_block (&body, tmp);
      gcc_assert (rse.ss == gfc_ss_terminator);
      gfc_trans_scalarizing_loops (&loop, &body);
    }
  else
    {
      /* Make sure that the temporary declaration survives by merging
       all the loop declarations into the current context.  */
      for (n = 0; n < loop.dimen; n++)
	{
	  gfc_merge_block_scope (&body);
	  body = loop.code[loop.order[n]];
	}
      gfc_merge_block_scope (&body);
    }

  /* Add the post block after the second loop, so that any
     freeing of allocated memory is done at the right time.  */
  gfc_add_block_to_block (&parmse->pre, &loop.pre);

  /**********Copy the temporary back again.*********/

  gfc_init_se (&lse, NULL);
  gfc_init_se (&rse, NULL);

  /* Walk the argument expression.  */
  lss = gfc_walk_expr (expr);
  rse.ss = loop.temp_ss;
  lse.ss = lss;

  /* Initialize the scalarizer.  */
  gfc_init_loopinfo (&loop2);
  gfc_add_ss_to_loop (&loop2, lss);

  dimen = rse.ss->dimen;

  /* Skip the write-out loop for this case.  */
  if (gfc_is_alloc_class_array_function (expr))
    goto class_array_fcn;

  /* Calculate the bounds of the scalarization.  */
  gfc_conv_ss_startstride (&loop2);

  /* Setup the scalarizing loops.  */
  gfc_conv_loop_setup (&loop2, &expr->where);

  gfc_copy_loopinfo_to_se (&lse, &loop2);
  gfc_copy_loopinfo_to_se (&rse, &loop2);

  gfc_mark_ss_chain_used (lss, 1);
  gfc_mark_ss_chain_used (loop.temp_ss, 1);

  /* Declare the variable to hold the temporary offset and start the
     scalarized loop body.  */
  offset = gfc_create_var (gfc_array_index_type, NULL);
  gfc_start_scalarized_body (&loop2, &body);

  /* Build the offsets for the temporary from the loop variables.  The
     temporary array has lbounds of zero and strides of one in all
     dimensions, so this is very simple.  The offset is only computed
     outside the innermost loop, so the overall transfer could be
     optimized further.  */
  info = &rse.ss->info->data.array;

  tmp_index = gfc_index_zero_node;
  for (n = dimen - 1; n > 0; n--)
    {
      tree tmp_str;
      tmp = rse.loop->loopvar[n];
      tmp = fold_build2_loc (input_location, MINUS_EXPR, gfc_array_index_type,
			     tmp, rse.loop->from[n]);
      tmp = fold_build2_loc (input_location, PLUS_EXPR, gfc_array_index_type,
			     tmp, tmp_index);

      tmp_str = fold_build2_loc (input_location, MINUS_EXPR,
				 gfc_array_index_type,
				 rse.loop->to[n-1], rse.loop->from[n-1]);
      tmp_str = fold_build2_loc (input_location, PLUS_EXPR,
				 gfc_array_index_type,
				 tmp_str, gfc_index_one_node);

      tmp_index = fold_build2_loc (input_location, MULT_EXPR,
				   gfc_array_index_type, tmp, tmp_str);
    }

  tmp_index = fold_build2_loc (input_location, MINUS_EXPR,
			       gfc_array_index_type,
			       tmp_index, rse.loop->from[0]);
  gfc_add_modify (&rse.loop->code[0], offset, tmp_index);

  tmp_index = fold_build2_loc (input_location, PLUS_EXPR,
			       gfc_array_index_type,
			       rse.loop->loopvar[0], offset);

  /* Now use the offset for the reference.  */
  tmp = build_fold_indirect_ref_loc (input_location,
				 info->data);
  rse.expr = gfc_build_array_ref (tmp, tmp_index, NULL);

  if (expr->ts.type == BT_CHARACTER)
    rse.string_length = expr->ts.u.cl->backend_decl;

  gfc_conv_expr (&lse, expr);

  gcc_assert (lse.ss == gfc_ss_terminator);

  tmp = gfc_trans_scalar_assign (&lse, &rse, expr->ts, false, false, true);
  gfc_add_expr_to_block (&body, tmp);

  /* Generate the copying loops.  */
  gfc_trans_scalarizing_loops (&loop2, &body);

  /* Wrap the whole thing up by adding the second loop to the post-block
     and following it by the post-block of the first loop.  In this way,
     if the temporary needs freeing, it is done after use!  */
  if (intent != INTENT_IN)
    {
      gfc_add_block_to_block (&parmse->post, &loop2.pre);
      gfc_add_block_to_block (&parmse->post, &loop2.post);
    }

class_array_fcn:

  gfc_add_block_to_block (&parmse->post, &loop.post);

  gfc_cleanup_loop (&loop);
  gfc_cleanup_loop (&loop2);

  /* Pass the string length to the argument expression.  */
  if (expr->ts.type == BT_CHARACTER)
    parmse->string_length = expr->ts.u.cl->backend_decl;

  /* Determine the offset for pointer formal arguments and set the
     lbounds to one.  */
  if (formal_ptr)
    {
      size = gfc_index_one_node;
      offset = gfc_index_zero_node;
      for (n = 0; n < dimen; n++)
	{
	  tmp = gfc_conv_descriptor_ubound_get (parmse->expr,
						gfc_rank_cst[n]);
	  tmp = fold_build2_loc (input_location, PLUS_EXPR,
				 gfc_array_index_type, tmp,
				 gfc_index_one_node);
	  gfc_conv_descriptor_ubound_set (&parmse->pre,
					  parmse->expr,
					  gfc_rank_cst[n],
					  tmp);
	  gfc_conv_descriptor_lbound_set (&parmse->pre,
					  parmse->expr,
					  gfc_rank_cst[n],
					  gfc_index_one_node);
	  size = gfc_evaluate_now (size, &parmse->pre);
	  offset = fold_build2_loc (input_location, MINUS_EXPR,
				    gfc_array_index_type,
				    offset, size);
	  offset = gfc_evaluate_now (offset, &parmse->pre);
	  tmp = fold_build2_loc (input_location, MINUS_EXPR,
				 gfc_array_index_type,
				 rse.loop->to[n], rse.loop->from[n]);
	  tmp = fold_build2_loc (input_location, PLUS_EXPR,
				 gfc_array_index_type,
				 tmp, gfc_index_one_node);
	  size = fold_build2_loc (input_location, MULT_EXPR,
				  gfc_array_index_type, size, tmp);
	}

      gfc_conv_descriptor_offset_set (&parmse->pre, parmse->expr,
				      offset);
    }

  /* We want either the address for the data or the address of the descriptor,
     depending on the mode of passing array arguments.  */
  if (g77)
    parmse->expr = gfc_conv_descriptor_data_get (parmse->expr);
  else
    parmse->expr = gfc_build_addr_expr (NULL_TREE, parmse->expr);

  return;
}


/* Generate the code for argument list functions.  */

static void
conv_arglist_function (gfc_se *se, gfc_expr *expr, const char *name)
{
  /* Pass by value for g77 %VAL(arg), pass the address
     indirectly for %LOC, else by reference.  Thus %REF
     is a "do-nothing" and %LOC is the same as an F95
     pointer.  */
  if (strncmp (name, "%VAL", 4) == 0)
    gfc_conv_expr (se, expr);
  else if (strncmp (name, "%LOC", 4) == 0)
    {
      gfc_conv_expr_reference (se, expr);
      se->expr = gfc_build_addr_expr (NULL, se->expr);
    }
  else if (strncmp (name, "%REF", 4) == 0)
    gfc_conv_expr_reference (se, expr);
  else
    gfc_error ("Unknown argument list function at %L", &expr->where);
}


/* Generate code for a procedure call.  Note can return se->post != NULL.
   If se->direct_byref is set then se->expr contains the return parameter.
   Return nonzero, if the call has alternate specifiers.
   'expr' is only needed for procedure pointer components.  */

int
gfc_conv_procedure_call (gfc_se * se, gfc_symbol * sym,
			 gfc_actual_arglist * args, gfc_expr * expr,
			 vec<tree, va_gc> *append_args)
{
  gfc_interface_mapping mapping;
  vec<tree, va_gc> *arglist;
  vec<tree, va_gc> *retargs;
  tree tmp;
  tree fntype;
  gfc_se parmse;
  gfc_array_info *info;
  int byref;
  int parm_kind;
  tree type;
  tree var;
  tree len;
  tree base_object;
  vec<tree, va_gc> *stringargs;
  vec<tree, va_gc> *optionalargs;
  tree result = NULL;
  gfc_formal_arglist *formal;
  gfc_actual_arglist *arg;
  int has_alternate_specifier = 0;
  bool need_interface_mapping;
  bool callee_alloc;
  gfc_typespec ts;
  gfc_charlen cl;
  gfc_expr *e;
  gfc_symbol *fsym;
  stmtblock_t post;
  enum {MISSING = 0, ELEMENTAL, SCALAR, SCALAR_POINTER, ARRAY};
  gfc_component *comp = NULL;
  int arglen;

  arglist = NULL;
  retargs = NULL;
  stringargs = NULL;
  optionalargs = NULL;
  var = NULL_TREE;
  len = NULL_TREE;
  gfc_clear_ts (&ts);

  comp = gfc_get_proc_ptr_comp (expr);

  if (se->ss != NULL)
    {
      if (!sym->attr.elemental && !(comp && comp->attr.elemental))
	{
	  gcc_assert (se->ss->info->type == GFC_SS_FUNCTION);
	  if (se->ss->info->useflags)
	    {
	      gcc_assert ((!comp && gfc_return_by_reference (sym)
			   && sym->result->attr.dimension)
			  || (comp && comp->attr.dimension)
			  || gfc_is_alloc_class_array_function (expr));
	      gcc_assert (se->loop != NULL);
	      /* Access the previously obtained result.  */
	      gfc_conv_tmp_array_ref (se);
	      return 0;
	    }
	}
      info = &se->ss->info->data.array;
    }
  else
    info = NULL;

  gfc_init_block (&post);
  gfc_init_interface_mapping (&mapping);
  if (!comp)
    {
      formal = gfc_sym_get_dummy_args (sym);
      need_interface_mapping = sym->attr.dimension ||
			       (sym->ts.type == BT_CHARACTER
				&& sym->ts.u.cl->length
				&& sym->ts.u.cl->length->expr_type
				   != EXPR_CONSTANT);
    }
  else
    {
      formal = comp->ts.interface ? comp->ts.interface->formal : NULL;
      need_interface_mapping = comp->attr.dimension ||
			       (comp->ts.type == BT_CHARACTER
				&& comp->ts.u.cl->length
				&& comp->ts.u.cl->length->expr_type
				   != EXPR_CONSTANT);
    }

  base_object = NULL_TREE;

  /* Evaluate the arguments.  */
  for (arg = args; arg != NULL;
       arg = arg->next, formal = formal ? formal->next : NULL)
    {
      e = arg->expr;
      fsym = formal ? formal->sym : NULL;
      parm_kind = MISSING;

      /* Class array expressions are sometimes coming completely unadorned
	 with either arrayspec or _data component.  Correct that here.
	 OOP-TODO: Move this to the frontend.  */
      if (e && e->expr_type == EXPR_VARIABLE
	    && !e->ref
	    && e->ts.type == BT_CLASS
	    && (CLASS_DATA (e)->attr.codimension
		|| CLASS_DATA (e)->attr.dimension))
	{
	  gfc_typespec temp_ts = e->ts;
	  gfc_add_class_array_ref (e);
	  e->ts = temp_ts;
	}

      if (e == NULL)
	{
	  if (se->ignore_optional)
	    {
	      /* Some intrinsics have already been resolved to the correct
	         parameters.  */
	      continue;
	    }
	  else if (arg->label)
	    {
	      has_alternate_specifier = 1;
	      continue;
	    }
	  else
	    {
	      gfc_init_se (&parmse, NULL);

	      /* For scalar arguments with VALUE attribute which are passed by
		 value, pass "0" and a hidden argument gives the optional
		 status.  */
	      if (fsym && fsym->attr.optional && fsym->attr.value
		  && !fsym->attr.dimension && fsym->ts.type != BT_CHARACTER
		  && fsym->ts.type != BT_CLASS && fsym->ts.type != BT_DERIVED)
		{
		  parmse.expr = fold_convert (gfc_sym_type (fsym),
					      integer_zero_node);
		  vec_safe_push (optionalargs, boolean_false_node);
		}
	      else
		{
		  /* Pass a NULL pointer for an absent arg.  */
		  parmse.expr = null_pointer_node;
		  if (arg->missing_arg_type == BT_CHARACTER)
		    parmse.string_length = build_int_cst (gfc_charlen_type_node,
							  0);
		}
	    }
	}
      else if (arg->expr->expr_type == EXPR_NULL
	       && fsym && !fsym->attr.pointer
	       && (fsym->ts.type != BT_CLASS
		   || !CLASS_DATA (fsym)->attr.class_pointer))
	{
	  /* Pass a NULL pointer to denote an absent arg.  */
	  gcc_assert (fsym->attr.optional && !fsym->attr.allocatable
		      && (fsym->ts.type != BT_CLASS
			  || !CLASS_DATA (fsym)->attr.allocatable));
	  gfc_init_se (&parmse, NULL);
	  parmse.expr = null_pointer_node;
	  if (arg->missing_arg_type == BT_CHARACTER)
	    parmse.string_length = build_int_cst (gfc_charlen_type_node, 0);
	}
      else if (fsym && fsym->ts.type == BT_CLASS
		 && e->ts.type == BT_DERIVED)
	{
	  /* The derived type needs to be converted to a temporary
	     CLASS object.  */
	  gfc_init_se (&parmse, se);
	  gfc_conv_derived_to_class (&parmse, e, fsym->ts, NULL,
				     fsym->attr.optional
				     && e->expr_type == EXPR_VARIABLE
				     && e->symtree->n.sym->attr.optional,
				     CLASS_DATA (fsym)->attr.class_pointer
				     || CLASS_DATA (fsym)->attr.allocatable);
	}
      else if (UNLIMITED_POLY (fsym) && e->ts.type != BT_CLASS)
	{
	  /* The intrinsic type needs to be converted to a temporary
	     CLASS object for the unlimited polymorphic formal.  */
	  gfc_init_se (&parmse, se);
	  gfc_conv_intrinsic_to_class (&parmse, e, fsym->ts);
	}
      else if (se->ss && se->ss->info->useflags)
	{
	  gfc_ss *ss;

	  ss = se->ss;

	  /* An elemental function inside a scalarized loop.  */
	  gfc_init_se (&parmse, se);
	  parm_kind = ELEMENTAL;

	  /* For all value functions or polymorphic scalar non-pointer
	     non-allocatable variables use the expression in e directly.  This
	     ensures, that initializers of polymorphic entities are correctly
	     copied.  */
	  if (fsym && (fsym->attr.value
		       || (e->expr_type == EXPR_VARIABLE
			   && fsym->ts.type == BT_DERIVED
			   && e->ts.type == BT_DERIVED
			   && !e->ts.u.derived->attr.dimension
			   && !e->rank
			   && (!e->symtree
			       || (!e->symtree->n.sym->attr.allocatable
				   && !e->symtree->n.sym->attr.pointer)))))
	    gfc_conv_expr (&parmse, e);
	  else
	    gfc_conv_expr_reference (&parmse, e);

	  if (e->ts.type == BT_CHARACTER && !e->rank
	      && e->expr_type == EXPR_FUNCTION)
	    parmse.expr = build_fold_indirect_ref_loc (input_location,
						       parmse.expr);

	  if (fsym && fsym->ts.type == BT_DERIVED
	      && gfc_is_class_container_ref (e))
	    {
	      parmse.expr = gfc_class_data_get (parmse.expr);

	      if (fsym->attr.optional && e->expr_type == EXPR_VARIABLE
		  && e->symtree->n.sym->attr.optional)
		{
		  tree cond = gfc_conv_expr_present (e->symtree->n.sym);
		  parmse.expr = build3_loc (input_location, COND_EXPR,
					TREE_TYPE (parmse.expr),
					cond, parmse.expr,
					fold_convert (TREE_TYPE (parmse.expr),
						      null_pointer_node));
		}
	    }

	  /* If we are passing an absent array as optional dummy to an
	     elemental procedure, make sure that we pass NULL when the data
	     pointer is NULL.  We need this extra conditional because of
	     scalarization which passes arrays elements to the procedure,
	     ignoring the fact that the array can be absent/unallocated/...  */
	  if (ss->info->can_be_null_ref && ss->info->type != GFC_SS_REFERENCE)
	    {
	      tree descriptor_data;

	      descriptor_data = ss->info->data.array.data;
	      tmp = fold_build2_loc (input_location, EQ_EXPR, boolean_type_node,
				     descriptor_data,
				     fold_convert (TREE_TYPE (descriptor_data),
						   null_pointer_node));
	      parmse.expr
		= fold_build3_loc (input_location, COND_EXPR,
				   TREE_TYPE (parmse.expr),
				   gfc_unlikely (tmp, PRED_FORTRAN_ABSENT_DUMMY),
				   fold_convert (TREE_TYPE (parmse.expr),
						 null_pointer_node),
				   parmse.expr);
	    }

	  /* The scalarizer does not repackage the reference to a class
	     array - instead it returns a pointer to the data element.  */
	  if (fsym && fsym->ts.type == BT_CLASS && e->ts.type == BT_CLASS)
	    gfc_conv_class_to_class (&parmse, e, fsym->ts, true,
				     fsym->attr.intent != INTENT_IN
				     && (CLASS_DATA (fsym)->attr.class_pointer
					 || CLASS_DATA (fsym)->attr.allocatable),
				     fsym->attr.optional
				     && e->expr_type == EXPR_VARIABLE
				     && e->symtree->n.sym->attr.optional,
				     CLASS_DATA (fsym)->attr.class_pointer
				     || CLASS_DATA (fsym)->attr.allocatable);
	}
      else
	{
	  bool scalar;
	  gfc_ss *argss;

	  gfc_init_se (&parmse, NULL);

	  /* Check whether the expression is a scalar or not; we cannot use
	     e->rank as it can be nonzero for functions arguments.  */
	  argss = gfc_walk_expr (e);
	  scalar = argss == gfc_ss_terminator;
	  if (!scalar)
	    gfc_free_ss_chain (argss);

	  /* Special handling for passing scalar polymorphic coarrays;
	     otherwise one passes "class->_data.data" instead of "&class".  */
	  if (e->rank == 0 && e->ts.type == BT_CLASS
	      && fsym && fsym->ts.type == BT_CLASS
	      && CLASS_DATA (fsym)->attr.codimension
	      && !CLASS_DATA (fsym)->attr.dimension)
	    {
	      gfc_add_class_array_ref (e);
              parmse.want_coarray = 1;
	      scalar = false;
	    }

	  /* A scalar or transformational function.  */
	  if (scalar)
	    {
	      if (e->expr_type == EXPR_VARIABLE
		    && e->symtree->n.sym->attr.cray_pointee
		    && fsym && fsym->attr.flavor == FL_PROCEDURE)
		{
		    /* The Cray pointer needs to be converted to a pointer to
		       a type given by the expression.  */
		    gfc_conv_expr (&parmse, e);
		    type = build_pointer_type (TREE_TYPE (parmse.expr));
		    tmp = gfc_get_symbol_decl (e->symtree->n.sym->cp_pointer);
		    parmse.expr = convert (type, tmp);
		}
 	      else if (fsym && fsym->attr.value)
		{
		  if (fsym->ts.type == BT_CHARACTER
		      && fsym->ts.is_c_interop
		      && fsym->ns->proc_name != NULL
		      && fsym->ns->proc_name->attr.is_bind_c)
		    {
		      parmse.expr = NULL;
		      gfc_conv_scalar_char_value (fsym, &parmse, &e);
		      if (parmse.expr == NULL)
			gfc_conv_expr (&parmse, e);
		    }
		  else
		    {
		    gfc_conv_expr (&parmse, e);
		    if (fsym->attr.optional
			&& fsym->ts.type != BT_CLASS
			&& fsym->ts.type != BT_DERIVED)
		      {
			if (e->expr_type != EXPR_VARIABLE
			    || !e->symtree->n.sym->attr.optional
			    || e->ref != NULL)
			  vec_safe_push (optionalargs, boolean_true_node);
			else
			  {
			    tmp = gfc_conv_expr_present (e->symtree->n.sym);
			    if (!e->symtree->n.sym->attr.value)
			      parmse.expr
				= fold_build3_loc (input_location, COND_EXPR,
					TREE_TYPE (parmse.expr),
					tmp, parmse.expr,
					fold_convert (TREE_TYPE (parmse.expr),
						      integer_zero_node));

			    vec_safe_push (optionalargs, tmp);
			  }
		      }
		    }
		}
	      else if (arg->name && arg->name[0] == '%')
		/* Argument list functions %VAL, %LOC and %REF are signalled
		   through arg->name.  */
		conv_arglist_function (&parmse, arg->expr, arg->name);
	      else if ((e->expr_type == EXPR_FUNCTION)
			&& ((e->value.function.esym
			     && e->value.function.esym->result->attr.pointer)
			    || (!e->value.function.esym
				&& e->symtree->n.sym->attr.pointer))
			&& fsym && fsym->attr.target)
		{
		  gfc_conv_expr (&parmse, e);
		  parmse.expr = gfc_build_addr_expr (NULL_TREE, parmse.expr);
		}
	      else if (e->expr_type == EXPR_FUNCTION
		       && e->symtree->n.sym->result
		       && e->symtree->n.sym->result != e->symtree->n.sym
		       && e->symtree->n.sym->result->attr.proc_pointer)
		{
		  /* Functions returning procedure pointers.  */
		  gfc_conv_expr (&parmse, e);
		  if (fsym && fsym->attr.proc_pointer)
		    parmse.expr = gfc_build_addr_expr (NULL_TREE, parmse.expr);
		}
	      else
		{
		  if (e->ts.type == BT_CLASS && fsym
		      && fsym->ts.type == BT_CLASS
		      && (!CLASS_DATA (fsym)->as
			  || CLASS_DATA (fsym)->as->type != AS_ASSUMED_RANK)
		      && CLASS_DATA (e)->attr.codimension)
		    {
		      gcc_assert (!CLASS_DATA (fsym)->attr.codimension);
		      gcc_assert (!CLASS_DATA (fsym)->as);
		      gfc_add_class_array_ref (e);
		      parmse.want_coarray = 1;
		      gfc_conv_expr_reference (&parmse, e);
		      class_scalar_coarray_to_class (&parmse, e, fsym->ts,
				     fsym->attr.optional
				     && e->expr_type == EXPR_VARIABLE);
		    }
		  else if (e->ts.type == BT_CLASS && fsym
			   && fsym->ts.type == BT_CLASS
			   && !CLASS_DATA (fsym)->as
			   && !CLASS_DATA (e)->as
			   && strcmp (fsym->ts.u.derived->name,
				      e->ts.u.derived->name))
		    {
		      type = gfc_typenode_for_spec (&fsym->ts);
		      var = gfc_create_var (type, fsym->name);
		      gfc_conv_expr (&parmse, e);
		      if (fsym->attr.optional
			  && e->expr_type == EXPR_VARIABLE
			  && e->symtree->n.sym->attr.optional)
			{
			  stmtblock_t block;
			  tree cond;
			  tmp = gfc_build_addr_expr (NULL_TREE, parmse.expr);
			  cond = fold_build2_loc (input_location, NE_EXPR,
						  boolean_type_node, tmp,
						  fold_convert (TREE_TYPE (tmp),
							    null_pointer_node));
			  gfc_start_block (&block);
			  gfc_add_modify (&block, var,
					  fold_build1_loc (input_location,
							   VIEW_CONVERT_EXPR,
							   type, parmse.expr));
			  gfc_add_expr_to_block (&parmse.pre,
				 fold_build3_loc (input_location,
					 COND_EXPR, void_type_node,
					 cond, gfc_finish_block (&block),
					 build_empty_stmt (input_location)));
			  parmse.expr = gfc_build_addr_expr (NULL_TREE, var);
			  parmse.expr = build3_loc (input_location, COND_EXPR,
					 TREE_TYPE (parmse.expr),
					 cond, parmse.expr,
					 fold_convert (TREE_TYPE (parmse.expr),
						       null_pointer_node));
			}
		      else
			{
			  gfc_add_modify (&parmse.pre, var,
					  fold_build1_loc (input_location,
							   VIEW_CONVERT_EXPR,
							   type, parmse.expr));
			  parmse.expr = gfc_build_addr_expr (NULL_TREE, var);
			}
		    }
		  else
		    gfc_conv_expr_reference (&parmse, e);

		  /* Catch base objects that are not variables.  */
		  if (e->ts.type == BT_CLASS
			&& e->expr_type != EXPR_VARIABLE
			&& expr && e == expr->base_expr)
		    base_object = build_fold_indirect_ref_loc (input_location,
							       parmse.expr);

		  /* A class array element needs converting back to be a
		     class object, if the formal argument is a class object.  */
		  if (fsym && fsym->ts.type == BT_CLASS
			&& e->ts.type == BT_CLASS
			&& ((CLASS_DATA (fsym)->as
			     && CLASS_DATA (fsym)->as->type == AS_ASSUMED_RANK)
			    || CLASS_DATA (e)->attr.dimension))
		    gfc_conv_class_to_class (&parmse, e, fsym->ts, false,
				     fsym->attr.intent != INTENT_IN
				     && (CLASS_DATA (fsym)->attr.class_pointer
					 || CLASS_DATA (fsym)->attr.allocatable),
				     fsym->attr.optional
				     && e->expr_type == EXPR_VARIABLE
				     && e->symtree->n.sym->attr.optional,
				     CLASS_DATA (fsym)->attr.class_pointer
				     || CLASS_DATA (fsym)->attr.allocatable);

		  /* If an ALLOCATABLE dummy argument has INTENT(OUT) and is
		     allocated on entry, it must be deallocated.  */
		  if (fsym && fsym->attr.intent == INTENT_OUT
		      && (fsym->attr.allocatable
			  || (fsym->ts.type == BT_CLASS
			      && CLASS_DATA (fsym)->attr.allocatable)))
		    {
		      stmtblock_t block;
		      tree ptr;

		      gfc_init_block  (&block);
		      ptr = parmse.expr;
		      if (e->ts.type == BT_CLASS)
			ptr = gfc_class_data_get (ptr);

		      tmp = gfc_deallocate_scalar_with_status (ptr, NULL_TREE,
							       true, e, e->ts);
		      gfc_add_expr_to_block (&block, tmp);
		      tmp = fold_build2_loc (input_location, MODIFY_EXPR,
					     void_type_node, ptr,
					     null_pointer_node);
		      gfc_add_expr_to_block (&block, tmp);

		      if (fsym->ts.type == BT_CLASS && UNLIMITED_POLY (fsym))
			{
			  gfc_add_modify (&block, ptr,
					  fold_convert (TREE_TYPE (ptr),
							null_pointer_node));
			  gfc_add_expr_to_block (&block, tmp);
			}
		      else if (fsym->ts.type == BT_CLASS)
			{
			  gfc_symbol *vtab;
			  vtab = gfc_find_derived_vtab (fsym->ts.u.derived);
			  tmp = gfc_get_symbol_decl (vtab);
			  tmp = gfc_build_addr_expr (NULL_TREE, tmp);
			  ptr = gfc_class_vptr_get (parmse.expr);
			  gfc_add_modify (&block, ptr,
					  fold_convert (TREE_TYPE (ptr), tmp));
			  gfc_add_expr_to_block (&block, tmp);
			}

		      if (fsym->attr.optional
			  && e->expr_type == EXPR_VARIABLE
			  && e->symtree->n.sym->attr.optional)
			{
			  tmp = fold_build3_loc (input_location, COND_EXPR,
				     void_type_node,
				     gfc_conv_expr_present (e->symtree->n.sym),
					    gfc_finish_block (&block),
					    build_empty_stmt (input_location));
			}
		      else
			tmp = gfc_finish_block (&block);

		      gfc_add_expr_to_block (&se->pre, tmp);
		    }

		  if (fsym && (fsym->ts.type == BT_DERIVED
			       || fsym->ts.type == BT_ASSUMED)
		      && e->ts.type == BT_CLASS
		      && !CLASS_DATA (e)->attr.dimension
		      && !CLASS_DATA (e)->attr.codimension)
		    parmse.expr = gfc_class_data_get (parmse.expr);

		  /* Wrap scalar variable in a descriptor. We need to convert
		     the address of a pointer back to the pointer itself before,
		     we can assign it to the data field.  */

		  if (fsym && fsym->as && fsym->as->type == AS_ASSUMED_RANK
		      && fsym->ts.type != BT_CLASS && e->expr_type != EXPR_NULL)
		    {
		      tmp = parmse.expr;
		      if (TREE_CODE (tmp) == ADDR_EXPR
			  && POINTER_TYPE_P (TREE_TYPE (TREE_OPERAND (tmp, 0))))
			tmp = TREE_OPERAND (tmp, 0);
		      parmse.expr = gfc_conv_scalar_to_descriptor (&parmse, tmp,
								   fsym->attr);
		      parmse.expr = gfc_build_addr_expr (NULL_TREE,
							 parmse.expr);
		    }
		  else if (fsym && e->expr_type != EXPR_NULL
		      && ((fsym->attr.pointer
			   && fsym->attr.flavor != FL_PROCEDURE)
			  || (fsym->attr.proc_pointer
			      && !(e->expr_type == EXPR_VARIABLE
				   && e->symtree->n.sym->attr.dummy))
			  || (fsym->attr.proc_pointer
			      && e->expr_type == EXPR_VARIABLE
			      && gfc_is_proc_ptr_comp (e))
			  || (fsym->attr.allocatable
			      && fsym->attr.flavor != FL_PROCEDURE)))
		    {
		      /* Scalar pointer dummy args require an extra level of
			 indirection. The null pointer already contains
			 this level of indirection.  */
		      parm_kind = SCALAR_POINTER;
		      parmse.expr = gfc_build_addr_expr (NULL_TREE, parmse.expr);
		    }
		}
	    }
	  else if (e->ts.type == BT_CLASS
		    && fsym && fsym->ts.type == BT_CLASS
		    && (CLASS_DATA (fsym)->attr.dimension
			|| CLASS_DATA (fsym)->attr.codimension))
	    {
	      /* Pass a class array.  */
	      parmse.use_offset = 1;
	      gfc_conv_expr_descriptor (&parmse, e);

	      /* If an ALLOCATABLE dummy argument has INTENT(OUT) and is
		 allocated on entry, it must be deallocated.  */
	      if (fsym->attr.intent == INTENT_OUT
		  && CLASS_DATA (fsym)->attr.allocatable)
		{
		  stmtblock_t block;
		  tree ptr;

		  gfc_init_block  (&block);
		  ptr = parmse.expr;
		  ptr = gfc_class_data_get (ptr);

		  tmp = gfc_deallocate_with_status (ptr, NULL_TREE,
						    NULL_TREE, NULL_TREE,
						    NULL_TREE, true, e,
						    false);
		  gfc_add_expr_to_block (&block, tmp);
		  tmp = fold_build2_loc (input_location, MODIFY_EXPR,
					 void_type_node, ptr,
					 null_pointer_node);
		  gfc_add_expr_to_block (&block, tmp);
		  gfc_reset_vptr (&block, e);

		  if (fsym->attr.optional
		      && e->expr_type == EXPR_VARIABLE
		      && (!e->ref
			  || (e->ref->type == REF_ARRAY
			      && e->ref->u.ar.type != AR_FULL))
		      && e->symtree->n.sym->attr.optional)
		    {
		      tmp = fold_build3_loc (input_location, COND_EXPR,
				    void_type_node,
				    gfc_conv_expr_present (e->symtree->n.sym),
				    gfc_finish_block (&block),
				    build_empty_stmt (input_location));
		    }
		  else
		    tmp = gfc_finish_block (&block);

		  gfc_add_expr_to_block (&se->pre, tmp);
		}

	      /* The conversion does not repackage the reference to a class
	         array - _data descriptor.  */
	      gfc_conv_class_to_class (&parmse, e, fsym->ts, false,
				     fsym->attr.intent != INTENT_IN
				     && (CLASS_DATA (fsym)->attr.class_pointer
					 || CLASS_DATA (fsym)->attr.allocatable),
				     fsym->attr.optional
				     && e->expr_type == EXPR_VARIABLE
				     && e->symtree->n.sym->attr.optional,
				     CLASS_DATA (fsym)->attr.class_pointer
				     || CLASS_DATA (fsym)->attr.allocatable);
	    }
	  else
	    {
              /* If the procedure requires an explicit interface, the actual
                 argument is passed according to the corresponding formal
                 argument.  If the corresponding formal argument is a POINTER,
                 ALLOCATABLE or assumed shape, we do not use g77's calling
                 convention, and pass the address of the array descriptor
                 instead. Otherwise we use g77's calling convention.  */
	      bool f;
	      f = (fsym != NULL)
		  && !(fsym->attr.pointer || fsym->attr.allocatable)
		  && fsym->as && fsym->as->type != AS_ASSUMED_SHAPE
		  && fsym->as->type != AS_ASSUMED_RANK;
	      if (comp)
		f = f || !comp->attr.always_explicit;
	      else
		f = f || !sym->attr.always_explicit;

	      /* If the argument is a function call that may not create
		 a temporary for the result, we have to check that we
		 can do it, i.e. that there is no alias between this
		 argument and another one.  */
	      if (gfc_get_noncopying_intrinsic_argument (e) != NULL)
		{
		  gfc_expr *iarg;
		  sym_intent intent;

		  if (fsym != NULL)
		    intent = fsym->attr.intent;
		  else
		    intent = INTENT_UNKNOWN;

		  if (gfc_check_fncall_dependency (e, intent, sym, args,
						   NOT_ELEMENTAL))
		    parmse.force_tmp = 1;

		  iarg = e->value.function.actual->expr;

		  /* Temporary needed if aliasing due to host association.  */
		  if (sym->attr.contained
			&& !sym->attr.pure
			&& !sym->attr.implicit_pure
			&& !sym->attr.use_assoc
			&& iarg->expr_type == EXPR_VARIABLE
			&& sym->ns == iarg->symtree->n.sym->ns)
		    parmse.force_tmp = 1;

		  /* Ditto within module.  */
		  if (sym->attr.use_assoc
			&& !sym->attr.pure
			&& !sym->attr.implicit_pure
			&& iarg->expr_type == EXPR_VARIABLE
			&& sym->module == iarg->symtree->n.sym->module)
		    parmse.force_tmp = 1;
		}

	      if (e->expr_type == EXPR_VARIABLE
		    && is_subref_array (e))
		/* The actual argument is a component reference to an
		   array of derived types.  In this case, the argument
		   is converted to a temporary, which is passed and then
		   written back after the procedure call.  */
		gfc_conv_subref_array_arg (&parmse, e, f,
				fsym ? fsym->attr.intent : INTENT_INOUT,
				fsym && fsym->attr.pointer);
	      else if (gfc_is_class_array_ref (e, NULL)
			 && fsym && fsym->ts.type == BT_DERIVED)
		/* The actual argument is a component reference to an
		   array of derived types.  In this case, the argument
		   is converted to a temporary, which is passed and then
		   written back after the procedure call.
		   OOP-TODO: Insert code so that if the dynamic type is
		   the same as the declared type, copy-in/copy-out does
		   not occur.  */
		gfc_conv_subref_array_arg (&parmse, e, f,
				fsym ? fsym->attr.intent : INTENT_INOUT,
				fsym && fsym->attr.pointer);

	      else if (gfc_is_alloc_class_array_function (e)
			 && fsym && fsym->ts.type == BT_DERIVED)
		/* See previous comment.  For function actual argument,
		   the write out is not needed so the intent is set as
		   intent in.  */
		{
		  e->must_finalize = 1;
		  gfc_conv_subref_array_arg (&parmse, e, f,
					     INTENT_IN,
					     fsym && fsym->attr.pointer);
		}
	      else
	        gfc_conv_array_parameter (&parmse, e, f, fsym, sym->name, NULL);

	      /* If an ALLOCATABLE dummy argument has INTENT(OUT) and is
		 allocated on entry, it must be deallocated.  */
	      if (fsym && fsym->attr.allocatable
		  && fsym->attr.intent == INTENT_OUT)
		{
		  tmp = build_fold_indirect_ref_loc (input_location,
						     parmse.expr);
		  tmp = gfc_trans_dealloc_allocated (tmp, false, e);
		  if (fsym->attr.optional
		      && e->expr_type == EXPR_VARIABLE
		      && e->symtree->n.sym->attr.optional)
		    tmp = fold_build3_loc (input_location, COND_EXPR,
				     void_type_node,
				     gfc_conv_expr_present (e->symtree->n.sym),
				       tmp, build_empty_stmt (input_location));
		  gfc_add_expr_to_block (&se->pre, tmp);
		}
	    }
	}

      /* The case with fsym->attr.optional is that of a user subroutine
	 with an interface indicating an optional argument.  When we call
	 an intrinsic subroutine, however, fsym is NULL, but we might still
	 have an optional argument, so we proceed to the substitution
	 just in case.  */
      if (e && (fsym == NULL || fsym->attr.optional))
	{
	  /* If an optional argument is itself an optional dummy argument,
	     check its presence and substitute a null if absent.  This is
	     only needed when passing an array to an elemental procedure
	     as then array elements are accessed - or no NULL pointer is
	     allowed and a "1" or "0" should be passed if not present.
	     When passing a non-array-descriptor full array to a
	     non-array-descriptor dummy, no check is needed. For
	     array-descriptor actual to array-descriptor dummy, see
	     PR 41911 for why a check has to be inserted.
	     fsym == NULL is checked as intrinsics required the descriptor
	     but do not always set fsym.  */
	  if (e->expr_type == EXPR_VARIABLE
	      && e->symtree->n.sym->attr.optional
	      && ((e->rank != 0 && sym->attr.elemental)
		  || e->representation.length || e->ts.type == BT_CHARACTER
		  || (e->rank != 0
		      && (fsym == NULL
			  || (fsym-> as
			      && (fsym->as->type == AS_ASSUMED_SHAPE
				  || fsym->as->type == AS_ASSUMED_RANK
			      	  || fsym->as->type == AS_DEFERRED))))))
	    gfc_conv_missing_dummy (&parmse, e, fsym ? fsym->ts : e->ts,
				    e->representation.length);
	}

      if (fsym && e)
	{
	  /* Obtain the character length of an assumed character length
	     length procedure from the typespec.  */
	  if (fsym->ts.type == BT_CHARACTER
	      && parmse.string_length == NULL_TREE
	      && e->ts.type == BT_PROCEDURE
	      && e->symtree->n.sym->ts.type == BT_CHARACTER
	      && e->symtree->n.sym->ts.u.cl->length != NULL
	      && e->symtree->n.sym->ts.u.cl->length->expr_type == EXPR_CONSTANT)
	    {
	      gfc_conv_const_charlen (e->symtree->n.sym->ts.u.cl);
	      parmse.string_length = e->symtree->n.sym->ts.u.cl->backend_decl;
	    }
	}

      if (fsym && need_interface_mapping && e)
	gfc_add_interface_mapping (&mapping, fsym, &parmse, e);

      gfc_add_block_to_block (&se->pre, &parmse.pre);
      gfc_add_block_to_block (&post, &parmse.post);

      /* Allocated allocatable components of derived types must be
	 deallocated for non-variable scalars.  Non-variable arrays are
	 dealt with in trans-array.c(gfc_conv_array_parameter).  */
      if (e && (e->ts.type == BT_DERIVED || e->ts.type == BT_CLASS)
	    && e->ts.u.derived->attr.alloc_comp
	    && !(e->symtree && e->symtree->n.sym->attr.pointer)
	    && (e->expr_type != EXPR_VARIABLE && !e->rank))
        {
	  int parm_rank;
	  tmp = build_fold_indirect_ref_loc (input_location,
					 parmse.expr);
	  parm_rank = e->rank;
	  switch (parm_kind)
	    {
	    case (ELEMENTAL):
	    case (SCALAR):
	      parm_rank = 0;
	      break;

	    case (SCALAR_POINTER):
              tmp = build_fold_indirect_ref_loc (input_location,
					     tmp);
	      break;
	    }

	  if (e->expr_type == EXPR_OP
		&& e->value.op.op == INTRINSIC_PARENTHESES
		&& e->value.op.op1->expr_type == EXPR_VARIABLE)
	    {
	      tree local_tmp;
	      local_tmp = gfc_evaluate_now (tmp, &se->pre);
	      local_tmp = gfc_copy_alloc_comp (e->ts.u.derived, local_tmp, tmp, parm_rank);
	      gfc_add_expr_to_block (&se->post, local_tmp);
	    }

	  if (e->ts.type == BT_DERIVED && fsym && fsym->ts.type == BT_CLASS)
	    {
	      /* The derived type is passed to gfc_deallocate_alloc_comp.
		 Therefore, class actuals can handled correctly but derived
		 types passed to class formals need the _data component.  */
	      tmp = gfc_class_data_get (tmp);
	      if (!CLASS_DATA (fsym)->attr.dimension)
		tmp = build_fold_indirect_ref_loc (input_location, tmp);
	    }

	  tmp = gfc_deallocate_alloc_comp (e->ts.u.derived, tmp, parm_rank);

	  gfc_add_expr_to_block (&se->post, tmp);
        }

      /* Add argument checking of passing an unallocated/NULL actual to
         a nonallocatable/nonpointer dummy.  */

      if (gfc_option.rtcheck & GFC_RTCHECK_POINTER && e != NULL)
        {
	  symbol_attribute attr;
	  char *msg;
	  tree cond;

	  if (e->expr_type == EXPR_VARIABLE || e->expr_type == EXPR_FUNCTION)
	    attr = gfc_expr_attr (e);
	  else
	    goto end_pointer_check;

	  /*  In Fortran 2008 it's allowed to pass a NULL pointer/nonallocated
	      allocatable to an optional dummy, cf. 12.5.2.12.  */
	  if (fsym != NULL && fsym->attr.optional && !attr.proc_pointer
	      && (gfc_option.allow_std & GFC_STD_F2008) != 0)
	    goto end_pointer_check;

          if (attr.optional)
	    {
              /* If the actual argument is an optional pointer/allocatable and
		 the formal argument takes an nonpointer optional value,
		 it is invalid to pass a non-present argument on, even
		 though there is no technical reason for this in gfortran.
		 See Fortran 2003, Section 12.4.1.6 item (7)+(8).  */
	      tree present, null_ptr, type;

	      if (attr.allocatable
		  && (fsym == NULL || !fsym->attr.allocatable))
		msg = xasprintf ("Allocatable actual argument '%s' is not "
				 "allocated or not present",
				 e->symtree->n.sym->name);
	      else if (attr.pointer
		       && (fsym == NULL || !fsym->attr.pointer))
		msg = xasprintf ("Pointer actual argument '%s' is not "
				 "associated or not present",
				 e->symtree->n.sym->name);
	      else if (attr.proc_pointer
		       && (fsym == NULL || !fsym->attr.proc_pointer))
		msg = xasprintf ("Proc-pointer actual argument '%s' is not "
				 "associated or not present",
				 e->symtree->n.sym->name);
	      else
		goto end_pointer_check;

	      present = gfc_conv_expr_present (e->symtree->n.sym);
	      type = TREE_TYPE (present);
	      present = fold_build2_loc (input_location, EQ_EXPR,
					 boolean_type_node, present,
					 fold_convert (type,
						       null_pointer_node));
	      type = TREE_TYPE (parmse.expr);
	      null_ptr = fold_build2_loc (input_location, EQ_EXPR,
					  boolean_type_node, parmse.expr,
					  fold_convert (type,
							null_pointer_node));
	      cond = fold_build2_loc (input_location, TRUTH_ORIF_EXPR,
				      boolean_type_node, present, null_ptr);
	    }
          else
	    {
	      if (attr.allocatable
		  && (fsym == NULL || !fsym->attr.allocatable))
		msg = xasprintf ("Allocatable actual argument '%s' is not "
				 "allocated", e->symtree->n.sym->name);
	      else if (attr.pointer
		       && (fsym == NULL || !fsym->attr.pointer))
		msg = xasprintf ("Pointer actual argument '%s' is not "
				 "associated", e->symtree->n.sym->name);
	      else if (attr.proc_pointer
		       && (fsym == NULL || !fsym->attr.proc_pointer))
		msg = xasprintf ("Proc-pointer actual argument '%s' is not "
				 "associated", e->symtree->n.sym->name);
	      else
		goto end_pointer_check;

	      tmp = parmse.expr;

	      /* If the argument is passed by value, we need to strip the
		 INDIRECT_REF.  */
	      if (!POINTER_TYPE_P (TREE_TYPE (parmse.expr)))
		tmp = gfc_build_addr_expr (NULL_TREE, tmp);

	      cond = fold_build2_loc (input_location, EQ_EXPR,
				      boolean_type_node, tmp,
				      fold_convert (TREE_TYPE (tmp),
						    null_pointer_node));
	    }

	  gfc_trans_runtime_check (true, false, cond, &se->pre, &e->where,
				   msg);
	  free (msg);
        }
      end_pointer_check:

      /* Deferred length dummies pass the character length by reference
	 so that the value can be returned.  */
      if (parmse.string_length && fsym && fsym->ts.deferred)
	{
	  if (INDIRECT_REF_P (parmse.string_length))
	    /* In chains of functions/procedure calls the string_length already
	       is a pointer to the variable holding the length.  Therefore
	       remove the deref on call.  */
	    parmse.string_length = TREE_OPERAND (parmse.string_length, 0);
	  else
	    {
	      tmp = parmse.string_length;
	      if (TREE_CODE (tmp) != VAR_DECL)
		tmp = gfc_evaluate_now (parmse.string_length, &se->pre);
	      parmse.string_length = gfc_build_addr_expr (NULL_TREE, tmp);
	    }
	}

      /* Character strings are passed as two parameters, a length and a
	 pointer - except for Bind(c) which only passes the pointer.
	 An unlimited polymorphic formal argument likewise does not
	 need the length.  */
      if (parmse.string_length != NULL_TREE
	  && !sym->attr.is_bind_c
	  && !(fsym && UNLIMITED_POLY (fsym)))
	vec_safe_push (stringargs, parmse.string_length);

      /* When calling __copy for character expressions to unlimited
	 polymorphic entities, the dst argument needs a string length.  */
      if (sym->name[0] == '_' && e && e->ts.type == BT_CHARACTER
	  && strncmp (sym->name, "__vtab_CHARACTER", 16) == 0
	  && arg->next && arg->next->expr
	  && arg->next->expr->ts.type == BT_DERIVED
	  && arg->next->expr->ts.u.derived->attr.unlimited_polymorphic)
	vec_safe_push (stringargs, parmse.string_length);

      /* For descriptorless coarrays and assumed-shape coarray dummies, we
	 pass the token and the offset as additional arguments.  */
      if (fsym && e == NULL && flag_coarray == GFC_FCOARRAY_LIB
	  && ((fsym->ts.type != BT_CLASS && fsym->attr.codimension
	       && !fsym->attr.allocatable)
	      || (fsym->ts.type == BT_CLASS
		  && CLASS_DATA (fsym)->attr.codimension
		  && !CLASS_DATA (fsym)->attr.allocatable)))
	{
	  /* Token and offset.  */
	  vec_safe_push (stringargs, null_pointer_node);
	  vec_safe_push (stringargs, build_int_cst (gfc_array_index_type, 0));
	  gcc_assert (fsym->attr.optional);
	}
      else if (fsym && flag_coarray == GFC_FCOARRAY_LIB
	       && ((fsym->ts.type != BT_CLASS && fsym->attr.codimension
		    && !fsym->attr.allocatable)
		   || (fsym->ts.type == BT_CLASS
		       && CLASS_DATA (fsym)->attr.codimension
		       && !CLASS_DATA (fsym)->attr.allocatable)))
	{
	  tree caf_decl, caf_type;
	  tree offset, tmp2;

	  caf_decl = gfc_get_tree_for_caf_expr (e);
	  caf_type = TREE_TYPE (caf_decl);

	  if (GFC_DESCRIPTOR_TYPE_P (caf_type)
	      && (GFC_TYPE_ARRAY_AKIND (caf_type) == GFC_ARRAY_ALLOCATABLE
		  || GFC_TYPE_ARRAY_AKIND (caf_type) == GFC_ARRAY_POINTER))
	    tmp = gfc_conv_descriptor_token (caf_decl);
	  else if (DECL_LANG_SPECIFIC (caf_decl)
		   && GFC_DECL_TOKEN (caf_decl) != NULL_TREE)
	    tmp = GFC_DECL_TOKEN (caf_decl);
	  else
	    {
	      gcc_assert (GFC_ARRAY_TYPE_P (caf_type)
			  && GFC_TYPE_ARRAY_CAF_TOKEN (caf_type) != NULL_TREE);
	      tmp = GFC_TYPE_ARRAY_CAF_TOKEN (caf_type);
	    }

	  vec_safe_push (stringargs, tmp);

	  if (GFC_DESCRIPTOR_TYPE_P (caf_type)
	      && GFC_TYPE_ARRAY_AKIND (caf_type) == GFC_ARRAY_ALLOCATABLE)
	    offset = build_int_cst (gfc_array_index_type, 0);
	  else if (DECL_LANG_SPECIFIC (caf_decl)
		   && GFC_DECL_CAF_OFFSET (caf_decl) != NULL_TREE)
	    offset = GFC_DECL_CAF_OFFSET (caf_decl);
	  else if (GFC_TYPE_ARRAY_CAF_OFFSET (caf_type) != NULL_TREE)
	    offset = GFC_TYPE_ARRAY_CAF_OFFSET (caf_type);
	  else
	    offset = build_int_cst (gfc_array_index_type, 0);

	  if (GFC_DESCRIPTOR_TYPE_P (caf_type))
	    tmp = gfc_conv_descriptor_data_get (caf_decl);
	  else
	    {
	      gcc_assert (POINTER_TYPE_P (caf_type));
	      tmp = caf_decl;
	    }

          tmp2 = fsym->ts.type == BT_CLASS
		 ? gfc_class_data_get (parmse.expr) : parmse.expr;
          if ((fsym->ts.type != BT_CLASS
	       && (fsym->as->type == AS_ASSUMED_SHAPE
		   || fsym->as->type == AS_ASSUMED_RANK))
	      || (fsym->ts.type == BT_CLASS
		  && (CLASS_DATA (fsym)->as->type == AS_ASSUMED_SHAPE
		      || CLASS_DATA (fsym)->as->type == AS_ASSUMED_RANK)))
	    {
	      if (fsym->ts.type == BT_CLASS)
		gcc_assert (!POINTER_TYPE_P (TREE_TYPE (tmp2)));
	      else
		{
		  gcc_assert (POINTER_TYPE_P (TREE_TYPE (tmp2)));
		  tmp2 = build_fold_indirect_ref_loc (input_location, tmp2);
		}
	      gcc_assert (GFC_DESCRIPTOR_TYPE_P (TREE_TYPE (tmp2)));
	      tmp2 = gfc_conv_descriptor_data_get (tmp2);
	    }
	  else if (GFC_DESCRIPTOR_TYPE_P (TREE_TYPE (tmp2)))
	    tmp2 = gfc_conv_descriptor_data_get (tmp2);
	  else
	    {
	      gcc_assert (POINTER_TYPE_P (TREE_TYPE (tmp2)));
	    }

	  tmp = fold_build2_loc (input_location, MINUS_EXPR,
                                 gfc_array_index_type,
                                 fold_convert (gfc_array_index_type, tmp2),
                                 fold_convert (gfc_array_index_type, tmp));
	  offset = fold_build2_loc (input_location, PLUS_EXPR,
				    gfc_array_index_type, offset, tmp);

	  vec_safe_push (stringargs, offset);
	}

      vec_safe_push (arglist, parmse.expr);
    }
  gfc_finish_interface_mapping (&mapping, &se->pre, &se->post);

  if (comp)
    ts = comp->ts;
  else
   ts = sym->ts;

  if (ts.type == BT_CHARACTER && sym->attr.is_bind_c)
    se->string_length = build_int_cst (gfc_charlen_type_node, 1);
  else if (ts.type == BT_CHARACTER)
    {
      if (ts.u.cl->length == NULL)
	{
	  /* Assumed character length results are not allowed by 5.1.1.5 of the
	     standard and are trapped in resolve.c; except in the case of SPREAD
	     (and other intrinsics?) and dummy functions.  In the case of SPREAD,
	     we take the character length of the first argument for the result.
	     For dummies, we have to look through the formal argument list for
	     this function and use the character length found there.*/
	  if (ts.deferred)
	    cl.backend_decl = gfc_create_var (gfc_charlen_type_node, "slen");
	  else if (!sym->attr.dummy)
	    cl.backend_decl = (*stringargs)[0];
	  else
	    {
	      formal = gfc_sym_get_dummy_args (sym->ns->proc_name);
	      for (; formal; formal = formal->next)
		if (strcmp (formal->sym->name, sym->name) == 0)
		  cl.backend_decl = formal->sym->ts.u.cl->backend_decl;
	    }
	  len = cl.backend_decl;
        }
      else
        {
	  tree tmp;

	  /* Calculate the length of the returned string.  */
	  gfc_init_se (&parmse, NULL);
	  if (need_interface_mapping)
	    gfc_apply_interface_mapping (&mapping, &parmse, ts.u.cl->length);
	  else
	    gfc_conv_expr (&parmse, ts.u.cl->length);
	  gfc_add_block_to_block (&se->pre, &parmse.pre);
	  gfc_add_block_to_block (&se->post, &parmse.post);

	  tmp = fold_convert (gfc_charlen_type_node, parmse.expr);
	  tmp = fold_build2_loc (input_location, MAX_EXPR,
				 gfc_charlen_type_node, tmp,
				 build_int_cst (gfc_charlen_type_node, 0));
	  cl.backend_decl = tmp;
	}

      /* Set up a charlen structure for it.  */
      cl.next = NULL;
      cl.length = NULL;
      ts.u.cl = &cl;

      len = cl.backend_decl;
    }

  byref = (comp && (comp->attr.dimension || comp->ts.type == BT_CHARACTER))
	  || (!comp && gfc_return_by_reference (sym));
  if (byref)
    {
      if (se->direct_byref)
	{
	  /* Sometimes, too much indirection can be applied; e.g. for
	     function_result = array_valued_recursive_function.  */
	  if (TREE_TYPE (TREE_TYPE (se->expr))
		&& TREE_TYPE (TREE_TYPE (TREE_TYPE (se->expr)))
		&& GFC_DESCRIPTOR_TYPE_P
			(TREE_TYPE (TREE_TYPE (TREE_TYPE (se->expr)))))
	    se->expr = build_fold_indirect_ref_loc (input_location,
						se->expr);

	  /* If the lhs of an assignment x = f(..) is allocatable and
	     f2003 is allowed, we must do the automatic reallocation.
	     TODO - deal with intrinsics, without using a temporary.  */
	  if (flag_realloc_lhs
		&& se->ss && se->ss->loop_chain
		&& se->ss->loop_chain->is_alloc_lhs
		&& !expr->value.function.isym
		&& sym->result->as != NULL)
	    {
	      /* Evaluate the bounds of the result, if known.  */
	      gfc_set_loop_bounds_from_array_spec (&mapping, se,
						   sym->result->as);

	      /* Perform the automatic reallocation.  */
	      tmp = gfc_alloc_allocatable_for_assignment (se->loop,
							  expr, NULL);
	      gfc_add_expr_to_block (&se->pre, tmp);

	      /* Pass the temporary as the first argument.  */
	      result = info->descriptor;
	    }
	  else
	    result = build_fold_indirect_ref_loc (input_location,
						  se->expr);
	  vec_safe_push (retargs, se->expr);
	}
      else if (comp && comp->attr.dimension)
	{
	  gcc_assert (se->loop && info);

	  /* Set the type of the array.  */
	  tmp = gfc_typenode_for_spec (&comp->ts);
	  gcc_assert (se->ss->dimen == se->loop->dimen);

	  /* Evaluate the bounds of the result, if known.  */
	  gfc_set_loop_bounds_from_array_spec (&mapping, se, comp->as);

	  /* If the lhs of an assignment x = f(..) is allocatable and
	     f2003 is allowed, we must not generate the function call
	     here but should just send back the results of the mapping.
	     This is signalled by the function ss being flagged.  */
	  if (flag_realloc_lhs && se->ss && se->ss->is_alloc_lhs)
	    {
	      gfc_free_interface_mapping (&mapping);
	      return has_alternate_specifier;
	    }

	  /* Create a temporary to store the result.  In case the function
	     returns a pointer, the temporary will be a shallow copy and
	     mustn't be deallocated.  */
	  callee_alloc = comp->attr.allocatable || comp->attr.pointer;
	  gfc_trans_create_temp_array (&se->pre, &se->post, se->ss,
				       tmp, NULL_TREE, false,
				       !comp->attr.pointer, callee_alloc,
				       &se->ss->info->expr->where);

	  /* Pass the temporary as the first argument.  */
	  result = info->descriptor;
	  tmp = gfc_build_addr_expr (NULL_TREE, result);
	  vec_safe_push (retargs, tmp);
	}
      else if (!comp && sym->result->attr.dimension)
	{
	  gcc_assert (se->loop && info);

	  /* Set the type of the array.  */
	  tmp = gfc_typenode_for_spec (&ts);
	  gcc_assert (se->ss->dimen == se->loop->dimen);

	  /* Evaluate the bounds of the result, if known.  */
	  gfc_set_loop_bounds_from_array_spec (&mapping, se, sym->result->as);

	  /* If the lhs of an assignment x = f(..) is allocatable and
	     f2003 is allowed, we must not generate the function call
	     here but should just send back the results of the mapping.
	     This is signalled by the function ss being flagged.  */
	  if (flag_realloc_lhs && se->ss && se->ss->is_alloc_lhs)
	    {
	      gfc_free_interface_mapping (&mapping);
	      return has_alternate_specifier;
	    }

	  /* Create a temporary to store the result.  In case the function
	     returns a pointer, the temporary will be a shallow copy and
	     mustn't be deallocated.  */
	  callee_alloc = sym->attr.allocatable || sym->attr.pointer;
	  gfc_trans_create_temp_array (&se->pre, &se->post, se->ss,
				       tmp, NULL_TREE, false,
				       !sym->attr.pointer, callee_alloc,
				       &se->ss->info->expr->where);

	  /* Pass the temporary as the first argument.  */
	  result = info->descriptor;
	  tmp = gfc_build_addr_expr (NULL_TREE, result);
	  vec_safe_push (retargs, tmp);
	}
      else if (ts.type == BT_CHARACTER)
	{
	  /* Pass the string length.  */
	  type = gfc_get_character_type (ts.kind, ts.u.cl);
	  type = build_pointer_type (type);

	  /* Return an address to a char[0:len-1]* temporary for
	     character pointers.  */
	  if ((!comp && (sym->attr.pointer || sym->attr.allocatable))
	       || (comp && (comp->attr.pointer || comp->attr.allocatable)))
	    {
	      var = gfc_create_var (type, "pstr");

	      if ((!comp && sym->attr.allocatable)
		  || (comp && comp->attr.allocatable))
		{
		  gfc_add_modify (&se->pre, var,
				  fold_convert (TREE_TYPE (var),
						null_pointer_node));
		  tmp = gfc_call_free (convert (pvoid_type_node, var));
		  gfc_add_expr_to_block (&se->post, tmp);
		}

	      /* Provide an address expression for the function arguments.  */
	      var = gfc_build_addr_expr (NULL_TREE, var);
	    }
	  else
	    var = gfc_conv_string_tmp (se, type, len);

	  vec_safe_push (retargs, var);
	}
      else
	{
	  gcc_assert (flag_f2c && ts.type == BT_COMPLEX);

	  type = gfc_get_complex_type (ts.kind);
	  var = gfc_build_addr_expr (NULL_TREE, gfc_create_var (type, "cmplx"));
	  vec_safe_push (retargs, var);
	}

      /* Add the string length to the argument list.  */
      if (ts.type == BT_CHARACTER && ts.deferred)
	{
	  tmp = len;
	  if (TREE_CODE (tmp) != VAR_DECL)
	    tmp = gfc_evaluate_now (len, &se->pre);
	  tmp = gfc_build_addr_expr (NULL_TREE, tmp);
	  vec_safe_push (retargs, tmp);
	}
      else if (ts.type == BT_CHARACTER)
	vec_safe_push (retargs, len);
    }
  gfc_free_interface_mapping (&mapping);

  /* We need to glom RETARGS + ARGLIST + STRINGARGS + APPEND_ARGS.  */
  arglen = (vec_safe_length (arglist) + vec_safe_length (optionalargs)
	    + vec_safe_length (stringargs) + vec_safe_length (append_args));
  vec_safe_reserve (retargs, arglen);

  /* Add the return arguments.  */
  retargs->splice (arglist);

  /* Add the hidden present status for optional+value to the arguments.  */
  retargs->splice (optionalargs);

  /* Add the hidden string length parameters to the arguments.  */
  retargs->splice (stringargs);

  /* We may want to append extra arguments here.  This is used e.g. for
     calls to libgfortran_matmul_??, which need extra information.  */
  if (!vec_safe_is_empty (append_args))
    retargs->splice (append_args);
  arglist = retargs;

  /* Generate the actual call.  */
  if (base_object == NULL_TREE)
    conv_function_val (se, sym, expr);
  else
    conv_base_obj_fcn_val (se, base_object, expr);

  /* If there are alternate return labels, function type should be
     integer.  Can't modify the type in place though, since it can be shared
     with other functions.  For dummy arguments, the typing is done to
     this result, even if it has to be repeated for each call.  */
  if (has_alternate_specifier
      && TREE_TYPE (TREE_TYPE (TREE_TYPE (se->expr))) != integer_type_node)
    {
      if (!sym->attr.dummy)
	{
	  TREE_TYPE (sym->backend_decl)
		= build_function_type (integer_type_node,
		      TYPE_ARG_TYPES (TREE_TYPE (sym->backend_decl)));
	  se->expr = gfc_build_addr_expr (NULL_TREE, sym->backend_decl);
	}
      else
	TREE_TYPE (TREE_TYPE (TREE_TYPE (se->expr))) = integer_type_node;
    }

  fntype = TREE_TYPE (TREE_TYPE (se->expr));
  se->expr = build_call_vec (TREE_TYPE (fntype), se->expr, arglist);

  /* If we have a pointer function, but we don't want a pointer, e.g.
     something like
        x = f()
     where f is pointer valued, we have to dereference the result.  */
  if (!se->want_pointer && !byref
      && ((!comp && (sym->attr.pointer || sym->attr.allocatable))
	  || (comp && (comp->attr.pointer || comp->attr.allocatable))))
    se->expr = build_fold_indirect_ref_loc (input_location, se->expr);

  /* f2c calling conventions require a scalar default real function to
     return a double precision result.  Convert this back to default
     real.  We only care about the cases that can happen in Fortran 77.
  */
  if (flag_f2c && sym->ts.type == BT_REAL
      && sym->ts.kind == gfc_default_real_kind
      && !sym->attr.always_explicit)
    se->expr = fold_convert (gfc_get_real_type (sym->ts.kind), se->expr);

  /* A pure function may still have side-effects - it may modify its
     parameters.  */
  TREE_SIDE_EFFECTS (se->expr) = 1;
#if 0
  if (!sym->attr.pure)
    TREE_SIDE_EFFECTS (se->expr) = 1;
#endif

  if (byref)
    {
      /* Add the function call to the pre chain.  There is no expression.  */
      gfc_add_expr_to_block (&se->pre, se->expr);
      se->expr = NULL_TREE;

      if (!se->direct_byref)
	{
	  if ((sym->attr.dimension && !comp) || (comp && comp->attr.dimension))
	    {
	      if (gfc_option.rtcheck & GFC_RTCHECK_BOUNDS)
		{
		  /* Check the data pointer hasn't been modified.  This would
		     happen in a function returning a pointer.  */
		  tmp = gfc_conv_descriptor_data_get (info->descriptor);
		  tmp = fold_build2_loc (input_location, NE_EXPR,
					 boolean_type_node,
					 tmp, info->data);
		  gfc_trans_runtime_check (true, false, tmp, &se->pre, NULL,
					   gfc_msg_fault);
		}
	      se->expr = info->descriptor;
	      /* Bundle in the string length.  */
	      se->string_length = len;
	    }
	  else if (ts.type == BT_CHARACTER)
	    {
	      /* Dereference for character pointer results.  */
	      if ((!comp && (sym->attr.pointer || sym->attr.allocatable))
		  || (comp && (comp->attr.pointer || comp->attr.allocatable)))
		se->expr = build_fold_indirect_ref_loc (input_location, var);
	      else
	        se->expr = var;

	      se->string_length = len;
	    }
	  else
	    {
	      gcc_assert (ts.type == BT_COMPLEX && flag_f2c);
	      se->expr = build_fold_indirect_ref_loc (input_location, var);
	    }
	}
    }

  /* Follow the function call with the argument post block.  */
  if (byref)
    {
      gfc_add_block_to_block (&se->pre, &post);

      /* Transformational functions of derived types with allocatable
         components must have the result allocatable components copied.  */
      arg = expr->value.function.actual;
      if (result && arg && expr->rank
	    && expr->value.function.isym
	    && expr->value.function.isym->transformational
	    && arg->expr->ts.type == BT_DERIVED
	    && arg->expr->ts.u.derived->attr.alloc_comp)
	{
	  tree tmp2;
	  /* Copy the allocatable components.  We have to use a
	     temporary here to prevent source allocatable components
	     from being corrupted.  */
	  tmp2 = gfc_evaluate_now (result, &se->pre);
	  tmp = gfc_copy_alloc_comp (arg->expr->ts.u.derived,
				     result, tmp2, expr->rank);
	  gfc_add_expr_to_block (&se->pre, tmp);
	  tmp = gfc_copy_allocatable_data (result, tmp2, TREE_TYPE(tmp2),
				           expr->rank);
	  gfc_add_expr_to_block (&se->pre, tmp);

	  /* Finally free the temporary's data field.  */
	  tmp = gfc_conv_descriptor_data_get (tmp2);
	  tmp = gfc_deallocate_with_status (tmp, NULL_TREE, NULL_TREE,
					    NULL_TREE, NULL_TREE, true,
					    NULL, false);
	  gfc_add_expr_to_block (&se->pre, tmp);
	}
    }
  else
    {
      /* For a function with a class array result, save the result as
	 a temporary, set the info fields needed by the scalarizer and
	 call the finalization function of the temporary. Note that the
	 nullification of allocatable components needed by the result
	 is done in gfc_trans_assignment_1.  */
      if (expr && ((gfc_is_alloc_class_array_function (expr)
		    && se->ss && se->ss->loop)
		   || gfc_is_alloc_class_scalar_function (expr))
	  && se->expr && GFC_CLASS_TYPE_P (TREE_TYPE (se->expr))
	  && expr->must_finalize)
	{
	  tree final_fndecl;
	  tree is_final;
	  int n;
	  if (se->ss && se->ss->loop)
	    {
	      se->expr = gfc_evaluate_now (se->expr, &se->ss->loop->pre);
	      tmp = gfc_class_data_get (se->expr);
	      info->descriptor = tmp;
	      info->data = gfc_conv_descriptor_data_get (tmp);
	      info->offset = gfc_conv_descriptor_offset_get (tmp);
	      for (n = 0; n < se->ss->loop->dimen; n++)
		{
		  tree dim = gfc_rank_cst[n];
		  se->ss->loop->to[n] = gfc_conv_descriptor_ubound_get (tmp, dim);
		  se->ss->loop->from[n] = gfc_conv_descriptor_lbound_get (tmp, dim);
		}
	    }
	  else
	    {
	      /* TODO Eliminate the doubling of temporaries. This
		 one is necessary to ensure no memory leakage.  */
	      se->expr = gfc_evaluate_now (se->expr, &se->pre);
	      tmp = gfc_class_data_get (se->expr);
	      tmp = gfc_conv_scalar_to_descriptor (se, tmp,
			CLASS_DATA (expr->value.function.esym->result)->attr);
	    }

	  final_fndecl = gfc_class_vtab_final_get (se->expr);
	  is_final = fold_build2_loc (input_location, NE_EXPR,
				      boolean_type_node,
 			    	      final_fndecl,
				      fold_convert (TREE_TYPE (final_fndecl),
					   	    null_pointer_node));
	  final_fndecl = build_fold_indirect_ref_loc (input_location,
						      final_fndecl);
 	  tmp = build_call_expr_loc (input_location,
				     final_fndecl, 3,
				     gfc_build_addr_expr (NULL, tmp),
				     gfc_class_vtab_size_get (se->expr),
				     boolean_false_node);
 	  tmp = fold_build3_loc (input_location, COND_EXPR,
				 void_type_node, is_final, tmp,
				 build_empty_stmt (input_location));

	  if (se->ss && se->ss->loop)
	    {
	      gfc_add_expr_to_block (&se->ss->loop->post, tmp);
	      tmp = gfc_call_free (convert (pvoid_type_node, info->data));
	      gfc_add_expr_to_block (&se->ss->loop->post, tmp);
	    }
	  else
	    {
	      gfc_add_expr_to_block (&se->post, tmp);
	      tmp = gfc_class_data_get (se->expr);
	      tmp = gfc_call_free (convert (pvoid_type_node, tmp));
	      gfc_add_expr_to_block (&se->post, tmp);
	    }
	  expr->must_finalize = 0;
	}

      gfc_add_block_to_block (&se->post, &post);
    }

  return has_alternate_specifier;
}


/* Fill a character string with spaces.  */

static tree
fill_with_spaces (tree start, tree type, tree size)
{
  stmtblock_t block, loop;
  tree i, el, exit_label, cond, tmp;

  /* For a simple char type, we can call memset().  */
  if (compare_tree_int (TYPE_SIZE_UNIT (type), 1) == 0)
    return build_call_expr_loc (input_location,
			    builtin_decl_explicit (BUILT_IN_MEMSET),
			    3, start,
			    build_int_cst (gfc_get_int_type (gfc_c_int_kind),
					   lang_hooks.to_target_charset (' ')),
			    size);

  /* Otherwise, we use a loop:
	for (el = start, i = size; i > 0; el--, i+= TYPE_SIZE_UNIT (type))
	  *el = (type) ' ';
   */

  /* Initialize variables.  */
  gfc_init_block (&block);
  i = gfc_create_var (sizetype, "i");
  gfc_add_modify (&block, i, fold_convert (sizetype, size));
  el = gfc_create_var (build_pointer_type (type), "el");
  gfc_add_modify (&block, el, fold_convert (TREE_TYPE (el), start));
  exit_label = gfc_build_label_decl (NULL_TREE);
  TREE_USED (exit_label) = 1;


  /* Loop body.  */
  gfc_init_block (&loop);

  /* Exit condition.  */
  cond = fold_build2_loc (input_location, LE_EXPR, boolean_type_node, i,
			  build_zero_cst (sizetype));
  tmp = build1_v (GOTO_EXPR, exit_label);
  tmp = fold_build3_loc (input_location, COND_EXPR, void_type_node, cond, tmp,
			 build_empty_stmt (input_location));
  gfc_add_expr_to_block (&loop, tmp);

  /* Assignment.  */
  gfc_add_modify (&loop,
		  fold_build1_loc (input_location, INDIRECT_REF, type, el),
		  build_int_cst (type, lang_hooks.to_target_charset (' ')));

  /* Increment loop variables.  */
  gfc_add_modify (&loop, i,
		  fold_build2_loc (input_location, MINUS_EXPR, sizetype, i,
				   TYPE_SIZE_UNIT (type)));
  gfc_add_modify (&loop, el,
		  fold_build_pointer_plus_loc (input_location,
					       el, TYPE_SIZE_UNIT (type)));

  /* Making the loop... actually loop!  */
  tmp = gfc_finish_block (&loop);
  tmp = build1_v (LOOP_EXPR, tmp);
  gfc_add_expr_to_block (&block, tmp);

  /* The exit label.  */
  tmp = build1_v (LABEL_EXPR, exit_label);
  gfc_add_expr_to_block (&block, tmp);


  return gfc_finish_block (&block);
}


/* Generate code to copy a string.  */

void
gfc_trans_string_copy (stmtblock_t * block, tree dlength, tree dest,
		       int dkind, tree slength, tree src, int skind)
{
  tree tmp, dlen, slen;
  tree dsc;
  tree ssc;
  tree cond;
  tree cond2;
  tree tmp2;
  tree tmp3;
  tree tmp4;
  tree chartype;
  stmtblock_t tempblock;

  gcc_assert (dkind == skind);

  if (slength != NULL_TREE)
    {
      slen = fold_convert (size_type_node, gfc_evaluate_now (slength, block));
      ssc = gfc_string_to_single_character (slen, src, skind);
    }
  else
    {
      slen = build_int_cst (size_type_node, 1);
      ssc =  src;
    }

  if (dlength != NULL_TREE)
    {
      dlen = fold_convert (size_type_node, gfc_evaluate_now (dlength, block));
      dsc = gfc_string_to_single_character (dlen, dest, dkind);
    }
  else
    {
      dlen = build_int_cst (size_type_node, 1);
      dsc =  dest;
    }

  /* Assign directly if the types are compatible.  */
  if (dsc != NULL_TREE && ssc != NULL_TREE
      && TREE_TYPE (dsc) == TREE_TYPE (ssc))
    {
      gfc_add_modify (block, dsc, ssc);
      return;
    }

  /* Do nothing if the destination length is zero.  */
  cond = fold_build2_loc (input_location, GT_EXPR, boolean_type_node, dlen,
			  build_int_cst (size_type_node, 0));

  /* The following code was previously in _gfortran_copy_string:

       // The two strings may overlap so we use memmove.
       void
       copy_string (GFC_INTEGER_4 destlen, char * dest,
                    GFC_INTEGER_4 srclen, const char * src)
       {
         if (srclen >= destlen)
           {
             // This will truncate if too long.
             memmove (dest, src, destlen);
           }
         else
           {
             memmove (dest, src, srclen);
             // Pad with spaces.
             memset (&dest[srclen], ' ', destlen - srclen);
           }
       }

     We're now doing it here for better optimization, but the logic
     is the same.  */

  /* For non-default character kinds, we have to multiply the string
     length by the base type size.  */
  chartype = gfc_get_char_type (dkind);
  slen = fold_build2_loc (input_location, MULT_EXPR, size_type_node,
			  fold_convert (size_type_node, slen),
			  fold_convert (size_type_node,
					TYPE_SIZE_UNIT (chartype)));
  dlen = fold_build2_loc (input_location, MULT_EXPR, size_type_node,
			  fold_convert (size_type_node, dlen),
			  fold_convert (size_type_node,
					TYPE_SIZE_UNIT (chartype)));

  if (dlength && POINTER_TYPE_P (TREE_TYPE (dest)))
    dest = fold_convert (pvoid_type_node, dest);
  else
    dest = gfc_build_addr_expr (pvoid_type_node, dest);

  if (slength && POINTER_TYPE_P (TREE_TYPE (src)))
    src = fold_convert (pvoid_type_node, src);
  else
    src = gfc_build_addr_expr (pvoid_type_node, src);

  /* Truncate string if source is too long.  */
  cond2 = fold_build2_loc (input_location, GE_EXPR, boolean_type_node, slen,
			   dlen);
  tmp2 = build_call_expr_loc (input_location,
			      builtin_decl_explicit (BUILT_IN_MEMMOVE),
			      3, dest, src, dlen);

  /* Else copy and pad with spaces.  */
  tmp3 = build_call_expr_loc (input_location,
			      builtin_decl_explicit (BUILT_IN_MEMMOVE),
			      3, dest, src, slen);

  tmp4 = fold_build_pointer_plus_loc (input_location, dest, slen);
  tmp4 = fill_with_spaces (tmp4, chartype,
			   fold_build2_loc (input_location, MINUS_EXPR,
					    TREE_TYPE(dlen), dlen, slen));

  gfc_init_block (&tempblock);
  gfc_add_expr_to_block (&tempblock, tmp3);
  gfc_add_expr_to_block (&tempblock, tmp4);
  tmp3 = gfc_finish_block (&tempblock);

  /* The whole copy_string function is there.  */
  tmp = fold_build3_loc (input_location, COND_EXPR, void_type_node, cond2,
			 tmp2, tmp3);
  tmp = fold_build3_loc (input_location, COND_EXPR, void_type_node, cond, tmp,
			 build_empty_stmt (input_location));
  gfc_add_expr_to_block (block, tmp);
}


/* Translate a statement function.
   The value of a statement function reference is obtained by evaluating the
   expression using the values of the actual arguments for the values of the
   corresponding dummy arguments.  */

static void
gfc_conv_statement_function (gfc_se * se, gfc_expr * expr)
{
  gfc_symbol *sym;
  gfc_symbol *fsym;
  gfc_formal_arglist *fargs;
  gfc_actual_arglist *args;
  gfc_se lse;
  gfc_se rse;
  gfc_saved_var *saved_vars;
  tree *temp_vars;
  tree type;
  tree tmp;
  int n;

  sym = expr->symtree->n.sym;
  args = expr->value.function.actual;
  gfc_init_se (&lse, NULL);
  gfc_init_se (&rse, NULL);

  n = 0;
  for (fargs = gfc_sym_get_dummy_args (sym); fargs; fargs = fargs->next)
    n++;
  saved_vars = XCNEWVEC (gfc_saved_var, n);
  temp_vars = XCNEWVEC (tree, n);

  for (fargs = gfc_sym_get_dummy_args (sym), n = 0; fargs;
       fargs = fargs->next, n++)
    {
      /* Each dummy shall be specified, explicitly or implicitly, to be
         scalar.  */
      gcc_assert (fargs->sym->attr.dimension == 0);
      fsym = fargs->sym;

      if (fsym->ts.type == BT_CHARACTER)
        {
	  /* Copy string arguments.  */
	  tree arglen;

	  gcc_assert (fsym->ts.u.cl && fsym->ts.u.cl->length
		      && fsym->ts.u.cl->length->expr_type == EXPR_CONSTANT);

	  /* Create a temporary to hold the value.  */
          if (fsym->ts.u.cl->backend_decl == NULL_TREE)
	     fsym->ts.u.cl->backend_decl
		= gfc_conv_constant_to_tree (fsym->ts.u.cl->length);

	  type = gfc_get_character_type (fsym->ts.kind, fsym->ts.u.cl);
	  temp_vars[n] = gfc_create_var (type, fsym->name);

	  arglen = TYPE_MAX_VALUE (TYPE_DOMAIN (type));

	  gfc_conv_expr (&rse, args->expr);
	  gfc_conv_string_parameter (&rse);
	  gfc_add_block_to_block (&se->pre, &lse.pre);
	  gfc_add_block_to_block (&se->pre, &rse.pre);

	  gfc_trans_string_copy (&se->pre, arglen, temp_vars[n], fsym->ts.kind,
				 rse.string_length, rse.expr, fsym->ts.kind);
	  gfc_add_block_to_block (&se->pre, &lse.post);
	  gfc_add_block_to_block (&se->pre, &rse.post);
        }
      else
        {
          /* For everything else, just evaluate the expression.  */

	  /* Create a temporary to hold the value.  */
	  type = gfc_typenode_for_spec (&fsym->ts);
	  temp_vars[n] = gfc_create_var (type, fsym->name);

          gfc_conv_expr (&lse, args->expr);

          gfc_add_block_to_block (&se->pre, &lse.pre);
          gfc_add_modify (&se->pre, temp_vars[n], lse.expr);
          gfc_add_block_to_block (&se->pre, &lse.post);
        }

      args = args->next;
    }

  /* Use the temporary variables in place of the real ones.  */
  for (fargs = gfc_sym_get_dummy_args (sym), n = 0; fargs;
       fargs = fargs->next, n++)
    gfc_shadow_sym (fargs->sym, temp_vars[n], &saved_vars[n]);

  gfc_conv_expr (se, sym->value);

  if (sym->ts.type == BT_CHARACTER)
    {
      gfc_conv_const_charlen (sym->ts.u.cl);

      /* Force the expression to the correct length.  */
      if (!INTEGER_CST_P (se->string_length)
	  || tree_int_cst_lt (se->string_length,
			      sym->ts.u.cl->backend_decl))
	{
	  type = gfc_get_character_type (sym->ts.kind, sym->ts.u.cl);
	  tmp = gfc_create_var (type, sym->name);
	  tmp = gfc_build_addr_expr (build_pointer_type (type), tmp);
	  gfc_trans_string_copy (&se->pre, sym->ts.u.cl->backend_decl, tmp,
				 sym->ts.kind, se->string_length, se->expr,
				 sym->ts.kind);
	  se->expr = tmp;
	}
      se->string_length = sym->ts.u.cl->backend_decl;
    }

  /* Restore the original variables.  */
  for (fargs = gfc_sym_get_dummy_args (sym), n = 0; fargs;
       fargs = fargs->next, n++)
    gfc_restore_sym (fargs->sym, &saved_vars[n]);
  free (temp_vars);
  free (saved_vars);
}


/* Translate a function expression.  */

static void
gfc_conv_function_expr (gfc_se * se, gfc_expr * expr)
{
  gfc_symbol *sym;

  if (expr->value.function.isym)
    {
      gfc_conv_intrinsic_function (se, expr);
      return;
    }

  /* expr.value.function.esym is the resolved (specific) function symbol for
     most functions.  However this isn't set for dummy procedures.  */
  sym = expr->value.function.esym;
  if (!sym)
    sym = expr->symtree->n.sym;

  /* The IEEE_ARITHMETIC functions are caught here. */
  if (sym->from_intmod == INTMOD_IEEE_ARITHMETIC)
    if (gfc_conv_ieee_arithmetic_function (se, expr))
      return;

  /* We distinguish statement functions from general functions to improve
     runtime performance.  */
  if (sym->attr.proc == PROC_ST_FUNCTION)
    {
      gfc_conv_statement_function (se, expr);
      return;
    }

  gfc_conv_procedure_call (se, sym, expr->value.function.actual, expr,
			   NULL);
}


/* Determine whether the given EXPR_CONSTANT is a zero initializer.  */

static bool
is_zero_initializer_p (gfc_expr * expr)
{
  if (expr->expr_type != EXPR_CONSTANT)
    return false;

  /* We ignore constants with prescribed memory representations for now.  */
  if (expr->representation.string)
    return false;

  switch (expr->ts.type)
    {
    case BT_INTEGER:
      return mpz_cmp_si (expr->value.integer, 0) == 0;

    case BT_REAL:
      return mpfr_zero_p (expr->value.real)
	     && MPFR_SIGN (expr->value.real) >= 0;

    case BT_LOGICAL:
      return expr->value.logical == 0;

    case BT_COMPLEX:
      return mpfr_zero_p (mpc_realref (expr->value.complex))
	     && MPFR_SIGN (mpc_realref (expr->value.complex)) >= 0
             && mpfr_zero_p (mpc_imagref (expr->value.complex))
	     && MPFR_SIGN (mpc_imagref (expr->value.complex)) >= 0;

    default:
      break;
    }
  return false;
}


static void
gfc_conv_array_constructor_expr (gfc_se * se, gfc_expr * expr)
{
  gfc_ss *ss;

  ss = se->ss;
  gcc_assert (ss != NULL && ss != gfc_ss_terminator);
  gcc_assert (ss->info->expr == expr && ss->info->type == GFC_SS_CONSTRUCTOR);

  gfc_conv_tmp_array_ref (se);
}


/* Build a static initializer.  EXPR is the expression for the initial value.
   The other parameters describe the variable of the component being
   initialized. EXPR may be null.  */

tree
gfc_conv_initializer (gfc_expr * expr, gfc_typespec * ts, tree type,
		      bool array, bool pointer, bool procptr)
{
  gfc_se se;

  if (!(expr || pointer || procptr))
    return NULL_TREE;

  /* Check if we have ISOCBINDING_NULL_PTR or ISOCBINDING_NULL_FUNPTR
     (these are the only two iso_c_binding derived types that can be
     used as initialization expressions).  If so, we need to modify
     the 'expr' to be that for a (void *).  */
  if (expr != NULL && expr->ts.type == BT_DERIVED
      && expr->ts.is_iso_c && expr->ts.u.derived)
    {
      gfc_symbol *derived = expr->ts.u.derived;

      /* The derived symbol has already been converted to a (void *).  Use
	 its kind.  */
      expr = gfc_get_int_expr (derived->ts.kind, NULL, 0);
      expr->ts.f90_type = derived->ts.f90_type;

      gfc_init_se (&se, NULL);
      gfc_conv_constant (&se, expr);
      gcc_assert (TREE_CODE (se.expr) != CONSTRUCTOR);
      return se.expr;
    }

  if (array && !procptr)
    {
      tree ctor;
      /* Arrays need special handling.  */
      if (pointer)
	ctor = gfc_build_null_descriptor (type);
      /* Special case assigning an array to zero.  */
      else if (is_zero_initializer_p (expr))
        ctor = build_constructor (type, NULL);
      else
	ctor = gfc_conv_array_initializer (type, expr);
      TREE_STATIC (ctor) = 1;
      return ctor;
    }
  else if (pointer || procptr)
    {
      if (ts->type == BT_CLASS && !procptr)
	{
	  gfc_init_se (&se, NULL);
	  gfc_conv_structure (&se, gfc_class_initializer (ts, expr), 1);
	  gcc_assert (TREE_CODE (se.expr) == CONSTRUCTOR);
	  TREE_STATIC (se.expr) = 1;
	  return se.expr;
	}
      else if (!expr || expr->expr_type == EXPR_NULL)
	return fold_convert (type, null_pointer_node);
      else
	{
	  gfc_init_se (&se, NULL);
	  se.want_pointer = 1;
	  gfc_conv_expr (&se, expr);
          gcc_assert (TREE_CODE (se.expr) != CONSTRUCTOR);
	  return se.expr;
	}
    }
  else
    {
      switch (ts->type)
	{
	case BT_DERIVED:
	case BT_CLASS:
	  gfc_init_se (&se, NULL);
	  if (ts->type == BT_CLASS && expr->expr_type == EXPR_NULL)
	    gfc_conv_structure (&se, gfc_class_initializer (ts, expr), 1);
	  else
	    gfc_conv_structure (&se, expr, 1);
	  gcc_assert (TREE_CODE (se.expr) == CONSTRUCTOR);
	  TREE_STATIC (se.expr) = 1;
	  return se.expr;

	case BT_CHARACTER:
	  {
	    tree ctor = gfc_conv_string_init (ts->u.cl->backend_decl,expr);
	    TREE_STATIC (ctor) = 1;
	    return ctor;
	  }

	default:
	  gfc_init_se (&se, NULL);
	  gfc_conv_constant (&se, expr);
	  gcc_assert (TREE_CODE (se.expr) != CONSTRUCTOR);
	  return se.expr;
	}
    }
}

static tree
gfc_trans_subarray_assign (tree dest, gfc_component * cm, gfc_expr * expr)
{
  gfc_se rse;
  gfc_se lse;
  gfc_ss *rss;
  gfc_ss *lss;
  gfc_array_info *lss_array;
  stmtblock_t body;
  stmtblock_t block;
  gfc_loopinfo loop;
  int n;
  tree tmp;

  gfc_start_block (&block);

  /* Initialize the scalarizer.  */
  gfc_init_loopinfo (&loop);

  gfc_init_se (&lse, NULL);
  gfc_init_se (&rse, NULL);

  /* Walk the rhs.  */
  rss = gfc_walk_expr (expr);
  if (rss == gfc_ss_terminator)
    /* The rhs is scalar.  Add a ss for the expression.  */
    rss = gfc_get_scalar_ss (gfc_ss_terminator, expr);

  /* Create a SS for the destination.  */
  lss = gfc_get_array_ss (gfc_ss_terminator, NULL, cm->as->rank,
			  GFC_SS_COMPONENT);
  lss_array = &lss->info->data.array;
  lss_array->shape = gfc_get_shape (cm->as->rank);
  lss_array->descriptor = dest;
  lss_array->data = gfc_conv_array_data (dest);
  lss_array->offset = gfc_conv_array_offset (dest);
  for (n = 0; n < cm->as->rank; n++)
    {
      lss_array->start[n] = gfc_conv_array_lbound (dest, n);
      lss_array->stride[n] = gfc_index_one_node;

      mpz_init (lss_array->shape[n]);
      mpz_sub (lss_array->shape[n], cm->as->upper[n]->value.integer,
	       cm->as->lower[n]->value.integer);
      mpz_add_ui (lss_array->shape[n], lss_array->shape[n], 1);
    }

  /* Associate the SS with the loop.  */
  gfc_add_ss_to_loop (&loop, lss);
  gfc_add_ss_to_loop (&loop, rss);

  /* Calculate the bounds of the scalarization.  */
  gfc_conv_ss_startstride (&loop);

  /* Setup the scalarizing loops.  */
  gfc_conv_loop_setup (&loop, &expr->where);

  /* Setup the gfc_se structures.  */
  gfc_copy_loopinfo_to_se (&lse, &loop);
  gfc_copy_loopinfo_to_se (&rse, &loop);

  rse.ss = rss;
  gfc_mark_ss_chain_used (rss, 1);
  lse.ss = lss;
  gfc_mark_ss_chain_used (lss, 1);

  /* Start the scalarized loop body.  */
  gfc_start_scalarized_body (&loop, &body);

  gfc_conv_tmp_array_ref (&lse);
  if (cm->ts.type == BT_CHARACTER)
    lse.string_length = cm->ts.u.cl->backend_decl;

  gfc_conv_expr (&rse, expr);

  tmp = gfc_trans_scalar_assign (&lse, &rse, cm->ts, true, false, true);
  gfc_add_expr_to_block (&body, tmp);

  gcc_assert (rse.ss == gfc_ss_terminator);

  /* Generate the copying loops.  */
  gfc_trans_scalarizing_loops (&loop, &body);

  /* Wrap the whole thing up.  */
  gfc_add_block_to_block (&block, &loop.pre);
  gfc_add_block_to_block (&block, &loop.post);

  gcc_assert (lss_array->shape != NULL);
  gfc_free_shape (&lss_array->shape, cm->as->rank);
  gfc_cleanup_loop (&loop);

  return gfc_finish_block (&block);
}


static tree
gfc_trans_alloc_subarray_assign (tree dest, gfc_component * cm,
				 gfc_expr * expr)
{
  gfc_se se;
  stmtblock_t block;
  tree offset;
  int n;
  tree tmp;
  tree tmp2;
  gfc_array_spec *as;
  gfc_expr *arg = NULL;

  gfc_start_block (&block);
  gfc_init_se (&se, NULL);

  /* Get the descriptor for the expressions.  */
  se.want_pointer = 0;
  gfc_conv_expr_descriptor (&se, expr);
  gfc_add_block_to_block (&block, &se.pre);
  gfc_add_modify (&block, dest, se.expr);

  /* Deal with arrays of derived types with allocatable components.  */
  if (cm->ts.type == BT_DERIVED
	&& cm->ts.u.derived->attr.alloc_comp)
    tmp = gfc_copy_alloc_comp (cm->ts.u.derived,
			       se.expr, dest,
			       cm->as->rank);
  else if (cm->ts.type == BT_CLASS && expr->ts.type == BT_DERIVED
	   && CLASS_DATA(cm)->attr.allocatable)
    {
      if (cm->ts.u.derived->attr.alloc_comp)
	tmp = gfc_copy_alloc_comp (expr->ts.u.derived,
				   se.expr, dest,
				   expr->rank);
      else
	{
	  tmp = TREE_TYPE (dest);
	  tmp = gfc_duplicate_allocatable (dest, se.expr,
					   tmp, expr->rank);
	}
    }
  else
    tmp = gfc_duplicate_allocatable (dest, se.expr,
				     TREE_TYPE(cm->backend_decl),
				     cm->as->rank);

  gfc_add_expr_to_block (&block, tmp);
  gfc_add_block_to_block (&block, &se.post);

  if (expr->expr_type != EXPR_VARIABLE)
    gfc_conv_descriptor_data_set (&block, se.expr,
				  null_pointer_node);

  /* We need to know if the argument of a conversion function is a
     variable, so that the correct lower bound can be used.  */
  if (expr->expr_type == EXPR_FUNCTION
	&& expr->value.function.isym
	&& expr->value.function.isym->conversion
	&& expr->value.function.actual->expr
	&& expr->value.function.actual->expr->expr_type == EXPR_VARIABLE)
    arg = expr->value.function.actual->expr;

  /* Obtain the array spec of full array references.  */
  if (arg)
    as = gfc_get_full_arrayspec_from_expr (arg);
  else
    as = gfc_get_full_arrayspec_from_expr (expr);

  /* Shift the lbound and ubound of temporaries to being unity,
     rather than zero, based. Always calculate the offset.  */
  offset = gfc_conv_descriptor_offset_get (dest);
  gfc_add_modify (&block, offset, gfc_index_zero_node);
  tmp2 =gfc_create_var (gfc_array_index_type, NULL);

  for (n = 0; n < expr->rank; n++)
    {
      tree span;
      tree lbound;

      /* Obtain the correct lbound - ISO/IEC TR 15581:2001 page 9.
	 TODO It looks as if gfc_conv_expr_descriptor should return
	 the correct bounds and that the following should not be
	 necessary.  This would simplify gfc_conv_intrinsic_bound
	 as well.  */
      if (as && as->lower[n])
	{
	  gfc_se lbse;
	  gfc_init_se (&lbse, NULL);
	  gfc_conv_expr (&lbse, as->lower[n]);
	  gfc_add_block_to_block (&block, &lbse.pre);
	  lbound = gfc_evaluate_now (lbse.expr, &block);
	}
      else if (as && arg)
	{
	  tmp = gfc_get_symbol_decl (arg->symtree->n.sym);
	  lbound = gfc_conv_descriptor_lbound_get (tmp,
					gfc_rank_cst[n]);
	}
      else if (as)
	lbound = gfc_conv_descriptor_lbound_get (dest,
						gfc_rank_cst[n]);
      else
	lbound = gfc_index_one_node;

      lbound = fold_convert (gfc_array_index_type, lbound);

      /* Shift the bounds and set the offset accordingly.  */
      tmp = gfc_conv_descriptor_ubound_get (dest, gfc_rank_cst[n]);
      span = fold_build2_loc (input_location, MINUS_EXPR, gfc_array_index_type,
		tmp, gfc_conv_descriptor_lbound_get (dest, gfc_rank_cst[n]));
      tmp = fold_build2_loc (input_location, PLUS_EXPR, gfc_array_index_type,
			     span, lbound);
      gfc_conv_descriptor_ubound_set (&block, dest,
				      gfc_rank_cst[n], tmp);
      gfc_conv_descriptor_lbound_set (&block, dest,
				      gfc_rank_cst[n], lbound);

      tmp = fold_build2_loc (input_location, MULT_EXPR, gfc_array_index_type,
			 gfc_conv_descriptor_lbound_get (dest,
							 gfc_rank_cst[n]),
			 gfc_conv_descriptor_stride_get (dest,
							 gfc_rank_cst[n]));
      gfc_add_modify (&block, tmp2, tmp);
      tmp = fold_build2_loc (input_location, MINUS_EXPR, gfc_array_index_type,
			     offset, tmp2);
      gfc_conv_descriptor_offset_set (&block, dest, tmp);
    }

  if (arg)
    {
      /* If a conversion expression has a null data pointer
	 argument, nullify the allocatable component.  */
      tree non_null_expr;
      tree null_expr;

      if (arg->symtree->n.sym->attr.allocatable
	    || arg->symtree->n.sym->attr.pointer)
	{
	  non_null_expr = gfc_finish_block (&block);
	  gfc_start_block (&block);
	  gfc_conv_descriptor_data_set (&block, dest,
					null_pointer_node);
	  null_expr = gfc_finish_block (&block);
	  tmp = gfc_conv_descriptor_data_get (arg->symtree->n.sym->backend_decl);
	  tmp = build2_loc (input_location, EQ_EXPR, boolean_type_node, tmp,
			    fold_convert (TREE_TYPE (tmp), null_pointer_node));
	  return build3_v (COND_EXPR, tmp,
			   null_expr, non_null_expr);
	}
    }

  return gfc_finish_block (&block);
}


/* Allocate or reallocate scalar component, as necessary.  */

static void
alloc_scalar_allocatable_for_subcomponent_assignment (stmtblock_t *block,
						      tree comp,
						      gfc_component *cm,
						      gfc_expr *expr2,
						      gfc_symbol *sym)
{
  tree tmp;
  tree ptr;
  tree size;
  tree size_in_bytes;
  tree lhs_cl_size = NULL_TREE;

  if (!comp)
    return;

  if (!expr2 || expr2->rank)
    return;

  realloc_lhs_warning (expr2->ts.type, false, &expr2->where);

  if (cm->ts.type == BT_CHARACTER && cm->ts.deferred)
    {
      char name[GFC_MAX_SYMBOL_LEN+9];
      gfc_component *strlen;
      /* Use the rhs string length and the lhs element size.  */
      gcc_assert (expr2->ts.type == BT_CHARACTER);
      if (!expr2->ts.u.cl->backend_decl)
	{
	  gfc_conv_string_length (expr2->ts.u.cl, expr2, block);
	  gcc_assert (expr2->ts.u.cl->backend_decl);
	}

      size = expr2->ts.u.cl->backend_decl;

      /* Ensure that cm->ts.u.cl->backend_decl is a componentref to _%s_length
	 component.  */
      sprintf (name, "_%s_length", cm->name);
      strlen = gfc_find_component (sym, name, true, true);
      lhs_cl_size = fold_build3_loc (input_location, COMPONENT_REF,
				     gfc_charlen_type_node,
				     TREE_OPERAND (comp, 0),
				     strlen->backend_decl, NULL_TREE);

      tmp = TREE_TYPE (gfc_typenode_for_spec (&cm->ts));
      tmp = TYPE_SIZE_UNIT (tmp);
      size_in_bytes = fold_build2_loc (input_location, MULT_EXPR,
				       TREE_TYPE (tmp), tmp,
				       fold_convert (TREE_TYPE (tmp), size));
    }
  else
    {
      /* Otherwise use the length in bytes of the rhs.  */
      size = TYPE_SIZE_UNIT (gfc_typenode_for_spec (&cm->ts));
      size_in_bytes = size;
    }

  size_in_bytes = fold_build2_loc (input_location, MAX_EXPR, size_type_node,
				   size_in_bytes, size_one_node);

  if (cm->ts.type == BT_DERIVED && cm->ts.u.derived->attr.alloc_comp)
    {
      tmp = build_call_expr_loc (input_location,
				 builtin_decl_explicit (BUILT_IN_CALLOC),
				 2, build_one_cst (size_type_node),
				 size_in_bytes);
      tmp = fold_convert (TREE_TYPE (comp), tmp);
      gfc_add_modify (block, comp, tmp);
    }
  else
    {
      tmp = build_call_expr_loc (input_location,
				 builtin_decl_explicit (BUILT_IN_MALLOC),
				 1, size_in_bytes);
      if (GFC_CLASS_TYPE_P (TREE_TYPE (comp)))
	ptr = gfc_class_data_get (comp);
      else
	ptr = comp;
      tmp = fold_convert (TREE_TYPE (ptr), tmp);
      gfc_add_modify (block, ptr, tmp);
    }

  if (cm->ts.type == BT_CHARACTER && cm->ts.deferred)
    /* Update the lhs character length.  */
    gfc_add_modify (block, lhs_cl_size, size);
}


/* Assign a single component of a derived type constructor.  */

static tree
gfc_trans_subcomponent_assign (tree dest, gfc_component * cm, gfc_expr * expr,
			       gfc_symbol *sym, bool init)
{
  gfc_se se;
  gfc_se lse;
  stmtblock_t block;
  tree tmp;
  tree vtab;

  gfc_start_block (&block);

  if (cm->attr.pointer || cm->attr.proc_pointer)
    {
      /* Only care about pointers here, not about allocatables.  */
      gfc_init_se (&se, NULL);
      /* Pointer component.  */
      if ((cm->attr.dimension || cm->attr.codimension)
	  && !cm->attr.proc_pointer)
	{
	  /* Array pointer.  */
	  if (expr->expr_type == EXPR_NULL)
	    gfc_conv_descriptor_data_set (&block, dest, null_pointer_node);
	  else
	    {
	      se.direct_byref = 1;
	      se.expr = dest;
	      gfc_conv_expr_descriptor (&se, expr);
	      gfc_add_block_to_block (&block, &se.pre);
	      gfc_add_block_to_block (&block, &se.post);
	    }
	}
      else
	{
	  /* Scalar pointers.  */
	  se.want_pointer = 1;
	  gfc_conv_expr (&se, expr);
	  gfc_add_block_to_block (&block, &se.pre);

	  if (expr->symtree && expr->symtree->n.sym->attr.proc_pointer
	      && expr->symtree->n.sym->attr.dummy)
	    se.expr = build_fold_indirect_ref_loc (input_location, se.expr);

	  gfc_add_modify (&block, dest,
			       fold_convert (TREE_TYPE (dest), se.expr));
	  gfc_add_block_to_block (&block, &se.post);
	}
    }
  else if (cm->ts.type == BT_CLASS && expr->expr_type == EXPR_NULL)
    {
      /* NULL initialization for CLASS components.  */
      tmp = gfc_trans_structure_assign (dest,
					gfc_class_initializer (&cm->ts, expr),
					false);
      gfc_add_expr_to_block (&block, tmp);
    }
  else if ((cm->attr.dimension || cm->attr.codimension)
	   && !cm->attr.proc_pointer)
    {
      if (cm->attr.allocatable && expr->expr_type == EXPR_NULL)
 	gfc_conv_descriptor_data_set (&block, dest, null_pointer_node);
      else if (cm->attr.allocatable)
	{
	  tmp = gfc_trans_alloc_subarray_assign (dest, cm, expr);
	  gfc_add_expr_to_block (&block, tmp);
	}
      else
	{
	  tmp = gfc_trans_subarray_assign (dest, cm, expr);
	  gfc_add_expr_to_block (&block, tmp);
	}
    }
  else if (cm->ts.type == BT_CLASS
	   && CLASS_DATA (cm)->attr.dimension
	   && CLASS_DATA (cm)->attr.allocatable
	   && expr->ts.type == BT_DERIVED)
    {
      vtab = gfc_get_symbol_decl (gfc_find_vtab (&expr->ts));
      vtab = gfc_build_addr_expr (NULL_TREE, vtab);
      tmp = gfc_class_vptr_get (dest);
      gfc_add_modify (&block, tmp,
		      fold_convert (TREE_TYPE (tmp), vtab));
      tmp = gfc_class_data_get (dest);
      tmp = gfc_trans_alloc_subarray_assign (tmp, cm, expr);
      gfc_add_expr_to_block (&block, tmp);
    }
  else if (init && (cm->attr.allocatable
	   || (cm->ts.type == BT_CLASS && CLASS_DATA (cm)->attr.allocatable)))
    {
      /* Take care about non-array allocatable components here.  The alloc_*
	 routine below is motivated by the alloc_scalar_allocatable_for_
	 assignment() routine, but with the realloc portions removed and
	 different input.  */
      alloc_scalar_allocatable_for_subcomponent_assignment (&block,
							    dest,
							    cm,
							    expr,
							    sym);
      /* The remainder of these instructions follow the if (cm->attr.pointer)
	 if (!cm->attr.dimension) part above.  */
      gfc_init_se (&se, NULL);
      gfc_conv_expr (&se, expr);
      gfc_add_block_to_block (&block, &se.pre);

      if (expr->symtree && expr->symtree->n.sym->attr.proc_pointer
	  && expr->symtree->n.sym->attr.dummy)
	se.expr = build_fold_indirect_ref_loc (input_location, se.expr);

      if (cm->ts.type == BT_CLASS && expr->ts.type == BT_DERIVED)
	{
	  tmp = gfc_class_data_get (dest);
	  tmp = build_fold_indirect_ref_loc (input_location, tmp);
	  vtab = gfc_get_symbol_decl (gfc_find_vtab (&expr->ts));
	  vtab = gfc_build_addr_expr (NULL_TREE, vtab);
	  gfc_add_modify (&block, gfc_class_vptr_get (dest),
		 fold_convert (TREE_TYPE (gfc_class_vptr_get (dest)), vtab));
	}
      else
	tmp = build_fold_indirect_ref_loc (input_location, dest);

      /* For deferred strings insert a memcpy.  */
      if (cm->ts.type == BT_CHARACTER && cm->ts.deferred)
	{
	  tree size;
	  gcc_assert (se.string_length || expr->ts.u.cl->backend_decl);
	  size = size_of_string_in_bytes (cm->ts.kind, se.string_length
						? se.string_length
						: expr->ts.u.cl->backend_decl);
	  tmp = gfc_build_memcpy_call (tmp, se.expr, size);
	  gfc_add_expr_to_block (&block, tmp);
	}
      else
	gfc_add_modify (&block, tmp,
			fold_convert (TREE_TYPE (tmp), se.expr));
      gfc_add_block_to_block (&block, &se.post);
    }
  else if (expr->ts.type == BT_DERIVED && expr->ts.f90_type != BT_VOID)
    {
      if (expr->expr_type != EXPR_STRUCTURE)
	{
	  gfc_init_se (&se, NULL);
	  gfc_conv_expr (&se, expr);
	  gfc_add_block_to_block (&block, &se.pre);
	  if (cm->ts.u.derived->attr.alloc_comp
	      && expr->expr_type == EXPR_VARIABLE)
	    {
	      tmp = gfc_copy_alloc_comp (cm->ts.u.derived, se.expr,
					 dest, expr->rank);
	      gfc_add_expr_to_block (&block, tmp);
	    }
	  else
	    gfc_add_modify (&block, dest,
			    fold_convert (TREE_TYPE (dest), se.expr));
	  gfc_add_block_to_block (&block, &se.post);
	}
      else
	{
	  /* Nested constructors.  */
	  tmp = gfc_trans_structure_assign (dest, expr, expr->symtree != NULL);
	  gfc_add_expr_to_block (&block, tmp);
	}
    }
  else if (gfc_deferred_strlen (cm, &tmp))
    {
      tree strlen;
      strlen = tmp;
      gcc_assert (strlen);
      strlen = fold_build3_loc (input_location, COMPONENT_REF,
				TREE_TYPE (strlen),
				TREE_OPERAND (dest, 0),
				strlen, NULL_TREE);

      if (expr->expr_type == EXPR_NULL)
	{
	  tmp = build_int_cst (TREE_TYPE (cm->backend_decl), 0);
	  gfc_add_modify (&block, dest, tmp);
	  tmp = build_int_cst (TREE_TYPE (strlen), 0);
	  gfc_add_modify (&block, strlen, tmp);
	}
      else
	{
	  tree size;
	  gfc_init_se (&se, NULL);
	  gfc_conv_expr (&se, expr);
	  size = size_of_string_in_bytes (cm->ts.kind, se.string_length);
	  tmp = build_call_expr_loc (input_location,
				     builtin_decl_explicit (BUILT_IN_MALLOC),
				     1, size);
	  gfc_add_modify (&block, dest,
			  fold_convert (TREE_TYPE (dest), tmp));
	  gfc_add_modify (&block, strlen, se.string_length);
	  tmp = gfc_build_memcpy_call (dest, se.expr, size);
	  gfc_add_expr_to_block (&block, tmp);
	}
    }
  else if (!cm->attr.artificial)
    {
      /* Scalar component (excluding deferred parameters).  */
      gfc_init_se (&se, NULL);
      gfc_init_se (&lse, NULL);

      gfc_conv_expr (&se, expr);
      if (cm->ts.type == BT_CHARACTER)
	lse.string_length = cm->ts.u.cl->backend_decl;
      lse.expr = dest;
      tmp = gfc_trans_scalar_assign (&lse, &se, cm->ts, true, false, true);
      gfc_add_expr_to_block (&block, tmp);
    }
  return gfc_finish_block (&block);
}

/* Assign a derived type constructor to a variable.  */

static tree
gfc_trans_structure_assign (tree dest, gfc_expr * expr, bool init)
{
  gfc_constructor *c;
  gfc_component *cm;
  stmtblock_t block;
  tree field;
  tree tmp;

  gfc_start_block (&block);
  cm = expr->ts.u.derived->components;

  if (expr->ts.u.derived->from_intmod == INTMOD_ISO_C_BINDING
      && (expr->ts.u.derived->intmod_sym_id == ISOCBINDING_PTR
          || expr->ts.u.derived->intmod_sym_id == ISOCBINDING_FUNPTR))
    {
      gfc_se se, lse;

      gcc_assert (cm->backend_decl == NULL);
      gfc_init_se (&se, NULL);
      gfc_init_se (&lse, NULL);
      gfc_conv_expr (&se, gfc_constructor_first (expr->value.constructor)->expr);
      lse.expr = dest;
      gfc_add_modify (&block, lse.expr,
		      fold_convert (TREE_TYPE (lse.expr), se.expr));

      return gfc_finish_block (&block);
    }

  for (c = gfc_constructor_first (expr->value.constructor);
       c; c = gfc_constructor_next (c), cm = cm->next)
    {
      /* Skip absent members in default initializers.  */
      if (!c->expr && !cm->attr.allocatable)
	continue;

      field = cm->backend_decl;
      tmp = fold_build3_loc (input_location, COMPONENT_REF, TREE_TYPE (field),
			     dest, field, NULL_TREE);
      if (!c->expr)
	{
	  gfc_expr *e = gfc_get_null_expr (NULL);
	  tmp = gfc_trans_subcomponent_assign (tmp, cm, e, expr->ts.u.derived,
					       init);
	  gfc_free_expr (e);
	}
      else
        tmp = gfc_trans_subcomponent_assign (tmp, cm, c->expr,
                                             expr->ts.u.derived, init);
      gfc_add_expr_to_block (&block, tmp);
    }
  return gfc_finish_block (&block);
}

/* Build an expression for a constructor. If init is nonzero then
   this is part of a static variable initializer.  */

void
gfc_conv_structure (gfc_se * se, gfc_expr * expr, int init)
{
  gfc_constructor *c;
  gfc_component *cm;
  tree val;
  tree type;
  tree tmp;
  vec<constructor_elt, va_gc> *v = NULL;

  gcc_assert (se->ss == NULL);
  gcc_assert (expr->expr_type == EXPR_STRUCTURE);
  type = gfc_typenode_for_spec (&expr->ts);

  if (!init)
    {
      /* Create a temporary variable and fill it in.  */
      se->expr = gfc_create_var (type, expr->ts.u.derived->name);
      /* The symtree in expr is NULL, if the code to generate is for
	 initializing the static members only.  */
      tmp = gfc_trans_structure_assign (se->expr, expr, expr->symtree != NULL);
      gfc_add_expr_to_block (&se->pre, tmp);
      return;
    }

  cm = expr->ts.u.derived->components;

  for (c = gfc_constructor_first (expr->value.constructor);
       c; c = gfc_constructor_next (c), cm = cm->next)
    {
      /* Skip absent members in default initializers and allocatable
	 components.  Although the latter have a default initializer
	 of EXPR_NULL,... by default, the static nullify is not needed
	 since this is done every time we come into scope.  */
      if (!c->expr || (cm->attr.allocatable && cm->attr.flavor != FL_PROCEDURE))
        continue;

      if (cm->initializer && cm->initializer->expr_type != EXPR_NULL
	  && strcmp (cm->name, "_extends") == 0
	  && cm->initializer->symtree)
	{
	  tree vtab;
	  gfc_symbol *vtabs;
	  vtabs = cm->initializer->symtree->n.sym;
	  vtab = gfc_build_addr_expr (NULL_TREE, gfc_get_symbol_decl (vtabs));
	  vtab = unshare_expr_without_location (vtab);
	  CONSTRUCTOR_APPEND_ELT (v, cm->backend_decl, vtab);
	}
      else if (cm->ts.u.derived && strcmp (cm->name, "_size") == 0)
	{
	  val = TYPE_SIZE_UNIT (gfc_get_derived_type (cm->ts.u.derived));
	  CONSTRUCTOR_APPEND_ELT (v, cm->backend_decl,
				  fold_convert (TREE_TYPE (cm->backend_decl),
						val));
	}
      else if (cm->ts.type == BT_INTEGER && strcmp (cm->name, "_len") == 0)
        {
          gfc_expr *e = gfc_get_int_expr (gfc_default_integer_kind, NULL, 0);
          val = gfc_conv_constant_to_tree (e);
          CONSTRUCTOR_APPEND_ELT (v, cm->backend_decl,
                                  fold_convert (TREE_TYPE (cm->backend_decl),
                                                val));
        }
      else
	{
	  val = gfc_conv_initializer (c->expr, &cm->ts,
				      TREE_TYPE (cm->backend_decl),
				      cm->attr.dimension, cm->attr.pointer,
				      cm->attr.proc_pointer);
	  val = unshare_expr_without_location (val);

	  /* Append it to the constructor list.  */
	  CONSTRUCTOR_APPEND_ELT (v, cm->backend_decl, val);
	}
    }
  se->expr = build_constructor (type, v);
  if (init)
    TREE_CONSTANT (se->expr) = 1;
}


/* Translate a substring expression.  */

static void
gfc_conv_substring_expr (gfc_se * se, gfc_expr * expr)
{
  gfc_ref *ref;

  ref = expr->ref;

  gcc_assert (ref == NULL || ref->type == REF_SUBSTRING);

  se->expr = gfc_build_wide_string_const (expr->ts.kind,
					  expr->value.character.length,
					  expr->value.character.string);

  se->string_length = TYPE_MAX_VALUE (TYPE_DOMAIN (TREE_TYPE (se->expr)));
  TYPE_STRING_FLAG (TREE_TYPE (se->expr)) = 1;

  if (ref)
    gfc_conv_substring (se, ref, expr->ts.kind, NULL, &expr->where);
}


/* Entry point for expression translation.  Evaluates a scalar quantity.
   EXPR is the expression to be translated, and SE is the state structure if
   called from within the scalarized.  */

void
gfc_conv_expr (gfc_se * se, gfc_expr * expr)
{
  gfc_ss *ss;

  ss = se->ss;
  if (ss && ss->info->expr == expr
      && (ss->info->type == GFC_SS_SCALAR
	  || ss->info->type == GFC_SS_REFERENCE))
    {
      gfc_ss_info *ss_info;

      ss_info = ss->info;
      /* Substitute a scalar expression evaluated outside the scalarization
         loop.  */
      se->expr = ss_info->data.scalar.value;
      /* If the reference can be NULL, the value field contains the reference,
	 not the value the reference points to (see gfc_add_loop_ss_code).  */
      if (ss_info->can_be_null_ref)
	se->expr = build_fold_indirect_ref_loc (input_location, se->expr);

      se->string_length = ss_info->string_length;
      gfc_advance_se_ss_chain (se);
      return;
    }

  /* We need to convert the expressions for the iso_c_binding derived types.
     C_NULL_PTR and C_NULL_FUNPTR will be made EXPR_NULL, which evaluates to
     null_pointer_node.  C_PTR and C_FUNPTR are converted to match the
     typespec for the C_PTR and C_FUNPTR symbols, which has already been
     updated to be an integer with a kind equal to the size of a (void *).  */
  if (expr->ts.type == BT_DERIVED && expr->ts.u.derived->ts.f90_type == BT_VOID
      && expr->ts.u.derived->attr.is_bind_c)
    {
      if (expr->expr_type == EXPR_VARIABLE
	  && (expr->symtree->n.sym->intmod_sym_id == ISOCBINDING_NULL_PTR
	      || expr->symtree->n.sym->intmod_sym_id
		 == ISOCBINDING_NULL_FUNPTR))
        {
	  /* Set expr_type to EXPR_NULL, which will result in
	     null_pointer_node being used below.  */
          expr->expr_type = EXPR_NULL;
        }
      else
        {
          /* Update the type/kind of the expression to be what the new
             type/kind are for the updated symbols of C_PTR/C_FUNPTR.  */
          expr->ts.type = BT_INTEGER;
          expr->ts.f90_type = BT_VOID;
          expr->ts.kind = gfc_index_integer_kind;
        }
    }

  gfc_fix_class_refs (expr);

  switch (expr->expr_type)
    {
    case EXPR_OP:
      gfc_conv_expr_op (se, expr);
      break;

    case EXPR_FUNCTION:
      gfc_conv_function_expr (se, expr);
      break;

    case EXPR_CONSTANT:
      gfc_conv_constant (se, expr);
      break;

    case EXPR_VARIABLE:
      gfc_conv_variable (se, expr);
      break;

    case EXPR_NULL:
      se->expr = null_pointer_node;
      break;

    case EXPR_SUBSTRING:
      gfc_conv_substring_expr (se, expr);
      break;

    case EXPR_STRUCTURE:
      gfc_conv_structure (se, expr, 0);
      break;

    case EXPR_ARRAY:
      gfc_conv_array_constructor_expr (se, expr);
      break;

    default:
      gcc_unreachable ();
      break;
    }
}

/* Like gfc_conv_expr_val, but the value is also suitable for use in the lhs
   of an assignment.  */
void
gfc_conv_expr_lhs (gfc_se * se, gfc_expr * expr)
{
  gfc_conv_expr (se, expr);
  /* All numeric lvalues should have empty post chains.  If not we need to
     figure out a way of rewriting an lvalue so that it has no post chain.  */
  gcc_assert (expr->ts.type == BT_CHARACTER || !se->post.head);
}

/* Like gfc_conv_expr, but the POST block is guaranteed to be empty for
   numeric expressions.  Used for scalar values where inserting cleanup code
   is inconvenient.  */
void
gfc_conv_expr_val (gfc_se * se, gfc_expr * expr)
{
  tree val;

  gcc_assert (expr->ts.type != BT_CHARACTER);
  gfc_conv_expr (se, expr);
  if (se->post.head)
    {
      val = gfc_create_var (TREE_TYPE (se->expr), NULL);
      gfc_add_modify (&se->pre, val, se->expr);
      se->expr = val;
      gfc_add_block_to_block (&se->pre, &se->post);
    }
}

/* Helper to translate an expression and convert it to a particular type.  */
void
gfc_conv_expr_type (gfc_se * se, gfc_expr * expr, tree type)
{
  gfc_conv_expr_val (se, expr);
  se->expr = convert (type, se->expr);
}


/* Converts an expression so that it can be passed by reference.  Scalar
   values only.  */

void
gfc_conv_expr_reference (gfc_se * se, gfc_expr * expr)
{
  gfc_ss *ss;
  tree var;

  ss = se->ss;
  if (ss && ss->info->expr == expr
      && ss->info->type == GFC_SS_REFERENCE)
    {
      /* Returns a reference to the scalar evaluated outside the loop
	 for this case.  */
      gfc_conv_expr (se, expr);

      if (expr->ts.type == BT_CHARACTER
	  && expr->expr_type != EXPR_FUNCTION)
	gfc_conv_string_parameter (se);
      else
	se->expr = gfc_build_addr_expr (NULL_TREE, se->expr);

      return;
    }

  if (expr->ts.type == BT_CHARACTER)
    {
      gfc_conv_expr (se, expr);
      gfc_conv_string_parameter (se);
      return;
    }

  if (expr->expr_type == EXPR_VARIABLE)
    {
      se->want_pointer = 1;
      gfc_conv_expr (se, expr);
      if (se->post.head)
	{
	  var = gfc_create_var (TREE_TYPE (se->expr), NULL);
	  gfc_add_modify (&se->pre, var, se->expr);
	  gfc_add_block_to_block (&se->pre, &se->post);
	  se->expr = var;
	}
      return;
    }

  if (expr->expr_type == EXPR_FUNCTION
      && ((expr->value.function.esym
	   && expr->value.function.esym->result->attr.pointer
	   && !expr->value.function.esym->result->attr.dimension)
	  || (!expr->value.function.esym && !expr->ref
	      && expr->symtree->n.sym->attr.pointer
	      && !expr->symtree->n.sym->attr.dimension)))
    {
      se->want_pointer = 1;
      gfc_conv_expr (se, expr);
      var = gfc_create_var (TREE_TYPE (se->expr), NULL);
      gfc_add_modify (&se->pre, var, se->expr);
      se->expr = var;
      return;
    }

  gfc_conv_expr (se, expr);

  /* Create a temporary var to hold the value.  */
  if (TREE_CONSTANT (se->expr))
    {
      tree tmp = se->expr;
      STRIP_TYPE_NOPS (tmp);
      var = build_decl (input_location,
			CONST_DECL, NULL, TREE_TYPE (tmp));
      DECL_INITIAL (var) = tmp;
      TREE_STATIC (var) = 1;
      pushdecl (var);
    }
  else
    {
      var = gfc_create_var (TREE_TYPE (se->expr), NULL);
      gfc_add_modify (&se->pre, var, se->expr);
    }
  gfc_add_block_to_block (&se->pre, &se->post);

  /* Take the address of that value.  */
  se->expr = gfc_build_addr_expr (NULL_TREE, var);
  if (expr->ts.type == BT_DERIVED && expr->rank
      && !gfc_is_finalizable (expr->ts.u.derived, NULL)
      && expr->ts.u.derived->attr.alloc_comp
      && expr->expr_type != EXPR_VARIABLE)
    {
      tree tmp;

      tmp = build_fold_indirect_ref_loc (input_location, se->expr);
      tmp = gfc_deallocate_alloc_comp (expr->ts.u.derived, tmp, expr->rank);

      /* The components shall be deallocated before
         their containing entity.  */
      gfc_prepend_expr_to_block (&se->post, tmp);
    }
}


tree
gfc_trans_pointer_assign (gfc_code * code)
{
  return gfc_trans_pointer_assignment (code->expr1, code->expr2);
}


/* Generate code for a pointer assignment.  */

tree
gfc_trans_pointer_assignment (gfc_expr * expr1, gfc_expr * expr2)
{
  gfc_expr *expr1_vptr = NULL;
  gfc_se lse;
  gfc_se rse;
  stmtblock_t block;
  tree desc;
  tree tmp;
  tree decl;
  bool scalar;
  gfc_ss *ss;

  gfc_start_block (&block);

  gfc_init_se (&lse, NULL);

  /* Check whether the expression is a scalar or not; we cannot use
     expr1->rank as it can be nonzero for proc pointers.  */
  ss = gfc_walk_expr (expr1);
  scalar = ss == gfc_ss_terminator;
  if (!scalar)
    gfc_free_ss_chain (ss);

  if (expr1->ts.type == BT_DERIVED && expr2->ts.type == BT_CLASS
      && expr2->expr_type != EXPR_FUNCTION)
    {
      gfc_add_data_component (expr2);
      /* The following is required as gfc_add_data_component doesn't
	 update ts.type if there is a tailing REF_ARRAY.  */
      expr2->ts.type = BT_DERIVED;
    }

  if (scalar)
    {
      /* Scalar pointers.  */
      lse.want_pointer = 1;
      gfc_conv_expr (&lse, expr1);
      gfc_init_se (&rse, NULL);
      rse.want_pointer = 1;
      gfc_conv_expr (&rse, expr2);

      if (expr1->symtree->n.sym->attr.proc_pointer
	  && expr1->symtree->n.sym->attr.dummy)
	lse.expr = build_fold_indirect_ref_loc (input_location,
					    lse.expr);

      if (expr2->symtree && expr2->symtree->n.sym->attr.proc_pointer
	  && expr2->symtree->n.sym->attr.dummy)
	rse.expr = build_fold_indirect_ref_loc (input_location,
					    rse.expr);

      gfc_add_block_to_block (&block, &lse.pre);
      gfc_add_block_to_block (&block, &rse.pre);

      /* For string assignments to unlimited polymorphic pointers add an
	 assignment of the string_length to the _len component of the
	 pointer.  */
      if ((expr1->ts.type == BT_CLASS || expr1->ts.type == BT_DERIVED)
	  && expr1->ts.u.derived->attr.unlimited_polymorphic
	  && (expr2->ts.type == BT_CHARACTER ||
	      ((expr2->ts.type == BT_DERIVED || expr2->ts.type == BT_CLASS)
	       && expr2->ts.u.derived->attr.unlimited_polymorphic)))
	{
	  gfc_expr *len_comp;
	  gfc_se se;
	  len_comp = gfc_get_len_component (expr1);
	  gfc_init_se (&se, NULL);
	  gfc_conv_expr (&se, len_comp);

	  /* ptr % _len = len (str)  */
	  gfc_add_modify (&block, se.expr, rse.string_length);
	  lse.string_length = se.expr;
	  gfc_free_expr (len_comp);
	}

      /* Check character lengths if character expression.  The test is only
	 really added if -fbounds-check is enabled.  Exclude deferred
	 character length lefthand sides.  */
      if (expr1->ts.type == BT_CHARACTER && expr2->expr_type != EXPR_NULL
	  && !expr1->ts.deferred
	  && !expr1->symtree->n.sym->attr.proc_pointer
	  && !gfc_is_proc_ptr_comp (expr1))
	{
	  gcc_assert (expr2->ts.type == BT_CHARACTER);
	  gcc_assert (lse.string_length && rse.string_length);
	  gfc_trans_same_strlen_check ("pointer assignment", &expr1->where,
				       lse.string_length, rse.string_length,
				       &block);
	}

      /* The assignment to an deferred character length sets the string
	 length to that of the rhs.  */
      if (expr1->ts.deferred)
	{
	  if (expr2->expr_type != EXPR_NULL && lse.string_length != NULL)
	    gfc_add_modify (&block, lse.string_length, rse.string_length);
	  else if (lse.string_length != NULL)
	    gfc_add_modify (&block, lse.string_length,
			    build_int_cst (gfc_charlen_type_node, 0));
	}

      if (expr1->ts.type == BT_DERIVED && expr2->ts.type == BT_CLASS)
	rse.expr = gfc_class_data_get (rse.expr);

      gfc_add_modify (&block, lse.expr,
		      fold_convert (TREE_TYPE (lse.expr), rse.expr));

      gfc_add_block_to_block (&block, &rse.post);
      gfc_add_block_to_block (&block, &lse.post);
    }
  else
    {
      gfc_ref* remap;
      bool rank_remap;
      tree strlen_lhs;
      tree strlen_rhs = NULL_TREE;

      /* Array pointer.  Find the last reference on the LHS and if it is an
	 array section ref, we're dealing with bounds remapping.  In this case,
	 set it to AR_FULL so that gfc_conv_expr_descriptor does
	 not see it and process the bounds remapping afterwards explicitly.  */
      for (remap = expr1->ref; remap; remap = remap->next)
	if (!remap->next && remap->type == REF_ARRAY
	    && remap->u.ar.type == AR_SECTION)
	  break;
      rank_remap = (remap && remap->u.ar.end[0]);

      gfc_init_se (&lse, NULL);
      if (remap)
	lse.descriptor_only = 1;
      if (expr2->expr_type == EXPR_FUNCTION && expr2->ts.type == BT_CLASS
	  && expr1->ts.type == BT_CLASS)
	expr1_vptr = gfc_copy_expr (expr1);
      gfc_conv_expr_descriptor (&lse, expr1);
      strlen_lhs = lse.string_length;
      desc = lse.expr;

      if (expr2->expr_type == EXPR_NULL)
	{
	  /* Just set the data pointer to null.  */
	  gfc_conv_descriptor_data_set (&lse.pre, lse.expr, null_pointer_node);
	}
      else if (rank_remap)
	{
	  /* If we are rank-remapping, just get the RHS's descriptor and
	     process this later on.  */
	  gfc_init_se (&rse, NULL);
	  rse.direct_byref = 1;
	  rse.byref_noassign = 1;

	  if (expr2->expr_type == EXPR_FUNCTION && expr2->ts.type == BT_CLASS)
	    {
	      gfc_conv_function_expr (&rse, expr2);

	      if (expr1->ts.type != BT_CLASS)
		rse.expr = gfc_class_data_get (rse.expr);
	      else
		{
		  gfc_add_block_to_block (&block, &rse.pre);
		  tmp = gfc_create_var (TREE_TYPE (rse.expr), "ptrtemp");
		  gfc_add_modify (&lse.pre, tmp, rse.expr);

		  gfc_add_vptr_component (expr1_vptr);
		  gfc_init_se (&rse, NULL);
		  rse.want_pointer = 1;
		  gfc_conv_expr (&rse, expr1_vptr);
		  gfc_add_modify (&lse.pre, rse.expr,
				  fold_convert (TREE_TYPE (rse.expr),
						gfc_class_vptr_get (tmp)));
		  rse.expr = gfc_class_data_get (tmp);
		}
	    }
	  else if (expr2->expr_type == EXPR_FUNCTION)
	    {
	      tree bound[GFC_MAX_DIMENSIONS];
	      int i;

	      for (i = 0; i < expr2->rank; i++)
		bound[i] = NULL_TREE;
	      tmp = gfc_typenode_for_spec (&expr2->ts);
	      tmp = gfc_get_array_type_bounds (tmp, expr2->rank, 0,
					       bound, bound, 0,
					       GFC_ARRAY_POINTER_CONT, false);
	      tmp = gfc_create_var (tmp, "ptrtemp");
	      lse.descriptor_only = 0;
	      lse.expr = tmp;
	      lse.direct_byref = 1;
	      gfc_conv_expr_descriptor (&lse, expr2);
	      strlen_rhs = lse.string_length;
	      rse.expr = tmp;
	    }
	  else
	    {
	      gfc_conv_expr_descriptor (&rse, expr2);
	      strlen_rhs = rse.string_length;
	    }
	}
      else if (expr2->expr_type == EXPR_VARIABLE)
	{
	  /* Assign directly to the LHS's descriptor.  */
	  lse.descriptor_only = 0;
	  lse.direct_byref = 1;
	  gfc_conv_expr_descriptor (&lse, expr2);
	  strlen_rhs = lse.string_length;

	  /* If this is a subreference array pointer assignment, use the rhs
	     descriptor element size for the lhs span.  */
	  if (expr1->symtree->n.sym->attr.subref_array_pointer)
	    {
	      decl = expr1->symtree->n.sym->backend_decl;
	      gfc_init_se (&rse, NULL);
	      rse.descriptor_only = 1;
	      gfc_conv_expr (&rse, expr2);
	      tmp = gfc_get_element_type (TREE_TYPE (rse.expr));
	      tmp = fold_convert (gfc_array_index_type, size_in_bytes (tmp));
	      if (!INTEGER_CST_P (tmp))
		gfc_add_block_to_block (&lse.post, &rse.pre);
	      gfc_add_modify (&lse.post, GFC_DECL_SPAN(decl), tmp);
	    }
	}
      else if (expr2->expr_type == EXPR_FUNCTION && expr2->ts.type == BT_CLASS)
	{
	  gfc_init_se (&rse, NULL);
	  rse.want_pointer = 1;
	  gfc_conv_function_expr (&rse, expr2);
	  if (expr1->ts.type != BT_CLASS)
	    {
	      rse.expr = gfc_class_data_get (rse.expr);
	      gfc_add_modify (&lse.pre, desc, rse.expr);
	    }
	  else
	    {
	      gfc_add_block_to_block (&block, &rse.pre);
	      tmp = gfc_create_var (TREE_TYPE (rse.expr), "ptrtemp");
	      gfc_add_modify (&lse.pre, tmp, rse.expr);

	      gfc_add_vptr_component (expr1_vptr);
	      gfc_init_se (&rse, NULL);
	      rse.want_pointer = 1;
	      gfc_conv_expr (&rse, expr1_vptr);
	      gfc_add_modify (&lse.pre, rse.expr,
			      fold_convert (TREE_TYPE (rse.expr),
					gfc_class_vptr_get (tmp)));
	      rse.expr = gfc_class_data_get (tmp);
	      gfc_add_modify (&lse.pre, desc, rse.expr);
	    }
	}
      else
	{
	  /* Assign to a temporary descriptor and then copy that
	     temporary to the pointer.  */
	  tmp = gfc_create_var (TREE_TYPE (desc), "ptrtemp");
	  lse.descriptor_only = 0;
	  lse.expr = tmp;
	  lse.direct_byref = 1;
	  gfc_conv_expr_descriptor (&lse, expr2);
	  strlen_rhs = lse.string_length;
	  gfc_add_modify (&lse.pre, desc, tmp);
	}

      if (expr1_vptr)
	gfc_free_expr (expr1_vptr);

      gfc_add_block_to_block (&block, &lse.pre);
      if (rank_remap)
	gfc_add_block_to_block (&block, &rse.pre);

      /* If we do bounds remapping, update LHS descriptor accordingly.  */
      if (remap)
	{
	  int dim;
	  gcc_assert (remap->u.ar.dimen == expr1->rank);

	  if (rank_remap)
	    {
	      /* Do rank remapping.  We already have the RHS's descriptor
		 converted in rse and now have to build the correct LHS
		 descriptor for it.  */

	      tree dtype, data;
	      tree offs, stride;
	      tree lbound, ubound;

	      /* Set dtype.  */
	      dtype = gfc_conv_descriptor_dtype (desc);
	      tmp = gfc_get_dtype (TREE_TYPE (desc));
	      gfc_add_modify (&block, dtype, tmp);

	      /* Copy data pointer.  */
	      data = gfc_conv_descriptor_data_get (rse.expr);
	      gfc_conv_descriptor_data_set (&block, desc, data);

	      /* Copy offset but adjust it such that it would correspond
		 to a lbound of zero.  */
	      offs = gfc_conv_descriptor_offset_get (rse.expr);
	      for (dim = 0; dim < expr2->rank; ++dim)
		{
		  stride = gfc_conv_descriptor_stride_get (rse.expr,
							   gfc_rank_cst[dim]);
		  lbound = gfc_conv_descriptor_lbound_get (rse.expr,
							   gfc_rank_cst[dim]);
		  tmp = fold_build2_loc (input_location, MULT_EXPR,
					 gfc_array_index_type, stride, lbound);
		  offs = fold_build2_loc (input_location, PLUS_EXPR,
					  gfc_array_index_type, offs, tmp);
		}
	      gfc_conv_descriptor_offset_set (&block, desc, offs);

	      /* Set the bounds as declared for the LHS and calculate strides as
		 well as another offset update accordingly.  */
	      stride = gfc_conv_descriptor_stride_get (rse.expr,
						       gfc_rank_cst[0]);
	      for (dim = 0; dim < expr1->rank; ++dim)
		{
		  gfc_se lower_se;
		  gfc_se upper_se;

		  gcc_assert (remap->u.ar.start[dim] && remap->u.ar.end[dim]);

		  /* Convert declared bounds.  */
		  gfc_init_se (&lower_se, NULL);
		  gfc_init_se (&upper_se, NULL);
		  gfc_conv_expr (&lower_se, remap->u.ar.start[dim]);
		  gfc_conv_expr (&upper_se, remap->u.ar.end[dim]);

		  gfc_add_block_to_block (&block, &lower_se.pre);
		  gfc_add_block_to_block (&block, &upper_se.pre);

		  lbound = fold_convert (gfc_array_index_type, lower_se.expr);
		  ubound = fold_convert (gfc_array_index_type, upper_se.expr);

		  lbound = gfc_evaluate_now (lbound, &block);
		  ubound = gfc_evaluate_now (ubound, &block);

		  gfc_add_block_to_block (&block, &lower_se.post);
		  gfc_add_block_to_block (&block, &upper_se.post);

		  /* Set bounds in descriptor.  */
		  gfc_conv_descriptor_lbound_set (&block, desc,
						  gfc_rank_cst[dim], lbound);
		  gfc_conv_descriptor_ubound_set (&block, desc,
						  gfc_rank_cst[dim], ubound);

		  /* Set stride.  */
		  stride = gfc_evaluate_now (stride, &block);
		  gfc_conv_descriptor_stride_set (&block, desc,
						  gfc_rank_cst[dim], stride);

		  /* Update offset.  */
		  offs = gfc_conv_descriptor_offset_get (desc);
		  tmp = fold_build2_loc (input_location, MULT_EXPR,
					 gfc_array_index_type, lbound, stride);
		  offs = fold_build2_loc (input_location, MINUS_EXPR,
					  gfc_array_index_type, offs, tmp);
		  offs = gfc_evaluate_now (offs, &block);
		  gfc_conv_descriptor_offset_set (&block, desc, offs);

		  /* Update stride.  */
		  tmp = gfc_conv_array_extent_dim (lbound, ubound, NULL);
		  stride = fold_build2_loc (input_location, MULT_EXPR,
					    gfc_array_index_type, stride, tmp);
		}
	    }
	  else
	    {
	      /* Bounds remapping.  Just shift the lower bounds.  */

	      gcc_assert (expr1->rank == expr2->rank);

	      for (dim = 0; dim < remap->u.ar.dimen; ++dim)
		{
		  gfc_se lbound_se;

		  gcc_assert (remap->u.ar.start[dim]);
		  gcc_assert (!remap->u.ar.end[dim]);
		  gfc_init_se (&lbound_se, NULL);
		  gfc_conv_expr (&lbound_se, remap->u.ar.start[dim]);

		  gfc_add_block_to_block (&block, &lbound_se.pre);
		  gfc_conv_shift_descriptor_lbound (&block, desc,
						    dim, lbound_se.expr);
		  gfc_add_block_to_block (&block, &lbound_se.post);
		}
	    }
	}

      /* Check string lengths if applicable.  The check is only really added
	 to the output code if -fbounds-check is enabled.  */
      if (expr1->ts.type == BT_CHARACTER && expr2->expr_type != EXPR_NULL)
	{
	  gcc_assert (expr2->ts.type == BT_CHARACTER);
	  gcc_assert (strlen_lhs && strlen_rhs);
	  gfc_trans_same_strlen_check ("pointer assignment", &expr1->where,
				       strlen_lhs, strlen_rhs, &block);
	}

      /* If rank remapping was done, check with -fcheck=bounds that
	 the target is at least as large as the pointer.  */
      if (rank_remap && (gfc_option.rtcheck & GFC_RTCHECK_BOUNDS))
	{
	  tree lsize, rsize;
	  tree fault;
	  const char* msg;

	  lsize = gfc_conv_descriptor_size (lse.expr, expr1->rank);
	  rsize = gfc_conv_descriptor_size (rse.expr, expr2->rank);

	  lsize = gfc_evaluate_now (lsize, &block);
	  rsize = gfc_evaluate_now (rsize, &block);
	  fault = fold_build2_loc (input_location, LT_EXPR, boolean_type_node,
				   rsize, lsize);

	  msg = _("Target of rank remapping is too small (%ld < %ld)");
	  gfc_trans_runtime_check (true, false, fault, &block, &expr2->where,
				   msg, rsize, lsize);
	}

      gfc_add_block_to_block (&block, &lse.post);
      if (rank_remap)
	gfc_add_block_to_block (&block, &rse.post);
    }

  return gfc_finish_block (&block);
}


/* Makes sure se is suitable for passing as a function string parameter.  */
/* TODO: Need to check all callers of this function.  It may be abused.  */

void
gfc_conv_string_parameter (gfc_se * se)
{
  tree type;

  if (TREE_CODE (se->expr) == STRING_CST)
    {
      type = TREE_TYPE (TREE_TYPE (se->expr));
      se->expr = gfc_build_addr_expr (build_pointer_type (type), se->expr);
      return;
    }

  if (TYPE_STRING_FLAG (TREE_TYPE (se->expr)))
    {
      if (TREE_CODE (se->expr) != INDIRECT_REF)
	{
	  type = TREE_TYPE (se->expr);
          se->expr = gfc_build_addr_expr (build_pointer_type (type), se->expr);
	}
      else
	{
	  type = gfc_get_character_type_len (gfc_default_character_kind,
					     se->string_length);
	  type = build_pointer_type (type);
	  se->expr = gfc_build_addr_expr (type, se->expr);
	}
    }

  gcc_assert (POINTER_TYPE_P (TREE_TYPE (se->expr)));
}


/* Generate code for assignment of scalar variables.  Includes character
   strings and derived types with allocatable components.
   If you know that the LHS has no allocations, set dealloc to false.

   DEEP_COPY has no effect if the typespec TS is not a derived type with
   allocatable components.  Otherwise, if it is set, an explicit copy of each
   allocatable component is made.  This is necessary as a simple copy of the
   whole object would copy array descriptors as is, so that the lhs's
   allocatable components would point to the rhs's after the assignment.
   Typically, setting DEEP_COPY is necessary if the rhs is a variable, and not
   necessary if the rhs is a non-pointer function, as the allocatable components
   are not accessible by other means than the function's result after the
   function has returned.  It is even more subtle when temporaries are involved,
   as the two following examples show:
    1.  When we evaluate an array constructor, a temporary is created.  Thus
      there is theoretically no alias possible.  However, no deep copy is
      made for this temporary, so that if the constructor is made of one or
      more variable with allocatable components, those components still point
      to the variable's: DEEP_COPY should be set for the assignment from the
      temporary to the lhs in that case.
    2.  When assigning a scalar to an array, we evaluate the scalar value out
      of the loop, store it into a temporary variable, and assign from that.
      In that case, deep copying when assigning to the temporary would be a
      waste of resources; however deep copies should happen when assigning from
      the temporary to each array element: again DEEP_COPY should be set for
      the assignment from the temporary to the lhs.  */

tree
gfc_trans_scalar_assign (gfc_se * lse, gfc_se * rse, gfc_typespec ts,
			 bool l_is_temp, bool deep_copy, bool dealloc)
{
  stmtblock_t block;
  tree tmp;
  tree cond;

  gfc_init_block (&block);

  if (ts.type == BT_CHARACTER)
    {
      tree rlen = NULL;
      tree llen = NULL;

      if (lse->string_length != NULL_TREE)
	{
	  gfc_conv_string_parameter (lse);
	  gfc_add_block_to_block (&block, &lse->pre);
	  llen = lse->string_length;
	}

      if (rse->string_length != NULL_TREE)
	{
	  gcc_assert (rse->string_length != NULL_TREE);
	  gfc_conv_string_parameter (rse);
	  gfc_add_block_to_block (&block, &rse->pre);
	  rlen = rse->string_length;
	}

      gfc_trans_string_copy (&block, llen, lse->expr, ts.kind, rlen,
			     rse->expr, ts.kind);
    }
  else if (ts.type == BT_DERIVED && ts.u.derived->attr.alloc_comp)
    {
      tree tmp_var = NULL_TREE;
      cond = NULL_TREE;

      /* Are the rhs and the lhs the same?  */
      if (deep_copy)
	{
	  cond = fold_build2_loc (input_location, EQ_EXPR, boolean_type_node,
				  gfc_build_addr_expr (NULL_TREE, lse->expr),
				  gfc_build_addr_expr (NULL_TREE, rse->expr));
	  cond = gfc_evaluate_now (cond, &lse->pre);
	}

      /* Deallocate the lhs allocated components as long as it is not
	 the same as the rhs.  This must be done following the assignment
	 to prevent deallocating data that could be used in the rhs
	 expression.  */
      if (!l_is_temp && dealloc)
	{
	  tmp_var = gfc_evaluate_now (lse->expr, &lse->pre);
	  tmp = gfc_deallocate_alloc_comp_no_caf (ts.u.derived, tmp_var, 0);
	  if (deep_copy)
	    tmp = build3_v (COND_EXPR, cond, build_empty_stmt (input_location),
			    tmp);
	  gfc_add_expr_to_block (&lse->post, tmp);
	}

      gfc_add_block_to_block (&block, &rse->pre);
      gfc_add_block_to_block (&block, &lse->pre);

      gfc_add_modify (&block, lse->expr,
			   fold_convert (TREE_TYPE (lse->expr), rse->expr));

      /* Restore pointer address of coarray components.  */
      if (ts.u.derived->attr.coarray_comp && deep_copy && tmp_var != NULL_TREE)
	{
	  tmp = gfc_reassign_alloc_comp_caf (ts.u.derived, tmp_var, lse->expr);
	  tmp = build3_v (COND_EXPR, cond, build_empty_stmt (input_location),
			  tmp);
	  gfc_add_expr_to_block (&block, tmp);
	}

      /* Do a deep copy if the rhs is a variable, if it is not the
	 same as the lhs.  */
      if (deep_copy)
	{
	  tmp = gfc_copy_alloc_comp (ts.u.derived, rse->expr, lse->expr, 0);
	  tmp = build3_v (COND_EXPR, cond, build_empty_stmt (input_location),
			  tmp);
	  gfc_add_expr_to_block (&block, tmp);
	}
    }
  else if (ts.type == BT_DERIVED || ts.type == BT_CLASS)
    {
      gfc_add_block_to_block (&block, &lse->pre);
      gfc_add_block_to_block (&block, &rse->pre);
      tmp = fold_build1_loc (input_location, VIEW_CONVERT_EXPR,
			     TREE_TYPE (lse->expr), rse->expr);
      gfc_add_modify (&block, lse->expr, tmp);
    }
  else
    {
      gfc_add_block_to_block (&block, &lse->pre);
      gfc_add_block_to_block (&block, &rse->pre);

      gfc_add_modify (&block, lse->expr,
		      fold_convert (TREE_TYPE (lse->expr), rse->expr));
    }

  gfc_add_block_to_block (&block, &lse->post);
  gfc_add_block_to_block (&block, &rse->post);

  return gfc_finish_block (&block);
}


/* There are quite a lot of restrictions on the optimisation in using an
   array function assign without a temporary.  */

static bool
arrayfunc_assign_needs_temporary (gfc_expr * expr1, gfc_expr * expr2)
{
  gfc_ref * ref;
  bool seen_array_ref;
  bool c = false;
  gfc_symbol *sym = expr1->symtree->n.sym;

  /* Play it safe with class functions assigned to a derived type.  */
  if (gfc_is_alloc_class_array_function (expr2)
      && expr1->ts.type == BT_DERIVED)
    return true;

  /* The caller has already checked rank>0 and expr_type == EXPR_FUNCTION.  */
  if (expr2->value.function.isym && !gfc_is_intrinsic_libcall (expr2))
    return true;

  /* Elemental functions are scalarized so that they don't need a
     temporary in gfc_trans_assignment_1, so return a true.  Otherwise,
     they would need special treatment in gfc_trans_arrayfunc_assign.  */
  if (expr2->value.function.esym != NULL
      && expr2->value.function.esym->attr.elemental)
    return true;

  /* Need a temporary if rhs is not FULL or a contiguous section.  */
  if (expr1->ref && !(gfc_full_array_ref_p (expr1->ref, &c) || c))
    return true;

  /* Need a temporary if EXPR1 can't be expressed as a descriptor.  */
  if (gfc_ref_needs_temporary_p (expr1->ref))
    return true;

  /* Functions returning pointers or allocatables need temporaries.  */
  c = expr2->value.function.esym
      ? (expr2->value.function.esym->attr.pointer
	 || expr2->value.function.esym->attr.allocatable)
      : (expr2->symtree->n.sym->attr.pointer
	 || expr2->symtree->n.sym->attr.allocatable);
  if (c)
    return true;

  /* Character array functions need temporaries unless the
     character lengths are the same.  */
  if (expr2->ts.type == BT_CHARACTER && expr2->rank > 0)
    {
      if (expr1->ts.u.cl->length == NULL
	    || expr1->ts.u.cl->length->expr_type != EXPR_CONSTANT)
	return true;

      if (expr2->ts.u.cl->length == NULL
	    || expr2->ts.u.cl->length->expr_type != EXPR_CONSTANT)
	return true;

      if (mpz_cmp (expr1->ts.u.cl->length->value.integer,
		     expr2->ts.u.cl->length->value.integer) != 0)
	return true;
    }

  /* Check that no LHS component references appear during an array
     reference. This is needed because we do not have the means to
     span any arbitrary stride with an array descriptor. This check
     is not needed for the rhs because the function result has to be
     a complete type.  */
  seen_array_ref = false;
  for (ref = expr1->ref; ref; ref = ref->next)
    {
      if (ref->type == REF_ARRAY)
	seen_array_ref= true;
      else if (ref->type == REF_COMPONENT && seen_array_ref)
	return true;
    }

  /* Check for a dependency.  */
  if (gfc_check_fncall_dependency (expr1, INTENT_OUT,
				   expr2->value.function.esym,
				   expr2->value.function.actual,
				   NOT_ELEMENTAL))
    return true;

  /* If we have reached here with an intrinsic function, we do not
     need a temporary except in the particular case that reallocation
     on assignment is active and the lhs is allocatable and a target.  */
  if (expr2->value.function.isym)
    return (flag_realloc_lhs && sym->attr.allocatable && sym->attr.target);

  /* If the LHS is a dummy, we need a temporary if it is not
     INTENT(OUT).  */
  if (sym->attr.dummy && sym->attr.intent != INTENT_OUT)
    return true;

  /* If the lhs has been host_associated, is in common, a pointer or is
     a target and the function is not using a RESULT variable, aliasing
     can occur and a temporary is needed.  */
  if ((sym->attr.host_assoc
	   || sym->attr.in_common
	   || sym->attr.pointer
	   || sym->attr.cray_pointee
	   || sym->attr.target)
	&& expr2->symtree != NULL
	&& expr2->symtree->n.sym == expr2->symtree->n.sym->result)
    return true;

  /* A PURE function can unconditionally be called without a temporary.  */
  if (expr2->value.function.esym != NULL
      && expr2->value.function.esym->attr.pure)
    return false;

  /* Implicit_pure functions are those which could legally be declared
     to be PURE.  */
  if (expr2->value.function.esym != NULL
      && expr2->value.function.esym->attr.implicit_pure)
    return false;

  if (!sym->attr.use_assoc
	&& !sym->attr.in_common
	&& !sym->attr.pointer
	&& !sym->attr.target
	&& !sym->attr.cray_pointee
	&& expr2->value.function.esym)
    {
      /* A temporary is not needed if the function is not contained and
	 the variable is local or host associated and not a pointer or
	 a target.  */
      if (!expr2->value.function.esym->attr.contained)
	return false;

      /* A temporary is not needed if the lhs has never been host
	 associated and the procedure is contained.  */
      else if (!sym->attr.host_assoc)
	return false;

      /* A temporary is not needed if the variable is local and not
	 a pointer, a target or a result.  */
      if (sym->ns->parent
	    && expr2->value.function.esym->ns == sym->ns->parent)
	return false;
    }

  /* Default to temporary use.  */
  return true;
}


/* Provide the loop info so that the lhs descriptor can be built for
   reallocatable assignments from extrinsic function calls.  */

static void
realloc_lhs_loop_for_fcn_call (gfc_se *se, locus *where, gfc_ss **ss,
			       gfc_loopinfo *loop)
{
  /* Signal that the function call should not be made by
     gfc_conv_loop_setup.  */
  se->ss->is_alloc_lhs = 1;
  gfc_init_loopinfo (loop);
  gfc_add_ss_to_loop (loop, *ss);
  gfc_add_ss_to_loop (loop, se->ss);
  gfc_conv_ss_startstride (loop);
  gfc_conv_loop_setup (loop, where);
  gfc_copy_loopinfo_to_se (se, loop);
  gfc_add_block_to_block (&se->pre, &loop->pre);
  gfc_add_block_to_block (&se->pre, &loop->post);
  se->ss->is_alloc_lhs = 0;
}


/* For assignment to a reallocatable lhs from intrinsic functions,
   replace the se.expr (ie. the result) with a temporary descriptor.
   Null the data field so that the library allocates space for the
   result. Free the data of the original descriptor after the function,
   in case it appears in an argument expression and transfer the
   result to the original descriptor.  */

static void
fcncall_realloc_result (gfc_se *se, int rank)
{
  tree desc;
  tree res_desc;
  tree tmp;
  tree offset;
  tree zero_cond;
  int n;

  /* Use the allocation done by the library.  Substitute the lhs
     descriptor with a copy, whose data field is nulled.*/
  desc = build_fold_indirect_ref_loc (input_location, se->expr);
  if (POINTER_TYPE_P (TREE_TYPE (desc)))
    desc = build_fold_indirect_ref_loc (input_location, desc);

  /* Unallocated, the descriptor does not have a dtype.  */
  tmp = gfc_conv_descriptor_dtype (desc);
  gfc_add_modify (&se->pre, tmp, gfc_get_dtype (TREE_TYPE (desc)));

  res_desc = gfc_evaluate_now (desc, &se->pre);
  gfc_conv_descriptor_data_set (&se->pre, res_desc, null_pointer_node);
  se->expr = gfc_build_addr_expr (NULL_TREE, res_desc);

  /* Free the lhs after the function call and copy the result data to
     the lhs descriptor.  */
  tmp = gfc_conv_descriptor_data_get (desc);
  zero_cond = fold_build2_loc (input_location, EQ_EXPR,
			       boolean_type_node, tmp,
			       build_int_cst (TREE_TYPE (tmp), 0));
  zero_cond = gfc_evaluate_now (zero_cond, &se->post);
  tmp = gfc_call_free (fold_convert (pvoid_type_node, tmp));
  gfc_add_expr_to_block (&se->post, tmp);

  tmp = gfc_conv_descriptor_data_get (res_desc);
  gfc_conv_descriptor_data_set (&se->post, desc, tmp);

  /* Check that the shapes are the same between lhs and expression.  */
  for (n = 0 ; n < rank; n++)
    {
      tree tmp1;
      tmp = gfc_conv_descriptor_lbound_get (desc, gfc_rank_cst[n]);
      tmp1 = gfc_conv_descriptor_lbound_get (res_desc, gfc_rank_cst[n]);
      tmp = fold_build2_loc (input_location, MINUS_EXPR,
			     gfc_array_index_type, tmp, tmp1);
      tmp1 = gfc_conv_descriptor_ubound_get (desc, gfc_rank_cst[n]);
      tmp = fold_build2_loc (input_location, MINUS_EXPR,
			     gfc_array_index_type, tmp, tmp1);
      tmp1 = gfc_conv_descriptor_ubound_get (res_desc, gfc_rank_cst[n]);
      tmp = fold_build2_loc (input_location, PLUS_EXPR,
			     gfc_array_index_type, tmp, tmp1);
      tmp = fold_build2_loc (input_location, NE_EXPR,
			     boolean_type_node, tmp,
			     gfc_index_zero_node);
      tmp = gfc_evaluate_now (tmp, &se->post);
      zero_cond = fold_build2_loc (input_location, TRUTH_OR_EXPR,
				   boolean_type_node, tmp,
				   zero_cond);
    }

  /* 'zero_cond' being true is equal to lhs not being allocated or the
     shapes being different.  */
  zero_cond = gfc_evaluate_now (zero_cond, &se->post);

  /* Now reset the bounds returned from the function call to bounds based
     on the lhs lbounds, except where the lhs is not allocated or the shapes
     of 'variable and 'expr' are different. Set the offset accordingly.  */
  offset = gfc_index_zero_node;
  for (n = 0 ; n < rank; n++)
    {
      tree lbound;

      lbound = gfc_conv_descriptor_lbound_get (desc, gfc_rank_cst[n]);
      lbound = fold_build3_loc (input_location, COND_EXPR,
				gfc_array_index_type, zero_cond,
				gfc_index_one_node, lbound);
      lbound = gfc_evaluate_now (lbound, &se->post);

      tmp = gfc_conv_descriptor_ubound_get (res_desc, gfc_rank_cst[n]);
      tmp = fold_build2_loc (input_location, PLUS_EXPR,
			     gfc_array_index_type, tmp, lbound);
      gfc_conv_descriptor_lbound_set (&se->post, desc,
				      gfc_rank_cst[n], lbound);
      gfc_conv_descriptor_ubound_set (&se->post, desc,
				      gfc_rank_cst[n], tmp);

      /* Set stride and accumulate the offset.  */
      tmp = gfc_conv_descriptor_stride_get (res_desc, gfc_rank_cst[n]);
      gfc_conv_descriptor_stride_set (&se->post, desc,
				      gfc_rank_cst[n], tmp);
      tmp = fold_build2_loc (input_location, MULT_EXPR,
			     gfc_array_index_type, lbound, tmp);
      offset = fold_build2_loc (input_location, MINUS_EXPR,
				gfc_array_index_type, offset, tmp);
      offset = gfc_evaluate_now (offset, &se->post);
    }

  gfc_conv_descriptor_offset_set (&se->post, desc, offset);
}



/* Try to translate array(:) = func (...), where func is a transformational
   array function, without using a temporary.  Returns NULL if this isn't the
   case.  */

static tree
gfc_trans_arrayfunc_assign (gfc_expr * expr1, gfc_expr * expr2)
{
  gfc_se se;
  gfc_ss *ss = NULL;
  gfc_component *comp = NULL;
  gfc_loopinfo loop;

  if (arrayfunc_assign_needs_temporary (expr1, expr2))
    return NULL;

  /* The frontend doesn't seem to bother filling in expr->symtree for intrinsic
     functions.  */
  comp = gfc_get_proc_ptr_comp (expr2);
  gcc_assert (expr2->value.function.isym
	      || (comp && comp->attr.dimension)
	      || (!comp && gfc_return_by_reference (expr2->value.function.esym)
		  && expr2->value.function.esym->result->attr.dimension));

  gfc_init_se (&se, NULL);
  gfc_start_block (&se.pre);
  se.want_pointer = 1;

  gfc_conv_array_parameter (&se, expr1, false, NULL, NULL, NULL);

  if (expr1->ts.type == BT_DERIVED
	&& expr1->ts.u.derived->attr.alloc_comp)
    {
      tree tmp;
      tmp = gfc_deallocate_alloc_comp_no_caf (expr1->ts.u.derived, se.expr,
					      expr1->rank);
      gfc_add_expr_to_block (&se.pre, tmp);
    }

  se.direct_byref = 1;
  se.ss = gfc_walk_expr (expr2);
  gcc_assert (se.ss != gfc_ss_terminator);

  /* Reallocate on assignment needs the loopinfo for extrinsic functions.
     This is signalled to gfc_conv_procedure_call by setting is_alloc_lhs.
     Clearly, this cannot be done for an allocatable function result, since
     the shape of the result is unknown and, in any case, the function must
     correctly take care of the reallocation internally. For intrinsic
     calls, the array data is freed and the library takes care of allocation.
     TODO: Add logic of trans-array.c: gfc_alloc_allocatable_for_assignment
     to the library.  */
  if (flag_realloc_lhs
	&& gfc_is_reallocatable_lhs (expr1)
	&& !gfc_expr_attr (expr1).codimension
	&& !gfc_is_coindexed (expr1)
	&& !(expr2->value.function.esym
	    && expr2->value.function.esym->result->attr.allocatable))
    {
      realloc_lhs_warning (expr1->ts.type, true, &expr1->where);

      if (!expr2->value.function.isym)
	{
	  ss = gfc_walk_expr (expr1);
	  gcc_assert (ss != gfc_ss_terminator);

	  realloc_lhs_loop_for_fcn_call (&se, &expr1->where, &ss, &loop);
	  ss->is_alloc_lhs = 1;
	}
      else
	fcncall_realloc_result (&se, expr1->rank);
    }

  gfc_conv_function_expr (&se, expr2);
  gfc_add_block_to_block (&se.pre, &se.post);

  if (ss)
    gfc_cleanup_loop (&loop);
  else
    gfc_free_ss_chain (se.ss);

  return gfc_finish_block (&se.pre);
}


/* Try to efficiently translate array(:) = 0.  Return NULL if this
   can't be done.  */

static tree
gfc_trans_zero_assign (gfc_expr * expr)
{
  tree dest, len, type;
  tree tmp;
  gfc_symbol *sym;

  sym = expr->symtree->n.sym;
  dest = gfc_get_symbol_decl (sym);

  type = TREE_TYPE (dest);
  if (POINTER_TYPE_P (type))
    type = TREE_TYPE (type);
  if (!GFC_ARRAY_TYPE_P (type))
    return NULL_TREE;

  /* Determine the length of the array.  */
  len = GFC_TYPE_ARRAY_SIZE (type);
  if (!len || TREE_CODE (len) != INTEGER_CST)
    return NULL_TREE;

  tmp = TYPE_SIZE_UNIT (gfc_get_element_type (type));
  len = fold_build2_loc (input_location, MULT_EXPR, gfc_array_index_type, len,
			 fold_convert (gfc_array_index_type, tmp));

  /* If we are zeroing a local array avoid taking its address by emitting
     a = {} instead.  */
  if (!POINTER_TYPE_P (TREE_TYPE (dest)))
    return build2_loc (input_location, MODIFY_EXPR, void_type_node,
		       dest, build_constructor (TREE_TYPE (dest),
					      NULL));

  /* Convert arguments to the correct types.  */
  dest = fold_convert (pvoid_type_node, dest);
  len = fold_convert (size_type_node, len);

  /* Construct call to __builtin_memset.  */
  tmp = build_call_expr_loc (input_location,
			     builtin_decl_explicit (BUILT_IN_MEMSET),
			     3, dest, integer_zero_node, len);
  return fold_convert (void_type_node, tmp);
}


/* Helper for gfc_trans_array_copy and gfc_trans_array_constructor_copy
   that constructs the call to __builtin_memcpy.  */

tree
gfc_build_memcpy_call (tree dst, tree src, tree len)
{
  tree tmp;

  /* Convert arguments to the correct types.  */
  if (!POINTER_TYPE_P (TREE_TYPE (dst)))
    dst = gfc_build_addr_expr (pvoid_type_node, dst);
  else
    dst = fold_convert (pvoid_type_node, dst);

  if (!POINTER_TYPE_P (TREE_TYPE (src)))
    src = gfc_build_addr_expr (pvoid_type_node, src);
  else
    src = fold_convert (pvoid_type_node, src);

  len = fold_convert (size_type_node, len);

  /* Construct call to __builtin_memcpy.  */
  tmp = build_call_expr_loc (input_location,
			     builtin_decl_explicit (BUILT_IN_MEMCPY),
			     3, dst, src, len);
  return fold_convert (void_type_node, tmp);
}


/* Try to efficiently translate dst(:) = src(:).  Return NULL if this
   can't be done.  EXPR1 is the destination/lhs and EXPR2 is the
   source/rhs, both are gfc_full_array_ref_p which have been checked for
   dependencies.  */

static tree
gfc_trans_array_copy (gfc_expr * expr1, gfc_expr * expr2)
{
  tree dst, dlen, dtype;
  tree src, slen, stype;
  tree tmp;

  dst = gfc_get_symbol_decl (expr1->symtree->n.sym);
  src = gfc_get_symbol_decl (expr2->symtree->n.sym);

  dtype = TREE_TYPE (dst);
  if (POINTER_TYPE_P (dtype))
    dtype = TREE_TYPE (dtype);
  stype = TREE_TYPE (src);
  if (POINTER_TYPE_P (stype))
    stype = TREE_TYPE (stype);

  if (!GFC_ARRAY_TYPE_P (dtype) || !GFC_ARRAY_TYPE_P (stype))
    return NULL_TREE;

  /* Determine the lengths of the arrays.  */
  dlen = GFC_TYPE_ARRAY_SIZE (dtype);
  if (!dlen || TREE_CODE (dlen) != INTEGER_CST)
    return NULL_TREE;
  tmp = TYPE_SIZE_UNIT (gfc_get_element_type (dtype));
  dlen = fold_build2_loc (input_location, MULT_EXPR, gfc_array_index_type,
			  dlen, fold_convert (gfc_array_index_type, tmp));

  slen = GFC_TYPE_ARRAY_SIZE (stype);
  if (!slen || TREE_CODE (slen) != INTEGER_CST)
    return NULL_TREE;
  tmp = TYPE_SIZE_UNIT (gfc_get_element_type (stype));
  slen = fold_build2_loc (input_location, MULT_EXPR, gfc_array_index_type,
			  slen, fold_convert (gfc_array_index_type, tmp));

  /* Sanity check that they are the same.  This should always be
     the case, as we should already have checked for conformance.  */
  if (!tree_int_cst_equal (slen, dlen))
    return NULL_TREE;

  return gfc_build_memcpy_call (dst, src, dlen);
}


/* Try to efficiently translate array(:) = (/ ... /).  Return NULL if
   this can't be done.  EXPR1 is the destination/lhs for which
   gfc_full_array_ref_p is true, and EXPR2 is the source/rhs.  */

static tree
gfc_trans_array_constructor_copy (gfc_expr * expr1, gfc_expr * expr2)
{
  unsigned HOST_WIDE_INT nelem;
  tree dst, dtype;
  tree src, stype;
  tree len;
  tree tmp;

  nelem = gfc_constant_array_constructor_p (expr2->value.constructor);
  if (nelem == 0)
    return NULL_TREE;

  dst = gfc_get_symbol_decl (expr1->symtree->n.sym);
  dtype = TREE_TYPE (dst);
  if (POINTER_TYPE_P (dtype))
    dtype = TREE_TYPE (dtype);
  if (!GFC_ARRAY_TYPE_P (dtype))
    return NULL_TREE;

  /* Determine the lengths of the array.  */
  len = GFC_TYPE_ARRAY_SIZE (dtype);
  if (!len || TREE_CODE (len) != INTEGER_CST)
    return NULL_TREE;

  /* Confirm that the constructor is the same size.  */
  if (compare_tree_int (len, nelem) != 0)
    return NULL_TREE;

  tmp = TYPE_SIZE_UNIT (gfc_get_element_type (dtype));
  len = fold_build2_loc (input_location, MULT_EXPR, gfc_array_index_type, len,
			 fold_convert (gfc_array_index_type, tmp));

  stype = gfc_typenode_for_spec (&expr2->ts);
  src = gfc_build_constant_array_constructor (expr2, stype);

  stype = TREE_TYPE (src);
  if (POINTER_TYPE_P (stype))
    stype = TREE_TYPE (stype);

  return gfc_build_memcpy_call (dst, src, len);
}


/* Tells whether the expression is to be treated as a variable reference.  */

static bool
expr_is_variable (gfc_expr *expr)
{
  gfc_expr *arg;
  gfc_component *comp;
  gfc_symbol *func_ifc;

  if (expr->expr_type == EXPR_VARIABLE)
    return true;

  arg = gfc_get_noncopying_intrinsic_argument (expr);
  if (arg)
    {
      gcc_assert (expr->value.function.isym->id == GFC_ISYM_TRANSPOSE);
      return expr_is_variable (arg);
    }

  /* A data-pointer-returning function should be considered as a variable
     too.  */
  if (expr->expr_type == EXPR_FUNCTION
      && expr->ref == NULL)
    {
      if (expr->value.function.isym != NULL)
	return false;

      if (expr->value.function.esym != NULL)
	{
	  func_ifc = expr->value.function.esym;
	  goto found_ifc;
	}
      else
	{
	  gcc_assert (expr->symtree);
	  func_ifc = expr->symtree->n.sym;
	  goto found_ifc;
	}

      gcc_unreachable ();
    }

  comp = gfc_get_proc_ptr_comp (expr);
  if ((expr->expr_type == EXPR_PPC || expr->expr_type == EXPR_FUNCTION)
      && comp)
    {
      func_ifc = comp->ts.interface;
      goto found_ifc;
    }

  if (expr->expr_type == EXPR_COMPCALL)
    {
      gcc_assert (!expr->value.compcall.tbp->is_generic);
      func_ifc = expr->value.compcall.tbp->u.specific->n.sym;
      goto found_ifc;
    }

  return false;

found_ifc:
  gcc_assert (func_ifc->attr.function
	      && func_ifc->result != NULL);
  return func_ifc->result->attr.pointer;
}


/* Is the lhs OK for automatic reallocation?  */

static bool
is_scalar_reallocatable_lhs (gfc_expr *expr)
{
  gfc_ref * ref;

  /* An allocatable variable with no reference.  */
  if (expr->symtree->n.sym->attr.allocatable
	&& !expr->ref)
    return true;

  /* All that can be left are allocatable components.  */
  if ((expr->symtree->n.sym->ts.type != BT_DERIVED
	&& expr->symtree->n.sym->ts.type != BT_CLASS)
	|| !expr->symtree->n.sym->ts.u.derived->attr.alloc_comp)
    return false;

  /* Find an allocatable component ref last.  */
  for (ref = expr->ref; ref; ref = ref->next)
    if (ref->type == REF_COMPONENT
	  && !ref->next
	  && ref->u.c.component->attr.allocatable)
      return true;

  return false;
}


/* Allocate or reallocate scalar lhs, as necessary.  */

static void
alloc_scalar_allocatable_for_assignment (stmtblock_t *block,
					 tree string_length,
					 gfc_expr *expr1,
					 gfc_expr *expr2)

{
  tree cond;
  tree tmp;
  tree size;
  tree size_in_bytes;
  tree jump_label1;
  tree jump_label2;
  gfc_se lse;

  if (!expr1 || expr1->rank)
    return;

  if (!expr2 || expr2->rank)
    return;

  realloc_lhs_warning (expr2->ts.type, false, &expr2->where);

  /* Since this is a scalar lhs, we can afford to do this.  That is,
     there is no risk of side effects being repeated.  */
  gfc_init_se (&lse, NULL);
  lse.want_pointer = 1;
  gfc_conv_expr (&lse, expr1);

  jump_label1 = gfc_build_label_decl (NULL_TREE);
  jump_label2 = gfc_build_label_decl (NULL_TREE);

  /* Do the allocation if the lhs is NULL. Otherwise go to label 1.  */
  tmp = build_int_cst (TREE_TYPE (lse.expr), 0);
  cond = fold_build2_loc (input_location, NE_EXPR, boolean_type_node,
			  lse.expr, tmp);
  tmp = build3_v (COND_EXPR, cond,
		  build1_v (GOTO_EXPR, jump_label1),
		  build_empty_stmt (input_location));
  gfc_add_expr_to_block (block, tmp);

  if (expr1->ts.type == BT_CHARACTER && expr1->ts.deferred)
    {
      /* Use the rhs string length and the lhs element size.  */
      size = string_length;
      tmp = TREE_TYPE (gfc_typenode_for_spec (&expr1->ts));
      tmp = TYPE_SIZE_UNIT (tmp);
      size_in_bytes = fold_build2_loc (input_location, MULT_EXPR,
				       TREE_TYPE (tmp), tmp,
				       fold_convert (TREE_TYPE (tmp), size));
    }
  else
    {
      /* Otherwise use the length in bytes of the rhs.  */
      size = TYPE_SIZE_UNIT (gfc_typenode_for_spec (&expr1->ts));
      size_in_bytes = size;
    }

  size_in_bytes = fold_build2_loc (input_location, MAX_EXPR, size_type_node,
				   size_in_bytes, size_one_node);

  if (expr1->ts.type == BT_DERIVED && expr1->ts.u.derived->attr.alloc_comp)
    {
      tmp = build_call_expr_loc (input_location,
				 builtin_decl_explicit (BUILT_IN_CALLOC),
				 2, build_one_cst (size_type_node),
				 size_in_bytes);
      tmp = fold_convert (TREE_TYPE (lse.expr), tmp);
      gfc_add_modify (block, lse.expr, tmp);
    }
  else
    {
      tmp = build_call_expr_loc (input_location,
				 builtin_decl_explicit (BUILT_IN_MALLOC),
				 1, size_in_bytes);
      tmp = fold_convert (TREE_TYPE (lse.expr), tmp);
      gfc_add_modify (block, lse.expr, tmp);
    }

  if (expr1->ts.type == BT_CHARACTER && expr1->ts.deferred)
    {
      /* Deferred characters need checking for lhs and rhs string
	 length.  Other deferred parameter variables will have to
	 come here too.  */
      tmp = build1_v (GOTO_EXPR, jump_label2);
      gfc_add_expr_to_block (block, tmp);
    }
  tmp = build1_v (LABEL_EXPR, jump_label1);
  gfc_add_expr_to_block (block, tmp);

  /* For a deferred length character, reallocate if lengths of lhs and
     rhs are different.  */
  if (expr1->ts.type == BT_CHARACTER && expr1->ts.deferred)
    {
      cond = fold_build2_loc (input_location, EQ_EXPR, boolean_type_node,
			      expr1->ts.u.cl->backend_decl, size);
      /* Jump past the realloc if the lengths are the same.  */
      tmp = build3_v (COND_EXPR, cond,
		      build1_v (GOTO_EXPR, jump_label2),
		      build_empty_stmt (input_location));
      gfc_add_expr_to_block (block, tmp);
      tmp = build_call_expr_loc (input_location,
				 builtin_decl_explicit (BUILT_IN_REALLOC),
				 2, fold_convert (pvoid_type_node, lse.expr),
				 size_in_bytes);
      tmp = fold_convert (TREE_TYPE (lse.expr), tmp);
      gfc_add_modify (block, lse.expr, tmp);
      tmp = build1_v (LABEL_EXPR, jump_label2);
      gfc_add_expr_to_block (block, tmp);

      /* Update the lhs character length.  */
      size = string_length;
      if (TREE_CODE (expr1->ts.u.cl->backend_decl) == VAR_DECL)
	gfc_add_modify (block, expr1->ts.u.cl->backend_decl, size);
      else
	gfc_add_modify (block, lse.string_length, size);
    }
}

/* Check for assignments of the type

   a = a + 4

   to make sure we do not check for reallocation unneccessarily.  */


static bool
is_runtime_conformable (gfc_expr *expr1, gfc_expr *expr2)
{
  gfc_actual_arglist *a;
  gfc_expr *e1, *e2;

  switch (expr2->expr_type)
    {
    case EXPR_VARIABLE:
      return gfc_dep_compare_expr (expr1, expr2) == 0;

    case EXPR_FUNCTION:
      if (expr2->value.function.esym
	  && expr2->value.function.esym->attr.elemental)
	{
	  for (a = expr2->value.function.actual; a != NULL; a = a->next)
	    {
	      e1 = a->expr;
	      if (e1 && e1->rank > 0 && !is_runtime_conformable (expr1, e1))
		return false;
	    }
	  return true;
	}
      else if (expr2->value.function.isym
	       && expr2->value.function.isym->elemental)
	{
	  for (a = expr2->value.function.actual; a != NULL; a = a->next)
	    {
	      e1 = a->expr;
	      if (e1 && e1->rank > 0 && !is_runtime_conformable (expr1, e1))
		return false;
	    }
	  return true;
	}

      break;

    case EXPR_OP:
      switch (expr2->value.op.op)
	{
	case INTRINSIC_NOT:
	case INTRINSIC_UPLUS:
	case INTRINSIC_UMINUS:
	case INTRINSIC_PARENTHESES:
	  return is_runtime_conformable (expr1, expr2->value.op.op1);

	case INTRINSIC_PLUS:
	case INTRINSIC_MINUS:
	case INTRINSIC_TIMES:
	case INTRINSIC_DIVIDE:
	case INTRINSIC_POWER:
	case INTRINSIC_AND:
	case INTRINSIC_OR:
	case INTRINSIC_EQV:
	case INTRINSIC_NEQV:
	case INTRINSIC_EQ:
	case INTRINSIC_NE:
	case INTRINSIC_GT:
	case INTRINSIC_GE:
	case INTRINSIC_LT:
	case INTRINSIC_LE:
	case INTRINSIC_EQ_OS:
	case INTRINSIC_NE_OS:
	case INTRINSIC_GT_OS:
	case INTRINSIC_GE_OS:
	case INTRINSIC_LT_OS:
	case INTRINSIC_LE_OS:

	  e1 = expr2->value.op.op1;
	  e2 = expr2->value.op.op2;

	  if (e1->rank == 0 && e2->rank > 0)
	    return is_runtime_conformable (expr1, e2);
	  else if (e1->rank > 0 && e2->rank == 0)
	    return is_runtime_conformable (expr1, e1);
	  else if (e1->rank > 0 && e2->rank > 0)
	    return is_runtime_conformable (expr1, e1)
	      && is_runtime_conformable (expr1, e2);
	  break;

	default:
	  break;

	}

      break;

    default:
      break;
    }
  return false;
}

/* Subroutine of gfc_trans_assignment that actually scalarizes the
   assignment.  EXPR1 is the destination/LHS and EXPR2 is the source/RHS.
   init_flag indicates initialization expressions and dealloc that no
   deallocate prior assignment is needed (if in doubt, set true).  */

static tree
gfc_trans_assignment_1 (gfc_expr * expr1, gfc_expr * expr2, bool init_flag,
			bool dealloc)
{
  gfc_se lse;
  gfc_se rse;
  gfc_ss *lss;
  gfc_ss *lss_section;
  gfc_ss *rss;
  gfc_loopinfo loop;
  tree tmp;
  stmtblock_t block;
  stmtblock_t body;
  bool l_is_temp;
  bool scalar_to_array;
  tree string_length;
  int n;

  /* Assignment of the form lhs = rhs.  */
  gfc_start_block (&block);

  gfc_init_se (&lse, NULL);
  gfc_init_se (&rse, NULL);

  /* Walk the lhs.  */
  lss = gfc_walk_expr (expr1);
  if (gfc_is_reallocatable_lhs (expr1)
	&& !(expr2->expr_type == EXPR_FUNCTION
	     && expr2->value.function.isym != NULL))
    lss->is_alloc_lhs = 1;
  rss = NULL;

  if ((expr1->ts.type == BT_DERIVED)
      && (gfc_is_alloc_class_array_function (expr2)
	  || gfc_is_alloc_class_scalar_function (expr2)))
    expr2->must_finalize = 1;

  if (lss != gfc_ss_terminator)
    {
      /* The assignment needs scalarization.  */
      lss_section = lss;

      /* Find a non-scalar SS from the lhs.  */
      while (lss_section != gfc_ss_terminator
	     && lss_section->info->type != GFC_SS_SECTION)
	lss_section = lss_section->next;

      gcc_assert (lss_section != gfc_ss_terminator);

      /* Initialize the scalarizer.  */
      gfc_init_loopinfo (&loop);

      /* Walk the rhs.  */
      rss = gfc_walk_expr (expr2);
      if (rss == gfc_ss_terminator)
	/* The rhs is scalar.  Add a ss for the expression.  */
	rss = gfc_get_scalar_ss (gfc_ss_terminator, expr2);

      /* Associate the SS with the loop.  */
      gfc_add_ss_to_loop (&loop, lss);
      gfc_add_ss_to_loop (&loop, rss);

      /* Calculate the bounds of the scalarization.  */
      gfc_conv_ss_startstride (&loop);
      /* Enable loop reversal.  */
      for (n = 0; n < GFC_MAX_DIMENSIONS; n++)
	loop.reverse[n] = GFC_ENABLE_REVERSE;
      /* Resolve any data dependencies in the statement.  */
      gfc_conv_resolve_dependencies (&loop, lss, rss);
      /* Setup the scalarizing loops.  */
      gfc_conv_loop_setup (&loop, &expr2->where);

      /* Setup the gfc_se structures.  */
      gfc_copy_loopinfo_to_se (&lse, &loop);
      gfc_copy_loopinfo_to_se (&rse, &loop);

      rse.ss = rss;
      gfc_mark_ss_chain_used (rss, 1);
      if (loop.temp_ss == NULL)
	{
	  lse.ss = lss;
	  gfc_mark_ss_chain_used (lss, 1);
	}
      else
	{
	  lse.ss = loop.temp_ss;
	  gfc_mark_ss_chain_used (lss, 3);
	  gfc_mark_ss_chain_used (loop.temp_ss, 3);
	}

      /* Allow the scalarizer to workshare array assignments.  */
      if ((ompws_flags & OMPWS_WORKSHARE_FLAG) && loop.temp_ss == NULL)
	ompws_flags |= OMPWS_SCALARIZER_WS;

      /* Start the scalarized loop body.  */
      gfc_start_scalarized_body (&loop, &body);
    }
  else
    gfc_init_block (&body);

  l_is_temp = (lss != gfc_ss_terminator && loop.temp_ss != NULL);

  /* Translate the expression.  */
  gfc_conv_expr (&rse, expr2);

  /* Deal with the case of a scalar class function assigned to a derived type.  */
  if (gfc_is_alloc_class_scalar_function (expr2)
      && expr1->ts.type == BT_DERIVED)
    {
      rse.expr = gfc_class_data_get (rse.expr);
      rse.expr = build_fold_indirect_ref_loc (input_location, rse.expr);
    }

  /* Stabilize a string length for temporaries.  */
  if (expr2->ts.type == BT_CHARACTER)
    string_length = gfc_evaluate_now (rse.string_length, &rse.pre);
  else
    string_length = NULL_TREE;

  if (l_is_temp)
    {
      gfc_conv_tmp_array_ref (&lse);
      if (expr2->ts.type == BT_CHARACTER)
	lse.string_length = string_length;
    }
  else
    gfc_conv_expr (&lse, expr1);

  /* Assignments of scalar derived types with allocatable components
     to arrays must be done with a deep copy and the rhs temporary
     must have its components deallocated afterwards.  */
  scalar_to_array = (expr2->ts.type == BT_DERIVED
		       && expr2->ts.u.derived->attr.alloc_comp
		       && !expr_is_variable (expr2)
		       && !gfc_is_constant_expr (expr2)
		       && expr1->rank && !expr2->rank);
  scalar_to_array |= (expr1->ts.type == BT_DERIVED
				    && expr1->rank
				    && expr1->ts.u.derived->attr.alloc_comp
				    && gfc_is_alloc_class_scalar_function (expr2));
  if (scalar_to_array && dealloc)
    {
      tmp = gfc_deallocate_alloc_comp_no_caf (expr2->ts.u.derived, rse.expr, 0);
      gfc_add_expr_to_block (&loop.post, tmp);
    }

  /* When assigning a character function result to a deferred-length variable,
     the function call must happen before the (re)allocation of the lhs -
     otherwise the character length of the result is not known.
     NOTE: This relies on having the exact dependence of the length type
     parameter available to the caller; gfortran saves it in the .mod files.  */
  if (flag_realloc_lhs && expr2->ts.type == BT_CHARACTER && expr1->ts.deferred)
    gfc_add_block_to_block (&block, &rse.pre);

  /* Nullify the allocatable components corresponding to those of the lhs
     derived type, so that the finalization of the function result does not
     affect the lhs of the assignment. Prepend is used to ensure that the
     nullification occurs before the call to the finalizer. In the case of
     a scalar to array assignment, this is done in gfc_trans_scalar_assign
     as part of the deep copy.  */
  if (!scalar_to_array && (expr1->ts.type == BT_DERIVED)
					      && (gfc_is_alloc_class_array_function (expr2)
						      || gfc_is_alloc_class_scalar_function (expr2)))
    {
      tmp = rse.expr;
      tmp = gfc_nullify_alloc_comp (expr1->ts.u.derived, rse.expr, 0);
      gfc_prepend_expr_to_block (&rse.post, tmp);
      if (lss != gfc_ss_terminator && rss == gfc_ss_terminator)
	gfc_add_block_to_block (&loop.post, &rse.post);
    }

  tmp = gfc_trans_scalar_assign (&lse, &rse, expr1->ts,
				 l_is_temp || init_flag,
				 expr_is_variable (expr2) || scalar_to_array
				 || expr2->expr_type == EXPR_ARRAY, dealloc);
  gfc_add_expr_to_block (&body, tmp);

  if (lss == gfc_ss_terminator)
    {
      /* F2003: Add the code for reallocation on assignment.  */
      if (flag_realloc_lhs && is_scalar_reallocatable_lhs (expr1))
	alloc_scalar_allocatable_for_assignment (&block, rse.string_length,
						 expr1, expr2);

      /* Use the scalar assignment as is.  */
      gfc_add_block_to_block (&block, &body);
    }
  else
    {
      gcc_assert (lse.ss == gfc_ss_terminator
		  && rse.ss == gfc_ss_terminator);

      if (l_is_temp)
	{
	  gfc_trans_scalarized_loop_boundary (&loop, &body);

	  /* We need to copy the temporary to the actual lhs.  */
	  gfc_init_se (&lse, NULL);
	  gfc_init_se (&rse, NULL);
	  gfc_copy_loopinfo_to_se (&lse, &loop);
	  gfc_copy_loopinfo_to_se (&rse, &loop);

	  rse.ss = loop.temp_ss;
	  lse.ss = lss;

	  gfc_conv_tmp_array_ref (&rse);
	  gfc_conv_expr (&lse, expr1);

	  gcc_assert (lse.ss == gfc_ss_terminator
		      && rse.ss == gfc_ss_terminator);

	  if (expr2->ts.type == BT_CHARACTER)
	    rse.string_length = string_length;

	  tmp = gfc_trans_scalar_assign (&lse, &rse, expr1->ts,
					 false, false, dealloc);
	  gfc_add_expr_to_block (&body, tmp);
	}

      /* F2003: Allocate or reallocate lhs of allocatable array.  */
      if (flag_realloc_lhs
	    && gfc_is_reallocatable_lhs (expr1)
	    && !gfc_expr_attr (expr1).codimension
	    && !gfc_is_coindexed (expr1)
	    && expr2->rank
	    && !is_runtime_conformable (expr1, expr2))
	{
	  realloc_lhs_warning (expr1->ts.type, true, &expr1->where);
	  ompws_flags &= ~OMPWS_SCALARIZER_WS;
	  tmp = gfc_alloc_allocatable_for_assignment (&loop, expr1, expr2);
	  if (tmp != NULL_TREE)
	    gfc_add_expr_to_block (&loop.code[expr1->rank - 1], tmp);
	}

      /* Generate the copying loops.  */
      gfc_trans_scalarizing_loops (&loop, &body);

      /* Wrap the whole thing up.  */
      gfc_add_block_to_block (&block, &loop.pre);
      gfc_add_block_to_block (&block, &loop.post);

      gfc_cleanup_loop (&loop);
    }

  return gfc_finish_block (&block);
}


/* Check whether EXPR is a copyable array.  */

static bool
copyable_array_p (gfc_expr * expr)
{
  if (expr->expr_type != EXPR_VARIABLE)
    return false;

  /* First check it's an array.  */
  if (expr->rank < 1 || !expr->ref || expr->ref->next)
    return false;

  if (!gfc_full_array_ref_p (expr->ref, NULL))
    return false;

  /* Next check that it's of a simple enough type.  */
  switch (expr->ts.type)
    {
    case BT_INTEGER:
    case BT_REAL:
    case BT_COMPLEX:
    case BT_LOGICAL:
      return true;

    case BT_CHARACTER:
      return false;

    case BT_DERIVED:
      return !expr->ts.u.derived->attr.alloc_comp;

    default:
      break;
    }

  return false;
}

/* Translate an assignment.  */

tree
gfc_trans_assignment (gfc_expr * expr1, gfc_expr * expr2, bool init_flag,
		      bool dealloc)
{
  tree tmp;

  /* Special case a single function returning an array.  */
  if (expr2->expr_type == EXPR_FUNCTION && expr2->rank > 0)
    {
      tmp = gfc_trans_arrayfunc_assign (expr1, expr2);
      if (tmp)
	return tmp;
    }

  /* Special case assigning an array to zero.  */
  if (copyable_array_p (expr1)
      && is_zero_initializer_p (expr2))
    {
      tmp = gfc_trans_zero_assign (expr1);
      if (tmp)
        return tmp;
    }

  /* Special case copying one array to another.  */
  if (copyable_array_p (expr1)
      && copyable_array_p (expr2)
      && gfc_compare_types (&expr1->ts, &expr2->ts)
      && !gfc_check_dependency (expr1, expr2, 0))
    {
      tmp = gfc_trans_array_copy (expr1, expr2);
      if (tmp)
        return tmp;
    }

  /* Special case initializing an array from a constant array constructor.  */
  if (copyable_array_p (expr1)
      && expr2->expr_type == EXPR_ARRAY
      && gfc_compare_types (&expr1->ts, &expr2->ts))
    {
      tmp = gfc_trans_array_constructor_copy (expr1, expr2);
      if (tmp)
	return tmp;
    }

  /* Fallback to the scalarizer to generate explicit loops.  */
  return gfc_trans_assignment_1 (expr1, expr2, init_flag, dealloc);
}

tree
gfc_trans_init_assign (gfc_code * code)
{
  return gfc_trans_assignment (code->expr1, code->expr2, true, false);
}

tree
gfc_trans_assign (gfc_code * code)
{
  return gfc_trans_assignment (code->expr1, code->expr2, false, true);
}<|MERGE_RESOLUTION|>--- conflicted
+++ resolved
@@ -176,7 +176,7 @@
   if (POINTER_TYPE_P (TREE_TYPE (decl)))
     decl = build_fold_indirect_ref_loc (input_location, decl);
   len = gfc_advance_chain (TYPE_FIELDS (TREE_TYPE (decl)),
-			    CLASS_LEN_FIELD);
+			   CLASS_LEN_FIELD);
   return fold_build3_loc (input_location, COMPONENT_REF,
 			  TREE_TYPE (len), decl, len,
 			  NULL_TREE);
@@ -186,59 +186,25 @@
 /* Get the specified FIELD from the VPTR.  */
 
 static tree
-<<<<<<< HEAD
-gfc_vtab_field_get (tree vptr, int field)
-{
-  tree size;
-=======
 vptr_field_get (tree vptr, int fieldno)
 {
   tree field;
->>>>>>> f66c6da4
   vptr = build_fold_indirect_ref_loc (input_location, vptr);
   field = gfc_advance_chain (TYPE_FIELDS (TREE_TYPE (vptr)),
-			    fieldno);
+			     fieldno);
   field = fold_build3_loc (input_location, COMPONENT_REF,
-			  TREE_TYPE (field), vptr, field,
-			  NULL_TREE);
+			   TREE_TYPE (field), vptr, field,
+			   NULL_TREE);
   gcc_assert (field);
   return field;
 }
 
 
-<<<<<<< HEAD
-static tree
-gfc_class_vptr_field_get (tree decl, int field)
-{
-  tree vptr;
-  vptr = gfc_class_vptr_get (decl);
-  return gfc_vtab_field_get (vptr, field);
-}
-
-
-tree
-gfc_vtable_hash_get (tree decl)
-{
-  return gfc_class_vptr_field_get (decl, VTABLE_HASH_FIELD);
-}
-
-=======
 /* Get the field from the class' vptr.  */
->>>>>>> f66c6da4
 
 static tree
 class_vtab_field_get (tree decl, int fieldno)
 {
-<<<<<<< HEAD
-  return gfc_class_vptr_field_get (decl, VTABLE_SIZE_FIELD);
-}
-
-
-tree
-gfc_vtable_extends_get (tree decl)
-{
-  return gfc_class_vptr_field_get (decl, VTABLE_EXTENDS_FIELD);
-=======
   tree vptr;
   vptr = gfc_class_vptr_get (decl);
   return vptr_field_get (vptr, fieldno);
@@ -257,7 +223,6 @@
 gfc_vptr_## name ##_get (tree vptr) \
 { \
   return vptr_field_get (vptr, field); \
->>>>>>> f66c6da4
 }
 
 VTAB_GET_FIELD_GEN (hash, VTABLE_HASH_FIELD)
@@ -266,14 +231,6 @@
 VTAB_GET_FIELD_GEN (copy, VTABLE_COPY_FIELD)
 VTAB_GET_FIELD_GEN (final, VTABLE_FINAL_FIELD)
 
-<<<<<<< HEAD
-tree
-gfc_vtable_def_init_get (tree decl)
-{
-  return gfc_class_vptr_field_get (decl, VTABLE_DEF_INIT_FIELD);
-}
-=======
->>>>>>> f66c6da4
 
 /* The size field is returned as an array index.  Therefore treat it and only
    it specially.  */
@@ -281,38 +238,23 @@
 tree
 gfc_class_vtab_size_get (tree cl)
 {
-<<<<<<< HEAD
-  return gfc_class_vptr_field_get (decl, VTABLE_COPY_FIELD);
-=======
   tree size;
   size = class_vtab_field_get (cl, VTABLE_SIZE_FIELD);
   /* Always return size as an array index type.  */
   size = fold_convert (gfc_array_index_type, size);
   gcc_assert (size);
   return size;
->>>>>>> f66c6da4
 }
 
 tree
 gfc_vptr_size_get (tree vptr)
 {
-<<<<<<< HEAD
-  return gfc_class_vptr_field_get (decl, VTABLE_FINAL_FIELD);
-}
-
-
-tree
-gfc_vtab_size_get (tree vtab)
-{
-  return gfc_vtab_field_get (vtab, VTABLE_SIZE_FIELD);
-=======
   tree size;
   size = vptr_field_get (vptr, VTABLE_SIZE_FIELD);
   /* Always return size as an array index type.  */
   size = fold_convert (gfc_array_index_type, size);
   gcc_assert (size);
   return size;
->>>>>>> f66c6da4
 }
 
 
