/* Callgraph handling code.
   Copyright (C) 2003-2014 Free Software Foundation, Inc.
   Contributed by Jan Hubicka

This file is part of GCC.

GCC is free software; you can redistribute it and/or modify it under
the terms of the GNU General Public License as published by the Free
Software Foundation; either version 3, or (at your option) any later
version.

GCC is distributed in the hope that it will be useful, but WITHOUT ANY
WARRANTY; without even the implied warranty of MERCHANTABILITY or
FITNESS FOR A PARTICULAR PURPOSE.  See the GNU General Public License
for more details.

You should have received a copy of the GNU General Public License
along with GCC; see the file COPYING3.  If not see
<http://www.gnu.org/licenses/>.  */

#ifndef GCC_CGRAPH_H
#define GCC_CGRAPH_H

#include "is-a.h"
#include "plugin-api.h"
#include "vec.h"
#include "basic-block.h"
#include "function.h"
#include "ipa-ref.h"

/* Symbol table consists of functions and variables.
   TODO: add labels and CONST_DECLs.  */
enum symtab_type
{
  SYMTAB_SYMBOL,
  SYMTAB_FUNCTION,
  SYMTAB_VARIABLE
};

/* Base of all entries in the symbol table.
   The symtab_node is inherited by cgraph and varpol nodes.  */
class GTY((desc ("%h.type"), tag ("SYMTAB_SYMBOL"),
	   chain_next ("%h.next"), chain_prev ("%h.previous")))
  symtab_node
{
public:
  /* Return name.  */
  const char *name () const;

  /* Return asm name.  */
  const char * asm_name () const;

  /* Type of the symbol.  */
  ENUM_BITFIELD (symtab_type) type : 8;

  /* The symbols resolution.  */
  ENUM_BITFIELD (ld_plugin_symbol_resolution) resolution : 8;

  /*** Flags representing the symbol type.  ***/

  /* True when symbol corresponds to a definition in current unit.
     set via cgraph_finalize_function or varpool_finalize_decl  */
  unsigned definition : 1;
  /* True when symbol is an alias.  
     Set by assemble_alias.  */
  unsigned alias : 1;
  /* True when alias is a weakref.  */
  unsigned weakref : 1;
  /* C++ frontend produce same body aliases and extra name aliases for
     virtual functions and vtables that are obviously equivalent.
     Those aliases are bit special, especially because C++ frontend
     visibility code is so ugly it can not get them right at first time
     and their visibility needs to be copied from their "masters" at
     the end of parsing.  */
  unsigned cpp_implicit_alias : 1;
  /* Set once the definition was analyzed.  The list of references and
     other properties are built during analysis.  */
  unsigned analyzed : 1;


  /*** Visibility and linkage flags.  ***/

  /* Set when function is visible by other units.  */
  unsigned externally_visible : 1;
  /* The symbol will be assumed to be used in an invisible way (like
     by an toplevel asm statement).  */
  unsigned force_output : 1;
  /* Like FORCE_OUTPUT, but in the case it is ABI requiring the symbol to be
     exported.  Unlike FORCE_OUTPUT this flag gets cleared to symbols promoted
     to static and it does not inhibit optimization.  */
  unsigned forced_by_abi : 1;
  /* True when the name is known to be unique and thus it does not need mangling.  */
  unsigned unique_name : 1;


  /*** WHOPR Partitioning flags.
       These flags are used at ltrans stage when only part of the callgraph is
       available. ***/

  /* Set when variable is used from other LTRANS partition.  */
  unsigned used_from_other_partition : 1;
  /* Set when function is available in the other LTRANS partition.  
     During WPA output it is used to mark nodes that are present in
     multiple partitions.  */
  unsigned in_other_partition : 1;



  /*** other flags.  ***/

  /* Set when symbol has address taken. */
  unsigned address_taken : 1;


  /* Ordering of all symtab entries.  */
  int order;

  /* Declaration representing the symbol.  */
  tree decl;

  /* Linked list of symbol table entries starting with symtab_nodes.  */
  symtab_node *next;
  symtab_node *previous;

  /* Linked list of symbols with the same asm name.  There may be multiple
     entries for single symbol name during LTO, because symbols are renamed
     only after partitioning.

     Because inline clones are kept in the assembler name has, they also produce
     duplicate entries.

     There are also several long standing bugs where frontends and builtin
     code produce duplicated decls.  */
  symtab_node *next_sharing_asm_name;
  symtab_node *previous_sharing_asm_name;

  /* Circular list of nodes in the same comdat group if non-NULL.  */
  symtab_node *same_comdat_group;

  /* Vectors of referring and referenced entities.  */
  struct ipa_ref_list ref_list;

  /* Alias target. May be either DECL pointer or ASSEMBLER_NAME pointer
     depending to what was known to frontend on the creation time.
     Once alias is resolved, this pointer become NULL.  */
  tree alias_target;

  /* File stream where this node is being written to.  */
  struct lto_file_decl_data * lto_file_data;

  PTR GTY ((skip)) aux;
};

enum availability
{
  /* Not yet set by cgraph_function_body_availability.  */
  AVAIL_UNSET,
  /* Function body/variable initializer is unknown.  */
  AVAIL_NOT_AVAILABLE,
  /* Function body/variable initializer is known but might be replaced
     by a different one from other compilation unit and thus needs to
     be dealt with a care.  Like AVAIL_NOT_AVAILABLE it can have
     arbitrary side effects on escaping variables and functions, while
     like AVAILABLE it might access static variables.  */
  AVAIL_OVERWRITABLE,
  /* Function body/variable initializer is known and will be used in final
     program.  */
  AVAIL_AVAILABLE,
  /* Function body/variable initializer is known and all it's uses are explicitly
     visible within current unit (ie it's address is never taken and it is not
     exported to other units).
     Currently used only for functions.  */
  AVAIL_LOCAL
};

/* This is the information that is put into the cgraph local structure
   to recover a function.  */
struct lto_file_decl_data;

extern const char * const cgraph_availability_names[];
extern const char * const ld_plugin_symbol_resolution_names[];

/* Information about thunk, used only for same body aliases.  */

struct GTY(()) cgraph_thunk_info {
  /* Information about the thunk.  */
  HOST_WIDE_INT fixed_offset;
  HOST_WIDE_INT virtual_value;
  tree alias;
  bool this_adjusting;
  bool virtual_offset_p;
  /* Set to true when alias node is thunk.  */
  bool thunk_p;
};

/* Information about the function collected locally.
   Available after function is analyzed.  */

struct GTY(()) cgraph_local_info {
  /* Set when function function is visible in current compilation unit only
     and its address is never taken.  */
  unsigned local : 1;

  /* False when there is something makes versioning impossible.  */
  unsigned versionable : 1;

  /* False when function calling convention and signature can not be changed.
     This is the case when __builtin_apply_args is used.  */
  unsigned can_change_signature : 1;

  /* True when the function has been originally extern inline, but it is
     redefined now.  */
  unsigned redefined_extern_inline : 1;

  /* True if the function may enter serial irrevocable mode.  */
  unsigned tm_may_enter_irr : 1;
};

/* Information about the function that needs to be computed globally
   once compilation is finished.  Available only with -funit-at-a-time.  */

struct GTY(()) cgraph_global_info {
  /* For inline clones this points to the function they will be
     inlined into.  */
  struct cgraph_node *inlined_to;
};

/* Information about the function that is propagated by the RTL backend.
   Available only for functions that has been already assembled.  */

struct GTY(()) cgraph_rtl_info {
   unsigned int preferred_incoming_stack_boundary;
};

/* Represent which DECL tree (or reference to such tree)
   will be replaced by another tree while versioning.  */
struct GTY(()) ipa_replace_map
{
  /* The tree that will be replaced.  */
  tree old_tree;
  /* The new (replacing) tree.  */
  tree new_tree;
  /* Parameter number to replace, when old_tree is NULL.  */
  int parm_num;
  /* True when a substitution should be done, false otherwise.  */
  bool replace_p;
  /* True when we replace a reference to old_tree.  */
  bool ref_p;
};
typedef struct ipa_replace_map *ipa_replace_map_p;

struct GTY(()) cgraph_clone_info
{
  vec<ipa_replace_map_p, va_gc> *tree_map;
  bitmap args_to_skip;
  bitmap combined_args_to_skip;
};

enum cgraph_simd_clone_arg_type
{
  SIMD_CLONE_ARG_TYPE_VECTOR,
  SIMD_CLONE_ARG_TYPE_UNIFORM,
  SIMD_CLONE_ARG_TYPE_LINEAR_CONSTANT_STEP,
  SIMD_CLONE_ARG_TYPE_LINEAR_VARIABLE_STEP,
  SIMD_CLONE_ARG_TYPE_MASK
};

/* Function arguments in the original function of a SIMD clone.
   Supplementary data for `struct simd_clone'.  */

struct GTY(()) cgraph_simd_clone_arg {
  /* Original function argument as it originally existed in
     DECL_ARGUMENTS.  */
  tree orig_arg;

  /* orig_arg's function (or for extern functions type from
     TYPE_ARG_TYPES).  */
  tree orig_type;

  /* If argument is a vector, this holds the vector version of
     orig_arg that after adjusting the argument types will live in
     DECL_ARGUMENTS.  Otherwise, this is NULL.

     This basically holds:
       vector(simdlen) __typeof__(orig_arg) new_arg.  */
  tree vector_arg;

  /* vector_arg's type (or for extern functions new vector type.  */
  tree vector_type;

  /* If argument is a vector, this holds the array where the simd
     argument is held while executing the simd clone function.  This
     is a local variable in the cloned function.  Its content is
     copied from vector_arg upon entry to the clone.

     This basically holds:
       __typeof__(orig_arg) simd_array[simdlen].  */
  tree simd_array;

  /* A SIMD clone's argument can be either linear (constant or
     variable), uniform, or vector.  */
  enum cgraph_simd_clone_arg_type arg_type;

  /* For arg_type SIMD_CLONE_ARG_TYPE_LINEAR_CONSTANT_STEP this is
     the constant linear step, if arg_type is
     SIMD_CLONE_ARG_TYPE_LINEAR_VARIABLE_STEP, this is index of
     the uniform argument holding the step, otherwise 0.  */
  HOST_WIDE_INT linear_step;

  /* Variable alignment if available, otherwise 0.  */
  unsigned int alignment;
};

/* Specific data for a SIMD function clone.  */

struct GTY(()) cgraph_simd_clone {
  /* Number of words in the SIMD lane associated with this clone.  */
  unsigned int simdlen;

  /* Number of annotated function arguments in `args'.  This is
     usually the number of named arguments in FNDECL.  */
  unsigned int nargs;

  /* Max hardware vector size in bits for integral vectors.  */
  unsigned int vecsize_int;

  /* Max hardware vector size in bits for floating point vectors.  */
  unsigned int vecsize_float;

  /* The mangling character for a given vector size.  This is is used
     to determine the ISA mangling bit as specified in the Intel
     Vector ABI.  */
  unsigned char vecsize_mangle;

  /* True if this is the masked, in-branch version of the clone,
     otherwise false.  */
  unsigned int inbranch : 1;

  /* True if this is a Cilk Plus variant.  */
  unsigned int cilk_elemental : 1;

  /* Doubly linked list of SIMD clones.  */
  struct cgraph_node *prev_clone, *next_clone;

  /* Original cgraph node the SIMD clones were created for.  */
  struct cgraph_node *origin;

  /* Annotated function arguments for the original function.  */
  struct cgraph_simd_clone_arg GTY((length ("%h.nargs"))) args[1];
};


/* The cgraph data structure.
   Each function decl has assigned cgraph_node listing callees and callers.  */

struct GTY((tag ("SYMTAB_FUNCTION"))) cgraph_node : public symtab_node {
public:
  struct cgraph_edge *callees;
  struct cgraph_edge *callers;
  /* List of edges representing indirect calls with a yet undetermined
     callee.  */
  struct cgraph_edge *indirect_calls;
  /* For nested functions points to function the node is nested in.  */
  struct cgraph_node *origin;
  /* Points to first nested function, if any.  */
  struct cgraph_node *nested;
  /* Pointer to the next function with same origin, if any.  */
  struct cgraph_node *next_nested;
  /* Pointer to the next clone.  */
  struct cgraph_node *next_sibling_clone;
  struct cgraph_node *prev_sibling_clone;
  struct cgraph_node *clones;
  struct cgraph_node *clone_of;
  /* For functions with many calls sites it holds map from call expression
     to the edge to speed up cgraph_edge function.  */
  htab_t GTY((param_is (struct cgraph_edge))) call_site_hash;
  /* Declaration node used to be clone of. */
  tree former_clone_of;

  /* If this is a SIMD clone, this points to the SIMD specific
     information for it.  */
  struct cgraph_simd_clone *simdclone;
  /* If this function has SIMD clones, this points to the first clone.  */
  struct cgraph_node *simd_clones;

  /* Interprocedural passes scheduled to have their transform functions
     applied next time we execute local pass on them.  We maintain it
     per-function in order to allow IPA passes to introduce new functions.  */
  vec<ipa_opt_pass> GTY((skip)) ipa_transforms_to_apply;

  struct cgraph_local_info local;
  struct cgraph_global_info global;
  struct cgraph_rtl_info rtl;
  struct cgraph_clone_info clone;
  struct cgraph_thunk_info thunk;

  /* Expected number of executions: calculated in profile.c.  */
  gcov_type count;
  /* How to scale counts at materialization time; used to merge
     LTO units with different number of profile runs.  */
  int count_materialization_scale;
  /* Unique id of the node.  */
  int uid;
  /* ID assigned by the profiling.  */
  unsigned int profile_id;
  /* Time profiler: first run of function.  */
  int tp_first_run;

  /* Set when decl is an abstract function pointed to by the
     ABSTRACT_DECL_ORIGIN of a reachable function.  */
  unsigned used_as_abstract_origin : 1;
  /* Set once the function is lowered (i.e. its CFG is built).  */
  unsigned lowered : 1;
  /* Set once the function has been instantiated and its callee
     lists created.  */
  unsigned process : 1;
  /* How commonly executed the node is.  Initialized during branch
     probabilities pass.  */
  ENUM_BITFIELD (node_frequency) frequency : 2;
  /* True when function can only be called at startup (from static ctor).  */
  unsigned only_called_at_startup : 1;
  /* True when function can only be called at startup (from static dtor).  */
  unsigned only_called_at_exit : 1;
  /* True when function is the transactional clone of a function which
     is called only from inside transactions.  */
  /* ?? We should be able to remove this.  We have enough bits in
     cgraph to calculate it.  */
  unsigned tm_clone : 1;
  /* True if this decl is a dispatcher for function versions.  */
  unsigned dispatcher_function : 1;
  /* True if this decl calls a COMDAT-local function.  This is set up in
     compute_inline_parameters and inline_call.  */
  unsigned calls_comdat_local : 1;
};


typedef struct cgraph_node *cgraph_node_ptr;


/* Function Multiversioning info.  */
struct GTY(()) cgraph_function_version_info {
  /* The cgraph_node for which the function version info is stored.  */
  struct cgraph_node *this_node;
  /* Chains all the semantically identical function versions.  The
     first function in this chain is the version_info node of the
     default function.  */
  struct cgraph_function_version_info *prev;
  /* If this version node corresponds to a dispatcher for function
     versions, this points to the version info node of the default
     function, the first node in the chain.  */
  struct cgraph_function_version_info *next;
  /* If this node corresponds to a function version, this points
     to the dispatcher function decl, which is the function that must
     be called to execute the right function version at run-time.

     If this cgraph node is a dispatcher (if dispatcher_function is
     true, in the cgraph_node struct) for function versions, this
     points to resolver function, which holds the function body of the
     dispatcher. The dispatcher decl is an alias to the resolver
     function decl.  */
  tree dispatcher_resolver;
};

/* Get the cgraph_function_version_info node corresponding to node.  */
struct cgraph_function_version_info *
  get_cgraph_node_version (struct cgraph_node *node);

/* Insert a new cgraph_function_version_info node into cgraph_fnver_htab
   corresponding to cgraph_node NODE.  */
struct cgraph_function_version_info *
  insert_new_cgraph_node_version (struct cgraph_node *node);

/* Record that DECL1 and DECL2 are semantically identical function
   versions.  */
void record_function_versions (tree decl1, tree decl2);

/* Remove the cgraph_function_version_info and cgraph_node for DECL.  This
   DECL is a duplicate declaration.  */
void delete_function_version (tree decl);

/* A cgraph node set is a collection of cgraph nodes.  A cgraph node
   can appear in multiple sets.  */
struct cgraph_node_set_def
{
  struct pointer_map_t *map;
  vec<cgraph_node_ptr> nodes;
};

class varpool_node;
typedef varpool_node *varpool_node_ptr;


/* A varpool node set is a collection of varpool nodes.  A varpool node
   can appear in multiple sets.  */
struct varpool_node_set_def
{
  struct pointer_map_t * map;
  vec<varpool_node_ptr> nodes;
};

typedef struct cgraph_node_set_def *cgraph_node_set;


typedef struct varpool_node_set_def *varpool_node_set;


/* Iterator structure for cgraph node sets.  */
struct cgraph_node_set_iterator
{
  cgraph_node_set set;
  unsigned index;
};

/* Iterator structure for varpool node sets.  */
struct varpool_node_set_iterator
{
  varpool_node_set set;
  unsigned index;
};

#define DEFCIFCODE(code, type, string)	CIF_ ## code,
/* Reasons for inlining failures.  */
enum cgraph_inline_failed_t {
#include "cif-code.def"
  CIF_N_REASONS
};

enum cgraph_inline_failed_type_t
{
  CIF_FINAL_NORMAL = 0,
  CIF_FINAL_ERROR
};

/* Structure containing additional information about an indirect call.  */

struct GTY(()) cgraph_indirect_call_info
{
  /* When polymorphic is set, this field contains offset where the object which
     was actually used in the polymorphic resides within a larger structure.
     If agg_contents is set, the field contains the offset within the aggregate
     from which the address to call was loaded.  */
  HOST_WIDE_INT offset;
  /* OBJ_TYPE_REF_TOKEN of a polymorphic call (if polymorphic is set).  */
  HOST_WIDE_INT otr_token;
  /* Type of the object from OBJ_TYPE_REF_OBJECT. */
  tree otr_type, outer_type;
  /* Index of the parameter that is called.  */
  int param_index;
  /* ECF flags determined from the caller.  */
  int ecf_flags;
  /* Profile_id of common target obtrained from profile.  */
  int common_target_id;
  /* Probability that call will land in function with COMMON_TARGET_ID.  */
  int common_target_probability;

  /* Set when the call is a virtual call with the parameter being the
     associated object pointer rather than a simple direct call.  */
  unsigned polymorphic : 1;
  /* Set when the call is a call of a pointer loaded from contents of an
     aggregate at offset.  */
  unsigned agg_contents : 1;
  /* Set when this is a call through a member pointer.  */
  unsigned member_ptr : 1;
  /* When the previous bit is set, this one determines whether the destination
     is loaded from a parameter passed by reference. */
  unsigned by_ref : 1;
  unsigned int maybe_in_construction : 1;
  unsigned int maybe_derived_type : 1;
};

struct GTY((chain_next ("%h.next_caller"), chain_prev ("%h.prev_caller"))) cgraph_edge {
  /* Expected number of executions: calculated in profile.c.  */
  gcov_type count;
  struct cgraph_node *caller;
  struct cgraph_node *callee;
  struct cgraph_edge *prev_caller;
  struct cgraph_edge *next_caller;
  struct cgraph_edge *prev_callee;
  struct cgraph_edge *next_callee;
  gimple call_stmt;
  /* Additional information about an indirect call.  Not cleared when an edge
     becomes direct.  */
  struct cgraph_indirect_call_info *indirect_info;
  PTR GTY ((skip (""))) aux;
  /* When equal to CIF_OK, inline this call.  Otherwise, points to the
     explanation why function was not inlined.  */
  enum cgraph_inline_failed_t inline_failed;
  /* The stmt_uid of call_stmt.  This is used by LTO to recover the call_stmt
     when the function is serialized in.  */
  unsigned int lto_stmt_uid;
  /* Expected frequency of executions within the function.
     When set to CGRAPH_FREQ_BASE, the edge is expected to be called once
     per function call.  The range is 0 to CGRAPH_FREQ_MAX.  */
  int frequency;
  /* Unique id of the edge.  */
  int uid;
  /* Whether this edge was made direct by indirect inlining.  */
  unsigned int indirect_inlining_edge : 1;
  /* Whether this edge describes an indirect call with an undetermined
     callee.  */
  unsigned int indirect_unknown_callee : 1;
  /* Whether this edge is still a dangling  */
  /* True if the corresponding CALL stmt cannot be inlined.  */
  unsigned int call_stmt_cannot_inline_p : 1;
  /* Can this call throw externally?  */
  unsigned int can_throw_external : 1;
  /* Edges with SPECULATIVE flag represents indirect calls that was
     speculatively turned into direct (i.e. by profile feedback).
     The final code sequence will have form:

     if (call_target == expected_fn)
       expected_fn ();
     else
       call_target ();

     Every speculative call is represented by three components attached
     to a same call statement:
     1) a direct call (to expected_fn)
     2) an indirect call (to call_target)
     3) a IPA_REF_ADDR refrence to expected_fn.

     Optimizers may later redirect direct call to clone, so 1) and 3)
     do not need to necesarily agree with destination.  */
  unsigned int speculative : 1;
};

#define CGRAPH_FREQ_BASE 1000
#define CGRAPH_FREQ_MAX 100000

typedef struct cgraph_edge *cgraph_edge_p;


/* The varpool data structure.
   Each static variable decl has assigned varpool_node.  */

class GTY((tag ("SYMTAB_VARIABLE"))) varpool_node : public symtab_node {
public:
  /* Set when variable is scheduled to be assembled.  */
  unsigned output : 1;

  /* Set when variable has statically initialized pointer
     or is a static bounds variable and needs initalization.  */
  unsigned need_bounds_init : 1;
<<<<<<< HEAD
=======

  /* Set if the variable is dynamically initialized, except for
     function local statics.   */
  unsigned dynamically_initialized : 1;
>>>>>>> 89c8b862
};

/* Every top level asm statement is put into a asm_node.  */

struct GTY(()) asm_node {
  /* Next asm node.  */
  struct asm_node *next;
  /* String for this asm node.  */
  tree asm_str;
  /* Ordering of all cgraph nodes.  */
  int order;
};

/* Report whether or not THIS symtab node is a function, aka cgraph_node.  */

template <>
template <>
inline bool
is_a_helper <cgraph_node>::test (symtab_node *p)
{
  return p->type == SYMTAB_FUNCTION;
}

/* Report whether or not THIS symtab node is a vriable, aka varpool_node.  */

template <>
template <>
inline bool
is_a_helper <varpool_node>::test (symtab_node *p)
{
  return p->type == SYMTAB_VARIABLE;
}

extern GTY(()) symtab_node *symtab_nodes;
extern GTY(()) int cgraph_n_nodes;
extern GTY(()) int cgraph_max_uid;
extern GTY(()) int cgraph_edge_max_uid;
extern bool cgraph_global_info_ready;
enum cgraph_state
{
  /* Frontend is parsing and finalizing functions.  */
  CGRAPH_STATE_PARSING,
  /* Callgraph is being constructed.  It is safe to add new functions.  */
  CGRAPH_STATE_CONSTRUCTION,
  /* Callgraph is being at LTO time.  */
  CGRAPH_LTO_STREAMING,
  /* Callgraph is built and IPA passes are being run.  */
  CGRAPH_STATE_IPA,
  /* Callgraph is built and all functions are transformed to SSA form.  */
  CGRAPH_STATE_IPA_SSA,
  /* Functions are now ordered and being passed to RTL expanders.  */
  CGRAPH_STATE_EXPANSION,
  /* All cgraph expansion is done.  */
  CGRAPH_STATE_FINISHED
};
extern enum cgraph_state cgraph_state;
extern bool cgraph_function_flags_ready;
extern cgraph_node_set cgraph_new_nodes;

extern GTY(()) struct asm_node *asm_nodes;
extern GTY(()) int symtab_order;
extern bool cpp_implicit_aliases_done;

/* In symtab.c  */
void symtab_register_node (symtab_node *);
void symtab_unregister_node (symtab_node *);
void symtab_remove_node (symtab_node *);
symtab_node *symtab_get_node (const_tree);
symtab_node *symtab_node_for_asm (const_tree asmname);
void symtab_insert_node_to_hashtable (symtab_node *);
void symtab_add_to_same_comdat_group (symtab_node *, symtab_node *);
void symtab_dissolve_same_comdat_group_list (symtab_node *node);
void dump_symtab (FILE *);
void debug_symtab (void);
void dump_symtab_node (FILE *, symtab_node *);
void debug_symtab_node (symtab_node *);
void dump_symtab_base (FILE *, symtab_node *);
void verify_symtab (void);
void verify_symtab_node (symtab_node *);
bool verify_symtab_base (symtab_node *);
bool symtab_used_from_object_file_p (symtab_node *);
void symtab_make_decl_local (tree);
symtab_node *symtab_alias_ultimate_target (symtab_node *,
					  enum availability *avail = NULL);
bool symtab_resolve_alias (symtab_node *node, symtab_node *target);
void fixup_same_cpp_alias_visibility (symtab_node *node, symtab_node *target);
bool symtab_for_node_and_aliases (symtab_node *,
				  bool (*) (symtab_node *, void *),
				  void *,
				  bool);
symtab_node *symtab_nonoverwritable_alias (symtab_node *);
enum availability symtab_node_availability (symtab_node *);
bool symtab_semantically_equivalent_p (symtab_node *, symtab_node *);

/* In cgraph.c  */
void dump_cgraph (FILE *);
void debug_cgraph (void);
void dump_cgraph_node (FILE *, struct cgraph_node *);
void debug_cgraph_node (struct cgraph_node *);
void cgraph_remove_edge (struct cgraph_edge *);
void cgraph_remove_node (struct cgraph_node *);
void cgraph_release_function_body (struct cgraph_node *);
void release_function_body (tree);
void cgraph_node_remove_callees (struct cgraph_node *node);
struct cgraph_edge *cgraph_create_edge (struct cgraph_node *,
					struct cgraph_node *,
					gimple, gcov_type, int);
struct cgraph_edge *cgraph_create_indirect_edge (struct cgraph_node *, gimple,
						 int, gcov_type, int);
struct cgraph_indirect_call_info *cgraph_allocate_init_indirect_info (void);
struct cgraph_node * cgraph_create_node (tree);
struct cgraph_node * cgraph_create_empty_node (void);
struct cgraph_node * cgraph_get_create_node (tree);
struct cgraph_node * cgraph_same_body_alias (struct cgraph_node *, tree, tree);
struct cgraph_node * cgraph_add_thunk (struct cgraph_node *, tree, tree, bool, HOST_WIDE_INT,
				       HOST_WIDE_INT, tree, tree);
struct cgraph_node *cgraph_node_for_asm (tree);
struct cgraph_edge *cgraph_edge (struct cgraph_node *, gimple);
void cgraph_set_call_stmt (struct cgraph_edge *, gimple, bool update_speculative = true);
void cgraph_update_edges_for_call_stmt (gimple, tree, gimple);
struct cgraph_local_info *cgraph_local_info (tree);
struct cgraph_global_info *cgraph_global_info (tree);
struct cgraph_rtl_info *cgraph_rtl_info (tree);
struct cgraph_node *cgraph_create_function_alias (tree, tree);
void cgraph_call_node_duplication_hooks (struct cgraph_node *,
					 struct cgraph_node *);
void cgraph_call_edge_duplication_hooks (struct cgraph_edge *,
				         struct cgraph_edge *);

void cgraph_redirect_edge_callee (struct cgraph_edge *, struct cgraph_node *);
struct cgraph_edge *cgraph_make_edge_direct (struct cgraph_edge *, struct cgraph_node *);
bool cgraph_only_called_directly_p (struct cgraph_node *);

bool cgraph_function_possibly_inlined_p (tree);
void cgraph_unnest_node (struct cgraph_node *);

enum availability cgraph_function_body_availability (struct cgraph_node *);
void cgraph_add_new_function (tree, bool);
const char* cgraph_inline_failed_string (cgraph_inline_failed_t);
cgraph_inline_failed_type_t cgraph_inline_failed_type (cgraph_inline_failed_t);

void cgraph_set_nothrow_flag (struct cgraph_node *, bool);
void cgraph_set_const_flag (struct cgraph_node *, bool, bool);
void cgraph_set_pure_flag (struct cgraph_node *, bool, bool);
bool cgraph_node_cannot_return (struct cgraph_node *);
bool cgraph_edge_cannot_lead_to_return (struct cgraph_edge *);
bool cgraph_will_be_removed_from_program_if_no_direct_calls
  (struct cgraph_node *node);
bool cgraph_can_remove_if_no_direct_calls_and_refs_p
  (struct cgraph_node *node);
bool cgraph_can_remove_if_no_direct_calls_p (struct cgraph_node *node);
bool resolution_used_from_other_file_p (enum ld_plugin_symbol_resolution);
bool cgraph_for_node_thunks_and_aliases (struct cgraph_node *,
			                 bool (*) (struct cgraph_node *, void *),
			                 void *,
					 bool);
bool cgraph_for_node_and_aliases (struct cgraph_node *,
		                  bool (*) (struct cgraph_node *, void *),
			          void *, bool);
vec<cgraph_edge_p>  collect_callers_of_node (struct cgraph_node *node);
void verify_cgraph (void);
void verify_cgraph_node (struct cgraph_node *);
void cgraph_mark_address_taken_node (struct cgraph_node *);

typedef void (*cgraph_edge_hook)(struct cgraph_edge *, void *);
typedef void (*cgraph_node_hook)(struct cgraph_node *, void *);
typedef void (*varpool_node_hook)(varpool_node *, void *);
typedef void (*cgraph_2edge_hook)(struct cgraph_edge *, struct cgraph_edge *,
				  void *);
typedef void (*cgraph_2node_hook)(struct cgraph_node *, struct cgraph_node *,
				  void *);
struct cgraph_edge_hook_list;
struct cgraph_node_hook_list;
struct varpool_node_hook_list;
struct cgraph_2edge_hook_list;
struct cgraph_2node_hook_list;
struct cgraph_edge_hook_list *cgraph_add_edge_removal_hook (cgraph_edge_hook, void *);
void cgraph_remove_edge_removal_hook (struct cgraph_edge_hook_list *);
struct cgraph_node_hook_list *cgraph_add_node_removal_hook (cgraph_node_hook,
							    void *);
void cgraph_remove_node_removal_hook (struct cgraph_node_hook_list *);
struct varpool_node_hook_list *varpool_add_node_removal_hook (varpool_node_hook,
							      void *);
void varpool_remove_node_removal_hook (struct varpool_node_hook_list *);
struct cgraph_node_hook_list *cgraph_add_function_insertion_hook (cgraph_node_hook,
							          void *);
void cgraph_remove_function_insertion_hook (struct cgraph_node_hook_list *);
struct varpool_node_hook_list *varpool_add_variable_insertion_hook (varpool_node_hook,
							            void *);
void varpool_remove_variable_insertion_hook (struct varpool_node_hook_list *);
void cgraph_call_function_insertion_hooks (struct cgraph_node *node);
struct cgraph_2edge_hook_list *cgraph_add_edge_duplication_hook (cgraph_2edge_hook, void *);
void cgraph_remove_edge_duplication_hook (struct cgraph_2edge_hook_list *);
struct cgraph_2node_hook_list *cgraph_add_node_duplication_hook (cgraph_2node_hook, void *);
void cgraph_remove_node_duplication_hook (struct cgraph_2node_hook_list *);
gimple cgraph_redirect_edge_call_stmt_to_callee (struct cgraph_edge *);
struct cgraph_node * cgraph_function_node (struct cgraph_node *,
					   enum availability *avail = NULL);
bool cgraph_get_body (struct cgraph_node *node);
struct cgraph_edge *
cgraph_turn_edge_to_speculative (struct cgraph_edge *,
				 struct cgraph_node *,
				 gcov_type, int);
void cgraph_speculative_call_info (struct cgraph_edge *,
				   struct cgraph_edge *&,
				   struct cgraph_edge *&,
				   struct ipa_ref *&);
extern bool gimple_check_call_matching_types (gimple, tree, bool);

/* In cgraphunit.c  */
struct asm_node *add_asm_node (tree);
extern FILE *cgraph_dump_file;
void cgraph_finalize_function (tree, bool);
void finalize_compilation_unit (void);
void compile (void);
void init_cgraph (void);
void cgraph_process_new_functions (void);
void cgraph_process_same_body_aliases (void);
void fixup_same_cpp_alias_visibility (symtab_node *, symtab_node *target, tree);
/*  Initialize datastructures so DECL is a function in lowered gimple form.
    IN_SSA is true if the gimple is in SSA.  */
basic_block init_lowered_empty_function (tree, bool);
void cgraph_reset_node (struct cgraph_node *);
bool expand_thunk (struct cgraph_node *, bool);

/* In cgraphclones.c  */

struct cgraph_edge * cgraph_clone_edge (struct cgraph_edge *,
					struct cgraph_node *, gimple,
					unsigned, gcov_type, int, bool);
struct cgraph_node * cgraph_clone_node (struct cgraph_node *, tree, gcov_type,
					int, bool, vec<cgraph_edge_p>,
					bool, struct cgraph_node *);
tree clone_function_name (tree decl, const char *);
struct cgraph_node * cgraph_create_virtual_clone (struct cgraph_node *old_node,
			                          vec<cgraph_edge_p>,
			                          vec<ipa_replace_map_p, va_gc> *tree_map,
			                          bitmap args_to_skip,
						  const char *clone_name);
struct cgraph_node *cgraph_find_replacement_node (struct cgraph_node *);
bool cgraph_remove_node_and_inline_clones (struct cgraph_node *, struct cgraph_node *);
void cgraph_set_call_stmt_including_clones (struct cgraph_node *, gimple, gimple,
					    bool update_speculative = true);
void cgraph_create_edge_including_clones (struct cgraph_node *,
					  struct cgraph_node *,
					  gimple, gimple, gcov_type, int,
					  cgraph_inline_failed_t);
void cgraph_materialize_all_clones (void);
struct cgraph_node * cgraph_copy_node_for_versioning (struct cgraph_node *,
		tree, vec<cgraph_edge_p>, bitmap);
struct cgraph_node *cgraph_function_versioning (struct cgraph_node *,
						vec<cgraph_edge_p>,
						vec<ipa_replace_map_p, va_gc> *,
						bitmap, bool, bitmap,
						basic_block, const char *);
void tree_function_versioning (tree, tree, vec<ipa_replace_map_p, va_gc> *,
			       bool, bitmap, bool, bitmap, basic_block);
struct cgraph_edge *cgraph_resolve_speculation (struct cgraph_edge *, tree);

/* In cgraphbuild.c  */
unsigned int rebuild_cgraph_edges (void);
void cgraph_rebuild_references (void);
int compute_call_stmt_bb_frequency (tree, basic_block bb);
void record_references_in_initializer (tree, bool);
void ipa_record_stmt_references (struct cgraph_node *, gimple);

/* In ipa.c  */
bool symtab_remove_unreachable_nodes (bool, FILE *);
cgraph_node_set cgraph_node_set_new (void);
cgraph_node_set_iterator cgraph_node_set_find (cgraph_node_set,
					       struct cgraph_node *);
void cgraph_node_set_add (cgraph_node_set, struct cgraph_node *);
void cgraph_node_set_remove (cgraph_node_set, struct cgraph_node *);
void dump_cgraph_node_set (FILE *, cgraph_node_set);
void debug_cgraph_node_set (cgraph_node_set);
void free_cgraph_node_set (cgraph_node_set);
void cgraph_build_static_cdtor (char which, tree body, int priority);

varpool_node_set varpool_node_set_new (void);
varpool_node_set_iterator varpool_node_set_find (varpool_node_set,
						 varpool_node *);
void varpool_node_set_add (varpool_node_set, varpool_node *);
void varpool_node_set_remove (varpool_node_set, varpool_node *);
void dump_varpool_node_set (FILE *, varpool_node_set);
void debug_varpool_node_set (varpool_node_set);
void free_varpool_node_set (varpool_node_set);
void ipa_discover_readonly_nonaddressable_vars (void);
bool varpool_externally_visible_p (varpool_node *);

/* In predict.c  */
bool cgraph_maybe_hot_edge_p (struct cgraph_edge *e);
bool cgraph_optimize_for_size_p (struct cgraph_node *);

/* In varpool.c  */
varpool_node *varpool_create_empty_node (void);
varpool_node *varpool_node_for_decl (tree);
varpool_node *varpool_node_for_asm (tree asmname);
void varpool_mark_needed_node (varpool_node *);
void debug_varpool (void);
void dump_varpool (FILE *);
void dump_varpool_node (FILE *, varpool_node *);

void varpool_finalize_decl (tree);
enum availability cgraph_variable_initializer_availability (varpool_node *);
void cgraph_make_node_local (struct cgraph_node *);
bool cgraph_node_can_be_local_p (struct cgraph_node *);


void varpool_remove_node (varpool_node *node);
void varpool_finalize_named_section_flags (varpool_node *node);
bool varpool_output_variables (void);
bool varpool_assemble_decl (varpool_node *node);
void varpool_analyze_node (varpool_node *);
varpool_node * varpool_extra_name_alias (tree, tree);
varpool_node * varpool_create_variable_alias (tree, tree);
void varpool_reset_queue (void);
tree ctor_for_folding (tree);
bool varpool_for_node_and_aliases (varpool_node *,
		                   bool (*) (varpool_node *, void *),
			           void *, bool);
void varpool_add_new_variable (tree);
void symtab_initialize_asm_name_hash (void);
void symtab_prevail_in_asm_name_hash (symtab_node *node);
void varpool_remove_initializer (varpool_node *);

/* In cgraph.c */
extern void change_decl_assembler_name (tree, tree);

/* Return callgraph node for given symbol and check it is a function. */
static inline struct cgraph_node *
cgraph (symtab_node *node)
{
  gcc_checking_assert (!node || node->type == SYMTAB_FUNCTION);
  return (struct cgraph_node *)node;
}

/* Return varpool node for given symbol and check it is a variable.  */
static inline varpool_node *
varpool (symtab_node *node)
{
  gcc_checking_assert (!node || node->type == SYMTAB_VARIABLE);
  return (varpool_node *)node;
}

/* Return callgraph node for given symbol and check it is a function. */
static inline struct cgraph_node *
cgraph_get_node (const_tree decl)
{
  gcc_checking_assert (TREE_CODE (decl) == FUNCTION_DECL);
  return cgraph (symtab_get_node (decl));
}

/* Return varpool node for given symbol and check it is a function. */
static inline varpool_node *
varpool_get_node (const_tree decl)
{
  gcc_checking_assert (TREE_CODE (decl) == VAR_DECL);
  return varpool (symtab_get_node (decl));
}

/* Walk all symbols.  */
#define FOR_EACH_SYMBOL(node) \
   for ((node) = symtab_nodes; (node); (node) = (node)->next)


/* Return first variable.  */
static inline varpool_node *
varpool_first_variable (void)
{
  symtab_node *node;
  for (node = symtab_nodes; node; node = node->next)
    if (varpool_node *vnode = dyn_cast <varpool_node> (node))
      return vnode;
  return NULL;
}

/* Return next variable after NODE.  */
static inline varpool_node *
varpool_next_variable (varpool_node *node)
{
  symtab_node *node1 = node->next;
  for (; node1; node1 = node1->next)
    if (varpool_node *vnode1 = dyn_cast <varpool_node> (node1))
      return vnode1;
  return NULL;
}
/* Walk all variables.  */
#define FOR_EACH_VARIABLE(node) \
   for ((node) = varpool_first_variable (); \
        (node); \
	(node) = varpool_next_variable ((node)))

/* Return first reachable static variable with initializer.  */
static inline varpool_node *
varpool_first_static_initializer (void)
{
  symtab_node *node;
  for (node = symtab_nodes; node; node = node->next)
    {
      varpool_node *vnode = dyn_cast <varpool_node> (node);
      if (vnode && DECL_INITIAL (node->decl))
	return vnode;
    }
  return NULL;
}

/* Return next reachable static variable with initializer after NODE.  */
static inline varpool_node *
varpool_next_static_initializer (varpool_node *node)
{
  symtab_node *node1 = node->next;
  for (; node1; node1 = node1->next)
    {
      varpool_node *vnode1 = dyn_cast <varpool_node> (node1);
      if (vnode1 && DECL_INITIAL (node1->decl))
	return vnode1;
    }
  return NULL;
}

/* Walk all static variables with initializer set.  */
#define FOR_EACH_STATIC_INITIALIZER(node) \
   for ((node) = varpool_first_static_initializer (); (node); \
        (node) = varpool_next_static_initializer (node))

/* Return first reachable static variable with initializer.  */
static inline varpool_node *
varpool_first_defined_variable (void)
{
  symtab_node *node;
  for (node = symtab_nodes; node; node = node->next)
    {
      varpool_node *vnode = dyn_cast <varpool_node> (node);
      if (vnode && vnode->definition)
	return vnode;
    }
  return NULL;
}

/* Return next reachable static variable with initializer after NODE.  */
static inline varpool_node *
varpool_next_defined_variable (varpool_node *node)
{
  symtab_node *node1 = node->next;
  for (; node1; node1 = node1->next)
    {
      varpool_node *vnode1 = dyn_cast <varpool_node> (node1);
      if (vnode1 && vnode1->definition)
	return vnode1;
    }
  return NULL;
}
/* Walk all variables with definitions in current unit.  */
#define FOR_EACH_DEFINED_VARIABLE(node) \
   for ((node) = varpool_first_defined_variable (); (node); \
        (node) = varpool_next_defined_variable (node))

/* Return first function with body defined.  */
static inline struct cgraph_node *
cgraph_first_defined_function (void)
{
  symtab_node *node;
  for (node = symtab_nodes; node; node = node->next)
    {
      cgraph_node *cn = dyn_cast <cgraph_node> (node);
      if (cn && cn->definition)
	return cn;
    }
  return NULL;
}

/* Return next function with body defined after NODE.  */
static inline struct cgraph_node *
cgraph_next_defined_function (struct cgraph_node *node)
{
  symtab_node *node1 = node->next;
  for (; node1; node1 = node1->next)
    {
      cgraph_node *cn1 = dyn_cast <cgraph_node> (node1);
      if (cn1 && cn1->definition)
	return cn1;
    }
  return NULL;
}

/* Walk all functions with body defined.  */
#define FOR_EACH_DEFINED_FUNCTION(node) \
   for ((node) = cgraph_first_defined_function (); (node); \
        (node) = cgraph_next_defined_function ((node)))

/* Return first function.  */
static inline struct cgraph_node *
cgraph_first_function (void)
{
  symtab_node *node;
  for (node = symtab_nodes; node; node = node->next)
    if (cgraph_node *cn = dyn_cast <cgraph_node> (node))
      return cn;
  return NULL;
}

/* Return next function.  */
static inline struct cgraph_node *
cgraph_next_function (struct cgraph_node *node)
{
  symtab_node *node1 = node->next;
  for (; node1; node1 = node1->next)
    if (cgraph_node *cn1 = dyn_cast <cgraph_node> (node1))
      return cn1;
  return NULL;
}
/* Walk all functions.  */
#define FOR_EACH_FUNCTION(node) \
   for ((node) = cgraph_first_function (); (node); \
        (node) = cgraph_next_function ((node)))

/* Return true when NODE is a function with Gimple body defined
   in current unit.  Functions can also be define externally or they
   can be thunks with no Gimple representation.

   Note that at WPA stage, the function body may not be present in memory.  */

static inline bool
cgraph_function_with_gimple_body_p (struct cgraph_node *node)
{
  return node->definition && !node->thunk.thunk_p && !node->alias;
}

/* Return first function with body defined.  */
static inline struct cgraph_node *
cgraph_first_function_with_gimple_body (void)
{
  symtab_node *node;
  for (node = symtab_nodes; node; node = node->next)
    {
      cgraph_node *cn = dyn_cast <cgraph_node> (node);
      if (cn && cgraph_function_with_gimple_body_p (cn))
	return cn;
    }
  return NULL;
}

/* Return next reachable static variable with initializer after NODE.  */
static inline struct cgraph_node *
cgraph_next_function_with_gimple_body (struct cgraph_node *node)
{
  symtab_node *node1 = node->next;
  for (; node1; node1 = node1->next)
    {
      cgraph_node *cn1 = dyn_cast <cgraph_node> (node1);
      if (cn1 && cgraph_function_with_gimple_body_p (cn1))
	return cn1;
    }
  return NULL;
}

/* Walk all functions with body defined.  */
#define FOR_EACH_FUNCTION_WITH_GIMPLE_BODY(node) \
   for ((node) = cgraph_first_function_with_gimple_body (); (node); \
        (node) = cgraph_next_function_with_gimple_body (node))

/* Create a new static variable of type TYPE.  */
tree add_new_static_var (tree type);

/* Return true if iterator CSI points to nothing.  */
static inline bool
csi_end_p (cgraph_node_set_iterator csi)
{
  return csi.index >= csi.set->nodes.length ();
}

/* Advance iterator CSI.  */
static inline void
csi_next (cgraph_node_set_iterator *csi)
{
  csi->index++;
}

/* Return the node pointed to by CSI.  */
static inline struct cgraph_node *
csi_node (cgraph_node_set_iterator csi)
{
  return csi.set->nodes[csi.index];
}

/* Return an iterator to the first node in SET.  */
static inline cgraph_node_set_iterator
csi_start (cgraph_node_set set)
{
  cgraph_node_set_iterator csi;

  csi.set = set;
  csi.index = 0;
  return csi;
}

/* Return true if SET contains NODE.  */
static inline bool
cgraph_node_in_set_p (struct cgraph_node *node, cgraph_node_set set)
{
  cgraph_node_set_iterator csi;
  csi = cgraph_node_set_find (set, node);
  return !csi_end_p (csi);
}

/* Return number of nodes in SET.  */
static inline size_t
cgraph_node_set_size (cgraph_node_set set)
{
  return set->nodes.length ();
}

/* Return true if iterator VSI points to nothing.  */
static inline bool
vsi_end_p (varpool_node_set_iterator vsi)
{
  return vsi.index >= vsi.set->nodes.length ();
}

/* Advance iterator VSI.  */
static inline void
vsi_next (varpool_node_set_iterator *vsi)
{
  vsi->index++;
}

/* Return the node pointed to by VSI.  */
static inline varpool_node *
vsi_node (varpool_node_set_iterator vsi)
{
  return vsi.set->nodes[vsi.index];
}

/* Return an iterator to the first node in SET.  */
static inline varpool_node_set_iterator
vsi_start (varpool_node_set set)
{
  varpool_node_set_iterator vsi;

  vsi.set = set;
  vsi.index = 0;
  return vsi;
}

/* Return true if SET contains NODE.  */
static inline bool
varpool_node_in_set_p (varpool_node *node, varpool_node_set set)
{
  varpool_node_set_iterator vsi;
  vsi = varpool_node_set_find (set, node);
  return !vsi_end_p (vsi);
}

/* Return number of nodes in SET.  */
static inline size_t
varpool_node_set_size (varpool_node_set set)
{
  return set->nodes.length ();
}

/* Uniquize all constants that appear in memory.
   Each constant in memory thus far output is recorded
   in `const_desc_table'.  */

struct GTY(()) constant_descriptor_tree {
  /* A MEM for the constant.  */
  rtx rtl;

  /* The value of the constant.  */
  tree value;

  /* Hash of value.  Computing the hash from value each time
     hashfn is called can't work properly, as that means recursive
     use of the hash table during hash table expansion.  */
  hashval_t hash;
};

/* Return true if set is nonempty.  */
static inline bool
cgraph_node_set_nonempty_p (cgraph_node_set set)
{
  return !set->nodes.is_empty ();
}

/* Return true if set is nonempty.  */
static inline bool
varpool_node_set_nonempty_p (varpool_node_set set)
{
  return !set->nodes.is_empty ();
}

/* Return true when function NODE is only called directly or it has alias.
   i.e. it is not externally visible, address was not taken and
   it is not used in any other non-standard way.  */

static inline bool
cgraph_only_called_directly_or_aliased_p (struct cgraph_node *node)
{
  gcc_assert (!node->global.inlined_to);
  return (!node->force_output && !node->address_taken
	  && !node->used_from_other_partition
	  && !DECL_VIRTUAL_P (node->decl)
	  && !DECL_STATIC_CONSTRUCTOR (node->decl)
	  && !DECL_STATIC_DESTRUCTOR (node->decl)
	  && !node->externally_visible);
}

/* Return true when function NODE can be removed from callgraph
   if all direct calls are eliminated.  */

static inline bool
varpool_can_remove_if_no_refs (varpool_node *node)
{
  if (DECL_EXTERNAL (node->decl))
    return true;
  return (!node->force_output && !node->used_from_other_partition
  	  && ((DECL_COMDAT (node->decl)
	       && !node->forced_by_abi
	       && !symtab_used_from_object_file_p (node))
	      || !node->externally_visible
	      || DECL_HAS_VALUE_EXPR_P (node->decl)));
}

/* Return true when all references to VNODE must be visible in ipa_ref_list.
   i.e. if the variable is not externally visible or not used in some magic
   way (asm statement or such).
   The magic uses are all summarized in force_output flag.  */

static inline bool
varpool_all_refs_explicit_p (varpool_node *vnode)
{
  return (vnode->definition
	  && !vnode->externally_visible
	  && !vnode->used_from_other_partition
	  && !vnode->force_output);
}

/* Constant pool accessor function.  */
htab_t constant_pool_htab (void);

/* FIXME: inappropriate dependency of cgraph on IPA.  */
#include "ipa-ref-inline.h"

/* Return node that alias N is aliasing.  */

static inline symtab_node *
symtab_alias_target (symtab_node *n)
{
  struct ipa_ref *ref;
  ipa_ref_list_reference_iterate (&n->ref_list, 0, ref);
  gcc_checking_assert (ref->use == IPA_REF_ALIAS);
  return ref->referred;
}

static inline struct cgraph_node *
cgraph_alias_target (struct cgraph_node *n)
{
  return dyn_cast <cgraph_node> (symtab_alias_target (n));
}

static inline varpool_node *
varpool_alias_target (varpool_node *n)
{
  return dyn_cast <varpool_node> (symtab_alias_target (n));
}

/* Given NODE, walk the alias chain to return the function NODE is alias of.
   Do not walk through thunks.
   When AVAILABILITY is non-NULL, get minimal availability in the chain.  */

static inline struct cgraph_node *
cgraph_function_or_thunk_node (struct cgraph_node *node,
			       enum availability *availability = NULL)
{
  struct cgraph_node *n;

  n = dyn_cast <cgraph_node> (symtab_alias_ultimate_target (node,
							    availability));
  if (!n && availability)
    *availability = AVAIL_NOT_AVAILABLE;
  return n;
}
/* Given NODE, walk the alias chain to return the function NODE is alias of.
   Do not walk through thunks.
   When AVAILABILITY is non-NULL, get minimal availability in the chain.  */

static inline varpool_node *
varpool_variable_node (varpool_node *node,
		       enum availability *availability = NULL)
{
  varpool_node *n;

  if (node)
    n = dyn_cast <varpool_node> (symtab_alias_ultimate_target (node,
							       availability));
  else
    n = NULL;

  if (!n && availability)
    *availability = AVAIL_NOT_AVAILABLE;
  return n;
}

/* Return true when the edge E represents a direct recursion.  */
static inline bool
cgraph_edge_recursive_p (struct cgraph_edge *e)
{
  struct cgraph_node *callee = cgraph_function_or_thunk_node (e->callee, NULL);
  if (e->caller->global.inlined_to)
    return e->caller->global.inlined_to->decl == callee->decl;
  else
    return e->caller->decl == callee->decl;
}

/* Return true if the TM_CLONE bit is set for a given FNDECL.  */
static inline bool
decl_is_tm_clone (const_tree fndecl)
{
  struct cgraph_node *n = cgraph_get_node (fndecl);
  if (n)
    return n->tm_clone;
  return false;
}

/* Likewise indicate that a node is needed, i.e. reachable via some
   external means.  */

static inline void
cgraph_mark_force_output_node (struct cgraph_node *node)
{
  node->force_output = 1;
  gcc_checking_assert (!node->global.inlined_to);
}

/* Return true when the symbol is real symbol, i.e. it is not inline clone
   or abstract function kept for debug info purposes only.  */

static inline bool
symtab_real_symbol_p (symtab_node *node)
{
  struct cgraph_node *cnode;

  if (DECL_ABSTRACT (node->decl))
    return false;
  if (!is_a <cgraph_node> (node))
    return true;
  cnode = cgraph (node);
  if (cnode->global.inlined_to)
    return false;
  return true;
}

/* Return true if NODE can be discarded by linker from the binary.  */

static inline bool
symtab_can_be_discarded (symtab_node *node)
{
  return (DECL_EXTERNAL (node->decl)
	  || (DECL_ONE_ONLY (node->decl)
	      && node->resolution != LDPR_PREVAILING_DEF
	      && node->resolution != LDPR_PREVAILING_DEF_IRONLY
	      && node->resolution != LDPR_PREVAILING_DEF_IRONLY_EXP));
}

/* Return true if NODE is local to a particular COMDAT group, and must not
   be named from outside the COMDAT.  This is used for C++ decloned
   constructors.  */

static inline bool
symtab_comdat_local_p (symtab_node *node)
{
  return (node->same_comdat_group && !TREE_PUBLIC (node->decl));
}

/* Return true if ONE and TWO are part of the same COMDAT group.  */

static inline bool
symtab_in_same_comdat_p (symtab_node *one, symtab_node *two)
{
  return DECL_COMDAT_GROUP (one->decl) == DECL_COMDAT_GROUP (two->decl);
}
#endif  /* GCC_CGRAPH_H  */<|MERGE_RESOLUTION|>--- conflicted
+++ resolved
@@ -641,13 +641,10 @@
   /* Set when variable has statically initialized pointer
      or is a static bounds variable and needs initalization.  */
   unsigned need_bounds_init : 1;
-<<<<<<< HEAD
-=======
 
   /* Set if the variable is dynamically initialized, except for
      function local statics.   */
   unsigned dynamically_initialized : 1;
->>>>>>> 89c8b862
 };
 
 /* Every top level asm statement is put into a asm_node.  */
