--- conflicted
+++ resolved
@@ -183,14 +183,9 @@
 	  if (freq_scale == -1)
 	    freq_scale = e->frequency;
 	  n = cgraph_clone_node (e->callee, e->callee->decl,
-<<<<<<< HEAD
-				 e->count, freq_scale, update_original,
-				 vNULL, true, inlining_into, NULL);
-=======
 				 MIN (e->count, e->callee->count), freq_scale,
 				 update_original, vNULL, true, inlining_into,
 				 NULL);
->>>>>>> 02d42640
 	  cgraph_redirect_edge_callee (e, n);
 	}
     }
