/* Scalar evolution detector.
   Copyright (C) 2003, 2004, 2005, 2006, 2007, 2008, 2009, 2010, 2011, 2012
   Free Software Foundation, Inc.
   Contributed by Sebastian Pop <s.pop@laposte.net>

This file is part of GCC.

GCC is free software; you can redistribute it and/or modify it under
the terms of the GNU General Public License as published by the Free
Software Foundation; either version 3, or (at your option) any later
version.

GCC is distributed in the hope that it will be useful, but WITHOUT ANY
WARRANTY; without even the implied warranty of MERCHANTABILITY or
FITNESS FOR A PARTICULAR PURPOSE.  See the GNU General Public License
for more details.

You should have received a copy of the GNU General Public License
along with GCC; see the file COPYING3.  If not see
<http://www.gnu.org/licenses/>.  */

/*
   Description:

   This pass analyzes the evolution of scalar variables in loop
   structures.  The algorithm is based on the SSA representation,
   and on the loop hierarchy tree.  This algorithm is not based on
   the notion of versions of a variable, as it was the case for the
   previous implementations of the scalar evolution algorithm, but
   it assumes that each defined name is unique.

   The notation used in this file is called "chains of recurrences",
   and has been proposed by Eugene Zima, Robert Van Engelen, and
   others for describing induction variables in programs.  For example
   "b -> {0, +, 2}_1" means that the scalar variable "b" is equal to 0
   when entering in the loop_1 and has a step 2 in this loop, in other
   words "for (b = 0; b < N; b+=2);".  Note that the coefficients of
   this chain of recurrence (or chrec [shrek]) can contain the name of
   other variables, in which case they are called parametric chrecs.
   For example, "b -> {a, +, 2}_1" means that the initial value of "b"
   is the value of "a".  In most of the cases these parametric chrecs
   are fully instantiated before their use because symbolic names can
   hide some difficult cases such as self-references described later
   (see the Fibonacci example).

   A short sketch of the algorithm is:

   Given a scalar variable to be analyzed, follow the SSA edge to
   its definition:

   - When the definition is a GIMPLE_ASSIGN: if the right hand side
   (RHS) of the definition cannot be statically analyzed, the answer
   of the analyzer is: "don't know".
   Otherwise, for all the variables that are not yet analyzed in the
   RHS, try to determine their evolution, and finally try to
   evaluate the operation of the RHS that gives the evolution
   function of the analyzed variable.

   - When the definition is a condition-phi-node: determine the
   evolution function for all the branches of the phi node, and
   finally merge these evolutions (see chrec_merge).

   - When the definition is a loop-phi-node: determine its initial
   condition, that is the SSA edge defined in an outer loop, and
   keep it symbolic.  Then determine the SSA edges that are defined
   in the body of the loop.  Follow the inner edges until ending on
   another loop-phi-node of the same analyzed loop.  If the reached
   loop-phi-node is not the starting loop-phi-node, then we keep
   this definition under a symbolic form.  If the reached
   loop-phi-node is the same as the starting one, then we compute a
   symbolic stride on the return path.  The result is then the
   symbolic chrec {initial_condition, +, symbolic_stride}_loop.

   Examples:

   Example 1: Illustration of the basic algorithm.

   | a = 3
   | loop_1
   |   b = phi (a, c)
   |   c = b + 1
   |   if (c > 10) exit_loop
   | endloop

   Suppose that we want to know the number of iterations of the
   loop_1.  The exit_loop is controlled by a COND_EXPR (c > 10).  We
   ask the scalar evolution analyzer two questions: what's the
   scalar evolution (scev) of "c", and what's the scev of "10".  For
   "10" the answer is "10" since it is a scalar constant.  For the
   scalar variable "c", it follows the SSA edge to its definition,
   "c = b + 1", and then asks again what's the scev of "b".
   Following the SSA edge, we end on a loop-phi-node "b = phi (a,
   c)", where the initial condition is "a", and the inner loop edge
   is "c".  The initial condition is kept under a symbolic form (it
   may be the case that the copy constant propagation has done its
   work and we end with the constant "3" as one of the edges of the
   loop-phi-node).  The update edge is followed to the end of the
   loop, and until reaching again the starting loop-phi-node: b -> c
   -> b.  At this point we have drawn a path from "b" to "b" from
   which we compute the stride in the loop: in this example it is
   "+1".  The resulting scev for "b" is "b -> {a, +, 1}_1".  Now
   that the scev for "b" is known, it is possible to compute the
   scev for "c", that is "c -> {a + 1, +, 1}_1".  In order to
   determine the number of iterations in the loop_1, we have to
   instantiate_parameters (loop_1, {a + 1, +, 1}_1), that gives after some
   more analysis the scev {4, +, 1}_1, or in other words, this is
   the function "f (x) = x + 4", where x is the iteration count of
   the loop_1.  Now we have to solve the inequality "x + 4 > 10",
   and take the smallest iteration number for which the loop is
   exited: x = 7.  This loop runs from x = 0 to x = 7, and in total
   there are 8 iterations.  In terms of loop normalization, we have
   created a variable that is implicitly defined, "x" or just "_1",
   and all the other analyzed scalars of the loop are defined in
   function of this variable:

   a -> 3
   b -> {3, +, 1}_1
   c -> {4, +, 1}_1

   or in terms of a C program:

   | a = 3
   | for (x = 0; x <= 7; x++)
   |   {
   |     b = x + 3
   |     c = x + 4
   |   }

   Example 2a: Illustration of the algorithm on nested loops.

   | loop_1
   |   a = phi (1, b)
   |   c = a + 2
   |   loop_2  10 times
   |     b = phi (c, d)
   |     d = b + 3
   |   endloop
   | endloop

   For analyzing the scalar evolution of "a", the algorithm follows
   the SSA edge into the loop's body: "a -> b".  "b" is an inner
   loop-phi-node, and its analysis as in Example 1, gives:

   b -> {c, +, 3}_2
   d -> {c + 3, +, 3}_2

   Following the SSA edge for the initial condition, we end on "c = a
   + 2", and then on the starting loop-phi-node "a".  From this point,
   the loop stride is computed: back on "c = a + 2" we get a "+2" in
   the loop_1, then on the loop-phi-node "b" we compute the overall
   effect of the inner loop that is "b = c + 30", and we get a "+30"
   in the loop_1.  That means that the overall stride in loop_1 is
   equal to "+32", and the result is:

   a -> {1, +, 32}_1
   c -> {3, +, 32}_1

   Example 2b: Multivariate chains of recurrences.

   | loop_1
   |   k = phi (0, k + 1)
   |   loop_2  4 times
   |     j = phi (0, j + 1)
   |     loop_3 4 times
   |       i = phi (0, i + 1)
   |       A[j + k] = ...
   |     endloop
   |   endloop
   | endloop

   Analyzing the access function of array A with
   instantiate_parameters (loop_1, "j + k"), we obtain the
   instantiation and the analysis of the scalar variables "j" and "k"
   in loop_1.  This leads to the scalar evolution {4, +, 1}_1: the end
   value of loop_2 for "j" is 4, and the evolution of "k" in loop_1 is
   {0, +, 1}_1.  To obtain the evolution function in loop_3 and
   instantiate the scalar variables up to loop_1, one has to use:
   instantiate_scev (block_before_loop (loop_1), loop_3, "j + k").
   The result of this call is {{0, +, 1}_1, +, 1}_2.

   Example 3: Higher degree polynomials.

   | loop_1
   |   a = phi (2, b)
   |   c = phi (5, d)
   |   b = a + 1
   |   d = c + a
   | endloop

   a -> {2, +, 1}_1
   b -> {3, +, 1}_1
   c -> {5, +, a}_1
   d -> {5 + a, +, a}_1

   instantiate_parameters (loop_1, {5, +, a}_1) -> {5, +, 2, +, 1}_1
   instantiate_parameters (loop_1, {5 + a, +, a}_1) -> {7, +, 3, +, 1}_1

   Example 4: Lucas, Fibonacci, or mixers in general.

   | loop_1
   |   a = phi (1, b)
   |   c = phi (3, d)
   |   b = c
   |   d = c + a
   | endloop

   a -> (1, c)_1
   c -> {3, +, a}_1

   The syntax "(1, c)_1" stands for a PEELED_CHREC that has the
   following semantics: during the first iteration of the loop_1, the
   variable contains the value 1, and then it contains the value "c".
   Note that this syntax is close to the syntax of the loop-phi-node:
   "a -> (1, c)_1" vs. "a = phi (1, c)".

   The symbolic chrec representation contains all the semantics of the
   original code.  What is more difficult is to use this information.

   Example 5: Flip-flops, or exchangers.

   | loop_1
   |   a = phi (1, b)
   |   c = phi (3, d)
   |   b = c
   |   d = a
   | endloop

   a -> (1, c)_1
   c -> (3, a)_1

   Based on these symbolic chrecs, it is possible to refine this
   information into the more precise PERIODIC_CHRECs:

   a -> |1, 3|_1
   c -> |3, 1|_1

   This transformation is not yet implemented.

   Further readings:

   You can find a more detailed description of the algorithm in:
   http://icps.u-strasbg.fr/~pop/DEA_03_Pop.pdf
   http://icps.u-strasbg.fr/~pop/DEA_03_Pop.ps.gz.  But note that
   this is a preliminary report and some of the details of the
   algorithm have changed.  I'm working on a research report that
   updates the description of the algorithms to reflect the design
   choices used in this implementation.

   A set of slides show a high level overview of the algorithm and run
   an example through the scalar evolution analyzer:
   http://cri.ensmp.fr/~pop/gcc/mar04/slides.pdf

   The slides that I have presented at the GCC Summit'04 are available
   at: http://cri.ensmp.fr/~pop/gcc/20040604/gccsummit-lno-spop.pdf
*/

#include "config.h"
#include "system.h"
#include "coretypes.h"
#include "hash-table.h"
#include "gimple-pretty-print.h"
#include "tree-flow.h"
#include "cfgloop.h"
#include "tree-chrec.h"
#include "tree-scalar-evolution.h"
#include "dumpfile.h"
#include "params.h"

static tree analyze_scalar_evolution_1 (struct loop *, tree, tree);
static tree analyze_scalar_evolution_for_address_of (struct loop *loop,
						     tree var);

/* The cached information about an SSA name VAR, claiming that below
   basic block INSTANTIATED_BELOW, the value of VAR can be expressed
   as CHREC.  */

struct GTY(()) scev_info_str {
  basic_block instantiated_below;
  tree var;
  tree chrec;
};

/* Counters for the scev database.  */
static unsigned nb_set_scev = 0;
static unsigned nb_get_scev = 0;

/* The following trees are unique elements.  Thus the comparison of
   another element to these elements should be done on the pointer to
   these trees, and not on their value.  */

/* The SSA_NAMEs that are not yet analyzed are qualified with NULL_TREE.  */
tree chrec_not_analyzed_yet;

/* Reserved to the cases where the analyzer has detected an
   undecidable property at compile time.  */
tree chrec_dont_know;

/* When the analyzer has detected that a property will never
   happen, then it qualifies it with chrec_known.  */
tree chrec_known;

static GTY ((param_is (struct scev_info_str))) htab_t scalar_evolution_info;


/* Constructs a new SCEV_INFO_STR structure for VAR and INSTANTIATED_BELOW.  */

static inline struct scev_info_str *
new_scev_info_str (basic_block instantiated_below, tree var)
{
  struct scev_info_str *res;

  res = ggc_alloc_scev_info_str ();
  res->var = var;
  res->chrec = chrec_not_analyzed_yet;
  res->instantiated_below = instantiated_below;

  return res;
}

/* Computes a hash function for database element ELT.  */

static inline hashval_t
hash_scev_info (const void *elt)
{
  return SSA_NAME_VERSION (((const struct scev_info_str *) elt)->var);
}

/* Compares database elements E1 and E2.  */

static inline int
eq_scev_info (const void *e1, const void *e2)
{
  const struct scev_info_str *elt1 = (const struct scev_info_str *) e1;
  const struct scev_info_str *elt2 = (const struct scev_info_str *) e2;

  return (elt1->var == elt2->var
	  && elt1->instantiated_below == elt2->instantiated_below);
}

/* Deletes database element E.  */

static void
del_scev_info (void *e)
{
  ggc_free (e);
}

/* Hashtable helpers.  */

struct scev_info_hasher
{
  typedef scev_info_str value_type;
  typedef scev_info_str compare_type;
  static inline hashval_t hash (const value_type *);
  static inline bool equal (const value_type *, const compare_type *);
  static inline void remove (value_type *);
};

inline hashval_t
scev_info_hasher::hash (const value_type *elt)
{
  return hash_scev_info (elt);
}

inline bool
scev_info_hasher::equal (const value_type *elt1, const compare_type *elt2)
{
  return eq_scev_info (elt1, elt2);
}

/* Deletes database element E.  */

inline void
scev_info_hasher::remove (value_type *e)
{
  del_scev_info (e);
}

typedef hash_table <scev_info_hasher> scev_info_hash_table_type;

/* Get the scalar evolution of VAR for INSTANTIATED_BELOW basic block.
   A first query on VAR returns chrec_not_analyzed_yet.  */

static tree *
find_var_scev_info (basic_block instantiated_below, tree var)
{
  struct scev_info_str *res;
  struct scev_info_str tmp;
  PTR *slot;

  tmp.var = var;
  tmp.instantiated_below = instantiated_below;
  slot = htab_find_slot (scalar_evolution_info, &tmp, INSERT);

  if (!*slot)
    *slot = new_scev_info_str (instantiated_below, var);
  res = (struct scev_info_str *) *slot;

  return &res->chrec;
}

/* Return true when CHREC contains symbolic names defined in
   LOOP_NB.  */

bool
chrec_contains_symbols_defined_in_loop (const_tree chrec, unsigned loop_nb)
{
  int i, n;

  if (chrec == NULL_TREE)
    return false;

  if (is_gimple_min_invariant (chrec))
    return false;

  if (TREE_CODE (chrec) == SSA_NAME)
    {
      gimple def;
      loop_p def_loop, loop;

      if (SSA_NAME_IS_DEFAULT_DEF (chrec))
	return false;

      def = SSA_NAME_DEF_STMT (chrec);
      def_loop = loop_containing_stmt (def);
      loop = get_loop (loop_nb);

      if (def_loop == NULL)
	return false;

      if (loop == def_loop || flow_loop_nested_p (loop, def_loop))
	return true;

      return false;
    }

  n = TREE_OPERAND_LENGTH (chrec);
  for (i = 0; i < n; i++)
    if (chrec_contains_symbols_defined_in_loop (TREE_OPERAND (chrec, i),
						loop_nb))
      return true;
  return false;
}

/* Return true when PHI is a loop-phi-node.  */

static bool
loop_phi_node_p (gimple phi)
{
  /* The implementation of this function is based on the following
     property: "all the loop-phi-nodes of a loop are contained in the
     loop's header basic block".  */

  return loop_containing_stmt (phi)->header == gimple_bb (phi);
}

/* Compute the scalar evolution for EVOLUTION_FN after crossing LOOP.
   In general, in the case of multivariate evolutions we want to get
   the evolution in different loops.  LOOP specifies the level for
   which to get the evolution.

   Example:

   | for (j = 0; j < 100; j++)
   |   {
   |     for (k = 0; k < 100; k++)
   |       {
   |         i = k + j;   - Here the value of i is a function of j, k.
   |       }
   |      ... = i         - Here the value of i is a function of j.
   |   }
   | ... = i              - Here the value of i is a scalar.

   Example:

   | i_0 = ...
   | loop_1 10 times
   |   i_1 = phi (i_0, i_2)
   |   i_2 = i_1 + 2
   | endloop

   This loop has the same effect as:
   LOOP_1 has the same effect as:

   | i_1 = i_0 + 20

   The overall effect of the loop, "i_0 + 20" in the previous example,
   is obtained by passing in the parameters: LOOP = 1,
   EVOLUTION_FN = {i_0, +, 2}_1.
*/

tree
compute_overall_effect_of_inner_loop (struct loop *loop, tree evolution_fn)
{
  bool val = false;

  if (evolution_fn == chrec_dont_know)
    return chrec_dont_know;

  else if (TREE_CODE (evolution_fn) == POLYNOMIAL_CHREC)
    {
      struct loop *inner_loop = get_chrec_loop (evolution_fn);

      if (inner_loop == loop
	  || flow_loop_nested_p (loop, inner_loop))
	{
	  tree nb_iter = number_of_latch_executions (inner_loop);

	  if (nb_iter == chrec_dont_know)
	    return chrec_dont_know;
	  else
	    {
	      tree res;

	      /* evolution_fn is the evolution function in LOOP.  Get
		 its value in the nb_iter-th iteration.  */
	      res = chrec_apply (inner_loop->num, evolution_fn, nb_iter);

	      if (chrec_contains_symbols_defined_in_loop (res, loop->num))
		res = instantiate_parameters (loop, res);

	      /* Continue the computation until ending on a parent of LOOP.  */
	      return compute_overall_effect_of_inner_loop (loop, res);
	    }
	}
      else
	return evolution_fn;
     }

  /* If the evolution function is an invariant, there is nothing to do.  */
  else if (no_evolution_in_loop_p (evolution_fn, loop->num, &val) && val)
    return evolution_fn;

  else
    return chrec_dont_know;
}

/* Associate CHREC to SCALAR.  */

static void
set_scalar_evolution (basic_block instantiated_below, tree scalar, tree chrec)
{
  tree *scalar_info;

  if (TREE_CODE (scalar) != SSA_NAME)
    return;

  scalar_info = find_var_scev_info (instantiated_below, scalar);

  if (dump_file)
    {
      if (dump_flags & TDF_SCEV)
	{
	  fprintf (dump_file, "(set_scalar_evolution \n");
	  fprintf (dump_file, "  instantiated_below = %d \n",
		   instantiated_below->index);
	  fprintf (dump_file, "  (scalar = ");
	  print_generic_expr (dump_file, scalar, 0);
	  fprintf (dump_file, ")\n  (scalar_evolution = ");
	  print_generic_expr (dump_file, chrec, 0);
	  fprintf (dump_file, "))\n");
	}
      if (dump_flags & TDF_STATS)
	nb_set_scev++;
    }

  *scalar_info = chrec;
}

/* Retrieve the chrec associated to SCALAR instantiated below
   INSTANTIATED_BELOW block.  */

static tree
get_scalar_evolution (basic_block instantiated_below, tree scalar)
{
  tree res;

  if (dump_file)
    {
      if (dump_flags & TDF_SCEV)
	{
	  fprintf (dump_file, "(get_scalar_evolution \n");
	  fprintf (dump_file, "  (scalar = ");
	  print_generic_expr (dump_file, scalar, 0);
	  fprintf (dump_file, ")\n");
	}
      if (dump_flags & TDF_STATS)
	nb_get_scev++;
    }

  switch (TREE_CODE (scalar))
    {
    case SSA_NAME:
      res = *find_var_scev_info (instantiated_below, scalar);
      break;

    case REAL_CST:
    case FIXED_CST:
    case INTEGER_CST:
      res = scalar;
      break;

    default:
      res = chrec_not_analyzed_yet;
      break;
    }

  if (dump_file && (dump_flags & TDF_SCEV))
    {
      fprintf (dump_file, "  (scalar_evolution = ");
      print_generic_expr (dump_file, res, 0);
      fprintf (dump_file, "))\n");
    }

  return res;
}

/* Helper function for add_to_evolution.  Returns the evolution
   function for an assignment of the form "a = b + c", where "a" and
   "b" are on the strongly connected component.  CHREC_BEFORE is the
   information that we already have collected up to this point.
   TO_ADD is the evolution of "c".

   When CHREC_BEFORE has an evolution part in LOOP_NB, add to this
   evolution the expression TO_ADD, otherwise construct an evolution
   part for this loop.  */

static tree
add_to_evolution_1 (unsigned loop_nb, tree chrec_before, tree to_add,
		    gimple at_stmt)
{
  tree type, left, right;
  struct loop *loop = get_loop (loop_nb), *chloop;

  switch (TREE_CODE (chrec_before))
    {
    case POLYNOMIAL_CHREC:
      chloop = get_chrec_loop (chrec_before);
      if (chloop == loop
	  || flow_loop_nested_p (chloop, loop))
	{
	  unsigned var;

	  type = chrec_type (chrec_before);

	  /* When there is no evolution part in this loop, build it.  */
	  if (chloop != loop)
	    {
	      var = loop_nb;
	      left = chrec_before;
	      right = SCALAR_FLOAT_TYPE_P (type)
		? build_real (type, dconst0)
		: build_int_cst (type, 0);
	    }
	  else
	    {
	      var = CHREC_VARIABLE (chrec_before);
	      left = CHREC_LEFT (chrec_before);
	      right = CHREC_RIGHT (chrec_before);
	    }

	  to_add = chrec_convert (type, to_add, at_stmt);
	  right = chrec_convert_rhs (type, right, at_stmt);
	  right = chrec_fold_plus (chrec_type (right), right, to_add);
	  return build_polynomial_chrec (var, left, right);
	}
      else
	{
	  gcc_assert (flow_loop_nested_p (loop, chloop));

	  /* Search the evolution in LOOP_NB.  */
	  left = add_to_evolution_1 (loop_nb, CHREC_LEFT (chrec_before),
				     to_add, at_stmt);
	  right = CHREC_RIGHT (chrec_before);
	  right = chrec_convert_rhs (chrec_type (left), right, at_stmt);
	  return build_polynomial_chrec (CHREC_VARIABLE (chrec_before),
					 left, right);
	}

    default:
      /* These nodes do not depend on a loop.  */
      if (chrec_before == chrec_dont_know)
	return chrec_dont_know;

      left = chrec_before;
      right = chrec_convert_rhs (chrec_type (left), to_add, at_stmt);
      return build_polynomial_chrec (loop_nb, left, right);
    }
}

/* Add TO_ADD to the evolution part of CHREC_BEFORE in the dimension
   of LOOP_NB.

   Description (provided for completeness, for those who read code in
   a plane, and for my poor 62 bytes brain that would have forgotten
   all this in the next two or three months):

   The algorithm of translation of programs from the SSA representation
   into the chrecs syntax is based on a pattern matching.  After having
   reconstructed the overall tree expression for a loop, there are only
   two cases that can arise:

   1. a = loop-phi (init, a + expr)
   2. a = loop-phi (init, expr)

   where EXPR is either a scalar constant with respect to the analyzed
   loop (this is a degree 0 polynomial), or an expression containing
   other loop-phi definitions (these are higher degree polynomials).

   Examples:

   1.
   | init = ...
   | loop_1
   |   a = phi (init, a + 5)
   | endloop

   2.
   | inita = ...
   | initb = ...
   | loop_1
   |   a = phi (inita, 2 * b + 3)
   |   b = phi (initb, b + 1)
   | endloop

   For the first case, the semantics of the SSA representation is:

   | a (x) = init + \sum_{j = 0}^{x - 1} expr (j)

   that is, there is a loop index "x" that determines the scalar value
   of the variable during the loop execution.  During the first
   iteration, the value is that of the initial condition INIT, while
   during the subsequent iterations, it is the sum of the initial
   condition with the sum of all the values of EXPR from the initial
   iteration to the before last considered iteration.

   For the second case, the semantics of the SSA program is:

   | a (x) = init, if x = 0;
   |         expr (x - 1), otherwise.

   The second case corresponds to the PEELED_CHREC, whose syntax is
   close to the syntax of a loop-phi-node:

   | phi (init, expr)  vs.  (init, expr)_x

   The proof of the translation algorithm for the first case is a
   proof by structural induction based on the degree of EXPR.

   Degree 0:
   When EXPR is a constant with respect to the analyzed loop, or in
   other words when EXPR is a polynomial of degree 0, the evolution of
   the variable A in the loop is an affine function with an initial
   condition INIT, and a step EXPR.  In order to show this, we start
   from the semantics of the SSA representation:

   f (x) = init + \sum_{j = 0}^{x - 1} expr (j)

   and since "expr (j)" is a constant with respect to "j",

   f (x) = init + x * expr

   Finally, based on the semantics of the pure sum chrecs, by
   identification we get the corresponding chrecs syntax:

   f (x) = init * \binom{x}{0} + expr * \binom{x}{1}
   f (x) -> {init, +, expr}_x

   Higher degree:
   Suppose that EXPR is a polynomial of degree N with respect to the
   analyzed loop_x for which we have already determined that it is
   written under the chrecs syntax:

   | expr (x)  ->  {b_0, +, b_1, +, ..., +, b_{n-1}} (x)

   We start from the semantics of the SSA program:

   | f (x) = init + \sum_{j = 0}^{x - 1} expr (j)
   |
   | f (x) = init + \sum_{j = 0}^{x - 1}
   |                (b_0 * \binom{j}{0} + ... + b_{n-1} * \binom{j}{n-1})
   |
   | f (x) = init + \sum_{j = 0}^{x - 1}
   |                \sum_{k = 0}^{n - 1} (b_k * \binom{j}{k})
   |
   | f (x) = init + \sum_{k = 0}^{n - 1}
   |                (b_k * \sum_{j = 0}^{x - 1} \binom{j}{k})
   |
   | f (x) = init + \sum_{k = 0}^{n - 1}
   |                (b_k * \binom{x}{k + 1})
   |
   | f (x) = init + b_0 * \binom{x}{1} + ...
   |              + b_{n-1} * \binom{x}{n}
   |
   | f (x) = init * \binom{x}{0} + b_0 * \binom{x}{1} + ...
   |                             + b_{n-1} * \binom{x}{n}
   |

   And finally from the definition of the chrecs syntax, we identify:
   | f (x)  ->  {init, +, b_0, +, ..., +, b_{n-1}}_x

   This shows the mechanism that stands behind the add_to_evolution
   function.  An important point is that the use of symbolic
   parameters avoids the need of an analysis schedule.

   Example:

   | inita = ...
   | initb = ...
   | loop_1
   |   a = phi (inita, a + 2 + b)
   |   b = phi (initb, b + 1)
   | endloop

   When analyzing "a", the algorithm keeps "b" symbolically:

   | a  ->  {inita, +, 2 + b}_1

   Then, after instantiation, the analyzer ends on the evolution:

   | a  ->  {inita, +, 2 + initb, +, 1}_1

*/

static tree
add_to_evolution (unsigned loop_nb, tree chrec_before, enum tree_code code,
		  tree to_add, gimple at_stmt)
{
  tree type = chrec_type (to_add);
  tree res = NULL_TREE;

  if (to_add == NULL_TREE)
    return chrec_before;

  /* TO_ADD is either a scalar, or a parameter.  TO_ADD is not
     instantiated at this point.  */
  if (TREE_CODE (to_add) == POLYNOMIAL_CHREC)
    /* This should not happen.  */
    return chrec_dont_know;

  if (dump_file && (dump_flags & TDF_SCEV))
    {
      fprintf (dump_file, "(add_to_evolution \n");
      fprintf (dump_file, "  (loop_nb = %d)\n", loop_nb);
      fprintf (dump_file, "  (chrec_before = ");
      print_generic_expr (dump_file, chrec_before, 0);
      fprintf (dump_file, ")\n  (to_add = ");
      print_generic_expr (dump_file, to_add, 0);
      fprintf (dump_file, ")\n");
    }

  if (code == MINUS_EXPR)
    to_add = chrec_fold_multiply (type, to_add, SCALAR_FLOAT_TYPE_P (type)
				  ? build_real (type, dconstm1)
				  : build_int_cst_type (type, -1));

  res = add_to_evolution_1 (loop_nb, chrec_before, to_add, at_stmt);

  if (dump_file && (dump_flags & TDF_SCEV))
    {
      fprintf (dump_file, "  (res = ");
      print_generic_expr (dump_file, res, 0);
      fprintf (dump_file, "))\n");
    }

  return res;
}



/* This section selects the loops that will be good candidates for the
   scalar evolution analysis.  For the moment, greedily select all the
   loop nests we could analyze.  */

/* For a loop with a single exit edge, return the COND_EXPR that
   guards the exit edge.  If the expression is too difficult to
   analyze, then give up.  */

gimple
get_loop_exit_condition (const struct loop *loop)
{
  gimple res = NULL;
  edge exit_edge = single_exit (loop);

  if (dump_file && (dump_flags & TDF_SCEV))
    fprintf (dump_file, "(get_loop_exit_condition \n  ");

  if (exit_edge)
    {
      gimple stmt;

      stmt = last_stmt (exit_edge->src);
      if (gimple_code (stmt) == GIMPLE_COND)
	res = stmt;
    }

  if (dump_file && (dump_flags & TDF_SCEV))
    {
      print_gimple_stmt (dump_file, res, 0, 0);
      fprintf (dump_file, ")\n");
    }

  return res;
}

/* Recursively determine and enqueue the exit conditions for a loop.  */

static void
get_exit_conditions_rec (struct loop *loop,
			 vec<gimple> *exit_conditions)
{
  if (!loop)
    return;

  /* Recurse on the inner loops, then on the next (sibling) loops.  */
  get_exit_conditions_rec (loop->inner, exit_conditions);
  get_exit_conditions_rec (loop->next, exit_conditions);

  if (single_exit (loop))
    {
      gimple loop_condition = get_loop_exit_condition (loop);

      if (loop_condition)
	exit_conditions->safe_push (loop_condition);
    }
}

/* Select the candidate loop nests for the analysis.  This function
   initializes the EXIT_CONDITIONS array.  */

static void
select_loops_exit_conditions (vec<gimple> *exit_conditions)
{
  struct loop *function_body = current_loops->tree_root;

  get_exit_conditions_rec (function_body->inner, exit_conditions);
}


/* Depth first search algorithm.  */

typedef enum t_bool {
  t_false,
  t_true,
  t_dont_know
} t_bool;


static t_bool follow_ssa_edge (struct loop *loop, gimple, gimple, tree *, int);

/* Follow the ssa edge into the binary expression RHS0 CODE RHS1.
   Return true if the strongly connected component has been found.  */

static t_bool
follow_ssa_edge_binary (struct loop *loop, gimple at_stmt,
			tree type, tree rhs0, enum tree_code code, tree rhs1,
			gimple halting_phi, tree *evolution_of_loop, int limit)
{
  t_bool res = t_false;
  tree evol;

  switch (code)
    {
    case POINTER_PLUS_EXPR:
    case PLUS_EXPR:
      if (TREE_CODE (rhs0) == SSA_NAME)
	{
	  if (TREE_CODE (rhs1) == SSA_NAME)
	    {
	      /* Match an assignment under the form:
		 "a = b + c".  */

	      /* We want only assignments of form "name + name" contribute to
		 LIMIT, as the other cases do not necessarily contribute to
		 the complexity of the expression.  */
	      limit++;

	      evol = *evolution_of_loop;
	      res = follow_ssa_edge
		(loop, SSA_NAME_DEF_STMT (rhs0), halting_phi, &evol, limit);

	      if (res == t_true)
		*evolution_of_loop = add_to_evolution
		  (loop->num,
		   chrec_convert (type, evol, at_stmt),
		   code, rhs1, at_stmt);

	      else if (res == t_false)
		{
		  res = follow_ssa_edge
		    (loop, SSA_NAME_DEF_STMT (rhs1), halting_phi,
		     evolution_of_loop, limit);

		  if (res == t_true)
		    *evolution_of_loop = add_to_evolution
		      (loop->num,
		       chrec_convert (type, *evolution_of_loop, at_stmt),
		       code, rhs0, at_stmt);

		  else if (res == t_dont_know)
		    *evolution_of_loop = chrec_dont_know;
		}

	      else if (res == t_dont_know)
		*evolution_of_loop = chrec_dont_know;
	    }

	  else
	    {
	      /* Match an assignment under the form:
		 "a = b + ...".  */
	      res = follow_ssa_edge
		(loop, SSA_NAME_DEF_STMT (rhs0), halting_phi,
		 evolution_of_loop, limit);
	      if (res == t_true)
		*evolution_of_loop = add_to_evolution
		  (loop->num, chrec_convert (type, *evolution_of_loop,
					     at_stmt),
		   code, rhs1, at_stmt);

	      else if (res == t_dont_know)
		*evolution_of_loop = chrec_dont_know;
	    }
	}

      else if (TREE_CODE (rhs1) == SSA_NAME)
	{
	  /* Match an assignment under the form:
	     "a = ... + c".  */
	  res = follow_ssa_edge
	    (loop, SSA_NAME_DEF_STMT (rhs1), halting_phi,
	     evolution_of_loop, limit);
	  if (res == t_true)
	    *evolution_of_loop = add_to_evolution
	      (loop->num, chrec_convert (type, *evolution_of_loop,
					 at_stmt),
	       code, rhs0, at_stmt);

	  else if (res == t_dont_know)
	    *evolution_of_loop = chrec_dont_know;
	}

      else
	/* Otherwise, match an assignment under the form:
	   "a = ... + ...".  */
	/* And there is nothing to do.  */
	res = t_false;
      break;

    case MINUS_EXPR:
      /* This case is under the form "opnd0 = rhs0 - rhs1".  */
      if (TREE_CODE (rhs0) == SSA_NAME)
	{
	  /* Match an assignment under the form:
	     "a = b - ...".  */

	  /* We want only assignments of form "name - name" contribute to
	     LIMIT, as the other cases do not necessarily contribute to
	     the complexity of the expression.  */
	  if (TREE_CODE (rhs1) == SSA_NAME)
	    limit++;

	  res = follow_ssa_edge (loop, SSA_NAME_DEF_STMT (rhs0), halting_phi,
				 evolution_of_loop, limit);
	  if (res == t_true)
	    *evolution_of_loop = add_to_evolution
	      (loop->num, chrec_convert (type, *evolution_of_loop, at_stmt),
	       MINUS_EXPR, rhs1, at_stmt);

	  else if (res == t_dont_know)
	    *evolution_of_loop = chrec_dont_know;
	}
      else
	/* Otherwise, match an assignment under the form:
	   "a = ... - ...".  */
	/* And there is nothing to do.  */
	res = t_false;
      break;

    default:
      res = t_false;
    }

  return res;
}

/* Follow the ssa edge into the expression EXPR.
   Return true if the strongly connected component has been found.  */

static t_bool
follow_ssa_edge_expr (struct loop *loop, gimple at_stmt, tree expr,
		      gimple halting_phi, tree *evolution_of_loop, int limit)
{
  enum tree_code code = TREE_CODE (expr);
  tree type = TREE_TYPE (expr), rhs0, rhs1;
  t_bool res;

  /* The EXPR is one of the following cases:
     - an SSA_NAME,
     - an INTEGER_CST,
     - a PLUS_EXPR,
     - a POINTER_PLUS_EXPR,
     - a MINUS_EXPR,
     - an ASSERT_EXPR,
     - other cases are not yet handled.  */

  switch (code)
    {
    CASE_CONVERT:
      /* This assignment is under the form "a_1 = (cast) rhs.  */
      res = follow_ssa_edge_expr (loop, at_stmt, TREE_OPERAND (expr, 0),
				  halting_phi, evolution_of_loop, limit);
      *evolution_of_loop = chrec_convert (type, *evolution_of_loop, at_stmt);
      break;

    case INTEGER_CST:
      /* This assignment is under the form "a_1 = 7".  */
      res = t_false;
      break;

    case SSA_NAME:
      /* This assignment is under the form: "a_1 = b_2".  */
      res = follow_ssa_edge
	(loop, SSA_NAME_DEF_STMT (expr), halting_phi, evolution_of_loop, limit);
      break;

    case POINTER_PLUS_EXPR:
    case PLUS_EXPR:
    case MINUS_EXPR:
      /* This case is under the form "rhs0 +- rhs1".  */
      rhs0 = TREE_OPERAND (expr, 0);
      rhs1 = TREE_OPERAND (expr, 1);
      type = TREE_TYPE (rhs0);
      STRIP_USELESS_TYPE_CONVERSION (rhs0);
      STRIP_USELESS_TYPE_CONVERSION (rhs1);
      res = follow_ssa_edge_binary (loop, at_stmt, type, rhs0, code, rhs1,
				    halting_phi, evolution_of_loop, limit);
      break;

    case ADDR_EXPR:
      /* Handle &MEM[ptr + CST] which is equivalent to POINTER_PLUS_EXPR.  */
      if (TREE_CODE (TREE_OPERAND (expr, 0)) == MEM_REF)
	{
	  expr = TREE_OPERAND (expr, 0);
	  rhs0 = TREE_OPERAND (expr, 0);
	  rhs1 = TREE_OPERAND (expr, 1);
	  type = TREE_TYPE (rhs0);
	  STRIP_USELESS_TYPE_CONVERSION (rhs0);
	  STRIP_USELESS_TYPE_CONVERSION (rhs1);
	  res = follow_ssa_edge_binary (loop, at_stmt, type,
					rhs0, POINTER_PLUS_EXPR, rhs1,
					halting_phi, evolution_of_loop, limit);
	}
      else
	res = t_false;
      break;

    case ASSERT_EXPR:
      /* This assignment is of the form: "a_1 = ASSERT_EXPR <a_2, ...>"
	 It must be handled as a copy assignment of the form a_1 = a_2.  */
      rhs0 = ASSERT_EXPR_VAR (expr);
      if (TREE_CODE (rhs0) == SSA_NAME)
	res = follow_ssa_edge (loop, SSA_NAME_DEF_STMT (rhs0),
			       halting_phi, evolution_of_loop, limit);
      else
	res = t_false;
      break;

    default:
      res = t_false;
      break;
    }

  return res;
}

/* Follow the ssa edge into the right hand side of an assignment STMT.
   Return true if the strongly connected component has been found.  */

static t_bool
follow_ssa_edge_in_rhs (struct loop *loop, gimple stmt,
			gimple halting_phi, tree *evolution_of_loop, int limit)
{
  enum tree_code code = gimple_assign_rhs_code (stmt);
  tree type = gimple_expr_type (stmt), rhs1, rhs2;
  t_bool res;

  switch (code)
    {
    CASE_CONVERT:
      /* This assignment is under the form "a_1 = (cast) rhs.  */
      res = follow_ssa_edge_expr (loop, stmt, gimple_assign_rhs1 (stmt),
				  halting_phi, evolution_of_loop, limit);
      *evolution_of_loop = chrec_convert (type, *evolution_of_loop, stmt);
      break;

    case POINTER_PLUS_EXPR:
    case PLUS_EXPR:
    case MINUS_EXPR:
      rhs1 = gimple_assign_rhs1 (stmt);
      rhs2 = gimple_assign_rhs2 (stmt);
      type = TREE_TYPE (rhs1);
      res = follow_ssa_edge_binary (loop, stmt, type, rhs1, code, rhs2,
				    halting_phi, evolution_of_loop, limit);
      break;

    default:
      if (get_gimple_rhs_class (code) == GIMPLE_SINGLE_RHS)
	res = follow_ssa_edge_expr (loop, stmt, gimple_assign_rhs1 (stmt),
				    halting_phi, evolution_of_loop, limit);
      else
	res = t_false;
      break;
    }

  return res;
}

/* Checks whether the I-th argument of a PHI comes from a backedge.  */

static bool
backedge_phi_arg_p (gimple phi, int i)
{
  const_edge e = gimple_phi_arg_edge (phi, i);

  /* We would in fact like to test EDGE_DFS_BACK here, but we do not care
     about updating it anywhere, and this should work as well most of the
     time.  */
  if (e->flags & EDGE_IRREDUCIBLE_LOOP)
    return true;

  return false;
}

/* Helper function for one branch of the condition-phi-node.  Return
   true if the strongly connected component has been found following
   this path.  */

static inline t_bool
follow_ssa_edge_in_condition_phi_branch (int i,
					 struct loop *loop,
					 gimple condition_phi,
					 gimple halting_phi,
					 tree *evolution_of_branch,
					 tree init_cond, int limit)
{
  tree branch = PHI_ARG_DEF (condition_phi, i);
  *evolution_of_branch = chrec_dont_know;

  /* Do not follow back edges (they must belong to an irreducible loop, which
     we really do not want to worry about).  */
  if (backedge_phi_arg_p (condition_phi, i))
    return t_false;

  if (TREE_CODE (branch) == SSA_NAME)
    {
      *evolution_of_branch = init_cond;
      return follow_ssa_edge (loop, SSA_NAME_DEF_STMT (branch), halting_phi,
			      evolution_of_branch, limit);
    }

  /* This case occurs when one of the condition branches sets
     the variable to a constant: i.e. a phi-node like
     "a_2 = PHI <a_7(5), 2(6)>;".

     FIXME:  This case have to be refined correctly:
     in some cases it is possible to say something better than
     chrec_dont_know, for example using a wrap-around notation.  */
  return t_false;
}

/* This function merges the branches of a condition-phi-node in a
   loop.  */

static t_bool
follow_ssa_edge_in_condition_phi (struct loop *loop,
				  gimple condition_phi,
				  gimple halting_phi,
				  tree *evolution_of_loop, int limit)
{
  int i, n;
  tree init = *evolution_of_loop;
  tree evolution_of_branch;
  t_bool res = follow_ssa_edge_in_condition_phi_branch (0, loop, condition_phi,
							halting_phi,
							&evolution_of_branch,
							init, limit);
  if (res == t_false || res == t_dont_know)
    return res;

  *evolution_of_loop = evolution_of_branch;

  n = gimple_phi_num_args (condition_phi);
  for (i = 1; i < n; i++)
    {
      /* Quickly give up when the evolution of one of the branches is
	 not known.  */
      if (*evolution_of_loop == chrec_dont_know)
	return t_true;

      /* Increase the limit by the PHI argument number to avoid exponential
	 time and memory complexity.  */
      res = follow_ssa_edge_in_condition_phi_branch (i, loop, condition_phi,
						     halting_phi,
						     &evolution_of_branch,
						     init, limit + i);
      if (res == t_false || res == t_dont_know)
	return res;

      *evolution_of_loop = chrec_merge (*evolution_of_loop,
					evolution_of_branch);
    }

  return t_true;
}

/* Follow an SSA edge in an inner loop.  It computes the overall
   effect of the loop, and following the symbolic initial conditions,
   it follows the edges in the parent loop.  The inner loop is
   considered as a single statement.  */

static t_bool
follow_ssa_edge_inner_loop_phi (struct loop *outer_loop,
				gimple loop_phi_node,
				gimple halting_phi,
				tree *evolution_of_loop, int limit)
{
  struct loop *loop = loop_containing_stmt (loop_phi_node);
  tree ev = analyze_scalar_evolution (loop, PHI_RESULT (loop_phi_node));

  /* Sometimes, the inner loop is too difficult to analyze, and the
     result of the analysis is a symbolic parameter.  */
  if (ev == PHI_RESULT (loop_phi_node))
    {
      t_bool res = t_false;
      int i, n = gimple_phi_num_args (loop_phi_node);

      for (i = 0; i < n; i++)
	{
	  tree arg = PHI_ARG_DEF (loop_phi_node, i);
	  basic_block bb;

	  /* Follow the edges that exit the inner loop.  */
	  bb = gimple_phi_arg_edge (loop_phi_node, i)->src;
	  if (!flow_bb_inside_loop_p (loop, bb))
	    res = follow_ssa_edge_expr (outer_loop, loop_phi_node,
					arg, halting_phi,
					evolution_of_loop, limit);
	  if (res == t_true)
	    break;
	}

      /* If the path crosses this loop-phi, give up.  */
      if (res == t_true)
	*evolution_of_loop = chrec_dont_know;

      return res;
    }

  /* Otherwise, compute the overall effect of the inner loop.  */
  ev = compute_overall_effect_of_inner_loop (loop, ev);
  return follow_ssa_edge_expr (outer_loop, loop_phi_node, ev, halting_phi,
			       evolution_of_loop, limit);
}

/* Follow an SSA edge from a loop-phi-node to itself, constructing a
   path that is analyzed on the return walk.  */

static t_bool
follow_ssa_edge (struct loop *loop, gimple def, gimple halting_phi,
		 tree *evolution_of_loop, int limit)
{
  struct loop *def_loop;

  if (gimple_nop_p (def))
    return t_false;

  /* Give up if the path is longer than the MAX that we allow.  */
  if (limit > PARAM_VALUE (PARAM_SCEV_MAX_EXPR_COMPLEXITY))
    return t_dont_know;

  def_loop = loop_containing_stmt (def);

  switch (gimple_code (def))
    {
    case GIMPLE_PHI:
      if (!loop_phi_node_p (def))
	/* DEF is a condition-phi-node.  Follow the branches, and
	   record their evolutions.  Finally, merge the collected
	   information and set the approximation to the main
	   variable.  */
	return follow_ssa_edge_in_condition_phi
	  (loop, def, halting_phi, evolution_of_loop, limit);

      /* When the analyzed phi is the halting_phi, the
	 depth-first search is over: we have found a path from
	 the halting_phi to itself in the loop.  */
      if (def == halting_phi)
	return t_true;

      /* Otherwise, the evolution of the HALTING_PHI depends
	 on the evolution of another loop-phi-node, i.e. the
	 evolution function is a higher degree polynomial.  */
      if (def_loop == loop)
	return t_false;

      /* Inner loop.  */
      if (flow_loop_nested_p (loop, def_loop))
	return follow_ssa_edge_inner_loop_phi
	  (loop, def, halting_phi, evolution_of_loop, limit + 1);

      /* Outer loop.  */
      return t_false;

    case GIMPLE_ASSIGN:
      return follow_ssa_edge_in_rhs (loop, def, halting_phi,
				     evolution_of_loop, limit);

    default:
      /* At this level of abstraction, the program is just a set
	 of GIMPLE_ASSIGNs and PHI_NODEs.  In principle there is no
	 other node to be handled.  */
      return t_false;
    }
}



/* Given a LOOP_PHI_NODE, this function determines the evolution
   function from LOOP_PHI_NODE to LOOP_PHI_NODE in the loop.  */

static tree
analyze_evolution_in_loop (gimple loop_phi_node,
			   tree init_cond)
{
  int i, n = gimple_phi_num_args (loop_phi_node);
  tree evolution_function = chrec_not_analyzed_yet;
  struct loop *loop = loop_containing_stmt (loop_phi_node);
  basic_block bb;

  if (dump_file && (dump_flags & TDF_SCEV))
    {
      fprintf (dump_file, "(analyze_evolution_in_loop \n");
      fprintf (dump_file, "  (loop_phi_node = ");
      print_gimple_stmt (dump_file, loop_phi_node, 0, 0);
      fprintf (dump_file, ")\n");
    }

  for (i = 0; i < n; i++)
    {
      tree arg = PHI_ARG_DEF (loop_phi_node, i);
      gimple ssa_chain;
      tree ev_fn;
      t_bool res;

      /* Select the edges that enter the loop body.  */
      bb = gimple_phi_arg_edge (loop_phi_node, i)->src;
      if (!flow_bb_inside_loop_p (loop, bb))
	continue;

      if (TREE_CODE (arg) == SSA_NAME)
	{
	  bool val = false;

	  ssa_chain = SSA_NAME_DEF_STMT (arg);

	  /* Pass in the initial condition to the follow edge function.  */
	  ev_fn = init_cond;
	  res = follow_ssa_edge (loop, ssa_chain, loop_phi_node, &ev_fn, 0);

	  /* If ev_fn has no evolution in the inner loop, and the
	     init_cond is not equal to ev_fn, then we have an
	     ambiguity between two possible values, as we cannot know
	     the number of iterations at this point.  */
	  if (TREE_CODE (ev_fn) != POLYNOMIAL_CHREC
	      && no_evolution_in_loop_p (ev_fn, loop->num, &val) && val
	      && !operand_equal_p (init_cond, ev_fn, 0))
	    ev_fn = chrec_dont_know;
	}
      else
	res = t_false;

      /* When it is impossible to go back on the same
	 loop_phi_node by following the ssa edges, the
	 evolution is represented by a peeled chrec, i.e. the
	 first iteration, EV_FN has the value INIT_COND, then
	 all the other iterations it has the value of ARG.
	 For the moment, PEELED_CHREC nodes are not built.  */
      if (res != t_true)
	ev_fn = chrec_dont_know;

      /* When there are multiple back edges of the loop (which in fact never
	 happens currently, but nevertheless), merge their evolutions.  */
      evolution_function = chrec_merge (evolution_function, ev_fn);
    }

  if (dump_file && (dump_flags & TDF_SCEV))
    {
      fprintf (dump_file, "  (evolution_function = ");
      print_generic_expr (dump_file, evolution_function, 0);
      fprintf (dump_file, "))\n");
    }

  return evolution_function;
}

/* Given a loop-phi-node, return the initial conditions of the
   variable on entry of the loop.  When the CCP has propagated
   constants into the loop-phi-node, the initial condition is
   instantiated, otherwise the initial condition is kept symbolic.
   This analyzer does not analyze the evolution outside the current
   loop, and leaves this task to the on-demand tree reconstructor.  */

static tree
analyze_initial_condition (gimple loop_phi_node)
{
  int i, n;
  tree init_cond = chrec_not_analyzed_yet;
  struct loop *loop = loop_containing_stmt (loop_phi_node);

  if (dump_file && (dump_flags & TDF_SCEV))
    {
      fprintf (dump_file, "(analyze_initial_condition \n");
      fprintf (dump_file, "  (loop_phi_node = \n");
      print_gimple_stmt (dump_file, loop_phi_node, 0, 0);
      fprintf (dump_file, ")\n");
    }

  n = gimple_phi_num_args (loop_phi_node);
  for (i = 0; i < n; i++)
    {
      tree branch = PHI_ARG_DEF (loop_phi_node, i);
      basic_block bb = gimple_phi_arg_edge (loop_phi_node, i)->src;

      /* When the branch is oriented to the loop's body, it does
     	 not contribute to the initial condition.  */
      if (flow_bb_inside_loop_p (loop, bb))
       	continue;

      if (init_cond == chrec_not_analyzed_yet)
	{
	  init_cond = branch;
	  continue;
	}

      if (TREE_CODE (branch) == SSA_NAME)
	{
	  init_cond = chrec_dont_know;
      	  break;
	}

      init_cond = chrec_merge (init_cond, branch);
    }

  /* Ooops -- a loop without an entry???  */
  if (init_cond == chrec_not_analyzed_yet)
    init_cond = chrec_dont_know;

  /* During early loop unrolling we do not have fully constant propagated IL.
     Handle degenerate PHIs here to not miss important unrollings.  */
  if (TREE_CODE (init_cond) == SSA_NAME)
    {
      gimple def = SSA_NAME_DEF_STMT (init_cond);
      tree res;
      if (gimple_code (def) == GIMPLE_PHI
	  && (res = degenerate_phi_result (def)) != NULL_TREE
	  /* Only allow invariants here, otherwise we may break
	     loop-closed SSA form.  */
	  && is_gimple_min_invariant (res))
	init_cond = res;
    }

  if (dump_file && (dump_flags & TDF_SCEV))
    {
      fprintf (dump_file, "  (init_cond = ");
      print_generic_expr (dump_file, init_cond, 0);
      fprintf (dump_file, "))\n");
    }

  return init_cond;
}

/* Analyze the scalar evolution for LOOP_PHI_NODE.  */

static tree
interpret_loop_phi (struct loop *loop, gimple loop_phi_node)
{
  tree res;
  struct loop *phi_loop = loop_containing_stmt (loop_phi_node);
  tree init_cond;

  if (phi_loop != loop)
    {
      struct loop *subloop;
      tree evolution_fn = analyze_scalar_evolution
	(phi_loop, PHI_RESULT (loop_phi_node));

      /* Dive one level deeper.  */
      subloop = superloop_at_depth (phi_loop, loop_depth (loop) + 1);

      /* Interpret the subloop.  */
      res = compute_overall_effect_of_inner_loop (subloop, evolution_fn);
      return res;
    }

  /* Otherwise really interpret the loop phi.  */
  init_cond = analyze_initial_condition (loop_phi_node);
  res = analyze_evolution_in_loop (loop_phi_node, init_cond);

  /* Verify we maintained the correct initial condition throughout
     possible conversions in the SSA chain.  */
  if (res != chrec_dont_know)
    {
      tree new_init = res;
      if (CONVERT_EXPR_P (res)
	  && TREE_CODE (TREE_OPERAND (res, 0)) == POLYNOMIAL_CHREC)
	new_init = fold_convert (TREE_TYPE (res),
				 CHREC_LEFT (TREE_OPERAND (res, 0)));
      else if (TREE_CODE (res) == POLYNOMIAL_CHREC)
	new_init = CHREC_LEFT (res);
      STRIP_USELESS_TYPE_CONVERSION (new_init);
      if (TREE_CODE (new_init) == POLYNOMIAL_CHREC
	  || !operand_equal_p (init_cond, new_init, 0))
	return chrec_dont_know;
    }

  return res;
}

/* This function merges the branches of a condition-phi-node,
   contained in the outermost loop, and whose arguments are already
   analyzed.  */

static tree
interpret_condition_phi (struct loop *loop, gimple condition_phi)
{
  int i, n = gimple_phi_num_args (condition_phi);
  tree res = chrec_not_analyzed_yet;

  for (i = 0; i < n; i++)
    {
      tree branch_chrec;

      if (backedge_phi_arg_p (condition_phi, i))
	{
	  res = chrec_dont_know;
	  break;
	}

      branch_chrec = analyze_scalar_evolution
	(loop, PHI_ARG_DEF (condition_phi, i));

      res = chrec_merge (res, branch_chrec);
    }

  return res;
}

/* Interpret the operation RHS1 OP RHS2.  If we didn't
   analyze this node before, follow the definitions until ending
   either on an analyzed GIMPLE_ASSIGN, or on a loop-phi-node.  On the
   return path, this function propagates evolutions (ala constant copy
   propagation).  OPND1 is not a GIMPLE expression because we could
   analyze the effect of an inner loop: see interpret_loop_phi.  */

static tree
interpret_rhs_expr (struct loop *loop, gimple at_stmt,
		    tree type, tree rhs1, enum tree_code code, tree rhs2)
{
  tree res, chrec1, chrec2;
  gimple def;

  if (get_gimple_rhs_class (code) == GIMPLE_SINGLE_RHS)
    {
      if (is_gimple_min_invariant (rhs1))
	return chrec_convert (type, rhs1, at_stmt);

      if (code == SSA_NAME)
	return chrec_convert (type, analyze_scalar_evolution (loop, rhs1),
			      at_stmt);

      if (code == ASSERT_EXPR)
	{
	  rhs1 = ASSERT_EXPR_VAR (rhs1);
	  return chrec_convert (type, analyze_scalar_evolution (loop, rhs1),
				at_stmt);
	}
    }

  switch (code)
    {
    case ADDR_EXPR:
      if (TREE_CODE (TREE_OPERAND (rhs1, 0)) == MEM_REF
	  || handled_component_p (TREE_OPERAND (rhs1, 0)))
        {
	  enum machine_mode mode;
	  HOST_WIDE_INT bitsize, bitpos;
	  int unsignedp;
	  int volatilep = 0;
	  tree base, offset;
	  tree chrec3;
	  tree unitpos;

	  base = get_inner_reference (TREE_OPERAND (rhs1, 0),
				      &bitsize, &bitpos, &offset,
				      &mode, &unsignedp, &volatilep, false);

	  if (TREE_CODE (base) == MEM_REF)
	    {
	      rhs2 = TREE_OPERAND (base, 1);
	      rhs1 = TREE_OPERAND (base, 0);

	      chrec1 = analyze_scalar_evolution (loop, rhs1);
	      chrec2 = analyze_scalar_evolution (loop, rhs2);
	      chrec1 = chrec_convert (type, chrec1, at_stmt);
	      chrec2 = chrec_convert (TREE_TYPE (rhs2), chrec2, at_stmt);
	      res = chrec_fold_plus (type, chrec1, chrec2);
	    }
	  else
	    {
	      chrec1 = analyze_scalar_evolution_for_address_of (loop, base);
	      chrec1 = chrec_convert (type, chrec1, at_stmt);
	      res = chrec1;
	    }

	  if (offset != NULL_TREE)
	    {
	      chrec2 = analyze_scalar_evolution (loop, offset);
	      chrec2 = chrec_convert (TREE_TYPE (offset), chrec2, at_stmt);
	      res = chrec_fold_plus (type, res, chrec2);
	    }

	  if (bitpos != 0)
	    {
	      gcc_assert ((bitpos % BITS_PER_UNIT) == 0);

	      unitpos = size_int (bitpos / BITS_PER_UNIT);
	      chrec3 = analyze_scalar_evolution (loop, unitpos);
	      chrec3 = chrec_convert (TREE_TYPE (unitpos), chrec3, at_stmt);
	      res = chrec_fold_plus (type, res, chrec3);
	    }
        }
      else
	res = chrec_dont_know;
      break;

    case POINTER_PLUS_EXPR:
      chrec1 = analyze_scalar_evolution (loop, rhs1);
      chrec2 = analyze_scalar_evolution (loop, rhs2);
      chrec1 = chrec_convert (type, chrec1, at_stmt);
      chrec2 = chrec_convert (TREE_TYPE (rhs2), chrec2, at_stmt);
      res = chrec_fold_plus (type, chrec1, chrec2);
      break;

    case PLUS_EXPR:
      chrec1 = analyze_scalar_evolution (loop, rhs1);
      chrec2 = analyze_scalar_evolution (loop, rhs2);
      chrec1 = chrec_convert (type, chrec1, at_stmt);
      chrec2 = chrec_convert (type, chrec2, at_stmt);
      res = chrec_fold_plus (type, chrec1, chrec2);
      break;

    case MINUS_EXPR:
      chrec1 = analyze_scalar_evolution (loop, rhs1);
      chrec2 = analyze_scalar_evolution (loop, rhs2);
      chrec1 = chrec_convert (type, chrec1, at_stmt);
      chrec2 = chrec_convert (type, chrec2, at_stmt);
      res = chrec_fold_minus (type, chrec1, chrec2);
      break;

    case NEGATE_EXPR:
      chrec1 = analyze_scalar_evolution (loop, rhs1);
      chrec1 = chrec_convert (type, chrec1, at_stmt);
      /* TYPE may be integer, real or complex, so use fold_convert.  */
      res = chrec_fold_multiply (type, chrec1,
				 fold_convert (type, integer_minus_one_node));
      break;

    case BIT_NOT_EXPR:
      /* Handle ~X as -1 - X.  */
      chrec1 = analyze_scalar_evolution (loop, rhs1);
      chrec1 = chrec_convert (type, chrec1, at_stmt);
      res = chrec_fold_minus (type,
			      fold_convert (type, integer_minus_one_node),
			      chrec1);
      break;

    case MULT_EXPR:
      chrec1 = analyze_scalar_evolution (loop, rhs1);
      chrec2 = analyze_scalar_evolution (loop, rhs2);
      chrec1 = chrec_convert (type, chrec1, at_stmt);
      chrec2 = chrec_convert (type, chrec2, at_stmt);
      res = chrec_fold_multiply (type, chrec1, chrec2);
      break;

    CASE_CONVERT:
      /* In case we have a truncation of a widened operation that in
         the truncated type has undefined overflow behavior analyze
	 the operation done in an unsigned type of the same precision
	 as the final truncation.  We cannot derive a scalar evolution
	 for the widened operation but for the truncated result.  */
      if (TREE_CODE (type) == INTEGER_TYPE
	  && TREE_CODE (TREE_TYPE (rhs1)) == INTEGER_TYPE
	  && TYPE_PRECISION (type) < TYPE_PRECISION (TREE_TYPE (rhs1))
	  && TYPE_OVERFLOW_UNDEFINED (type)
	  && TREE_CODE (rhs1) == SSA_NAME
	  && (def = SSA_NAME_DEF_STMT (rhs1))
	  && is_gimple_assign (def)
	  && TREE_CODE_CLASS (gimple_assign_rhs_code (def)) == tcc_binary
	  && TREE_CODE (gimple_assign_rhs2 (def)) == INTEGER_CST)
	{
	  tree utype = unsigned_type_for (type);
	  chrec1 = interpret_rhs_expr (loop, at_stmt, utype,
				       gimple_assign_rhs1 (def),
				       gimple_assign_rhs_code (def),
				       gimple_assign_rhs2 (def));
	}
      else
	chrec1 = analyze_scalar_evolution (loop, rhs1);
      res = chrec_convert (type, chrec1, at_stmt);
      break;

    default:
      res = chrec_dont_know;
      break;
    }

  return res;
}

/* Interpret the expression EXPR.  */

static tree
interpret_expr (struct loop *loop, gimple at_stmt, tree expr)
{
  enum tree_code code;
  tree type = TREE_TYPE (expr), op0, op1;

  if (automatically_generated_chrec_p (expr))
    return expr;

  if (TREE_CODE (expr) == POLYNOMIAL_CHREC
      || get_gimple_rhs_class (TREE_CODE (expr)) == GIMPLE_TERNARY_RHS)
    return chrec_dont_know;

  extract_ops_from_tree (expr, &code, &op0, &op1);

  return interpret_rhs_expr (loop, at_stmt, type,
			     op0, code, op1);
}

/* Interpret the rhs of the assignment STMT.  */

static tree
interpret_gimple_assign (struct loop *loop, gimple stmt)
{
  tree type = TREE_TYPE (gimple_assign_lhs (stmt));
  enum tree_code code = gimple_assign_rhs_code (stmt);

  return interpret_rhs_expr (loop, stmt, type,
			     gimple_assign_rhs1 (stmt), code,
			     gimple_assign_rhs2 (stmt));
}



/* This section contains all the entry points:
   - number_of_iterations_in_loop,
   - analyze_scalar_evolution,
   - instantiate_parameters.
*/

/* Compute and return the evolution function in WRTO_LOOP, the nearest
   common ancestor of DEF_LOOP and USE_LOOP.  */

static tree
compute_scalar_evolution_in_loop (struct loop *wrto_loop,
				  struct loop *def_loop,
				  tree ev)
{
  bool val;
  tree res;

  if (def_loop == wrto_loop)
    return ev;

  def_loop = superloop_at_depth (def_loop, loop_depth (wrto_loop) + 1);
  res = compute_overall_effect_of_inner_loop (def_loop, ev);

  if (no_evolution_in_loop_p (res, wrto_loop->num, &val) && val)
    return res;

  return analyze_scalar_evolution_1 (wrto_loop, res, chrec_not_analyzed_yet);
}

/* Helper recursive function.  */

static tree
analyze_scalar_evolution_1 (struct loop *loop, tree var, tree res)
{
  tree type = TREE_TYPE (var);
  gimple def;
  basic_block bb;
  struct loop *def_loop;

  if (loop == NULL || TREE_CODE (type) == VECTOR_TYPE)
    return chrec_dont_know;

  if (TREE_CODE (var) != SSA_NAME)
    return interpret_expr (loop, NULL, var);

  def = SSA_NAME_DEF_STMT (var);
  bb = gimple_bb (def);
  def_loop = bb ? bb->loop_father : NULL;

  if (bb == NULL
      || !flow_bb_inside_loop_p (loop, bb))
    {
      /* Keep the symbolic form.  */
      res = var;
      goto set_and_end;
    }

  if (res != chrec_not_analyzed_yet)
    {
      if (loop != bb->loop_father)
	res = compute_scalar_evolution_in_loop
	    (find_common_loop (loop, bb->loop_father), bb->loop_father, res);

      goto set_and_end;
    }

  if (loop != def_loop)
    {
      res = analyze_scalar_evolution_1 (def_loop, var, chrec_not_analyzed_yet);
      res = compute_scalar_evolution_in_loop (loop, def_loop, res);

      goto set_and_end;
    }

  switch (gimple_code (def))
    {
    case GIMPLE_ASSIGN:
      res = interpret_gimple_assign (loop, def);
      break;

    case GIMPLE_PHI:
      if (loop_phi_node_p (def))
	res = interpret_loop_phi (loop, def);
      else
	res = interpret_condition_phi (loop, def);
      break;

    default:
      res = chrec_dont_know;
      break;
    }

 set_and_end:

  /* Keep the symbolic form.  */
  if (res == chrec_dont_know)
    res = var;

  if (loop == def_loop)
    set_scalar_evolution (block_before_loop (loop), var, res);

  return res;
}

/* Analyzes and returns the scalar evolution of the ssa_name VAR in
   LOOP.  LOOP is the loop in which the variable is used.

   Example of use: having a pointer VAR to a SSA_NAME node, STMT a
   pointer to the statement that uses this variable, in order to
   determine the evolution function of the variable, use the following
   calls:

   loop_p loop = loop_containing_stmt (stmt);
   tree chrec_with_symbols = analyze_scalar_evolution (loop, var);
   tree chrec_instantiated = instantiate_parameters (loop, chrec_with_symbols);
*/

tree
analyze_scalar_evolution (struct loop *loop, tree var)
{
  tree res;

  if (dump_file && (dump_flags & TDF_SCEV))
    {
      fprintf (dump_file, "(analyze_scalar_evolution \n");
      fprintf (dump_file, "  (loop_nb = %d)\n", loop->num);
      fprintf (dump_file, "  (scalar = ");
      print_generic_expr (dump_file, var, 0);
      fprintf (dump_file, ")\n");
    }

  res = get_scalar_evolution (block_before_loop (loop), var);
  res = analyze_scalar_evolution_1 (loop, var, res);

  if (dump_file && (dump_flags & TDF_SCEV))
    fprintf (dump_file, ")\n");

  return res;
}

/* Analyzes and returns the scalar evolution of VAR address in LOOP.  */

static tree
analyze_scalar_evolution_for_address_of (struct loop *loop, tree var)
{
  return analyze_scalar_evolution (loop, build_fold_addr_expr (var));
}

/* Analyze scalar evolution of use of VERSION in USE_LOOP with respect to
   WRTO_LOOP (which should be a superloop of USE_LOOP)

   FOLDED_CASTS is set to true if resolve_mixers used
   chrec_convert_aggressive (TODO -- not really, we are way too conservative
   at the moment in order to keep things simple).

   To illustrate the meaning of USE_LOOP and WRTO_LOOP, consider the following
   example:

   for (i = 0; i < 100; i++)			-- loop 1
     {
       for (j = 0; j < 100; j++)		-- loop 2
         {
	   k1 = i;
	   k2 = j;

	   use2 (k1, k2);

	   for (t = 0; t < 100; t++)		-- loop 3
	     use3 (k1, k2);

	 }
       use1 (k1, k2);
     }

   Both k1 and k2 are invariants in loop3, thus
     analyze_scalar_evolution_in_loop (loop3, loop3, k1) = k1
     analyze_scalar_evolution_in_loop (loop3, loop3, k2) = k2

   As they are invariant, it does not matter whether we consider their
   usage in loop 3 or loop 2, hence
     analyze_scalar_evolution_in_loop (loop2, loop3, k1) =
       analyze_scalar_evolution_in_loop (loop2, loop2, k1) = i
     analyze_scalar_evolution_in_loop (loop2, loop3, k2) =
       analyze_scalar_evolution_in_loop (loop2, loop2, k2) = [0,+,1]_2

   Similarly for their evolutions with respect to loop 1.  The values of K2
   in the use in loop 2 vary independently on loop 1, thus we cannot express
   the evolution with respect to loop 1:
     analyze_scalar_evolution_in_loop (loop1, loop3, k1) =
       analyze_scalar_evolution_in_loop (loop1, loop2, k1) = [0,+,1]_1
     analyze_scalar_evolution_in_loop (loop1, loop3, k2) =
       analyze_scalar_evolution_in_loop (loop1, loop2, k2) = dont_know

   The value of k2 in the use in loop 1 is known, though:
     analyze_scalar_evolution_in_loop (loop1, loop1, k1) = [0,+,1]_1
     analyze_scalar_evolution_in_loop (loop1, loop1, k2) = 100
   */

static tree
analyze_scalar_evolution_in_loop (struct loop *wrto_loop, struct loop *use_loop,
				  tree version, bool *folded_casts)
{
  bool val = false;
  tree ev = version, tmp;

  /* We cannot just do

     tmp = analyze_scalar_evolution (use_loop, version);
     ev = resolve_mixers (wrto_loop, tmp);

     as resolve_mixers would query the scalar evolution with respect to
     wrto_loop.  For example, in the situation described in the function
     comment, suppose that wrto_loop = loop1, use_loop = loop3 and
     version = k2.  Then

     analyze_scalar_evolution (use_loop, version) = k2

     and resolve_mixers (loop1, k2) finds that the value of k2 in loop 1
     is 100, which is a wrong result, since we are interested in the
     value in loop 3.

     Instead, we need to proceed from use_loop to wrto_loop loop by loop,
     each time checking that there is no evolution in the inner loop.  */

  if (folded_casts)
    *folded_casts = false;
  while (1)
    {
      tmp = analyze_scalar_evolution (use_loop, ev);
      ev = resolve_mixers (use_loop, tmp);

      if (folded_casts && tmp != ev)
	*folded_casts = true;

      if (use_loop == wrto_loop)
	return ev;

      /* If the value of the use changes in the inner loop, we cannot express
	 its value in the outer loop (we might try to return interval chrec,
	 but we do not have a user for it anyway)  */
      if (!no_evolution_in_loop_p (ev, use_loop->num, &val)
	  || !val)
	return chrec_dont_know;

      use_loop = loop_outer (use_loop);
    }
}

/* Returns from CACHE the value for VERSION instantiated below
   INSTANTIATED_BELOW block.  */

static tree
get_instantiated_value (scev_info_hash_table_type cache,
			basic_block instantiated_below, tree version)
{
  struct scev_info_str *info, pattern;

  pattern.var = version;
  pattern.instantiated_below = instantiated_below;
  info = cache.find (&pattern);

  if (info)
    return info->chrec;
  else
    return NULL_TREE;
}

/* Sets in CACHE the value of VERSION instantiated below basic block
   INSTANTIATED_BELOW to VAL.  */

static void
set_instantiated_value (scev_info_hash_table_type cache,
			basic_block instantiated_below, tree version, tree val)
{
  struct scev_info_str *info, pattern;
  scev_info_str **slot;

  pattern.var = version;
  pattern.instantiated_below = instantiated_below;
  slot = cache.find_slot (&pattern, INSERT);

  if (!*slot)
    *slot = new_scev_info_str (instantiated_below, version);
  info = *slot;
  info->chrec = val;
}

/* Return the closed_loop_phi node for VAR.  If there is none, return
   NULL_TREE.  */

static tree
loop_closed_phi_def (tree var)
{
  struct loop *loop;
  edge exit;
  gimple phi;
  gimple_stmt_iterator psi;

  if (var == NULL_TREE
      || TREE_CODE (var) != SSA_NAME)
    return NULL_TREE;

  loop = loop_containing_stmt (SSA_NAME_DEF_STMT (var));
  exit = single_exit (loop);
  if (!exit)
    return NULL_TREE;

  for (psi = gsi_start_phis (exit->dest); !gsi_end_p (psi); gsi_next (&psi))
    {
      phi = gsi_stmt (psi);
      if (PHI_ARG_DEF_FROM_EDGE (phi, exit) == var)
	return PHI_RESULT (phi);
    }

  return NULL_TREE;
}

<<<<<<< HEAD
static tree instantiate_scev_r (basic_block, struct loop *, tree, bool,
				scev_info_hash_table_type, int);
=======
static tree instantiate_scev_r (basic_block, struct loop *, struct loop *,
				tree, bool, htab_t, int);
>>>>>>> 99d5fe2d

/* Analyze all the parameters of the chrec, between INSTANTIATE_BELOW
   and EVOLUTION_LOOP, that were left under a symbolic form.

   CHREC is an SSA_NAME to be instantiated.

   CACHE is the cache of already instantiated values.

   FOLD_CONVERSIONS should be set to true when the conversions that
   may wrap in signed/pointer type are folded, as long as the value of
   the chrec is preserved.

   SIZE_EXPR is used for computing the size of the expression to be
   instantiated, and to stop if it exceeds some limit.  */

static tree
instantiate_scev_name (basic_block instantiate_below,
<<<<<<< HEAD
		       struct loop *evolution_loop, tree chrec,
		       bool fold_conversions, scev_info_hash_table_type cache,
		       int size_expr)
=======
		       struct loop *evolution_loop, struct loop *inner_loop,
		       tree chrec,
		       bool fold_conversions, htab_t cache, int size_expr)
>>>>>>> 99d5fe2d
{
  tree res;
  struct loop *def_loop;
  basic_block def_bb = gimple_bb (SSA_NAME_DEF_STMT (chrec));

  /* A parameter (or loop invariant and we do not want to include
     evolutions in outer loops), nothing to do.  */
  if (!def_bb
      || loop_depth (def_bb->loop_father) == 0
      || dominated_by_p (CDI_DOMINATORS, instantiate_below, def_bb))
    return chrec;

  /* We cache the value of instantiated variable to avoid exponential
     time complexity due to reevaluations.  We also store the convenient
     value in the cache in order to prevent infinite recursion -- we do
     not want to instantiate the SSA_NAME if it is in a mixer
     structure.  This is used for avoiding the instantiation of
     recursively defined functions, such as:

     | a_2 -> {0, +, 1, +, a_2}_1  */

  res = get_instantiated_value (cache, instantiate_below, chrec);
  if (res)
    return res;

  res = chrec_dont_know;
  set_instantiated_value (cache, instantiate_below, chrec, res);

  def_loop = find_common_loop (evolution_loop, def_bb->loop_father);

  /* If the analysis yields a parametric chrec, instantiate the
     result again.  */
  res = analyze_scalar_evolution (def_loop, chrec);

  /* Don't instantiate default definitions.  */
  if (TREE_CODE (res) == SSA_NAME
      && SSA_NAME_IS_DEFAULT_DEF (res))
    ;

  /* Don't instantiate loop-closed-ssa phi nodes.  */
  else if (TREE_CODE (res) == SSA_NAME
	   && loop_depth (loop_containing_stmt (SSA_NAME_DEF_STMT (res)))
	   > loop_depth (def_loop))
    {
      if (res == chrec)
	res = loop_closed_phi_def (chrec);
      else
	res = chrec;

      /* When there is no loop_closed_phi_def, it means that the
	 variable is not used after the loop: try to still compute the
	 value of the variable when exiting the loop.  */
      if (res == NULL_TREE)
	{
	  loop_p loop = loop_containing_stmt (SSA_NAME_DEF_STMT (chrec));
	  res = analyze_scalar_evolution (loop, chrec);
	  res = compute_overall_effect_of_inner_loop (loop, res);
	  res = instantiate_scev_r (instantiate_below, evolution_loop,
				    inner_loop, res,
				    fold_conversions, cache, size_expr);
	}
      else if (!dominated_by_p (CDI_DOMINATORS, instantiate_below,
				gimple_bb (SSA_NAME_DEF_STMT (res))))
	res = chrec_dont_know;
    }

  else if (res != chrec_dont_know)
    {
      if (inner_loop
	  && !flow_loop_nested_p (def_bb->loop_father, inner_loop))
	/* ???  We could try to compute the overall effect of the loop here.  */
	res = chrec_dont_know;
      else
	res = instantiate_scev_r (instantiate_below, evolution_loop,
				  inner_loop, res,
				  fold_conversions, cache, size_expr);
    }

  /* Store the correct value to the cache.  */
  set_instantiated_value (cache, instantiate_below, chrec, res);
  return res;
}

/* Analyze all the parameters of the chrec, between INSTANTIATE_BELOW
   and EVOLUTION_LOOP, that were left under a symbolic form.

   CHREC is a polynomial chain of recurrence to be instantiated.

   CACHE is the cache of already instantiated values.

   FOLD_CONVERSIONS should be set to true when the conversions that
   may wrap in signed/pointer type are folded, as long as the value of
   the chrec is preserved.

   SIZE_EXPR is used for computing the size of the expression to be
   instantiated, and to stop if it exceeds some limit.  */

static tree
instantiate_scev_poly (basic_block instantiate_below,
<<<<<<< HEAD
		       struct loop *evolution_loop, tree chrec,
		       bool fold_conversions, scev_info_hash_table_type cache,
		       int size_expr)
=======
		       struct loop *evolution_loop, struct loop *,
		       tree chrec,
		       bool fold_conversions, htab_t cache, int size_expr)
>>>>>>> 99d5fe2d
{
  tree op1;
  tree op0 = instantiate_scev_r (instantiate_below, evolution_loop,
				 get_chrec_loop (chrec),
				 CHREC_LEFT (chrec), fold_conversions, cache,
				 size_expr);
  if (op0 == chrec_dont_know)
    return chrec_dont_know;

  op1 = instantiate_scev_r (instantiate_below, evolution_loop,
			    get_chrec_loop (chrec),
			    CHREC_RIGHT (chrec), fold_conversions, cache,
			    size_expr);
  if (op1 == chrec_dont_know)
    return chrec_dont_know;

  if (CHREC_LEFT (chrec) != op0
      || CHREC_RIGHT (chrec) != op1)
    {
      op1 = chrec_convert_rhs (chrec_type (op0), op1, NULL);
      chrec = build_polynomial_chrec (CHREC_VARIABLE (chrec), op0, op1);
    }

  return chrec;
}

/* Analyze all the parameters of the chrec, between INSTANTIATE_BELOW
   and EVOLUTION_LOOP, that were left under a symbolic form.

   "C0 CODE C1" is a binary expression of type TYPE to be instantiated.

   CACHE is the cache of already instantiated values.

   FOLD_CONVERSIONS should be set to true when the conversions that
   may wrap in signed/pointer type are folded, as long as the value of
   the chrec is preserved.

   SIZE_EXPR is used for computing the size of the expression to be
   instantiated, and to stop if it exceeds some limit.  */

static tree
instantiate_scev_binary (basic_block instantiate_below,
<<<<<<< HEAD
			 struct loop *evolution_loop, tree chrec,
			 enum tree_code code,
=======
			 struct loop *evolution_loop, struct loop *inner_loop,
			 tree chrec, enum tree_code code,
>>>>>>> 99d5fe2d
			 tree type, tree c0, tree c1,
			 bool fold_conversions, scev_info_hash_table_type cache,
			 int size_expr)
{
  tree op1;
  tree op0 = instantiate_scev_r (instantiate_below, evolution_loop, inner_loop,
				 c0, fold_conversions, cache,
				 size_expr);
  if (op0 == chrec_dont_know)
    return chrec_dont_know;

  op1 = instantiate_scev_r (instantiate_below, evolution_loop, inner_loop,
			    c1, fold_conversions, cache,
			    size_expr);
  if (op1 == chrec_dont_know)
    return chrec_dont_know;

  if (c0 != op0
      || c1 != op1)
    {
      op0 = chrec_convert (type, op0, NULL);
      op1 = chrec_convert_rhs (type, op1, NULL);

      switch (code)
	{
	case POINTER_PLUS_EXPR:
	case PLUS_EXPR:
	  return chrec_fold_plus (type, op0, op1);

	case MINUS_EXPR:
	  return chrec_fold_minus (type, op0, op1);

	case MULT_EXPR:
	  return chrec_fold_multiply (type, op0, op1);

	default:
	  gcc_unreachable ();
	}
    }

  return chrec ? chrec : fold_build2 (code, type, c0, c1);
}

/* Analyze all the parameters of the chrec, between INSTANTIATE_BELOW
   and EVOLUTION_LOOP, that were left under a symbolic form.

   "CHREC" is an array reference to be instantiated.

   CACHE is the cache of already instantiated values.

   FOLD_CONVERSIONS should be set to true when the conversions that
   may wrap in signed/pointer type are folded, as long as the value of
   the chrec is preserved.

   SIZE_EXPR is used for computing the size of the expression to be
   instantiated, and to stop if it exceeds some limit.  */

static tree
instantiate_array_ref (basic_block instantiate_below,
<<<<<<< HEAD
		       struct loop *evolution_loop, tree chrec,
		       bool fold_conversions, scev_info_hash_table_type cache,
		       int size_expr)
=======
		       struct loop *evolution_loop, struct loop *inner_loop,
		       tree chrec,
		       bool fold_conversions, htab_t cache, int size_expr)
>>>>>>> 99d5fe2d
{
  tree res;
  tree index = TREE_OPERAND (chrec, 1);
  tree op1 = instantiate_scev_r (instantiate_below, evolution_loop,
				 inner_loop, index,
				 fold_conversions, cache, size_expr);

  if (op1 == chrec_dont_know)
    return chrec_dont_know;

  if (chrec && op1 == index)
    return chrec;

  res = unshare_expr (chrec);
  TREE_OPERAND (res, 1) = op1;
  return res;
}

/* Analyze all the parameters of the chrec, between INSTANTIATE_BELOW
   and EVOLUTION_LOOP, that were left under a symbolic form.

   "CHREC" that stands for a convert expression "(TYPE) OP" is to be
   instantiated.

   CACHE is the cache of already instantiated values.

   FOLD_CONVERSIONS should be set to true when the conversions that
   may wrap in signed/pointer type are folded, as long as the value of
   the chrec is preserved.

   SIZE_EXPR is used for computing the size of the expression to be
   instantiated, and to stop if it exceeds some limit.  */

static tree
instantiate_scev_convert (basic_block instantiate_below,
			  struct loop *evolution_loop, struct loop *inner_loop,
			  tree chrec,
			  tree type, tree op,
			  bool fold_conversions,
			  scev_info_hash_table_type cache, int size_expr)
{
  tree op0 = instantiate_scev_r (instantiate_below, evolution_loop,
				 inner_loop, op,
				 fold_conversions, cache, size_expr);

  if (op0 == chrec_dont_know)
    return chrec_dont_know;

  if (fold_conversions)
    {
      tree tmp = chrec_convert_aggressive (type, op0);
      if (tmp)
	return tmp;
    }

  if (chrec && op0 == op)
    return chrec;

  /* If we used chrec_convert_aggressive, we can no longer assume that
     signed chrecs do not overflow, as chrec_convert does, so avoid
     calling it in that case.  */
  if (fold_conversions)
    return fold_convert (type, op0);

  return chrec_convert (type, op0, NULL);
}

/* Analyze all the parameters of the chrec, between INSTANTIATE_BELOW
   and EVOLUTION_LOOP, that were left under a symbolic form.

   CHREC is a BIT_NOT_EXPR or a NEGATE_EXPR expression to be instantiated.
   Handle ~X as -1 - X.
   Handle -X as -1 * X.

   CACHE is the cache of already instantiated values.

   FOLD_CONVERSIONS should be set to true when the conversions that
   may wrap in signed/pointer type are folded, as long as the value of
   the chrec is preserved.

   SIZE_EXPR is used for computing the size of the expression to be
   instantiated, and to stop if it exceeds some limit.  */

static tree
instantiate_scev_not (basic_block instantiate_below,
		      struct loop *evolution_loop, struct loop *inner_loop,
		      tree chrec,
		      enum tree_code code, tree type, tree op,
		      bool fold_conversions, scev_info_hash_table_type cache,
		      int size_expr)
{
  tree op0 = instantiate_scev_r (instantiate_below, evolution_loop,
				 inner_loop, op,
				 fold_conversions, cache, size_expr);

  if (op0 == chrec_dont_know)
    return chrec_dont_know;

  if (op != op0)
    {
      op0 = chrec_convert (type, op0, NULL);

      switch (code)
	{
	case BIT_NOT_EXPR:
	  return chrec_fold_minus
	    (type, fold_convert (type, integer_minus_one_node), op0);

	case NEGATE_EXPR:
	  return chrec_fold_multiply
	    (type, fold_convert (type, integer_minus_one_node), op0);

	default:
	  gcc_unreachable ();
	}
    }

  return chrec ? chrec : fold_build1 (code, type, op0);
}

/* Analyze all the parameters of the chrec, between INSTANTIATE_BELOW
   and EVOLUTION_LOOP, that were left under a symbolic form.

   CHREC is an expression with 3 operands to be instantiated.

   CACHE is the cache of already instantiated values.

   FOLD_CONVERSIONS should be set to true when the conversions that
   may wrap in signed/pointer type are folded, as long as the value of
   the chrec is preserved.

   SIZE_EXPR is used for computing the size of the expression to be
   instantiated, and to stop if it exceeds some limit.  */

static tree
instantiate_scev_3 (basic_block instantiate_below,
<<<<<<< HEAD
		    struct loop *evolution_loop, tree chrec,
		    bool fold_conversions, scev_info_hash_table_type cache,
		    int size_expr)
=======
		    struct loop *evolution_loop, struct loop *inner_loop,
		    tree chrec,
		    bool fold_conversions, htab_t cache, int size_expr)
>>>>>>> 99d5fe2d
{
  tree op1, op2;
  tree op0 = instantiate_scev_r (instantiate_below, evolution_loop,
				 inner_loop, TREE_OPERAND (chrec, 0),
				 fold_conversions, cache, size_expr);
  if (op0 == chrec_dont_know)
    return chrec_dont_know;

  op1 = instantiate_scev_r (instantiate_below, evolution_loop,
			    inner_loop, TREE_OPERAND (chrec, 1),
			    fold_conversions, cache, size_expr);
  if (op1 == chrec_dont_know)
    return chrec_dont_know;

  op2 = instantiate_scev_r (instantiate_below, evolution_loop,
			    inner_loop, TREE_OPERAND (chrec, 2),
			    fold_conversions, cache, size_expr);
  if (op2 == chrec_dont_know)
    return chrec_dont_know;

  if (op0 == TREE_OPERAND (chrec, 0)
      && op1 == TREE_OPERAND (chrec, 1)
      && op2 == TREE_OPERAND (chrec, 2))
    return chrec;

  return fold_build3 (TREE_CODE (chrec),
		      TREE_TYPE (chrec), op0, op1, op2);
}

/* Analyze all the parameters of the chrec, between INSTANTIATE_BELOW
   and EVOLUTION_LOOP, that were left under a symbolic form.

   CHREC is an expression with 2 operands to be instantiated.

   CACHE is the cache of already instantiated values.

   FOLD_CONVERSIONS should be set to true when the conversions that
   may wrap in signed/pointer type are folded, as long as the value of
   the chrec is preserved.

   SIZE_EXPR is used for computing the size of the expression to be
   instantiated, and to stop if it exceeds some limit.  */

static tree
instantiate_scev_2 (basic_block instantiate_below,
<<<<<<< HEAD
		    struct loop *evolution_loop, tree chrec,
		    bool fold_conversions, scev_info_hash_table_type cache,
		    int size_expr)
=======
		    struct loop *evolution_loop, struct loop *inner_loop,
		    tree chrec,
		    bool fold_conversions, htab_t cache, int size_expr)
>>>>>>> 99d5fe2d
{
  tree op1;
  tree op0 = instantiate_scev_r (instantiate_below, evolution_loop,
				 inner_loop, TREE_OPERAND (chrec, 0),
				 fold_conversions, cache, size_expr);
  if (op0 == chrec_dont_know)
    return chrec_dont_know;

  op1 = instantiate_scev_r (instantiate_below, evolution_loop,
			    inner_loop, TREE_OPERAND (chrec, 1),
			    fold_conversions, cache, size_expr);
  if (op1 == chrec_dont_know)
    return chrec_dont_know;

  if (op0 == TREE_OPERAND (chrec, 0)
      && op1 == TREE_OPERAND (chrec, 1))
    return chrec;

  return fold_build2 (TREE_CODE (chrec), TREE_TYPE (chrec), op0, op1);
}

/* Analyze all the parameters of the chrec, between INSTANTIATE_BELOW
   and EVOLUTION_LOOP, that were left under a symbolic form.

   CHREC is an expression with 2 operands to be instantiated.

   CACHE is the cache of already instantiated values.

   FOLD_CONVERSIONS should be set to true when the conversions that
   may wrap in signed/pointer type are folded, as long as the value of
   the chrec is preserved.

   SIZE_EXPR is used for computing the size of the expression to be
   instantiated, and to stop if it exceeds some limit.  */

static tree
instantiate_scev_1 (basic_block instantiate_below,
<<<<<<< HEAD
		    struct loop *evolution_loop, tree chrec,
		    bool fold_conversions, scev_info_hash_table_type cache,
		    int size_expr)
=======
		    struct loop *evolution_loop, struct loop *inner_loop,
		    tree chrec,
		    bool fold_conversions, htab_t cache, int size_expr)
>>>>>>> 99d5fe2d
{
  tree op0 = instantiate_scev_r (instantiate_below, evolution_loop,
				 inner_loop, TREE_OPERAND (chrec, 0),
				 fold_conversions, cache, size_expr);

  if (op0 == chrec_dont_know)
    return chrec_dont_know;

  if (op0 == TREE_OPERAND (chrec, 0))
    return chrec;

  return fold_build1 (TREE_CODE (chrec), TREE_TYPE (chrec), op0);
}

/* Analyze all the parameters of the chrec, between INSTANTIATE_BELOW
   and EVOLUTION_LOOP, that were left under a symbolic form.

   CHREC is the scalar evolution to instantiate.

   CACHE is the cache of already instantiated values.

   FOLD_CONVERSIONS should be set to true when the conversions that
   may wrap in signed/pointer type are folded, as long as the value of
   the chrec is preserved.

   SIZE_EXPR is used for computing the size of the expression to be
   instantiated, and to stop if it exceeds some limit.  */

static tree
instantiate_scev_r (basic_block instantiate_below,
<<<<<<< HEAD
		    struct loop *evolution_loop, tree chrec,
		    bool fold_conversions, scev_info_hash_table_type cache,
		    int size_expr)
=======
		    struct loop *evolution_loop, struct loop *inner_loop,
		    tree chrec,
		    bool fold_conversions, htab_t cache, int size_expr)
>>>>>>> 99d5fe2d
{
  /* Give up if the expression is larger than the MAX that we allow.  */
  if (size_expr++ > PARAM_VALUE (PARAM_SCEV_MAX_EXPR_SIZE))
    return chrec_dont_know;

  if (chrec == NULL_TREE
      || automatically_generated_chrec_p (chrec)
      || is_gimple_min_invariant (chrec))
    return chrec;

  switch (TREE_CODE (chrec))
    {
    case SSA_NAME:
      return instantiate_scev_name (instantiate_below, evolution_loop,
				    inner_loop, chrec,
				    fold_conversions, cache, size_expr);

    case POLYNOMIAL_CHREC:
      return instantiate_scev_poly (instantiate_below, evolution_loop,
				    inner_loop, chrec,
				    fold_conversions, cache, size_expr);

    case POINTER_PLUS_EXPR:
    case PLUS_EXPR:
    case MINUS_EXPR:
    case MULT_EXPR:
      return instantiate_scev_binary (instantiate_below, evolution_loop,
				      inner_loop, chrec,
				      TREE_CODE (chrec), chrec_type (chrec),
				      TREE_OPERAND (chrec, 0),
				      TREE_OPERAND (chrec, 1),
				      fold_conversions, cache, size_expr);

    CASE_CONVERT:
      return instantiate_scev_convert (instantiate_below, evolution_loop,
				       inner_loop, chrec,
				       TREE_TYPE (chrec), TREE_OPERAND (chrec, 0),
				       fold_conversions, cache, size_expr);

    case NEGATE_EXPR:
    case BIT_NOT_EXPR:
      return instantiate_scev_not (instantiate_below, evolution_loop,
				   inner_loop, chrec,
				   TREE_CODE (chrec), TREE_TYPE (chrec),
				   TREE_OPERAND (chrec, 0),
				   fold_conversions, cache, size_expr);

    case ADDR_EXPR:
    case SCEV_NOT_KNOWN:
      return chrec_dont_know;

    case SCEV_KNOWN:
      return chrec_known;

    case ARRAY_REF:
      return instantiate_array_ref (instantiate_below, evolution_loop,
				    inner_loop, chrec,
				    fold_conversions, cache, size_expr);

    default:
      break;
    }

  if (VL_EXP_CLASS_P (chrec))
    return chrec_dont_know;

  switch (TREE_CODE_LENGTH (TREE_CODE (chrec)))
    {
    case 3:
      return instantiate_scev_3 (instantiate_below, evolution_loop,
				 inner_loop, chrec,
				 fold_conversions, cache, size_expr);

    case 2:
      return instantiate_scev_2 (instantiate_below, evolution_loop,
				 inner_loop, chrec,
				 fold_conversions, cache, size_expr);

    case 1:
      return instantiate_scev_1 (instantiate_below, evolution_loop,
				 inner_loop, chrec,
				 fold_conversions, cache, size_expr);

    case 0:
      return chrec;

    default:
      break;
    }

  /* Too complicated to handle.  */
  return chrec_dont_know;
}

/* Analyze all the parameters of the chrec that were left under a
   symbolic form.  INSTANTIATE_BELOW is the basic block that stops the
   recursive instantiation of parameters: a parameter is a variable
   that is defined in a basic block that dominates INSTANTIATE_BELOW or
   a function parameter.  */

tree
instantiate_scev (basic_block instantiate_below, struct loop *evolution_loop,
		  tree chrec)
{
  tree res;
  scev_info_hash_table_type cache;
  cache.create (10);

  if (dump_file && (dump_flags & TDF_SCEV))
    {
      fprintf (dump_file, "(instantiate_scev \n");
      fprintf (dump_file, "  (instantiate_below = %d)\n", instantiate_below->index);
      fprintf (dump_file, "  (evolution_loop = %d)\n", evolution_loop->num);
      fprintf (dump_file, "  (chrec = ");
      print_generic_expr (dump_file, chrec, 0);
      fprintf (dump_file, ")\n");
    }

  res = instantiate_scev_r (instantiate_below, evolution_loop,
			    NULL, chrec, false, cache, 0);

  if (dump_file && (dump_flags & TDF_SCEV))
    {
      fprintf (dump_file, "  (res = ");
      print_generic_expr (dump_file, res, 0);
      fprintf (dump_file, "))\n");
    }

  cache.dispose ();

  return res;
}

/* Similar to instantiate_parameters, but does not introduce the
   evolutions in outer loops for LOOP invariants in CHREC, and does not
   care about causing overflows, as long as they do not affect value
   of an expression.  */

tree
resolve_mixers (struct loop *loop, tree chrec)
{
<<<<<<< HEAD
  scev_info_hash_table_type cache;
  cache.create (10);
  tree ret = instantiate_scev_r (block_before_loop (loop), loop, chrec, true,
				 cache, 0);
  cache.dispose ();
=======
  htab_t cache = htab_create (10, hash_scev_info, eq_scev_info, del_scev_info);
  tree ret = instantiate_scev_r (block_before_loop (loop), loop, NULL,
				 chrec, true, cache, 0);
  htab_delete (cache);
>>>>>>> 99d5fe2d
  return ret;
}

/* Entry point for the analysis of the number of iterations pass.
   This function tries to safely approximate the number of iterations
   the loop will run.  When this property is not decidable at compile
   time, the result is chrec_dont_know.  Otherwise the result is a
   scalar or a symbolic parameter.  When the number of iterations may
   be equal to zero and the property cannot be determined at compile
   time, the result is a COND_EXPR that represents in a symbolic form
   the conditions under which the number of iterations is not zero.

   Example of analysis: suppose that the loop has an exit condition:

   "if (b > 49) goto end_loop;"

   and that in a previous analysis we have determined that the
   variable 'b' has an evolution function:

   "EF = {23, +, 5}_2".

   When we evaluate the function at the point 5, i.e. the value of the
   variable 'b' after 5 iterations in the loop, we have EF (5) = 48,
   and EF (6) = 53.  In this case the value of 'b' on exit is '53' and
   the loop body has been executed 6 times.  */

tree
number_of_latch_executions (struct loop *loop)
{
  edge exit;
  struct tree_niter_desc niter_desc;
  tree may_be_zero;
  tree res;

  /* Determine whether the number of iterations in loop has already
     been computed.  */
  res = loop->nb_iterations;
  if (res)
    return res;

  may_be_zero = NULL_TREE;

  if (dump_file && (dump_flags & TDF_SCEV))
    fprintf (dump_file, "(number_of_iterations_in_loop = \n");

  res = chrec_dont_know;
  exit = single_exit (loop);

  if (exit && number_of_iterations_exit (loop, exit, &niter_desc, false))
    {
      may_be_zero = niter_desc.may_be_zero;
      res = niter_desc.niter;
    }

  if (res == chrec_dont_know
      || !may_be_zero
      || integer_zerop (may_be_zero))
    ;
  else if (integer_nonzerop (may_be_zero))
    res = build_int_cst (TREE_TYPE (res), 0);

  else if (COMPARISON_CLASS_P (may_be_zero))
    res = fold_build3 (COND_EXPR, TREE_TYPE (res), may_be_zero,
		       build_int_cst (TREE_TYPE (res), 0), res);
  else
    res = chrec_dont_know;

  if (dump_file && (dump_flags & TDF_SCEV))
    {
      fprintf (dump_file, "  (set_nb_iterations_in_loop = ");
      print_generic_expr (dump_file, res, 0);
      fprintf (dump_file, "))\n");
    }

  loop->nb_iterations = res;
  return res;
}

/* Returns the number of executions of the exit condition of LOOP,
   i.e., the number by one higher than number_of_latch_executions.
   Note that unlike number_of_latch_executions, this number does
   not necessarily fit in the unsigned variant of the type of
   the control variable -- if the number of iterations is a constant,
   we return chrec_dont_know if adding one to number_of_latch_executions
   overflows; however, in case the number of iterations is symbolic
   expression, the caller is responsible for dealing with this
   the possible overflow.  */

tree
number_of_exit_cond_executions (struct loop *loop)
{
  tree ret = number_of_latch_executions (loop);
  tree type = chrec_type (ret);

  if (chrec_contains_undetermined (ret))
    return ret;

  ret = chrec_fold_plus (type, ret, build_int_cst (type, 1));
  if (TREE_CODE (ret) == INTEGER_CST
      && TREE_OVERFLOW (ret))
    return chrec_dont_know;

  return ret;
}

/* One of the drivers for testing the scalar evolutions analysis.
   This function computes the number of iterations for all the loops
   from the EXIT_CONDITIONS array.  */

static void
number_of_iterations_for_all_loops (vec<gimple> *exit_conditions)
{
  unsigned int i;
  unsigned nb_chrec_dont_know_loops = 0;
  unsigned nb_static_loops = 0;
  gimple cond;

  FOR_EACH_VEC_ELT (*exit_conditions, i, cond)
    {
      tree res = number_of_latch_executions (loop_containing_stmt (cond));
      if (chrec_contains_undetermined (res))
	nb_chrec_dont_know_loops++;
      else
	nb_static_loops++;
    }

  if (dump_file)
    {
      fprintf (dump_file, "\n(\n");
      fprintf (dump_file, "-----------------------------------------\n");
      fprintf (dump_file, "%d\tnb_chrec_dont_know_loops\n", nb_chrec_dont_know_loops);
      fprintf (dump_file, "%d\tnb_static_loops\n", nb_static_loops);
      fprintf (dump_file, "%d\tnb_total_loops\n", number_of_loops ());
      fprintf (dump_file, "-----------------------------------------\n");
      fprintf (dump_file, ")\n\n");

      print_loops (dump_file, 3);
    }
}



/* Counters for the stats.  */

struct chrec_stats
{
  unsigned nb_chrecs;
  unsigned nb_affine;
  unsigned nb_affine_multivar;
  unsigned nb_higher_poly;
  unsigned nb_chrec_dont_know;
  unsigned nb_undetermined;
};

/* Reset the counters.  */

static inline void
reset_chrecs_counters (struct chrec_stats *stats)
{
  stats->nb_chrecs = 0;
  stats->nb_affine = 0;
  stats->nb_affine_multivar = 0;
  stats->nb_higher_poly = 0;
  stats->nb_chrec_dont_know = 0;
  stats->nb_undetermined = 0;
}

/* Dump the contents of a CHREC_STATS structure.  */

static void
dump_chrecs_stats (FILE *file, struct chrec_stats *stats)
{
  fprintf (file, "\n(\n");
  fprintf (file, "-----------------------------------------\n");
  fprintf (file, "%d\taffine univariate chrecs\n", stats->nb_affine);
  fprintf (file, "%d\taffine multivariate chrecs\n", stats->nb_affine_multivar);
  fprintf (file, "%d\tdegree greater than 2 polynomials\n",
	   stats->nb_higher_poly);
  fprintf (file, "%d\tchrec_dont_know chrecs\n", stats->nb_chrec_dont_know);
  fprintf (file, "-----------------------------------------\n");
  fprintf (file, "%d\ttotal chrecs\n", stats->nb_chrecs);
  fprintf (file, "%d\twith undetermined coefficients\n",
	   stats->nb_undetermined);
  fprintf (file, "-----------------------------------------\n");
  fprintf (file, "%d\tchrecs in the scev database\n",
	   (int) htab_elements (scalar_evolution_info));
  fprintf (file, "%d\tsets in the scev database\n", nb_set_scev);
  fprintf (file, "%d\tgets in the scev database\n", nb_get_scev);
  fprintf (file, "-----------------------------------------\n");
  fprintf (file, ")\n\n");
}

/* Gather statistics about CHREC.  */

static void
gather_chrec_stats (tree chrec, struct chrec_stats *stats)
{
  if (dump_file && (dump_flags & TDF_STATS))
    {
      fprintf (dump_file, "(classify_chrec ");
      print_generic_expr (dump_file, chrec, 0);
      fprintf (dump_file, "\n");
    }

  stats->nb_chrecs++;

  if (chrec == NULL_TREE)
    {
      stats->nb_undetermined++;
      return;
    }

  switch (TREE_CODE (chrec))
    {
    case POLYNOMIAL_CHREC:
      if (evolution_function_is_affine_p (chrec))
	{
	  if (dump_file && (dump_flags & TDF_STATS))
	    fprintf (dump_file, "  affine_univariate\n");
	  stats->nb_affine++;
	}
      else if (evolution_function_is_affine_multivariate_p (chrec, 0))
	{
	  if (dump_file && (dump_flags & TDF_STATS))
	    fprintf (dump_file, "  affine_multivariate\n");
	  stats->nb_affine_multivar++;
	}
      else
	{
	  if (dump_file && (dump_flags & TDF_STATS))
	    fprintf (dump_file, "  higher_degree_polynomial\n");
	  stats->nb_higher_poly++;
	}

      break;

    default:
      break;
    }

  if (chrec_contains_undetermined (chrec))
    {
      if (dump_file && (dump_flags & TDF_STATS))
	fprintf (dump_file, "  undetermined\n");
      stats->nb_undetermined++;
    }

  if (dump_file && (dump_flags & TDF_STATS))
    fprintf (dump_file, ")\n");
}

/* One of the drivers for testing the scalar evolutions analysis.
   This function analyzes the scalar evolution of all the scalars
   defined as loop phi nodes in one of the loops from the
   EXIT_CONDITIONS array.

   TODO Optimization: A loop is in canonical form if it contains only
   a single scalar loop phi node.  All the other scalars that have an
   evolution in the loop are rewritten in function of this single
   index.  This allows the parallelization of the loop.  */

static void
analyze_scalar_evolution_for_all_loop_phi_nodes (vec<gimple> *exit_conditions)
{
  unsigned int i;
  struct chrec_stats stats;
  gimple cond, phi;
  gimple_stmt_iterator psi;

  reset_chrecs_counters (&stats);

  FOR_EACH_VEC_ELT (*exit_conditions, i, cond)
    {
      struct loop *loop;
      basic_block bb;
      tree chrec;

      loop = loop_containing_stmt (cond);
      bb = loop->header;

      for (psi = gsi_start_phis (bb); !gsi_end_p (psi); gsi_next (&psi))
	{
	  phi = gsi_stmt (psi);
	  if (!virtual_operand_p (PHI_RESULT (phi)))
	    {
	      chrec = instantiate_parameters
		        (loop,
			 analyze_scalar_evolution (loop, PHI_RESULT (phi)));

	      if (dump_file && (dump_flags & TDF_STATS))
		gather_chrec_stats (chrec, &stats);
	    }
	}
    }

  if (dump_file && (dump_flags & TDF_STATS))
    dump_chrecs_stats (dump_file, &stats);
}

/* Callback for htab_traverse, gathers information on chrecs in the
   hashtable.  */

static int
gather_stats_on_scev_database_1 (void **slot, void *stats)
{
  struct scev_info_str *entry = (struct scev_info_str *) *slot;

  gather_chrec_stats (entry->chrec, (struct chrec_stats *) stats);

  return 1;
}

/* Classify the chrecs of the whole database.  */

void
gather_stats_on_scev_database (void)
{
  struct chrec_stats stats;

  if (!dump_file)
    return;

  reset_chrecs_counters (&stats);

  htab_traverse (scalar_evolution_info, gather_stats_on_scev_database_1,
		 &stats);

  dump_chrecs_stats (dump_file, &stats);
}



/* Initializer.  */

static void
initialize_scalar_evolutions_analyzer (void)
{
  /* The elements below are unique.  */
  if (chrec_dont_know == NULL_TREE)
    {
      chrec_not_analyzed_yet = NULL_TREE;
      chrec_dont_know = make_node (SCEV_NOT_KNOWN);
      chrec_known = make_node (SCEV_KNOWN);
      TREE_TYPE (chrec_dont_know) = void_type_node;
      TREE_TYPE (chrec_known) = void_type_node;
    }
}

/* Initialize the analysis of scalar evolutions for LOOPS.  */

void
scev_initialize (void)
{
  loop_iterator li;
  struct loop *loop;


  scalar_evolution_info = htab_create_ggc (100, hash_scev_info, eq_scev_info,
					   del_scev_info);

  initialize_scalar_evolutions_analyzer ();

  FOR_EACH_LOOP (li, loop, 0)
    {
      loop->nb_iterations = NULL_TREE;
    }
}

/* Return true if SCEV is initialized.  */

bool
scev_initialized_p (void)
{
  return scalar_evolution_info != NULL;
}

/* Cleans up the information cached by the scalar evolutions analysis
   in the hash table.  */

void
scev_reset_htab (void)
{
  if (!scalar_evolution_info)
    return;

  htab_empty (scalar_evolution_info);
}

/* Cleans up the information cached by the scalar evolutions analysis
   in the hash table and in the loop->nb_iterations.  */

void
scev_reset (void)
{
  loop_iterator li;
  struct loop *loop;

  scev_reset_htab ();

  if (!current_loops)
    return;

  FOR_EACH_LOOP (li, loop, 0)
    {
      loop->nb_iterations = NULL_TREE;
    }
}

/* Checks whether use of OP in USE_LOOP behaves as a simple affine iv with
   respect to WRTO_LOOP and returns its base and step in IV if possible
   (see analyze_scalar_evolution_in_loop for more details on USE_LOOP
   and WRTO_LOOP).  If ALLOW_NONCONSTANT_STEP is true, we want step to be
   invariant in LOOP.  Otherwise we require it to be an integer constant.

   IV->no_overflow is set to true if we are sure the iv cannot overflow (e.g.
   because it is computed in signed arithmetics).  Consequently, adding an
   induction variable

   for (i = IV->base; ; i += IV->step)

   is only safe if IV->no_overflow is false, or TYPE_OVERFLOW_UNDEFINED is
   false for the type of the induction variable, or you can prove that i does
   not wrap by some other argument.  Otherwise, this might introduce undefined
   behavior, and

   for (i = iv->base; ; i = (type) ((unsigned type) i + (unsigned type) iv->step))

   must be used instead.  */

bool
simple_iv (struct loop *wrto_loop, struct loop *use_loop, tree op,
	   affine_iv *iv, bool allow_nonconstant_step)
{
  tree type, ev;
  bool folded_casts;

  iv->base = NULL_TREE;
  iv->step = NULL_TREE;
  iv->no_overflow = false;

  type = TREE_TYPE (op);
  if (!POINTER_TYPE_P (type)
      && !INTEGRAL_TYPE_P (type))
    return false;

  ev = analyze_scalar_evolution_in_loop (wrto_loop, use_loop, op,
					 &folded_casts);
  if (chrec_contains_undetermined (ev)
      || chrec_contains_symbols_defined_in_loop (ev, wrto_loop->num))
    return false;

  if (tree_does_not_contain_chrecs (ev))
    {
      iv->base = ev;
      iv->step = build_int_cst (TREE_TYPE (ev), 0);
      iv->no_overflow = true;
      return true;
    }

  if (TREE_CODE (ev) != POLYNOMIAL_CHREC
      || CHREC_VARIABLE (ev) != (unsigned) wrto_loop->num)
    return false;

  iv->step = CHREC_RIGHT (ev);
  if ((!allow_nonconstant_step && TREE_CODE (iv->step) != INTEGER_CST)
      || tree_contains_chrecs (iv->step, NULL))
    return false;

  iv->base = CHREC_LEFT (ev);
  if (tree_contains_chrecs (iv->base, NULL))
    return false;

  iv->no_overflow = !folded_casts && TYPE_OVERFLOW_UNDEFINED (type);

  return true;
}

/* Runs the analysis of scalar evolutions.  */

void
scev_analysis (void)
{
  vec<gimple> exit_conditions;

  exit_conditions.create (37);
  select_loops_exit_conditions (&exit_conditions);

  if (dump_file && (dump_flags & TDF_STATS))
    analyze_scalar_evolution_for_all_loop_phi_nodes (&exit_conditions);

  number_of_iterations_for_all_loops (&exit_conditions);
  exit_conditions.release ();
}

/* Finalize the scalar evolution analysis.  */

void
scev_finalize (void)
{
  if (!scalar_evolution_info)
    return;
  htab_delete (scalar_evolution_info);
  scalar_evolution_info = NULL;
}

/* Returns true if the expression EXPR is considered to be too expensive
   for scev_const_prop.  */

bool
expression_expensive_p (tree expr)
{
  enum tree_code code;

  if (is_gimple_val (expr))
    return false;

  code = TREE_CODE (expr);
  if (code == TRUNC_DIV_EXPR
      || code == CEIL_DIV_EXPR
      || code == FLOOR_DIV_EXPR
      || code == ROUND_DIV_EXPR
      || code == TRUNC_MOD_EXPR
      || code == CEIL_MOD_EXPR
      || code == FLOOR_MOD_EXPR
      || code == ROUND_MOD_EXPR
      || code == EXACT_DIV_EXPR)
    {
      /* Division by power of two is usually cheap, so we allow it.
	 Forbid anything else.  */
      if (!integer_pow2p (TREE_OPERAND (expr, 1)))
	return true;
    }

  switch (TREE_CODE_CLASS (code))
    {
    case tcc_binary:
    case tcc_comparison:
      if (expression_expensive_p (TREE_OPERAND (expr, 1)))
	return true;

      /* Fallthru.  */
    case tcc_unary:
      return expression_expensive_p (TREE_OPERAND (expr, 0));

    default:
      return true;
    }
}

/* Replace ssa names for that scev can prove they are constant by the
   appropriate constants.  Also perform final value replacement in loops,
   in case the replacement expressions are cheap.

   We only consider SSA names defined by phi nodes; rest is left to the
   ordinary constant propagation pass.  */

unsigned int
scev_const_prop (void)
{
  basic_block bb;
  tree name, type, ev;
  gimple phi, ass;
  struct loop *loop, *ex_loop;
  bitmap ssa_names_to_remove = NULL;
  unsigned i;
  loop_iterator li;
  gimple_stmt_iterator psi;

  if (number_of_loops () <= 1)
    return 0;

  FOR_EACH_BB (bb)
    {
      loop = bb->loop_father;

      for (psi = gsi_start_phis (bb); !gsi_end_p (psi); gsi_next (&psi))
	{
	  phi = gsi_stmt (psi);
	  name = PHI_RESULT (phi);

	  if (virtual_operand_p (name))
	    continue;

	  type = TREE_TYPE (name);

	  if (!POINTER_TYPE_P (type)
	      && !INTEGRAL_TYPE_P (type))
	    continue;

	  ev = resolve_mixers (loop, analyze_scalar_evolution (loop, name));
	  if (!is_gimple_min_invariant (ev)
	      || !may_propagate_copy (name, ev))
	    continue;

	  /* Replace the uses of the name.  */
	  if (name != ev)
	    replace_uses_by (name, ev);

	  if (!ssa_names_to_remove)
	    ssa_names_to_remove = BITMAP_ALLOC (NULL);
	  bitmap_set_bit (ssa_names_to_remove, SSA_NAME_VERSION (name));
	}
    }

  /* Remove the ssa names that were replaced by constants.  We do not
     remove them directly in the previous cycle, since this
     invalidates scev cache.  */
  if (ssa_names_to_remove)
    {
      bitmap_iterator bi;

      EXECUTE_IF_SET_IN_BITMAP (ssa_names_to_remove, 0, i, bi)
	{
	  gimple_stmt_iterator psi;
	  name = ssa_name (i);
	  phi = SSA_NAME_DEF_STMT (name);

	  gcc_assert (gimple_code (phi) == GIMPLE_PHI);
	  psi = gsi_for_stmt (phi);
	  remove_phi_node (&psi, true);
	}

      BITMAP_FREE (ssa_names_to_remove);
      scev_reset ();
    }

  /* Now the regular final value replacement.  */
  FOR_EACH_LOOP (li, loop, LI_FROM_INNERMOST)
    {
      edge exit;
      tree def, rslt, niter;
      gimple_stmt_iterator bsi;

      /* If we do not know exact number of iterations of the loop, we cannot
	 replace the final value.  */
      exit = single_exit (loop);
      if (!exit)
	continue;

      niter = number_of_latch_executions (loop);
      if (niter == chrec_dont_know)
	continue;

      /* Ensure that it is possible to insert new statements somewhere.  */
      if (!single_pred_p (exit->dest))
	split_loop_exit_edge (exit);
      bsi = gsi_after_labels (exit->dest);

      ex_loop = superloop_at_depth (loop,
				    loop_depth (exit->dest->loop_father) + 1);

      for (psi = gsi_start_phis (exit->dest); !gsi_end_p (psi); )
	{
	  phi = gsi_stmt (psi);
	  rslt = PHI_RESULT (phi);
	  def = PHI_ARG_DEF_FROM_EDGE (phi, exit);
	  if (virtual_operand_p (def))
	    {
	      gsi_next (&psi);
	      continue;
	    }

	  if (!POINTER_TYPE_P (TREE_TYPE (def))
	      && !INTEGRAL_TYPE_P (TREE_TYPE (def)))
	    {
	      gsi_next (&psi);
	      continue;
	    }

	  def = analyze_scalar_evolution_in_loop (ex_loop, loop, def, NULL);
	  def = compute_overall_effect_of_inner_loop (ex_loop, def);
	  if (!tree_does_not_contain_chrecs (def)
	      || chrec_contains_symbols_defined_in_loop (def, ex_loop->num)
	      /* Moving the computation from the loop may prolong life range
		 of some ssa names, which may cause problems if they appear
		 on abnormal edges.  */
	      || contains_abnormal_ssa_name_p (def)
	      /* Do not emit expensive expressions.  The rationale is that
		 when someone writes a code like

		 while (n > 45) n -= 45;

		 he probably knows that n is not large, and does not want it
		 to be turned into n %= 45.  */
	      || expression_expensive_p (def))
	    {
	      gsi_next (&psi);
	      continue;
	    }

	  /* Eliminate the PHI node and replace it by a computation outside
	     the loop.  */
	  def = unshare_expr (def);
	  remove_phi_node (&psi, false);

	  def = force_gimple_operand_gsi (&bsi, def, false, NULL_TREE,
      					  true, GSI_SAME_STMT);
	  ass = gimple_build_assign (rslt, def);
	  gsi_insert_before (&bsi, ass, GSI_SAME_STMT);
	}
    }
  return 0;
}

#include "gt-tree-scalar-evolution.h"<|MERGE_RESOLUTION|>--- conflicted
+++ resolved
@@ -2186,13 +2186,8 @@
   return NULL_TREE;
 }
 
-<<<<<<< HEAD
-static tree instantiate_scev_r (basic_block, struct loop *, tree, bool,
-				scev_info_hash_table_type, int);
-=======
 static tree instantiate_scev_r (basic_block, struct loop *, struct loop *,
-				tree, bool, htab_t, int);
->>>>>>> 99d5fe2d
+				tree, bool, scev_info_hash_table_type, int);
 
 /* Analyze all the parameters of the chrec, between INSTANTIATE_BELOW
    and EVOLUTION_LOOP, that were left under a symbolic form.
@@ -2210,15 +2205,10 @@
 
 static tree
 instantiate_scev_name (basic_block instantiate_below,
-<<<<<<< HEAD
-		       struct loop *evolution_loop, tree chrec,
+		       struct loop *evolution_loop, struct loop *inner_loop,
+		       tree chrec,
 		       bool fold_conversions, scev_info_hash_table_type cache,
 		       int size_expr)
-=======
-		       struct loop *evolution_loop, struct loop *inner_loop,
-		       tree chrec,
-		       bool fold_conversions, htab_t cache, int size_expr)
->>>>>>> 99d5fe2d
 {
   tree res;
   struct loop *def_loop;
@@ -2318,15 +2308,10 @@
 
 static tree
 instantiate_scev_poly (basic_block instantiate_below,
-<<<<<<< HEAD
-		       struct loop *evolution_loop, tree chrec,
+		       struct loop *evolution_loop, struct loop *,
+		       tree chrec,
 		       bool fold_conversions, scev_info_hash_table_type cache,
 		       int size_expr)
-=======
-		       struct loop *evolution_loop, struct loop *,
-		       tree chrec,
-		       bool fold_conversions, htab_t cache, int size_expr)
->>>>>>> 99d5fe2d
 {
   tree op1;
   tree op0 = instantiate_scev_r (instantiate_below, evolution_loop,
@@ -2369,13 +2354,8 @@
 
 static tree
 instantiate_scev_binary (basic_block instantiate_below,
-<<<<<<< HEAD
-			 struct loop *evolution_loop, tree chrec,
-			 enum tree_code code,
-=======
 			 struct loop *evolution_loop, struct loop *inner_loop,
 			 tree chrec, enum tree_code code,
->>>>>>> 99d5fe2d
 			 tree type, tree c0, tree c1,
 			 bool fold_conversions, scev_info_hash_table_type cache,
 			 int size_expr)
@@ -2435,15 +2415,10 @@
 
 static tree
 instantiate_array_ref (basic_block instantiate_below,
-<<<<<<< HEAD
-		       struct loop *evolution_loop, tree chrec,
+		       struct loop *evolution_loop, struct loop *inner_loop,
+		       tree chrec,
 		       bool fold_conversions, scev_info_hash_table_type cache,
 		       int size_expr)
-=======
-		       struct loop *evolution_loop, struct loop *inner_loop,
-		       tree chrec,
-		       bool fold_conversions, htab_t cache, int size_expr)
->>>>>>> 99d5fe2d
 {
   tree res;
   tree index = TREE_OPERAND (chrec, 1);
@@ -2580,15 +2555,10 @@
 
 static tree
 instantiate_scev_3 (basic_block instantiate_below,
-<<<<<<< HEAD
-		    struct loop *evolution_loop, tree chrec,
+		    struct loop *evolution_loop, struct loop *inner_loop,
+		    tree chrec,
 		    bool fold_conversions, scev_info_hash_table_type cache,
 		    int size_expr)
-=======
-		    struct loop *evolution_loop, struct loop *inner_loop,
-		    tree chrec,
-		    bool fold_conversions, htab_t cache, int size_expr)
->>>>>>> 99d5fe2d
 {
   tree op1, op2;
   tree op0 = instantiate_scev_r (instantiate_below, evolution_loop,
@@ -2634,15 +2604,10 @@
 
 static tree
 instantiate_scev_2 (basic_block instantiate_below,
-<<<<<<< HEAD
-		    struct loop *evolution_loop, tree chrec,
+		    struct loop *evolution_loop, struct loop *inner_loop,
+		    tree chrec,
 		    bool fold_conversions, scev_info_hash_table_type cache,
 		    int size_expr)
-=======
-		    struct loop *evolution_loop, struct loop *inner_loop,
-		    tree chrec,
-		    bool fold_conversions, htab_t cache, int size_expr)
->>>>>>> 99d5fe2d
 {
   tree op1;
   tree op0 = instantiate_scev_r (instantiate_below, evolution_loop,
@@ -2680,15 +2645,10 @@
 
 static tree
 instantiate_scev_1 (basic_block instantiate_below,
-<<<<<<< HEAD
-		    struct loop *evolution_loop, tree chrec,
+		    struct loop *evolution_loop, struct loop *inner_loop,
+		    tree chrec,
 		    bool fold_conversions, scev_info_hash_table_type cache,
 		    int size_expr)
-=======
-		    struct loop *evolution_loop, struct loop *inner_loop,
-		    tree chrec,
-		    bool fold_conversions, htab_t cache, int size_expr)
->>>>>>> 99d5fe2d
 {
   tree op0 = instantiate_scev_r (instantiate_below, evolution_loop,
 				 inner_loop, TREE_OPERAND (chrec, 0),
@@ -2719,15 +2679,10 @@
 
 static tree
 instantiate_scev_r (basic_block instantiate_below,
-<<<<<<< HEAD
-		    struct loop *evolution_loop, tree chrec,
+		    struct loop *evolution_loop, struct loop *inner_loop,
+		    tree chrec,
 		    bool fold_conversions, scev_info_hash_table_type cache,
 		    int size_expr)
-=======
-		    struct loop *evolution_loop, struct loop *inner_loop,
-		    tree chrec,
-		    bool fold_conversions, htab_t cache, int size_expr)
->>>>>>> 99d5fe2d
 {
   /* Give up if the expression is larger than the MAX that we allow.  */
   if (size_expr++ > PARAM_VALUE (PARAM_SCEV_MAX_EXPR_SIZE))
@@ -2869,18 +2824,11 @@
 tree
 resolve_mixers (struct loop *loop, tree chrec)
 {
-<<<<<<< HEAD
   scev_info_hash_table_type cache;
   cache.create (10);
-  tree ret = instantiate_scev_r (block_before_loop (loop), loop, chrec, true,
-				 cache, 0);
-  cache.dispose ();
-=======
-  htab_t cache = htab_create (10, hash_scev_info, eq_scev_info, del_scev_info);
   tree ret = instantiate_scev_r (block_before_loop (loop), loop, NULL,
 				 chrec, true, cache, 0);
-  htab_delete (cache);
->>>>>>> 99d5fe2d
+  cache.dispose ();
   return ret;
 }
 
