# Makefile for GNU Compiler Collection
# Run 'configure' to generate Makefile from Makefile.in

# Copyright (C) 1987-2014 Free Software Foundation, Inc.

#This file is part of GCC.

#GCC is free software; you can redistribute it and/or modify
#it under the terms of the GNU General Public License as published by
#the Free Software Foundation; either version 3, or (at your option)
#any later version.

#GCC is distributed in the hope that it will be useful,
#but WITHOUT ANY WARRANTY; without even the implied warranty of
#MERCHANTABILITY or FITNESS FOR A PARTICULAR PURPOSE.  See the
#GNU General Public License for more details.

#You should have received a copy of the GNU General Public License
#along with GCC; see the file COPYING3.  If not see
#<http://www.gnu.org/licenses/>.

# The targets for external use include:
# all, doc, install, install-cross, install-cross-rest, install-strip,
# uninstall, TAGS, mostlyclean, clean, distclean, maintainer-clean.

# This is the default target.
# Set by autoconf to "all.internal" for a native build, or
# "all.cross" to build a cross compiler.
all: @ALL@

# Depend on this to specify a phony target portably.
force:

# This tells GNU make version 3 not to export the variables
# defined in this file into the environment (and thus recursive makes).
.NOEXPORT:
# And this tells it not to automatically pass command-line variables
# to recursive makes.
MAKEOVERRIDES =

# Suppress smart makes who think they know how to automake yacc and flex file
.y.c:
.l.c:

# The only suffixes we want for implicit rules are .c and .o, so clear
# the list and add them.  This speeds up GNU Make, and allows -r to work.
# For i18n support, we also need .gmo, .po, .pox.
# This must come before the language makefile fragments to allow them to
# add suffixes and rules of their own.
.SUFFIXES:
.SUFFIXES: .c .cc .o .po .pox .gmo

# -------------------------------
# Standard autoconf-set variables
# -------------------------------

build=@build@
host=@host@
target=@target@
target_noncanonical:=@target_noncanonical@

# Normally identical to target_noncanonical, except for compilers built
# as accelerator targets.
real_target_noncanonical:=@real_target_noncanonical@
accel_dir_suffix = @accel_dir_suffix@

# Sed command to transform gcc to installed name.
program_transform_name := @program_transform_name@

# -----------------------------
# Directories used during build
# -----------------------------

# Directory where sources are, from where we are.
srcdir = @srcdir@
gcc_docdir = @srcdir@/doc

# Directory where sources are, absolute.
abs_srcdir = @abs_srcdir@
abs_docdir = @abs_srcdir@/doc

# Top build directory for this package, relative to here.
top_builddir = .

# The absolute path to the current directory.
objdir := $(shell pwd)

host_subdir=@host_subdir@
build_subdir=@build_subdir@
target_subdir=@target_subdir@
build_libsubdir=@build_libsubdir@

# Top build directory for the "Cygnus tree", relative to $(top_builddir).
ifeq ($(host_subdir),.)
toplevel_builddir := ..
else
toplevel_builddir := ../..
endif

build_objdir := $(toplevel_builddir)/$(build_subdir)
build_libobjdir := $(toplevel_builddir)/$(build_libsubdir)
target_objdir := $(toplevel_builddir)/$(target_subdir)

# --------
# Defined vpaths
# --------

# Directory where sources are, from where we are.
VPATH = @srcdir@

# We define a vpath for the sources of the .texi files here because they
# are split between multiple directories and we would rather use one implicit
# pattern rule for everything.
# This vpath could be extended within the Make-lang fragments.

vpath %.texi $(gcc_docdir)
vpath %.texi $(gcc_docdir)/include

# --------
# UNSORTED
# --------

# Extra flags to pass to indicate cross compilation, which
# might be used or tested by Make-lang fragments.
CROSS=@CROSS@

# Variables that exist for you to override.
# See below for how to change them for certain systems.

# List of language subdirectories.
SUBDIRS =@subdirs@ build

# Selection of languages to be made.
CONFIG_LANGUAGES = @all_selected_languages@
LANGUAGES = c gcov$(exeext) gcov-dump$(exeext) gcov-tool$(exeext) \
            $(CONFIG_LANGUAGES)

# Default values for variables overridden in Makefile fragments.
# CFLAGS is for the user to override to, e.g., do a cross build with -O2.
# TCFLAGS is used for compilations with the GCC just built.
# T_CFLAGS is used for all compilations and is overridden by t-* files.
T_CFLAGS =
TCFLAGS =
CFLAGS = @CFLAGS@
CXXFLAGS = @CXXFLAGS@
LDFLAGS = @LDFLAGS@

# Should we build position-independent host code?
PICFLAG = @PICFLAG@

# Flags to determine code coverage. When coverage is disabled, this will
# contain the optimization flags, as you normally want code coverage
# without optimization.
COVERAGE_FLAGS = @coverage_flags@
coverageexts = .{gcda,gcno}

# The warning flags are separate from CFLAGS because people tend to
# override optimization flags and we'd like them to still have warnings
# turned on.  These flags are also used to pass other stage dependent
# flags from configure.  The user is free to explicitly turn these flags
# off if they wish.
# LOOSE_WARN are the warning flags to use when compiling something
# which is only compiled with gcc, such as libgcc.
# C_LOOSE_WARN is similar, but with C-only warnings.
# STRICT_WARN are the additional warning flags to
# apply to the back end and some front ends, which may be compiled
# with other compilers.
# C_STRICT_WARN is similar, with C-only warnings.
LOOSE_WARN = @loose_warn@
C_LOOSE_WARN = @c_loose_warn@
STRICT_WARN = @strict_warn@
C_STRICT_WARN = @c_strict_warn@

# This is set by --enable-checking.  The idea is to catch forgotten
# "extern" tags in header files.
NOCOMMON_FLAG = @nocommon_flag@

NOEXCEPTION_FLAGS = @noexception_flags@

# This is set by --disable-maintainer-mode (default) to "#"
# FIXME: 'MAINT' will always be set to an empty string, no matter if
# --disable-maintainer-mode is used or not.  This is because the
# following will expand to "MAINT := " in maintainer mode, and to
# "MAINT := #" in non-maintainer mode, but because '#' starts a comment,
# they mean exactly the same thing for make.
MAINT := @MAINT@

# The following provides the variable ENABLE_MAINTAINER_RULES that can
# be used in language Make-lang.in makefile fragments to enable
# maintainer rules.  So, ENABLE_MAINTAINER_RULES is 'true' in
# maintainer mode, and '' otherwise.
@MAINT@ ENABLE_MAINTAINER_RULES = true

# These are set by --enable-checking=valgrind.
RUN_GEN = @valgrind_command@
VALGRIND_DRIVER_DEFINES = @valgrind_path_defines@

# This is how we control whether or not the additional warnings are applied.
.-warn = $(STRICT_WARN)
build-warn = $(STRICT_WARN)
GCC_WARN_CFLAGS = $(LOOSE_WARN) $(C_LOOSE_WARN) $($(@D)-warn) $(if $(filter-out $(STRICT_WARN),$($(@D)-warn)),,$(C_STRICT_WARN)) $(NOCOMMON_FLAG) $($@-warn)
GCC_WARN_CXXFLAGS = $(LOOSE_WARN) $($(@D)-warn) $(NOCOMMON_FLAG) $($@-warn)

# These files are to have specific diagnostics suppressed, or are not to
# be subject to -Werror:
# flex output may yield harmless "no previous prototype" warnings
build/gengtype-lex.o-warn = -Wno-error
gengtype-lex.o-warn = -Wno-error
libgcov-util.o-warn = -Wno-error
libgcov-driver-tool.o-warn = -Wno-error
libgcov-merge-tool.o-warn = -Wno-error
gimple-match.o-warn = -Wno-unused-variable -Wno-unused-parameter
generic-match.o-warn = -Wno-unused-variable -Wno-unused-parameter

# All warnings have to be shut off in stage1 if the compiler used then
# isn't gcc; configure determines that.  WARN_CFLAGS will be either
# $(GCC_WARN_CFLAGS), or nothing.  Similarly, WARN_CXXFLAGS will be
# either $(GCC_WARN_CXXFLAGS), or nothing.
WARN_CFLAGS = @warn_cflags@
WARN_CXXFLAGS = @warn_cxxflags@

CPPFLAGS = @CPPFLAGS@

AWK = @AWK@
CC = @CC@
CXX = @CXX@
BISON = @BISON@
BISONFLAGS =
FLEX = @FLEX@
FLEXFLAGS =
AR = @AR@
AR_FLAGS = rc
NM = @NM@
RANLIB = @RANLIB@
RANLIB_FLAGS = @ranlib_flags@

# Libraries to use on the host.
HOST_LIBS = @HOST_LIBS@

# The name of the compiler to use.
COMPILER = $(CXX)
COMPILER_FLAGS = $(CXXFLAGS)
# If HOST_LIBS is set, then the user is controlling the libraries to
# link against.  In that case, link with $(CC) so that the -lstdc++
# library is not introduced.  If HOST_LIBS is not set, link with
# $(CXX) to pick up -lstdc++.
ifeq ($(HOST_LIBS),)
LINKER = $(CXX)
LINKER_FLAGS = $(CXXFLAGS)
else
LINKER = $(CC)
LINKER_FLAGS = $(CFLAGS)
endif

# Like LINKER, but use a mutex for serializing front end links.
ifeq (@DO_LINK_MUTEX@,true)
LLINKER = $(SHELL) $(srcdir)/lock-and-run.sh linkfe.lck $(LINKER)
else
LLINKER = $(LINKER)
endif

# -------------------------------------------
# Programs which operate on the build machine
# -------------------------------------------

SHELL = @SHELL@
# pwd command to use.  Allow user to override default by setting PWDCMD in
# the environment to account for automounters.  The make variable must not
# be called PWDCMD, otherwise the value set here is passed to make
# subprocesses and overrides the setting from the user's environment.
# Don't use PWD since it is a common shell environment variable and we
# don't want to corrupt it.
PWD_COMMAND = $${PWDCMD-pwd}
# on sysV, define this as cp.
INSTALL = @INSTALL@
# Some systems may be missing symbolic links, regular links, or both.
# Allow configure to check this and use "ln -s", "ln", or "cp" as appropriate.
LN=@LN@
LN_S=@LN_S@
# These permit overriding just for certain files.
INSTALL_PROGRAM = @INSTALL_PROGRAM@
INSTALL_DATA = @INSTALL_DATA@
INSTALL_SCRIPT = @INSTALL@
install_sh = $(SHELL) $(srcdir)/../install-sh
INSTALL_STRIP_PROGRAM = $(install_sh) -c -s
MAKEINFO = @MAKEINFO@
MAKEINFOFLAGS = --no-split
TEXI2DVI = texi2dvi
TEXI2PDF = texi2pdf
TEXI2HTML = $(MAKEINFO) --html
TEXI2POD = perl $(srcdir)/../contrib/texi2pod.pl
POD2MAN = pod2man --center="GNU" --release="gcc-$(version)" --date=$(shell sed 's/\(....\)\(..\)\(..\)/\1-\2-\3/' <$(DATESTAMP))
# Some versions of `touch' (such as the version on Solaris 2.8)
# do not correctly set the timestamp due to buggy versions of `utime'
# in the kernel.  So, we use `echo' instead.
STAMP = echo timestamp >
# If necessary (e.g., when using the MSYS shell on Microsoft Windows)
# translate the shell's notion of absolute pathnames to the native
# spelling.
build_file_translate = @build_file_translate@

# Make sure the $(MAKE) variable is defined.
@SET_MAKE@

# Locate mkinstalldirs.
mkinstalldirs=$(SHELL) $(srcdir)/../mkinstalldirs

# write_entries_to_file - writes each entry in a list
# to the specified file.  Entries are written in chunks of
# $(write_entries_to_file_split) to accommodate systems with
# severe command-line-length limitations.
# Parameters:
# $(1): variable containing entries to iterate over
# $(2): output file
write_entries_to_file_split = 50
write_entries_to_file = $(shell rm -f $(2) || :) $(shell touch $(2)) \
	$(foreach range, \
	  $(shell i=1; while test $$i -le $(words $(1)); do \
	     echo $$i; i=`expr $$i + $(write_entries_to_file_split)`; done), \
	  $(shell echo "$(wordlist $(range), \
			  $(shell expr $(range) + $(write_entries_to_file_split) - 1), $(1))" \
	     | tr ' ' '\012' >> $(2)))

# The jit documentation looks better if built with sphinx, but can be
# built with texinfo if sphinx is not available.
# configure sets "doc_build_sys" to "sphinx" or "texinfo" accordingly
doc_build_sys=@doc_build_sys@

# --------
# UNSORTED
# --------

# Dependency tracking stuff.
CXXDEPMODE = @CXXDEPMODE@
DEPDIR = @DEPDIR@
depcomp = $(SHELL) $(srcdir)/../depcomp

# In the past we used AC_PROG_CC_C_O and set this properly, but
# it was discovered that this hadn't worked in a long time, so now
# we just hard-code.
OUTPUT_OPTION = -o $@

# This is where we get zlib from.  zlibdir is -L../zlib and zlibinc is
# -I../zlib, unless we were configured with --with-system-zlib, in which
# case both are empty.
ZLIB = @zlibdir@ -lz
ZLIBINC = @zlibinc@

# How to find GMP
GMPLIBS = @GMPLIBS@
GMPINC = @GMPINC@

# How to find ISL
ISLLIBS = @ISLLIBS@
ISLINC = @ISLINC@

# Set to 'yes' if the LTO front end is enabled.
enable_lto = @enable_lto@

# Compiler and flags needed for plugin support
PLUGINCC = @CXX@
PLUGINCFLAGS = @CXXFLAGS@

# Libs and linker options needed for plugin support
PLUGINLIBS = @pluginlibs@

enable_plugin = @enable_plugin@

enable_host_shared = @enable_host_shared@

enable_as_accelerator = @enable_as_accelerator@

CPPLIB = ../libcpp/libcpp.a
CPPINC = -I$(srcdir)/../libcpp/include

# Where to find decNumber
enable_decimal_float = @enable_decimal_float@
DECNUM = $(srcdir)/../libdecnumber
DECNUMFMT = $(srcdir)/../libdecnumber/$(enable_decimal_float)
DECNUMINC = -I$(DECNUM) -I$(DECNUMFMT) -I../libdecnumber
LIBDECNUMBER = ../libdecnumber/libdecnumber.a

# The backtrace library.
BACKTRACE = $(srcdir)/../libbacktrace
BACKTRACEINC = -I$(BACKTRACE)
LIBBACKTRACE = ../libbacktrace/.libs/libbacktrace.a

# Target to use when installing include directory.  Either
# install-headers-tar, install-headers-cpio or install-headers-cp.
INSTALL_HEADERS_DIR = @build_install_headers_dir@

# Header files that are made available under the same name
# to programs compiled with GCC.
USER_H = $(srcdir)/ginclude/float.h \
	 $(srcdir)/ginclude/iso646.h \
	 $(srcdir)/ginclude/stdarg.h \
	 $(srcdir)/ginclude/stdbool.h \
	 $(srcdir)/ginclude/stddef.h \
	 $(srcdir)/ginclude/varargs.h \
	 $(srcdir)/ginclude/stdfix.h \
	 $(srcdir)/ginclude/stdnoreturn.h \
	 $(srcdir)/ginclude/stdalign.h \
	 $(srcdir)/ginclude/stdatomic.h \
	 $(EXTRA_HEADERS)

USER_H_INC_NEXT_PRE = @user_headers_inc_next_pre@
USER_H_INC_NEXT_POST = @user_headers_inc_next_post@

# The GCC to use for compiling crt*.o.
# Usually the one we just built.
# Don't use this as a dependency--use $(GCC_PASSES).
GCC_FOR_TARGET = $(STAGE_CC_WRAPPER) ./xgcc -B./ -B$(build_tooldir)/bin/ -isystem $(build_tooldir)/include -isystem $(build_tooldir)/sys-include -L$(objdir)/../ld

# Set if the compiler was configured with --with-build-sysroot.
SYSROOT_CFLAGS_FOR_TARGET = @SYSROOT_CFLAGS_FOR_TARGET@

# This is used instead of ALL_CFLAGS when compiling with GCC_FOR_TARGET.
# It specifies -B./.
# It also specifies -isystem ./include to find, e.g., stddef.h.
GCC_CFLAGS=$(CFLAGS_FOR_TARGET) $(INTERNAL_CFLAGS) $(T_CFLAGS) $(LOOSE_WARN) $(C_LOOSE_WARN) -Wold-style-definition $($@-warn) -isystem ./include $(TCFLAGS)

# ---------------------------------------------------
# Programs which produce files for the target machine
# ---------------------------------------------------

AR_FOR_TARGET := $(shell \
  if [ -f $(objdir)/../binutils/ar ] ; then \
    echo $(objdir)/../binutils/ar ; \
  else \
    if [ "$(host)" = "$(target)" ] ; then \
      echo $(AR); \
    else \
       t='$(program_transform_name)'; echo ar | sed -e "$$t" ; \
    fi; \
  fi)
AR_FLAGS_FOR_TARGET =
AR_CREATE_FOR_TARGET = $(AR_FOR_TARGET) $(AR_FLAGS_FOR_TARGET) rc
AR_EXTRACT_FOR_TARGET = $(AR_FOR_TARGET) $(AR_FLAGS_FOR_TARGET) x
LIPO_FOR_TARGET = lipo
ORIGINAL_AS_FOR_TARGET = @ORIGINAL_AS_FOR_TARGET@
RANLIB_FOR_TARGET := $(shell \
  if [ -f $(objdir)/../binutils/ranlib ] ; then \
    echo $(objdir)/../binutils/ranlib ; \
  else \
    if [ "$(host)" = "$(target)" ] ; then \
      echo $(RANLIB); \
    else \
       t='$(program_transform_name)'; echo ranlib | sed -e "$$t" ; \
    fi; \
  fi)
ORIGINAL_LD_FOR_TARGET = @ORIGINAL_LD_FOR_TARGET@
ORIGINAL_NM_FOR_TARGET = @ORIGINAL_NM_FOR_TARGET@
NM_FOR_TARGET = ./nm
STRIP_FOR_TARGET := $(shell \
  if [ -f $(objdir)/../binutils/strip-new ] ; then \
    echo $(objdir)/../binutils/strip-new ; \
  else \
    if [ "$(host)" = "$(target)" ] ; then \
      echo strip; \
    else \
       t='$(program_transform_name)'; echo strip | sed -e "$$t" ; \
    fi; \
  fi)

# --------
# UNSORTED
# --------

# Where to find some libiberty headers.
HASHTAB_H   = $(srcdir)/../include/hashtab.h
OBSTACK_H   = $(srcdir)/../include/obstack.h
SPLAY_TREE_H= $(srcdir)/../include/splay-tree.h
MD5_H	    = $(srcdir)/../include/md5.h
XREGEX_H    = $(srcdir)/../include/xregex.h
FNMATCH_H   = $(srcdir)/../include/fnmatch.h

# Linker plugin API headers
LINKER_PLUGIN_API_H = $(srcdir)/../include/plugin-api.h

# Default native SYSTEM_HEADER_DIR, to be overridden by targets.
NATIVE_SYSTEM_HEADER_DIR = @NATIVE_SYSTEM_HEADER_DIR@
# Default cross SYSTEM_HEADER_DIR, to be overridden by targets.
CROSS_SYSTEM_HEADER_DIR = @CROSS_SYSTEM_HEADER_DIR@

# autoconf sets SYSTEM_HEADER_DIR to one of the above.
# Purge it of unnecessary internal relative paths
# to directories that might not exist yet.
# The sed idiom for this is to repeat the search-and-replace until it doesn't match, using :a ... ta.
# Use single quotes here to avoid nested double- and backquotes, this
# macro is also used in a double-quoted context.
SYSTEM_HEADER_DIR = `echo @SYSTEM_HEADER_DIR@ | sed -e :a -e 's,[^/]*/\.\.\/,,' -e ta`

# Control whether to run fixincludes.
STMP_FIXINC = @STMP_FIXINC@

# Test to see whether <limits.h> exists in the system header files.
LIMITS_H_TEST = [ -f $(SYSTEM_HEADER_DIR)/limits.h ]

# Directory for prefix to system directories, for
# each of $(system_prefix)/usr/include, $(system_prefix)/usr/lib, etc.
TARGET_SYSTEM_ROOT = @TARGET_SYSTEM_ROOT@
TARGET_SYSTEM_ROOT_DEFINE = @TARGET_SYSTEM_ROOT_DEFINE@

xmake_file=@xmake_file@
tmake_file=@tmake_file@
TM_ENDIAN_CONFIG=@TM_ENDIAN_CONFIG@
TM_MULTILIB_CONFIG=@TM_MULTILIB_CONFIG@
TM_MULTILIB_EXCEPTIONS_CONFIG=@TM_MULTILIB_EXCEPTIONS_CONFIG@
out_file=$(srcdir)/config/@out_file@
out_object_file=@out_object_file@
common_out_file=$(srcdir)/common/config/@common_out_file@
common_out_object_file=@common_out_object_file@
md_file=$(srcdir)/common.md $(srcdir)/config/@md_file@
tm_file_list=@tm_file_list@
tm_include_list=@tm_include_list@
tm_defines=@tm_defines@
tm_p_file_list=@tm_p_file_list@
tm_p_include_list=@tm_p_include_list@
build_xm_file_list=@build_xm_file_list@
build_xm_include_list=@build_xm_include_list@
build_xm_defines=@build_xm_defines@
host_xm_file_list=@host_xm_file_list@
host_xm_include_list=@host_xm_include_list@
host_xm_defines=@host_xm_defines@
xm_file_list=@xm_file_list@
xm_include_list=@xm_include_list@
xm_defines=@xm_defines@
lang_checks=
lang_checks_parallelized=
# Upper limit to which it is useful to parallelize this lang target.
# It doesn't make sense to try e.g. 128 goals for small testsuites
# like objc or go.
check_gcc_parallelize=10000
lang_opt_files=@lang_opt_files@ $(srcdir)/c-family/c.opt $(srcdir)/common.opt
lang_specs_files=@lang_specs_files@
lang_tree_files=@lang_tree_files@
target_cpu_default=@target_cpu_default@
OBJC_BOEHM_GC=@objc_boehm_gc@
extra_modes_file=@extra_modes_file@
extra_opt_files=@extra_opt_files@
host_hook_obj=@out_host_hook_obj@

# Multiarch support
enable_multiarch = @enable_multiarch@
with_cpu = @with_cpu@
with_float = @with_float@
ifeq ($(enable_multiarch),yes)
  if_multiarch = $(1)
else
  ifeq ($(enable_multiarch),auto)
    # SYSTEM_HEADER_DIR is makefile syntax, cannot be evaluated in configure.ac
    if_multiarch = $(if $(wildcard $(shell echo $(SYSTEM_HEADER_DIR))/../../usr/lib/*/crti.o),$(1))
  else
    if_multiarch =
  endif
endif

# ------------------------
# Installation directories
# ------------------------

# Common prefix for installation directories.
# NOTE: This directory must exist when you start installation.
prefix = @prefix@
# Directory in which to put localized header files. On the systems with
# gcc as the native cc, `local_prefix' may not be `prefix' which is
# `/usr'.
# NOTE: local_prefix *should not* default from prefix.
local_prefix = @local_prefix@
# Directory in which to put host dependent programs and libraries
exec_prefix = @exec_prefix@
# Directory in which to put the executable for the command `gcc'
bindir = @bindir@
# Directory in which to put the directories used by the compiler.
libdir = @libdir@
# Directory in which GCC puts its executables.
libexecdir = @libexecdir@

# --------
# UNSORTED
# --------

# Directory in which the compiler finds libraries etc.
libsubdir = $(libdir)/gcc/$(real_target_noncanonical)/$(version)$(accel_dir_suffix)
# Directory in which the compiler finds executables
libexecsubdir = $(libexecdir)/gcc/$(real_target_noncanonical)/$(version)$(accel_dir_suffix)
# Directory in which all plugin resources are installed
plugin_resourcesdir = $(libsubdir)/plugin
 # Directory in which plugin headers are installed
plugin_includedir = $(plugin_resourcesdir)/include
# Directory in which plugin specific executables are installed
plugin_bindir = $(libexecsubdir)/plugin
# Used to produce a relative $(gcc_tooldir) in gcc.o
ifeq ($(enable_as_accelerator),yes)
unlibsubdir = ../../../../..
else
unlibsubdir = ../../..
endif
# $(prefix), expressed as a path relative to $(libsubdir).
#
# An explanation of the sed strings:
#  -e 's|^$(prefix)||'   matches and eliminates 'prefix' from 'exec_prefix'
#  -e 's|/$$||'          match a trailing forward slash and eliminates it
#  -e 's|^[^/]|/|'       forces the string to start with a forward slash (*)
#  -e 's|/[^/]*|../|g'   replaces each occurrence of /<directory> with ../
#
# (*) Note this pattern overwrites the first character of the string
# with a forward slash if one is not already present.  This is not a
# problem because the exact names of the sub-directories concerned is
# unimportant, just the number of them matters.
#
# The practical upshot of these patterns is like this:
#
#  prefix     exec_prefix        result
#  ------     -----------        ------
#   /foo        /foo/bar          ../
#   /foo/       /foo/bar          ../
#   /foo        /foo/bar/         ../
#   /foo/       /foo/bar/         ../
#   /foo        /foo/bar/ugg      ../../
libsubdir_to_prefix := \
  $(unlibsubdir)/$(shell echo "$(libdir)" | \
    sed -e 's|^$(prefix)||' -e 's|/$$||' -e 's|^[^/]|/|' \
        -e 's|/[^/]*|../|g')
# $(exec_prefix), expressed as a path relative to $(prefix).
prefix_to_exec_prefix := \
  $(shell echo "$(exec_prefix)" | \
    sed -e 's|^$(prefix)||' -e 's|^/||' -e '/./s|$$|/|')
# Directory in which to find other cross-compilation tools and headers.
dollar = @dollar@
# Used in install-cross.
gcc_tooldir = @gcc_tooldir@
# Since gcc_tooldir does not exist at build-time, use -B$(build_tooldir)/bin/
build_tooldir = $(exec_prefix)/$(target_noncanonical)
# Directory in which the compiler finds target-independent g++ includes.
gcc_gxx_include_dir = @gcc_gxx_include_dir@
gcc_gxx_include_dir_add_sysroot = @gcc_gxx_include_dir_add_sysroot@
# Directory to search for site-specific includes.
local_includedir = $(local_prefix)/include
includedir = $(prefix)/include
# where the info files go
infodir = @infodir@
# Where cpp should go besides $prefix/bin if necessary
cpp_install_dir = @cpp_install_dir@
# where the locale files go
datadir = @datadir@
localedir = $(datadir)/locale
# Extension (if any) to put in installed man-page filename.
man1ext = .1
man7ext = .7
objext = .o
exeext = @host_exeext@
build_exeext = @build_exeext@

# Directory in which to put man pages.
mandir = @mandir@
man1dir = $(mandir)/man1
man7dir = $(mandir)/man7
# Dir for temp files.
tmpdir = /tmp

datarootdir = @datarootdir@
docdir = @docdir@
# Directory in which to build HTML
build_htmldir = $(objdir)/HTML/gcc-$(version)
# Directory in which to put HTML
htmldir = @htmldir@

# Whether we were configured with NLS.
USE_NLS = @USE_NLS@

# Internationalization library.
LIBINTL = @LIBINTL@
LIBINTL_DEP = @LIBINTL_DEP@

# Character encoding conversion library.
LIBICONV = @LIBICONV@
LIBICONV_DEP = @LIBICONV_DEP@

# If a supplementary library is being used for the GC.
GGC_LIB=

# "true" if the target C library headers are unavailable; "false"
# otherwise.
inhibit_libc = @inhibit_libc@
ifeq ($(inhibit_libc),true)
INHIBIT_LIBC_CFLAGS = -Dinhibit_libc
endif

# List of extra executables that should be compiled for this target machine
# that are used when linking.
# The rules for compiling them should be in the t-* file for the machine.
EXTRA_PROGRAMS = @extra_programs@

# List of extra object files that should be compiled and linked with
# compiler proper (cc1, cc1obj, cc1plus).
EXTRA_OBJS = @extra_objs@

# List of extra object files that should be compiled and linked with
# the gcc driver.
EXTRA_GCC_OBJS =@extra_gcc_objs@

# List of extra libraries that should be linked with the gcc driver.
EXTRA_GCC_LIBS = @EXTRA_GCC_LIBS@

# List of additional header files to install.
EXTRA_HEADERS =@extra_headers_list@

# How to handle <stdint.h>.
USE_GCC_STDINT = @use_gcc_stdint@

# The configure script will set this to collect2$(exeext), except on a
# (non-Unix) host which can not build collect2, for which it will be
# set to empty.
COLLECT2 = @collect2@

# Program to convert libraries.
LIBCONVERT =

# Control whether header files are installed.
INSTALL_HEADERS=install-headers install-mkheaders

# Control whether Info documentation is built and installed.
BUILD_INFO = @BUILD_INFO@

# Control whether manpages generated by texi2pod.pl can be rebuilt.
GENERATED_MANPAGES = @GENERATED_MANPAGES@

# Additional directories of header files to run fixincludes on.
# These should be directories searched automatically by default
# just as /usr/include is.
# *Do not* use this for directories that happen to contain
# header files, but are not searched automatically by default.
# On most systems, this is empty.
OTHER_FIXINCLUDES_DIRS=

# A list of all the language-specific executables.
COMPILERS = @all_compilers@

# List of things which should already be built whenever we try to use xgcc
# to compile anything (without linking).
GCC_PASSES=xgcc$(exeext) specs

# Directory to link to, when using the target `maketest'.
DIR = ../gcc

# Native compiler for the build machine and its switches.
CC_FOR_BUILD = @CC_FOR_BUILD@
CXX_FOR_BUILD = @CXX_FOR_BUILD@
BUILD_CFLAGS= @BUILD_CFLAGS@ -DGENERATOR_FILE
BUILD_CXXFLAGS = @BUILD_CXXFLAGS@ -DGENERATOR_FILE

# Native compiler that we use.  This may be C++ some day.
COMPILER_FOR_BUILD = $(CXX_FOR_BUILD)
BUILD_COMPILERFLAGS = $(BUILD_CXXFLAGS)

# Native linker that we use.
LINKER_FOR_BUILD = $(CXX_FOR_BUILD)
BUILD_LINKERFLAGS = $(BUILD_CXXFLAGS)

# Native linker and preprocessor flags.  For x-fragment overrides.
BUILD_LDFLAGS=@BUILD_LDFLAGS@
BUILD_CPPFLAGS= -I. -I$(@D) -I$(srcdir) -I$(srcdir)/$(@D) \
		-I$(srcdir)/../include @INCINTL@ $(CPPINC) $(CPPFLAGS)

# Actual name to use when installing a native compiler.
GCC_INSTALL_NAME := $(shell echo gcc|sed '$(program_transform_name)')
GCC_TARGET_INSTALL_NAME := $(target_noncanonical)-$(shell echo gcc|sed '$(program_transform_name)')
CPP_INSTALL_NAME := $(shell echo cpp|sed '$(program_transform_name)')
GCOV_DUMP_INSTALL_NAME := \
  $(shell echo gcov-dump|sed '$(program_transform_name)')
GCOV_INSTALL_NAME := $(shell echo gcov|sed '$(program_transform_name)')
GCOV_TOOL_INSTALL_NAME := $(shell echo gcov-tool|sed '$(program_transform_name)')

# Setup the testing framework, if you have one
EXPECT = `if [ -f $${rootme}/../expect/expect ] ; then \
            echo $${rootme}/../expect/expect ; \
          else echo expect ; fi`

RUNTEST = `if [ -f $${srcdir}/../dejagnu/runtest ] ; then \
	       echo $${srcdir}/../dejagnu/runtest ; \
	    else echo runtest; fi`
RUNTESTFLAGS =

# This should name the specs file that we're going to install.  Target
# Makefiles may override it and name another file to be generated from
# the built-in specs and installed as the default spec, as long as
# they also introduce a rule to generate a file name specs, to be used
# at build time.
SPECS = specs

# Extra include files that are defined by HeaderInclude directives in
# the .opt files
OPTIONS_H_EXTRA =

# Extra include files that are defined by SourceInclude directives in
# the .opt files
OPTIONS_C_EXTRA = $(PRETTY_PRINT_H)

@option_includes@

# End of variables for you to override.

# GTM_H lists the config files that the generator files depend on,
# while TM_H lists the ones ordinary gcc files depend on, which
# includes several files generated by those generators.
BCONFIG_H = bconfig.h $(build_xm_file_list)
CONFIG_H  = config.h  $(host_xm_file_list)
TCONFIG_H = tconfig.h $(xm_file_list)
TM_P_H    = tm_p.h    $(tm_p_file_list)
GTM_H     = tm.h      $(tm_file_list) insn-constants.h
TM_H      = $(GTM_H) insn-flags.h $(OPTIONS_H)

# Variables for version information.
BASEVER     := $(srcdir)/BASE-VER  # 4.x.y
DEVPHASE    := $(srcdir)/DEV-PHASE # experimental, prerelease, ""
DATESTAMP   := $(srcdir)/DATESTAMP # YYYYMMDD or empty
REVISION    := $(srcdir)/REVISION  # [BRANCH revision XXXXXX]

BASEVER_c   := $(shell cat $(BASEVER))
DEVPHASE_c  := $(shell cat $(DEVPHASE))
DATESTAMP_c := $(shell cat $(DATESTAMP))

ifeq (,$(wildcard $(REVISION)))
REVISION_c  :=
REVISION    :=
else
REVISION_c  := $(shell cat $(REVISION))
endif

version     := $(BASEVER_c)

# For use in version.c - double quoted strings, with appropriate
# surrounding punctuation and spaces, and with the datestamp and
# development phase collapsed to the empty string in release mode
# (i.e. if DEVPHASE_c is empty).  The space immediately after the
# comma in the $(if ...) constructs is significant - do not remove it.
BASEVER_s   := "\"$(BASEVER_c)\""
DEVPHASE_s  := "\"$(if $(DEVPHASE_c), ($(DEVPHASE_c)))\""
DATESTAMP_s := "\"$(if $(DEVPHASE_c), $(DATESTAMP_c))\""
PKGVERSION_s:= "\"@PKGVERSION@\""
BUGURL_s    := "\"@REPORT_BUGS_TO@\""

PKGVERSION  := @PKGVERSION@
BUGURL_TEXI := @REPORT_BUGS_TEXI@

ifdef REVISION_c
REVISION_s  := "\"$(if $(DEVPHASE_c), $(REVISION_c))\""
else
REVISION_s  := "\"\""
endif

# Shorthand variables for dependency lists.
DUMPFILE_H = $(srcdir)/../libcpp/include/line-map.h dumpfile.h
VEC_H = vec.h statistics.h $(GGC_H)
HASH_TABLE_H = $(HASHTAB_H) hash-table.h
EXCEPT_H = except.h $(HASHTAB_H)
TARGET_DEF = target.def target-hooks-macros.h
C_TARGET_DEF = c-family/c-target.def target-hooks-macros.h
COMMON_TARGET_DEF = common/common-target.def target-hooks-macros.h
TARGET_H = $(TM_H) target.h $(TARGET_DEF) insn-modes.h insn-codes.h
C_TARGET_H = c-family/c-target.h $(C_TARGET_DEF)
COMMON_TARGET_H = common/common-target.h $(INPUT_H) $(COMMON_TARGET_DEF)
MACHMODE_H = machmode.h mode-classes.def insn-modes.h
HOOKS_H = hooks.h $(MACHMODE_H)
HOSTHOOKS_DEF_H = hosthooks-def.h $(HOOKS_H)
LANGHOOKS_DEF_H = langhooks-def.h $(HOOKS_H)
TARGET_DEF_H = target-def.h target-hooks-def.h $(HOOKS_H) targhooks.h
C_TARGET_DEF_H = c-family/c-target-def.h c-family/c-target-hooks-def.h \
  $(TREE_H) $(C_COMMON_H) $(HOOKS_H) common/common-targhooks.h
RTL_BASE_H = coretypes.h rtl.h rtl.def $(MACHMODE_H) reg-notes.def \
  insn-notes.def $(INPUT_H) $(REAL_H) statistics.h $(VEC_H) \
  $(FIXED_VALUE_H) alias.h $(HASHTAB_H)
FIXED_VALUE_H = fixed-value.h $(MACHMODE_H) double-int.h
RTL_H = $(RTL_BASE_H) $(FLAGS_H) genrtl.h
READ_MD_H = $(OBSTACK_H) $(HASHTAB_H) read-md.h
PARAMS_H = params.h params.def
BUILTINS_DEF = builtins.def sync-builtins.def omp-builtins.def \
	gtm-builtins.def sanitizer.def cilkplus.def cilk-builtins.def
INTERNAL_FN_DEF = internal-fn.def
INTERNAL_FN_H = internal-fn.h $(INTERNAL_FN_DEF)
TREE_CORE_H = tree-core.h coretypes.h all-tree.def tree.def \
	c-family/c-common.def $(lang_tree_files) $(MACHMODE_H) \
	$(BUILTINS_DEF) $(INPUT_H) statistics.h \
	$(VEC_H) treestruct.def $(HASHTAB_H) \
	double-int.h alias.h $(SYMTAB_H) $(FLAGS_H) \
	$(REAL_H) $(FIXED_VALUE_H)
TREE_H = tree.h $(TREE_CORE_H)  tree-check.h
REGSET_H = regset.h $(BITMAP_H) hard-reg-set.h
BASIC_BLOCK_H = basic-block.h $(PREDICT_H) $(VEC_H) $(FUNCTION_H) \
	cfg-flags.def cfghooks.h
GIMPLE_H = gimple.h gimple.def gsstruct.def $(VEC_H) \
	$(GGC_H) $(BASIC_BLOCK_H) $(TREE_H) tree-ssa-operands.h \
	tree-ssa-alias.h $(INTERNAL_FN_H) $(HASH_TABLE_H) is-a.h
GCOV_IO_H = gcov-io.h gcov-iov.h auto-host.h gcov-counter.def
RECOG_H = recog.h
EMIT_RTL_H = emit-rtl.h
FLAGS_H = flags.h flag-types.h $(OPTIONS_H)
OPTIONS_H = options.h flag-types.h $(OPTIONS_H_EXTRA)
FUNCTION_H = function.h $(HASHTAB_H) $(TM_H) hard-reg-set.h \
	$(VEC_H) $(INPUT_H) $(MACHMODE_H)
EXPR_H = expr.h insn-config.h $(FUNCTION_H) $(RTL_H) $(FLAGS_H) $(TREE_H) $(MACHMODE_H) $(EMIT_RTL_H)
OPTABS_H = optabs.h insn-codes.h insn-opinit.h
REGS_H = regs.h $(MACHMODE_H) hard-reg-set.h
CFGLOOP_H = cfgloop.h $(BASIC_BLOCK_H) double-int.h \
	$(BITMAP_H) sbitmap.h
IPA_UTILS_H = ipa-utils.h $(TREE_H) $(CGRAPH_H)
IPA_REFERENCE_H = ipa-reference.h $(BITMAP_H) $(TREE_H)
CGRAPH_H = cgraph.h $(VEC_H) $(TREE_H) $(BASIC_BLOCK_H) $(FUNCTION_H) \
	cif-code.def ipa-ref.h $(LINKER_PLUGIN_API_H) is-a.h
DF_H = df.h $(BITMAP_H) $(REGSET_H) sbitmap.h $(BASIC_BLOCK_H) \
	alloc-pool.h $(TIMEVAR_H)
RESOURCE_H = resource.h hard-reg-set.h $(DF_H)
GCC_H = gcc.h version.h $(DIAGNOSTIC_CORE_H)
GGC_H = ggc.h gtype-desc.h statistics.h
TIMEVAR_H = timevar.h timevar.def
INSN_ATTR_H = insn-attr.h insn-attr-common.h $(INSN_ADDR_H)
INSN_ADDR_H = $(srcdir)/insn-addr.h
C_COMMON_H = c-family/c-common.h c-family/c-common.def $(TREE_H) \
	$(SPLAY_TREE_H) $(CPPLIB_H) $(GGC_H) $(DIAGNOSTIC_CORE_H)
C_PRAGMA_H = c-family/c-pragma.h $(CPPLIB_H)
C_TREE_H = c/c-tree.h $(C_COMMON_H) $(DIAGNOSTIC_H)
SYSTEM_H = system.h hwint.h $(srcdir)/../include/libiberty.h \
	$(srcdir)/../include/safe-ctype.h $(srcdir)/../include/filenames.h
PREDICT_H = predict.h predict.def
CPPLIB_H = $(srcdir)/../libcpp/include/line-map.h \
	$(srcdir)/../libcpp/include/cpplib.h
INPUT_H = $(srcdir)/../libcpp/include/line-map.h input.h
OPTS_H = $(INPUT_H) $(VEC_H) opts.h $(OBSTACK_H)
SYMTAB_H = $(srcdir)/../libcpp/include/symtab.h $(OBSTACK_H)
CPP_ID_DATA_H = $(CPPLIB_H) $(srcdir)/../libcpp/include/cpp-id-data.h
CPP_INTERNAL_H = $(srcdir)/../libcpp/internal.h $(CPP_ID_DATA_H)
TREE_DUMP_H = tree-dump.h $(SPLAY_TREE_H) $(DUMPFILE_H)
TREE_PASS_H = tree-pass.h $(TIMEVAR_H) $(DUMPFILE_H)
TREE_SSA_H = tree-ssa.h tree-ssa-operands.h \
		$(BITMAP_H) sbitmap.h $(BASIC_BLOCK_H) $(GIMPLE_H) \
		$(HASHTAB_H) $(CGRAPH_H) $(IPA_REFERENCE_H) \
		tree-ssa-alias.h
PRETTY_PRINT_H = pretty-print.h $(INPUT_H) $(OBSTACK_H) wide-int-print.h
TREE_PRETTY_PRINT_H = tree-pretty-print.h $(PRETTY_PRINT_H)
GIMPLE_PRETTY_PRINT_H = gimple-pretty-print.h $(TREE_PRETTY_PRINT_H)
DIAGNOSTIC_CORE_H = diagnostic-core.h $(INPUT_H) bversion.h diagnostic.def
DIAGNOSTIC_H = diagnostic.h $(DIAGNOSTIC_CORE_H) $(PRETTY_PRINT_H)
C_PRETTY_PRINT_H = c-family/c-pretty-print.h $(PRETTY_PRINT_H) \
	$(C_COMMON_H) $(TREE_H)
TREE_INLINE_H = tree-inline.h
REAL_H = real.h $(MACHMODE_H)
LTO_STREAMER_H = lto-streamer.h $(LINKER_PLUGIN_API_H) $(TARGET_H) \
		$(CGRAPH_H) $(VEC_H) $(HASH_TABLE_H) $(TREE_H) $(GIMPLE_H) \
		$(GCOV_IO_H) $(DIAGNOSTIC_H) alloc-pool.h
IPA_PROP_H = ipa-prop.h $(TREE_H) $(VEC_H) $(CGRAPH_H) $(GIMPLE_H) alloc-pool.h
BITMAP_H = bitmap.h $(HASHTAB_H) statistics.h
GCC_PLUGIN_H = gcc-plugin.h highlev-plugin-common.h plugin.def \
		$(CONFIG_H) $(SYSTEM_H) $(HASHTAB_H)
PLUGIN_H = plugin.h $(GCC_PLUGIN_H)
PLUGIN_VERSION_H = plugin-version.h configargs.h
CONTEXT_H = context.h

#
# Now figure out from those variables how to compile and link.

# IN_GCC distinguishes between code compiled into GCC itself and other
# programs built during a bootstrap.
# autoconf inserts -DCROSS_DIRECTORY_STRUCTURE if we are building a
# cross compiler which does not use the native headers and libraries.
INTERNAL_CFLAGS = -DIN_GCC $(PICFLAG) @CROSS@

# This is the variable actually used when we compile. If you change this,
# you probably want to update BUILD_CFLAGS in configure.ac
ALL_CFLAGS = $(T_CFLAGS) $(CFLAGS-$@) \
  $(CFLAGS) $(INTERNAL_CFLAGS) $(COVERAGE_FLAGS) $(WARN_CFLAGS) @DEFS@

# The C++ version.
ALL_CXXFLAGS = $(T_CFLAGS) $(CFLAGS-$@) $(CXXFLAGS) $(INTERNAL_CFLAGS) \
  $(COVERAGE_FLAGS) $(NOEXCEPTION_FLAGS) $(WARN_CXXFLAGS) @DEFS@

# Likewise.  Put INCLUDES at the beginning: this way, if some autoconf macro
# puts -I options in CPPFLAGS, our include files in the srcdir will always
# win against random include files in /usr/include.
ALL_CPPFLAGS = $(INCLUDES) $(CPPFLAGS)

# This is the variable to use when using $(COMPILER).
ALL_COMPILERFLAGS = $(ALL_CXXFLAGS)

# This is the variable to use when using $(LINKER).
ALL_LINKERFLAGS = $(ALL_CXXFLAGS)

# Build and host support libraries.

# Use the "pic" build of libiberty if --enable-host-shared.
ifeq ($(enable_host_shared),yes)
LIBIBERTY = ../libiberty/pic/libiberty.a
BUILD_LIBIBERTY = $(build_libobjdir)/libiberty/pic/libiberty.a
else
LIBIBERTY = ../libiberty/libiberty.a
BUILD_LIBIBERTY = $(build_libobjdir)/libiberty/libiberty.a
endif

# Dependencies on the intl and portability libraries.
LIBDEPS= libcommon.a $(CPPLIB) $(LIBIBERTY) $(LIBINTL_DEP) $(LIBICONV_DEP) \
	$(LIBDECNUMBER) $(LIBBACKTRACE)

# Likewise, for use in the tools that must run on this machine
# even if we are cross-building GCC.
BUILD_LIBDEPS= $(BUILD_LIBIBERTY)

# How to link with both our special library facilities
# and the system's installed libraries.
LIBS = @LIBS@ libcommon.a $(CPPLIB) $(LIBINTL) $(LIBICONV) $(LIBBACKTRACE) \
	$(LIBIBERTY) $(LIBDECNUMBER) $(HOST_LIBS)
BACKENDLIBS = $(CLOOGLIBS) $(ISLLIBS) $(GMPLIBS) $(PLUGINLIBS) $(HOST_LIBS) \
	$(ZLIB)
# Any system libraries needed just for GNAT.
SYSLIBS = @GNAT_LIBEXC@

# Used from ada/gcc-interface/Make-lang.in
GNATBIND = @GNATBIND@
GNATMAKE = @GNATMAKE@

# Libs needed (at present) just for jcf-dump.
LDEXP_LIB = @LDEXP_LIB@

# Likewise, for use in the tools that must run on this machine
# even if we are cross-building GCC.
BUILD_LIBS = $(BUILD_LIBIBERTY)

BUILD_RTL = build/rtl.o build/read-rtl.o build/ggc-none.o \
	    build/vec.o build/min-insn-modes.o build/gensupport.o \
	    build/print-rtl.o
BUILD_MD = build/read-md.o
BUILD_ERRORS = build/errors.o

# Specify the directories to be searched for header files.
# Both . and srcdir are used, in that order,
# so that *config.h will be found in the compilation
# subdirectory rather than in the source directory.
# -I$(@D) and -I$(srcdir)/$(@D) cause the subdirectory of the file
# currently being compiled, in both source trees, to be examined as well.
# libintl.h will be found in ../intl if we are using the included libintl.
INCLUDES = -I. -I$(@D) -I$(srcdir) -I$(srcdir)/$(@D) \
	   -I$(srcdir)/../include @INCINTL@ \
	   $(CPPINC) $(GMPINC) $(DECNUMINC) $(BACKTRACEINC) \
	   $(CLOOGINC) $(ISLINC)

COMPILE.base = $(COMPILER) -c $(ALL_COMPILERFLAGS) $(ALL_CPPFLAGS) -o $@
ifeq ($(CXXDEPMODE),depmode=gcc3)
# Note a subtlety here: we use $(@D) for the directory part, to make
# things like the go/%.o rule work properly; but we use $(*F) for the
# file part, as we just want the file part of the stem, not the entire
# file name.
COMPILE = $(COMPILE.base) -MT $@ -MMD -MP -MF $(@D)/$(DEPDIR)/$(*F).TPo
POSTCOMPILE = @mv $(@D)/$(DEPDIR)/$(*F).TPo $(@D)/$(DEPDIR)/$(*F).Po
else
COMPILE = source='$<' object='$@' libtool=no \
    DEPDIR=$(DEPDIR) $(CXXDEPMODE) $(depcomp) $(COMPILE.base)
POSTCOMPILE =
endif

.cc.o .c.o:
	$(COMPILE) $<
	$(POSTCOMPILE)

#
# Support for additional languages (other than C).
# C can be supported this way too (leave for later).

LANG_MAKEFRAGS = @all_lang_makefrags@

# Flags to pass to recursive makes.
# CC is set by configure.
# ??? The choices here will need some experimenting with.

export AR_FOR_TARGET
export AR_CREATE_FOR_TARGET
export AR_FLAGS_FOR_TARGET
export AR_EXTRACT_FOR_TARGET
export AWK
export DESTDIR
export GCC_FOR_TARGET
export INCLUDES
export INSTALL_DATA
export LIPO_FOR_TARGET
export MACHMODE_H
export NM_FOR_TARGET
export STRIP_FOR_TARGET
export RANLIB_FOR_TARGET
export libsubdir

FLAGS_TO_PASS = \
	"ADA_CFLAGS=$(ADA_CFLAGS)" \
	"BISON=$(BISON)" \
	"BISONFLAGS=$(BISONFLAGS)" \
	"CFLAGS=$(CFLAGS) $(WARN_CFLAGS)" \
	"LDFLAGS=$(LDFLAGS)" \
	"FLEX=$(FLEX)" \
	"FLEXFLAGS=$(FLEXFLAGS)" \
	"INSTALL=$(INSTALL)" \
	"INSTALL_DATA=$(INSTALL_DATA)" \
	"INSTALL_PROGRAM=$(INSTALL_PROGRAM)" \
	"INSTALL_SCRIPT=$(INSTALL_SCRIPT)" \
	"LN=$(LN)" \
	"LN_S=$(LN_S)" \
	"MAKEINFO=$(MAKEINFO)" \
	"MAKEINFOFLAGS=$(MAKEINFOFLAGS)" \
	"MAKEOVERRIDES=" \
	"SHELL=$(SHELL)" \
	"exeext=$(exeext)" \
	"build_exeext=$(build_exeext)" \
	"objext=$(objext)" \
	"exec_prefix=$(exec_prefix)" \
	"prefix=$(prefix)" \
	"local_prefix=$(local_prefix)" \
	"gxx_include_dir=$(gcc_gxx_include_dir)" \
	"build_tooldir=$(build_tooldir)" \
	"gcc_tooldir=$(gcc_tooldir)" \
	"bindir=$(bindir)" \
	"libexecsubdir=$(libexecsubdir)" \
	"datarootdir=$(datarootdir)" \
	"datadir=$(datadir)" \
	"localedir=$(localedir)"
#
# Lists of files for various purposes.

# All option source files
ALL_OPT_FILES=$(lang_opt_files) $(extra_opt_files)

# Target specific, C specific object file
C_TARGET_OBJS=@c_target_objs@

# Target specific, C++ specific object file
CXX_TARGET_OBJS=@cxx_target_objs@

# Target specific, Fortran specific object file
FORTRAN_TARGET_OBJS=@fortran_target_objs@

# Object files for gcc many-languages driver.
GCC_OBJS = gcc.o ggc-none.o

c-family-warn = $(STRICT_WARN)

# Language-specific object files shared by all C-family front ends.
C_COMMON_OBJS = c-family/c-common.o c-family/c-cppbuiltin.o c-family/c-dump.o \
  c-family/c-format.o c-family/c-gimplify.o c-family/c-lex.o \
  c-family/c-omp.o c-family/c-opts.o c-family/c-pch.o \
  c-family/c-ppoutput.o c-family/c-pragma.o c-family/c-pretty-print.o \
  c-family/c-semantics.o c-family/c-ada-spec.o \
  c-family/c-cilkplus.o \
  c-family/array-notation-common.o c-family/cilk.o c-family/c-ubsan.o

# Language-independent object files.
# We put the insn-*.o files first so that a parallel make will build
# them sooner, because they are large and otherwise tend to be the
# last objects to finish building.
OBJS = \
	insn-attrtab.o \
	insn-automata.o \
	insn-dfatab.o \
	insn-emit.o \
	insn-extract.o \
	insn-latencytab.o \
	insn-modes.o \
	insn-opinit.o \
	insn-output.o \
	insn-peep.o \
	insn-preds.o \
	insn-recog.o \
	insn-enums.o \
	ggc-page.o \
	alias.o \
	alloc-pool.o \
	auto-inc-dec.o \
	auto-profile.o \
	bb-reorder.o \
	bitmap.o \
	bt-load.o \
	builtins.o \
	caller-save.o \
	calls.o \
	cfg.o \
	cfganal.o \
	cfgbuild.o \
	cfgcleanup.o \
	cfgexpand.o \
	cfghooks.o \
	cfgloop.o \
	cfgloopanal.o \
	cfgloopmanip.o \
	cfgrtl.o \
	symtab.o \
	cgraph.o \
	cgraphbuild.o \
	cgraphunit.o \
	cgraphclones.o \
	cilk-common.o \
	combine.o \
	combine-stack-adj.o \
	compare-elim.o \
	context.o \
	convert.o \
	coverage.o \
	cppbuiltin.o \
	cppdefault.o \
	cprop.o \
	cse.o \
	cselib.o \
	data-streamer.o \
	data-streamer-in.o \
	data-streamer-out.o \
	dbxout.o \
	dbgcnt.o \
	dce.o \
	ddg.o \
	debug.o \
	df-core.o \
	df-problems.o \
	df-scan.o \
	dfp.o \
	dojump.o \
	dominance.o \
	domwalk.o \
	double-int.o \
	dse.o \
	dumpfile.o \
	dwarf2asm.o \
	dwarf2cfi.o \
	dwarf2out.o \
	emit-rtl.o \
	et-forest.o \
	except.o \
	explow.o \
	expmed.o \
	expr.o \
	final.o \
	fixed-value.o \
	fold-const.o \
	function.o \
	fwprop.o \
	gcse.o \
	ggc-common.o \
	gimple.o \
	gimple-builder.o \
	gimple-expr.o \
	gimple-iterator.o \
	gimple-fold.o \
	gimple-low.o \
	gimple-match.o \
	generic-match.o \
	gimple-pretty-print.o \
	gimple-ssa-isolate-paths.o \
	gimple-ssa-strength-reduction.o \
	gimple-streamer-in.o \
	gimple-streamer-out.o \
	gimple-walk.o \
	gimplify.o \
	gimplify-me.o \
	godump.o \
	graph.o \
	graphds.o \
	graphite.o \
	graphite-blocking.o \
	graphite-isl-ast-to-gimple.o \
	graphite-dependences.o \
	graphite-interchange.o \
	graphite-optimize-isl.o \
	graphite-poly.o \
	graphite-scop-detection.o \
	graphite-sese-to-poly.o \
	gtype-desc.o \
	haifa-sched.o \
	hw-doloop.o \
	hwint.o \
	ifcvt.o \
	ree.o \
	inchash.o \
	incpath.o \
	init-regs.o \
	internal-fn.o \
	ipa-chkp.o \
	ipa-cp.o \
	ipa-devirt.o \
	ipa-polymorphic-call.o \
	ipa-split.o \
	ipa-inline.o \
	ipa-comdats.o \
	ipa-visibility.o \
	ipa-inline-analysis.o \
	ipa-inline-transform.o \
	ipa-profile.o \
	ipa-prop.o \
	ipa-pure-const.o \
	ipa-icf.o \
	ipa-icf-gimple.o \
	ipa-reference.o \
	ipa-ref.o \
	ipa-utils.o \
	ipa.o \
	ira.o \
	ira-build.o \
	ira-costs.o \
	ira-conflicts.o \
	ira-color.o \
	ira-emit.o \
	ira-lives.o \
	jump.o \
	langhooks.o \
	lcm.o \
	lists.o \
	loop-doloop.o \
	loop-init.o \
	loop-invariant.o \
	loop-iv.o \
	loop-unroll.o \
	lower-subreg.o \
	lra.o \
	lra-assigns.o \
	lra-coalesce.o \
	lra-constraints.o \
	lra-eliminations.o \
	lra-lives.o \
	lra-remat.o \
	lra-spills.o \
	lto-cgraph.o \
	lto-streamer.o \
	lto-streamer-in.o \
	lto-streamer-out.o \
	lto-section-in.o \
	lto-section-out.o \
	lto-opts.o \
	lto-compress.o \
	mcf.o \
	mode-switching.o \
	modulo-sched.o \
	omega.o \
	omp-low.o \
	optabs.o \
	options-save.o \
	opts-global.o \
	passes.o \
	plugin.o \
	postreload-gcse.o \
	postreload.o \
	postreload-load.o \
	predict.o \
	print-rtl.o \
	print-tree.o \
	profile.o \
	real.o \
	realmpfr.o \
	recog.o \
	reg-stack.o \
	regcprop.o \
	reginfo.o \
	regrename.o \
	regstat.o \
	reload.o \
	reload1.o \
	reorg.o \
	resource.o \
	rtl-chkp.o \
	rtl-error.o \
	rtl.o \
	rtlhash.o \
	rtlanal.o \
	rtlhooks.o \
	sbitmap.o \
	sched-deps.o \
	sched-ebb.o \
	sched-rgn.o \
	sched-vis.o \
	sdbout.o \
	sel-sched-ir.o \
	sel-sched-dump.o \
	sel-sched.o \
	sese.o \
	shrink-wrap.o \
	simplify-rtx.o \
	sparseset.o \
	sreal.o \
	stack-ptr-mod.o \
	statistics.o \
	stmt.o \
	stor-layout.o \
	store-motion.o \
	streamer-hooks.o \
	stringpool.o \
	target-globals.o \
	targhooks.o \
	timevar.o \
	toplev.o \
	tracer.o \
	trans-mem.o \
	tree-affine.o \
	asan.o \
	tsan.o \
	ubsan.o \
	sanopt.o \
	tree-call-cdce.o \
	tree-cfg.o \
	tree-cfgcleanup.o \
	tree-chrec.o \
	tree-complex.o \
	tree-data-ref.o \
	tree-dfa.o \
	tree-diagnostic.o \
	tree-dump.o \
	tree-eh.o \
	tree-emutls.o \
	tree-if-conv.o \
	tree-inline.o \
	tree-into-ssa.o \
	tree-iterator.o \
	tree-loop-distribution.o \
	tree-merge-const-bfstores.o \
	tree-ssa-merge-common-code.o \
	tree-nested.o \
	tree-nrv.o \
	tree-object-size.o \
	tree-outof-ssa.o \
	tree-parloops.o \
	tree-phinodes.o \
	tree-chkp.o \
	tree-chkp-opt.o \
	tree-predcom.o \
	tree-pretty-print.o \
	tree-profile.o \
	tree-scalar-evolution.o \
	tree-sra.o \
	tree-switch-conversion.o \
	tree-ssa-address.o \
	tree-ssa-alias.o \
	tree-ssa-ccp.o \
	tree-ssa-coalesce.o \
	tree-ssa-copy.o \
	tree-ssa-copyrename.o \
	tree-ssa-dce.o \
	tree-ssa-dom.o \
	tree-ssa-dse.o \
	tree-ssa-forwprop.o \
	tree-ssa-ifcombine.o \
	tree-ssa-live.o \
	tree-ssa-loop-ch.o \
	tree-ssa-loop-im.o \
	tree-ssa-loop-ivcanon.o \
	tree-ssa-loop-ivopts.o \
	tree-ssa-loop-manip.o \
	tree-ssa-loop-niter.o \
	tree-ssa-loop-prefetch.o \
	tree-ssa-loop-unswitch.o \
	tree-ssa-loop.o \
	tree-ssa-math-opts.o \
	tree-ssa-operands.o \
	tree-ssa-phiopt.o \
	tree-ssa-phiprop.o \
	tree-ssa-pre.o \
	tree-ssa-propagate.o \
	tree-ssa-reassoc.o \
	tree-ssa-sccvn.o \
	tree-ssa-sink.o \
	tree-ssa-strlen.o \
	tree-ssa-structalias.o \
	tree-ssa-tail-merge.o \
	tree-ssa-ter.o \
	tree-ssa-threadedge.o \
	tree-ssa-threadupdate.o \
	tree-ssa-uncprop.o \
	tree-ssa-uninit.o \
	tree-ssa.o \
	tree-ssanames.o \
	tree-stdarg.o \
	tree-streamer.o \
	tree-streamer-in.o \
	tree-streamer-out.o \
	tree-tailcall.o \
	tree-vect-generic.o \
	tree-vect-patterns.o \
	tree-vect-data-refs.o \
	tree-vect-stmts.o \
	tree-vect-loop.o \
	tree-vect-loop-manip.o \
	tree-vect-slp.o \
	tree-vectorizer.o \
	tree-vrp.o \
	tree.o \
	valtrack.o \
	value-prof.o \
	var-tracking.o \
	varasm.o \
	varpool.o \
	vmsdbgout.o \
	vtable-verify.o \
	web.o \
	wide-int.o \
	wide-int-print.o \
	xcoffout.o \
	$(out_object_file) \
	$(EXTRA_OBJS) \
	$(host_hook_obj)

# Objects in libcommon.a, potentially used by all host binaries and with
# no target dependencies.
OBJS-libcommon = diagnostic.o diagnostic-color.o pretty-print.o intl.o \
	vec.o  input.o version.o

# Objects in libcommon-target.a, used by drivers and by the core
# compiler and containing target-dependent code.
OBJS-libcommon-target = $(common_out_object_file) prefix.o params.o \
	opts.o opts-common.o options.o vec.o hooks.o common/common-targhooks.o \
	hash-table.o file-find.o

# This lists all host objects for the front ends.
ALL_HOST_FRONTEND_OBJS = $(foreach v,$(CONFIG_LANGUAGES),$($(v)_OBJS))

ALL_HOST_BACKEND_OBJS = $(GCC_OBJS) $(OBJS) $(OBJS-libcommon) \
  $(OBJS-libcommon-target) @TREEBROWSER@ main.o c-family/cppspec.o \
  $(COLLECT2_OBJS) $(EXTRA_GCC_OBJS) $(GCOV_OBJS) $(GCOV_DUMP_OBJS) \
  $(GCOV_TOOL_OBJS) lto-wrapper.o collect-utils.o

# This lists all host object files, whether they are included in this
# compilation or not.
ALL_HOST_OBJS = $(ALL_HOST_FRONTEND_OBJS) $(ALL_HOST_BACKEND_OBJS)

BACKEND = libbackend.a main.o @TREEBROWSER@ libcommon-target.a libcommon.a \
	$(CPPLIB) $(LIBDECNUMBER)

# This is defined to "yes" if Tree checking is enabled, which roughly means
# front-end checking.
TREECHECKING = @TREECHECKING@

# The full name of the driver on installation
FULL_DRIVER_NAME=$(target_noncanonical)-gcc-$(version)$(exeext)

MOSTLYCLEANFILES = insn-flags.h insn-config.h insn-codes.h \
 insn-output.c insn-recog.c insn-emit.c insn-extract.c insn-peep.c \
 insn-attr.h insn-attr-common.h insn-attrtab.c insn-dfatab.c \
 insn-latencytab.c insn-opinit.c insn-opinit.h insn-preds.c insn-constants.h \
 tm-preds.h tm-constrs.h checksum-options gimple-match.c generic-match.c \
 tree-check.h min-insn-modes.c insn-modes.c insn-modes.h \
 genrtl.h gt-*.h gtype-*.h gtype-desc.c gtyp-input.list \
 xgcc$(exeext) cpp$(exeext) $(FULL_DRIVER_NAME) \
 $(EXTRA_PROGRAMS) gcc-cross$(exeext) \
 $(SPECS) collect2$(exeext) gcc-ar$(exeext) gcc-nm$(exeext) \
 gcc-ranlib$(exeext) \
 gcov-iov$(build_exeext) gcov$(exeext) gcov-dump$(exeext) \
 gcov-tool$(exeect) \
 gengtype$(exeext) *.[0-9][0-9].* *.[si] *-checksum.c libbackend.a \
 libcommon-target.a libcommon.a libgcc.mk

# This symlink makes the full installation name of the driver be available
# from within the *build* directory, for use when running the JIT library
# from there (e.g. when running its testsuite).
$(FULL_DRIVER_NAME): ./xgcc
	$(LN) -s $< $@

#
# Language makefile fragments.

# The following targets define the interface between us and the languages.
#
# all.cross, start.encap, rest.encap,
# install-common, install-info, install-man,
# uninstall,
# mostlyclean, clean, distclean, maintainer-clean,
#
# Each language is linked in with a series of hooks.  The name of each
# hooked is "lang.${target_name}" (eg: lang.info).  Configure computes
# and adds these here.  We use double-colon rules for some of the hooks;
# double-colon rules should be preferred for any new hooks.

# language hooks, generated by configure
@language_hooks@

# per-language makefile fragments
ifneq ($(LANG_MAKEFRAGS),)
include $(LANG_MAKEFRAGS)
endif

# target and host overrides must follow the per-language makefile fragments
# so they can override or augment language-specific variables

# target overrides
ifneq ($(tmake_file),)
include $(tmake_file)
endif

# host overrides
ifneq ($(xmake_file),)
include $(xmake_file)
endif

# all-tree.def includes all the tree.def files.
all-tree.def: s-alltree; @true
s-alltree: Makefile
	rm -f tmp-all-tree.def
	echo '#include "tree.def"' > tmp-all-tree.def
	echo 'END_OF_BASE_TREE_CODES' >> tmp-all-tree.def
	echo '#include "c-family/c-common.def"' >> tmp-all-tree.def
	ltf="$(lang_tree_files)"; for f in $$ltf; do \
	  echo "#include \"$$f\""; \
	done | sed 's|$(srcdir)/||' >> tmp-all-tree.def
	$(SHELL) $(srcdir)/../move-if-change tmp-all-tree.def all-tree.def
	$(STAMP) s-alltree

# Now that LANG_MAKEFRAGS are included, we can add special flags to the
# objects that belong to the front ends.  We add an extra define that
# causes back-end specific include files to be poisoned, in the hope that
# we can avoid introducing dependencies of the front ends on things that
# no front end should ever look at (e.g. everything RTL related).
$(foreach file,$(ALL_HOST_FRONTEND_OBJS),$(eval CFLAGS-$(file) += -DIN_GCC_FRONTEND))

#

# -----------------------------
# Rebuilding this configuration
# -----------------------------

# On the use of stamps:
# Consider the example of tree-check.h. It is constructed with build/gencheck.
# A simple rule to build tree-check.h would be
# tree-check.h: build/gencheck$(build_exeext)
#	$(RUN_GEN) build/gencheck$(build_exeext) > tree-check.h
#
# but tree-check.h doesn't change every time gencheck changes. It would the
# nice if targets that depend on tree-check.h wouldn't be rebuild
# unnecessarily when tree-check.h is unchanged. To make this, tree-check.h
# must not be overwritten with a identical copy. One solution is to use a
# temporary file
# tree-check.h: build/gencheck$(build_exeext)
#	$(RUN_GEN) build/gencheck$(build_exeext) > tmp-check.h
#	$(SHELL) $(srcdir)/../move-if-change tmp-check.h tree-check.h
#
# This solution has a different problem. Since the time stamp of tree-check.h
# is unchanged, make will try to update tree-check.h every time it runs.
# To prevent this, one can add a stamp
# tree-check.h: s-check
# s-check : build/gencheck$(build_exeext)
#	$(RUN_GEN) build/gencheck$(build_exeext) > tmp-check.h
#	$(SHELL) $(srcdir)/../move-if-change tmp-check.h tree-check.h
#	$(STAMP) s-check
#
# The problem with this solution is that make thinks that tree-check.h is
# always unchanged. Make must be deceived into thinking that tree-check.h is
# rebuild by the "tree-check.h: s-check" rule. To do this, add a dummy command:
# tree-check.h: s-check; @true
# s-check : build/gencheck$(build_exeext)
#	$(RUN_GEN) build/gencheck$(build_exeext) > tmp-check.h
#	$(SHELL) $(srcdir)/../move-if-change tmp-check.h tree-check.h
#	$(STAMP) s-check
#
# This is what is done in this makefile. Note that mkconfig.sh has a
# move-if-change built-in

Makefile: config.status $(srcdir)/Makefile.in $(LANG_MAKEFRAGS)
	LANGUAGES="$(CONFIG_LANGUAGES)" \
	CONFIG_HEADERS= \
	CONFIG_SHELL="$(SHELL)" \
	CONFIG_FILES=$@ $(SHELL) config.status

config.h: cs-config.h ; @true
bconfig.h: cs-bconfig.h ; @true
tconfig.h: cs-tconfig.h ; @true
tm.h: cs-tm.h ; @true
tm_p.h: cs-tm_p.h ; @true

cs-config.h: Makefile
	TARGET_CPU_DEFAULT="" \
	HEADERS="$(host_xm_include_list)" DEFINES="$(host_xm_defines)" \
	$(SHELL) $(srcdir)/mkconfig.sh config.h

cs-bconfig.h: Makefile
	TARGET_CPU_DEFAULT="" \
	HEADERS="$(build_xm_include_list)" DEFINES="$(build_xm_defines)" \
	$(SHELL) $(srcdir)/mkconfig.sh bconfig.h

cs-tconfig.h: Makefile
	TARGET_CPU_DEFAULT="" \
	HEADERS="$(xm_include_list)" DEFINES="USED_FOR_TARGET $(xm_defines)" \
	$(SHELL) $(srcdir)/mkconfig.sh tconfig.h

cs-tm.h: Makefile
	TARGET_CPU_DEFAULT="$(target_cpu_default)" \
	HEADERS="$(tm_include_list)" DEFINES="$(tm_defines)" \
	$(SHELL) $(srcdir)/mkconfig.sh tm.h

cs-tm_p.h: Makefile
	TARGET_CPU_DEFAULT="" \
	HEADERS="$(tm_p_include_list)" DEFINES="" \
	$(SHELL) $(srcdir)/mkconfig.sh tm_p.h

# Don't automatically run autoconf, since configure.ac might be accidentally
# newer than configure.  Also, this writes into the source directory which
# might be on a read-only file system.  If configured for maintainer mode
# then do allow autoconf to be run.

AUTOCONF = autoconf
ACLOCAL = aclocal
ACLOCAL_AMFLAGS = -I ../config -I ..
aclocal_deps = \
	$(srcdir)/../libtool.m4 \
	$(srcdir)/../ltoptions.m4 \
	$(srcdir)/../ltsugar.m4 \
	$(srcdir)/../ltversion.m4 \
	$(srcdir)/../lt~obsolete.m4 \
	$(srcdir)/../config/acx.m4 \
	$(srcdir)/../config/codeset.m4 \
	$(srcdir)/../config/extensions.m4 \
	$(srcdir)/../config/gettext-sister.m4 \
	$(srcdir)/../config/gcc-plugin.m4 \
	$(srcdir)/../config/iconv.m4 \
	$(srcdir)/../config/lcmessage.m4 \
	$(srcdir)/../config/lib-ld.m4 \
	$(srcdir)/../config/lib-link.m4 \
	$(srcdir)/../config/lib-prefix.m4 \
	$(srcdir)/../config/override.m4 \
	$(srcdir)/../config/progtest.m4 \
        $(srcdir)/../config/stdint.m4 \
	$(srcdir)/../config/unwind_ipinfo.m4 \
	$(srcdir)/../config/warnings.m4 \
	$(srcdir)/../config/dfp.m4 \
	$(srcdir)/../config/mmap.m4 \
	$(srcdir)/acinclude.m4

$(srcdir)/configure: @MAINT@ $(srcdir)/configure.ac $(srcdir)/aclocal.m4
	(cd $(srcdir) && $(AUTOCONF))

$(srcdir)/aclocal.m4 : @MAINT@ $(aclocal_deps)
	(cd $(srcdir) && $(ACLOCAL) $(ACLOCAL_AMFLAGS))

# cstamp-h.in controls rebuilding of config.in.
# It is named cstamp-h.in and not stamp-h.in so the mostlyclean rule doesn't
# delete it.  A stamp file is needed as autoheader won't update the file if
# nothing has changed.
# It remains in the source directory and is part of the distribution.
# This follows what is done in shellutils, fileutils, etc.
# "echo timestamp" is used instead of touch to be consistent with other
# packages that use autoconf (??? perhaps also to avoid problems with patch?).
# ??? Newer versions have a maintainer mode that may be useful here.

# Don't run autoheader automatically either.
# Only run it if maintainer mode is enabled.
@MAINT@ AUTOHEADER = autoheader
@MAINT@ $(srcdir)/config.in: $(srcdir)/cstamp-h.in
@MAINT@ $(srcdir)/cstamp-h.in: $(srcdir)/configure.ac
@MAINT@	(cd $(srcdir) && $(AUTOHEADER))
@MAINT@	@rm -f $(srcdir)/cstamp-h.in
@MAINT@	echo timestamp > $(srcdir)/cstamp-h.in
auto-host.h: cstamp-h ; @true
cstamp-h: config.in config.status
	CONFIG_HEADERS=auto-host.h:config.in \
	CONFIG_FILES= \
	LANGUAGES="$(CONFIG_LANGUAGES)" $(SHELL) config.status

# Really, really stupid make features, such as SUN's KEEP_STATE, may force
# a target to build even if it is up-to-date.  So we must verify that
# config.status does not exist before failing.
config.status: $(srcdir)/configure $(srcdir)/config.gcc
	@if [ ! -f config.status ] ; then \
	  echo You must configure gcc.  Look at http://gcc.gnu.org/install/ for details.; \
	  false; \
	else \
	  LANGUAGES="$(CONFIG_LANGUAGES)" $(SHELL) config.status --recheck; \
	fi

# --------
# UNSORTED
# --------

# Provide quickstrap as a target that people can type into the gcc directory,
# and that fails if you're not into it.
quickstrap: all
	cd $(toplevel_builddir) && $(MAKE) all-target-libgcc

all.internal: start.encap rest.encap doc
# This is what to compile if making a cross-compiler.
all.cross: native gcc-cross$(exeext) cpp$(exeext) specs \
	libgcc-support lang.all.cross doc @GENINSRC@ srcextra
# This is what must be made before installing GCC and converting libraries.
start.encap: native xgcc$(exeext) cpp$(exeext) specs \
	libgcc-support lang.start.encap @GENINSRC@ srcextra
# These can't be made until after GCC can run.
rest.encap: lang.rest.encap
# This is what is made with the host's compiler
# whether making a cross compiler or not.
native: config.status auto-host.h build-@POSUB@ $(LANGUAGES) \
	$(EXTRA_PROGRAMS) $(COLLECT2) lto-wrapper$(exeext) \
	gcc-ar$(exeext) gcc-nm$(exeext) gcc-ranlib$(exeext)

ifeq ($(enable_plugin),yes)
native: gengtype$(exeext)
endif

# On the target machine, finish building a cross compiler.
# This does the things that can't be done on the host machine.
rest.cross: specs

# Recompile all the language-independent object files.
# This is used only if the user explicitly asks for it.
compilations: $(BACKEND)

# This archive is strictly for the host.
libbackend.a: $(OBJS)
	-rm -rf libbackend.a
	$(AR) $(AR_FLAGS) libbackend.a $(OBJS)
	-$(RANLIB) $(RANLIB_FLAGS) libbackend.a

libcommon-target.a: $(OBJS-libcommon-target)
	-rm -rf libcommon-target.a
	$(AR) $(AR_FLAGS) libcommon-target.a $(OBJS-libcommon-target)
	-$(RANLIB) $(RANLIB_FLAGS) libcommon-target.a

libcommon.a: $(OBJS-libcommon)
	-rm -rf libcommon.a
	$(AR) $(AR_FLAGS) libcommon.a $(OBJS-libcommon)
	-$(RANLIB) $(RANLIB_FLAGS) libcommon.a

# We call this executable `xgcc' rather than `gcc'
# to avoid confusion if the current directory is in the path
# and CC is `gcc'.  It is renamed to `gcc' when it is installed.
xgcc$(exeext): $(GCC_OBJS) c/gccspec.o libcommon-target.a $(LIBDEPS) \
	$(EXTRA_GCC_OBJS)
	+$(LINKER) $(ALL_LINKERFLAGS) $(LDFLAGS) -o $@ $(GCC_OBJS) \
	  c/gccspec.o $(EXTRA_GCC_OBJS) libcommon-target.a \
	  $(EXTRA_GCC_LIBS) $(LIBS)

# cpp is to cpp0 as e.g. g++ is to cc1plus: Just another driver.
# It is part of c-family because the handled extensions are hard-coded
# and only contain c-family extensions (see known_suffixes).
cpp$(exeext): $(GCC_OBJS) c-family/cppspec.o libcommon-target.a $(LIBDEPS) \
	$(EXTRA_GCC_OBJS)
	+$(LINKER) $(ALL_LINKERFLAGS) $(LDFLAGS) -o $@ $(GCC_OBJS) \
	  c-family/cppspec.o $(EXTRA_GCC_OBJS) libcommon-target.a \
	  $(EXTRA_GCC_LIBS) $(LIBS)

# Dump a specs file to make -B./ read these specs over installed ones.
$(SPECS): xgcc$(exeext)
	$(GCC_FOR_TARGET) -dumpspecs > tmp-specs
	mv tmp-specs $(SPECS)

# We do want to create an executable named `xgcc', so we can use it to
# compile libgcc2.a.
# Also create gcc-cross, so that install-common will install properly.
gcc-cross$(exeext): xgcc$(exeext)
	cp xgcc$(exeext) gcc-cross$(exeext)

checksum-options:
	echo "$(LINKER) $(ALL_LINKERFLAGS) $(LDFLAGS)" > checksum-options.tmp \
	&& $(srcdir)/../move-if-change checksum-options.tmp checksum-options

#
# Build libgcc.a.

libgcc-support: libgcc.mvars stmp-int-hdrs $(TCONFIG_H) \
	$(MACHMODE_H) gcov-iov.h

libgcc.mvars: config.status Makefile specs xgcc$(exeext)
	: > tmp-libgcc.mvars
	echo GCC_CFLAGS = '$(GCC_CFLAGS)' >> tmp-libgcc.mvars
	echo INHIBIT_LIBC_CFLAGS = '$(INHIBIT_LIBC_CFLAGS)' >> tmp-libgcc.mvars
	echo TARGET_SYSTEM_ROOT = '$(TARGET_SYSTEM_ROOT)' >> tmp-libgcc.mvars

	mv tmp-libgcc.mvars libgcc.mvars

# Use the genmultilib shell script to generate the information the gcc
# driver program needs to select the library directory based on the
# switches.
multilib.h: s-mlib; @true
s-mlib: $(srcdir)/genmultilib Makefile
	if test @enable_multilib@ = yes \
	   || test -n "$(MULTILIB_OSDIRNAMES)"; then \
	  $(SHELL) $(srcdir)/genmultilib \
	    "$(MULTILIB_OPTIONS)" \
	    "$(MULTILIB_DIRNAMES)" \
	    "$(MULTILIB_MATCHES)" \
	    "$(MULTILIB_EXCEPTIONS)" \
	    "$(MULTILIB_EXTRA_OPTS)" \
	    "$(MULTILIB_EXCLUSIONS)" \
	    "$(MULTILIB_OSDIRNAMES)" \
	    "$(MULTILIB_REQUIRED)" \
	    "$(if $(MULTILIB_OSDIRNAMES),,$(MULTIARCH_DIRNAME))" \
	    "$(MULTILIB_REUSE)" \
	    "@enable_multilib@" \
	    > tmp-mlib.h; \
	else \
	  $(SHELL) $(srcdir)/genmultilib '' '' '' '' '' '' '' '' \
	    "$(MULTIARCH_DIRNAME)" '' no \
	    > tmp-mlib.h; \
	fi
	$(SHELL) $(srcdir)/../move-if-change tmp-mlib.h multilib.h
	$(STAMP) s-mlib
#
# Compiling object files from source files.

# Note that dependencies on obstack.h are not written
# because that file is not part of GCC.

srcextra: gcc.srcextra lang.srcextra

gcc.srcextra: gengtype-lex.c
	-cp -p $^ $(srcdir)

AR_OBJS = file-find.o
AR_LIBS = @COLLECT2_LIBS@

gcc-ar$(exeext): gcc-ar.o $(AR_OBJS) $(LIBDEPS)
	+$(LINKER) $(ALL_LINKERFLAGS) $(LDFLAGS) gcc-ar.o -o $@ \
		$(AR_OBJS) $(LIBS) $(AR_LIBS)

gcc-nm$(exeext): gcc-nm.o $(AR_OBJS) $(LIBDEPS)
	+$(LINKER) $(ALL_LINKERFLAGS) $(LDFLAGS) gcc-nm.o -o $@ \
		$(AR_OBJS) $(LIBS) $(AR_LIBS)

gcc-ranlib$(exeext): gcc-ranlib.o $(AR_OBJS) $(LIBDEPS)
	+$(LINKER) $(ALL_LINKERFLAGS) $(LDFLAGS) gcc-ranlib.o -o $@ \
		$(AR_OBJS) $(LIBS) $(AR_LIBS)

CFLAGS-gcc-ar.o += $(DRIVER_DEFINES) \
	-DTARGET_MACHINE=\"$(target_noncanonical)\" \
	@TARGET_SYSTEM_ROOT_DEFINE@ -DPERSONALITY=\"ar\"

CFLAGS-gcc-ranlib.o += $(DRIVER_DEFINES) \
	-DTARGET_MACHINE=\"$(target_noncanonical)\" \
	@TARGET_SYSTEM_ROOT_DEFINE@ -DPERSONALITY=\"ranlib\"

CFLAGS-gcc-nm.o += $(DRIVER_DEFINES) \
	-DTARGET_MACHINE=\"$(target_noncanonical)\" \
	@TARGET_SYSTEM_ROOT_DEFINE@ -DPERSONALITY=\"nm\"

# ??? the implicit rules dont trigger if the source file has a different name
# so copy instead
gcc-ranlib.c: gcc-ar.c
	cp $^ $@

gcc-nm.c: gcc-ar.c
	cp $^ $@

COLLECT2_OBJS = collect2.o collect2-aix.o tlink.o vec.o ggc-none.o \
  collect-utils.o file-find.o
COLLECT2_LIBS = @COLLECT2_LIBS@
collect2$(exeext): $(COLLECT2_OBJS) $(LIBDEPS)
# Don't try modifying collect2 (aka ld) in place--it might be linking this.
	+$(LINKER) $(ALL_LINKERFLAGS) $(LDFLAGS) -o T$@ \
		$(COLLECT2_OBJS) $(LIBS) $(COLLECT2_LIBS)
	mv -f T$@ $@

CFLAGS-collect2.o += -DTARGET_MACHINE=\"$(target_noncanonical)\" \
	@TARGET_SYSTEM_ROOT_DEFINE@

LTO_WRAPPER_OBJS = lto-wrapper.o collect-utils.o ggc-none.o
lto-wrapper$(exeext): $(LTO_WRAPPER_OBJS) libcommon-target.a $(LIBDEPS)
	+$(LINKER) $(ALL_COMPILERFLAGS) $(LDFLAGS) -o T$@ \
	   $(LTO_WRAPPER_OBJS) libcommon-target.a $(LIBS)
	mv -f T$@ $@

# Files used by all variants of C or by the stand-alone pre-processor.

CFLAGS-c-family/c-opts.o += @TARGET_SYSTEM_ROOT_DEFINE@

CFLAGS-c-family/c-pch.o += -DHOST_MACHINE=\"$(host)\" \
	-DTARGET_MACHINE=\"$(target)\"

default-c.o: config/default-c.c
	$(COMPILE) $<
	$(POSTCOMPILE)

# Files used by all variants of C and some other languages.

CFLAGS-prefix.o += -DPREFIX=\"$(prefix)\" -DBASEVER=$(BASEVER_s)
prefix.o: $(BASEVER)

# Language-independent files.

DRIVER_DEFINES = \
  -DSTANDARD_STARTFILE_PREFIX=\"$(unlibsubdir)/\" \
  -DSTANDARD_EXEC_PREFIX=\"$(libdir)/gcc/\" \
  -DSTANDARD_LIBEXEC_PREFIX=\"$(libexecdir)/gcc/\" \
  -DDEFAULT_TARGET_VERSION=\"$(version)\" \
  -DDEFAULT_REAL_TARGET_MACHINE=\"$(real_target_noncanonical)\" \
  -DDEFAULT_TARGET_MACHINE=\"$(target_noncanonical)\" \
  -DSTANDARD_BINDIR_PREFIX=\"$(bindir)/\" \
  -DTOOLDIR_BASE_PREFIX=\"$(libsubdir_to_prefix)$(prefix_to_exec_prefix)\" \
  -DACCEL_DIR_SUFFIX=\"$(accel_dir_suffix)\" \
  @TARGET_SYSTEM_ROOT_DEFINE@ \
  $(VALGRIND_DRIVER_DEFINES) \
  $(if $(SHLIB),$(if $(filter yes,@enable_shared@),-DENABLE_SHARED_LIBGCC)) \
  -DCONFIGURE_SPECS="\"@CONFIGURE_SPECS@\""

CFLAGS-gcc.o += $(DRIVER_DEFINES)

specs.h : s-specs ; @true
s-specs : Makefile
	lsf="$(lang_specs_files)"; for f in $$lsf; do \
	    echo "#include \"$$f\""; \
	done | sed 's|$(srcdir)/||' > tmp-specs.h
	$(SHELL) $(srcdir)/../move-if-change tmp-specs.h specs.h
	$(STAMP) s-specs

optionlist: s-options ; @true
s-options: $(ALL_OPT_FILES) Makefile $(srcdir)/opt-gather.awk
	$(AWK) -f $(srcdir)/opt-gather.awk $(ALL_OPT_FILES) > tmp-optionlist
	$(SHELL) $(srcdir)/../move-if-change tmp-optionlist optionlist
	$(STAMP) s-options

options.c: optionlist $(srcdir)/opt-functions.awk $(srcdir)/opt-read.awk \
    $(srcdir)/optc-gen.awk
	$(AWK) -f $(srcdir)/opt-functions.awk -f $(srcdir)/opt-read.awk \
	       -f $(srcdir)/optc-gen.awk \
	       -v header_name="config.h system.h coretypes.h options.h tm.h" < $< > $@

options-save.c: optionlist $(srcdir)/opt-functions.awk $(srcdir)/opt-read.awk \
    $(srcdir)/optc-save-gen.awk
	$(AWK) -f $(srcdir)/opt-functions.awk -f $(srcdir)/opt-read.awk \
	       -f $(srcdir)/optc-save-gen.awk \
	       -v header_name="config.h system.h coretypes.h tm.h" < $< > $@

options.h: s-options-h ; @true
s-options-h: optionlist $(srcdir)/opt-functions.awk $(srcdir)/opt-read.awk \
    $(srcdir)/opth-gen.awk
	$(AWK) -f $(srcdir)/opt-functions.awk -f $(srcdir)/opt-read.awk \
	       -f $(srcdir)/opth-gen.awk \
	       < $< > tmp-options.h
	$(SHELL) $(srcdir)/../move-if-change tmp-options.h options.h
	$(STAMP) $@

dumpvers: dumpvers.c

CFLAGS-version.o += -DBASEVER=$(BASEVER_s) -DDATESTAMP=$(DATESTAMP_s) \
	-DREVISION=$(REVISION_s) \
	-DDEVPHASE=$(DEVPHASE_s) -DPKGVERSION=$(PKGVERSION_s) \
	-DBUGURL=$(BUGURL_s)
version.o: $(REVISION) $(DATESTAMP) $(BASEVER) $(DEVPHASE)

# lto-compress.o needs $(ZLIBINC) added to the include flags.
CFLAGS-lto-compress.o += $(ZLIBINC)

bversion.h: s-bversion; @true
s-bversion: BASE-VER
	echo "#define BUILDING_GCC_MAJOR `echo $(BASEVER_c) | sed -e 's/^\([0-9]*\).*$$/\1/'`" > bversion.h
	echo "#define BUILDING_GCC_MINOR `echo $(BASEVER_c) | sed -e 's/^[0-9]*\.\([0-9]*\).*$$/\1/'`" >> bversion.h
	echo "#define BUILDING_GCC_PATCHLEVEL `echo $(BASEVER_c) | sed -e 's/^[0-9]*\.[0-9]*\.\([0-9]*\)$$/\1/'`" >> bversion.h
	echo "#define BUILDING_GCC_VERSION (BUILDING_GCC_MAJOR * 1000 + BUILDING_GCC_MINOR)" >> bversion.h
	$(STAMP) s-bversion

CFLAGS-toplev.o += -DTARGET_NAME=\"$(target_noncanonical)\"

pass-instances.def: $(srcdir)/passes.def $(srcdir)/gen-pass-instances.awk
	$(AWK) -f $(srcdir)/gen-pass-instances.awk \
	  $(srcdir)/passes.def > pass-instances.def

$(out_object_file): $(out_file)
	$(COMPILE) $<
	$(POSTCOMPILE)

$(common_out_object_file): $(common_out_file)
	$(COMPILE) $<
	$(POSTCOMPILE)
#
# Generate header and source files from the machine description,
# and compile them.

.PRECIOUS: insn-config.h insn-flags.h insn-codes.h insn-constants.h \
  insn-emit.c insn-recog.c insn-extract.c insn-output.c insn-peep.c \
  insn-attr.h insn-attr-common.h insn-attrtab.c insn-dfatab.c \
  insn-latencytab.c insn-preds.c gimple-match.c generic-match.c

# Dependencies for the md file.  The first time through, we just assume
# the md file itself and the generated dependency file (in order to get
# it built).  The second time through we have the dependency file.
-include mddeps.mk
MD_DEPS = s-mddeps $(md_file) $(MD_INCLUDES)

s-mddeps: $(md_file) $(MD_INCLUDES) build/genmddeps$(build_exeext)
	$(RUN_GEN) build/genmddeps$(build_exeext) $(md_file) > tmp-mddeps
	$(SHELL) $(srcdir)/../move-if-change tmp-mddeps mddeps.mk
	$(STAMP) s-mddeps

# For each of the files generated by running a generator program over
# the machine description, the following static pattern rules run the
# generator program only if the machine description has changed,
# but touch the target file only when its contents actually change.
# The "; @true" construct forces Make to recheck the timestamp on
# the target file.

simple_rtl_generated_h	= insn-attr.h insn-attr-common.h insn-codes.h \
			  insn-config.h insn-flags.h

simple_rtl_generated_c	= insn-automata.c insn-emit.c \
			  insn-extract.c insn-output.c \
			  insn-peep.c insn-recog.c

simple_generated_h	= $(simple_rtl_generated_h) insn-constants.h

simple_generated_c	= $(simple_rtl_generated_c) insn-enums.c

$(simple_generated_h:insn-%.h=s-%) \
$(simple_generated_c:insn-%.c=s-%): s-%: $(MD_DEPS)

$(simple_rtl_generated_h:insn-%.h=s-%) \
$(simple_rtl_generated_c:insn-%.c=s-%): s-%: insn-conditions.md

$(simple_generated_h): insn-%.h: s-%; @true

$(simple_generated_h:insn-%.h=s-%): s-%: build/gen%$(build_exeext)
	$(RUN_GEN) build/gen$*$(build_exeext) $(md_file) \
	  $(filter insn-conditions.md,$^) > tmp-$*.h
	$(SHELL) $(srcdir)/../move-if-change tmp-$*.h insn-$*.h
	$(STAMP) s-$*

$(simple_generated_c): insn-%.c: s-%; @true
$(simple_generated_c:insn-%.c=s-%): s-%: build/gen%$(build_exeext)
	$(RUN_GEN) build/gen$*$(build_exeext) $(md_file) \
	  $(filter insn-conditions.md,$^) > tmp-$*.c
	$(SHELL) $(srcdir)/../move-if-change tmp-$*.c insn-$*.c
	$(STAMP) s-$*

# gencheck doesn't read the machine description, and the file produced
# doesn't use the insn-* convention.
tree-check.h: s-check ; @true
s-check : build/gencheck$(build_exeext)
	$(RUN_GEN) build/gencheck$(build_exeext) > tmp-check.h
	$(SHELL) $(srcdir)/../move-if-change tmp-check.h tree-check.h
	$(STAMP) s-check

# genattrtab produces three files: tmp-{attrtab.c,dfatab.c,latencytab.c}
insn-attrtab.c insn-dfatab.c insn-latencytab.c: s-attrtab ; @true
s-attrtab : $(MD_DEPS) build/genattrtab$(build_exeext) \
  insn-conditions.md
	$(RUN_GEN) build/genattrtab$(build_exeext) $(md_file) insn-conditions.md \
		-Atmp-attrtab.c -Dtmp-dfatab.c -Ltmp-latencytab.c
	$(SHELL) $(srcdir)/../move-if-change tmp-attrtab.c    insn-attrtab.c
	$(SHELL) $(srcdir)/../move-if-change tmp-dfatab.c     insn-dfatab.c
	$(SHELL) $(srcdir)/../move-if-change tmp-latencytab.c insn-latencytab.c
	$(STAMP) s-attrtab

# genopinit produces two files.
insn-opinit.c insn-opinit.h: s-opinit ; @true
s-opinit: $(MD_DEPS) build/genopinit$(build_exeext) insn-conditions.md
	$(RUN_GEN) build/genopinit$(build_exeext) $(md_file) \
	  insn-conditions.md -htmp-opinit.h -ctmp-opinit.c
	$(SHELL) $(srcdir)/../move-if-change tmp-opinit.h insn-opinit.h
	$(SHELL) $(srcdir)/../move-if-change tmp-opinit.c insn-opinit.c
	$(STAMP) s-opinit

# gencondmd doesn't use the standard naming convention.
build/gencondmd.c: s-conditions; @true
s-conditions: $(MD_DEPS) build/genconditions$(build_exeext)
	$(RUN_GEN) build/genconditions$(build_exeext) $(md_file) > tmp-condmd.c
	$(SHELL) $(srcdir)/../move-if-change tmp-condmd.c build/gencondmd.c
	$(STAMP) s-conditions

insn-conditions.md: s-condmd; @true
s-condmd: build/gencondmd$(build_exeext)
	$(RUN_GEN) build/gencondmd$(build_exeext) > tmp-cond.md
	$(SHELL) $(srcdir)/../move-if-change tmp-cond.md insn-conditions.md
	$(STAMP) s-condmd


# These files are generated by running the same generator more than
# once with different options, so they have custom rules.  The
# stampfile idiom is the same.
genrtl.h: s-genrtl-h; @true

s-genrtl-h: build/gengenrtl$(build_exeext)
	$(RUN_GEN) build/gengenrtl$(build_exeext) > tmp-genrtl.h
	$(SHELL) $(srcdir)/../move-if-change tmp-genrtl.h genrtl.h
	$(STAMP) s-genrtl-h

insn-modes.c: s-modes; @true
insn-modes.h: s-modes-h; @true
min-insn-modes.c: s-modes-m; @true

s-modes: build/genmodes$(build_exeext)
	$(RUN_GEN) build/genmodes$(build_exeext) > tmp-modes.c
	$(SHELL) $(srcdir)/../move-if-change tmp-modes.c insn-modes.c
	$(STAMP) s-modes

s-modes-h: build/genmodes$(build_exeext)
	$(RUN_GEN) build/genmodes$(build_exeext) -h > tmp-modes.h
	$(SHELL) $(srcdir)/../move-if-change tmp-modes.h insn-modes.h
	$(STAMP) s-modes-h

s-modes-m: build/genmodes$(build_exeext)
	$(RUN_GEN) build/genmodes$(build_exeext) -m > tmp-min-modes.c
	$(SHELL) $(srcdir)/../move-if-change tmp-min-modes.c min-insn-modes.c
	$(STAMP) s-modes-m

insn-preds.c: s-preds; @true
tm-preds.h: s-preds-h; @true
tm-constrs.h: s-constrs-h; @true

.PHONY: mddump
mddump: $(BUILD_RTL) $(MD_DEPS) build/genmddump$(build_exeext)
	$(RUN_GEN) build/genmddump$(build_exeext) $(md_file) > tmp-mddump.md

s-preds: $(MD_DEPS) build/genpreds$(build_exeext)
	$(RUN_GEN) build/genpreds$(build_exeext) $(md_file) > tmp-preds.c
	$(SHELL) $(srcdir)/../move-if-change tmp-preds.c insn-preds.c
	$(STAMP) s-preds

s-preds-h: $(MD_DEPS) build/genpreds$(build_exeext)
	$(RUN_GEN) build/genpreds$(build_exeext) -h $(md_file) > tmp-preds.h
	$(SHELL) $(srcdir)/../move-if-change tmp-preds.h tm-preds.h
	$(STAMP) s-preds-h

s-constrs-h: $(MD_DEPS) build/genpreds$(build_exeext)
	$(RUN_GEN) build/genpreds$(build_exeext) -c $(md_file) > tmp-constrs.h
	$(SHELL) $(srcdir)/../move-if-change tmp-constrs.h tm-constrs.h
	$(STAMP) s-constrs-h

target-hooks-def.h: s-target-hooks-def-h; @true
# make sure that when we build info files, the used tm.texi is up to date.
$(srcdir)/doc/tm.texi: s-tm-texi; @true

s-target-hooks-def-h: build/genhooks$(build_exeext)
	$(RUN_GEN) build/genhooks$(build_exeext) "Target Hook" \
					     > tmp-target-hooks-def.h
	$(SHELL) $(srcdir)/../move-if-change tmp-target-hooks-def.h \
					     target-hooks-def.h
	$(STAMP) s-target-hooks-def-h

c-family/c-target-hooks-def.h: s-c-target-hooks-def-h; @true

s-c-target-hooks-def-h: build/genhooks$(build_exeext)
	$(RUN_GEN) build/genhooks$(build_exeext) "C Target Hook" \
					     > tmp-c-target-hooks-def.h
	$(SHELL) $(srcdir)/../move-if-change tmp-c-target-hooks-def.h \
					     c-family/c-target-hooks-def.h
	$(STAMP) s-c-target-hooks-def-h

common/common-target-hooks-def.h: s-common-target-hooks-def-h; @true

s-common-target-hooks-def-h: build/genhooks$(build_exeext)
	$(RUN_GEN) build/genhooks$(build_exeext) "Common Target Hook" \
					     > tmp-common-target-hooks-def.h
	$(SHELL) $(srcdir)/../move-if-change tmp-common-target-hooks-def.h \
					     common/common-target-hooks-def.h
	$(STAMP) s-common-target-hooks-def-h

# check if someone mistakenly only changed tm.texi.
# We use a different pathname here to avoid a circular dependency.
s-tm-texi: $(srcdir)/doc/../doc/tm.texi

# The tm.texi we want to compare against / check into svn should have
# unix-style line endings.  To make this work on MinGW, remove \r.
# \r is not portable to Solaris tr, therefore we have a special
# case for ASCII.  We use \r for other encodings like EBCDIC.
s-tm-texi: build/genhooks$(build_exeext) $(srcdir)/doc/tm.texi.in
	$(RUN_GEN) build/genhooks$(build_exeext) -d \
			$(srcdir)/doc/tm.texi.in > tmp-tm.texi
	case `echo X|tr X '\101'` in \
	  A) tr -d '\015' < tmp-tm.texi > tmp2-tm.texi ;; \
	  *) tr -d '\r' < tmp-tm.texi > tmp2-tm.texi ;; \
	esac
	mv tmp2-tm.texi tmp-tm.texi
	$(SHELL) $(srcdir)/../move-if-change tmp-tm.texi tm.texi
	@if cmp -s $(srcdir)/doc/tm.texi tm.texi; then \
	  $(STAMP) $@; \
	elif test $(srcdir)/doc/tm.texi -nt $(srcdir)/doc/tm.texi.in \
	  && ( test $(srcdir)/doc/tm.texi -nt $(srcdir)/target.def \
	    || test $(srcdir)/doc/tm.texi -nt $(srcdir)/c-family/c-target.def \
	    || test $(srcdir)/doc/tm.texi -nt $(srcdir)/common/common-target.def \
	  ); then \
	  echo >&2 ; \
	  echo You should edit $(srcdir)/doc/tm.texi.in rather than $(srcdir)/doc/tm.texi . >&2 ; \
	  false; \
	else \
	  echo >&2 ; \
	  echo Verify that you have permission to grant a GFDL license for all >&2 ; \
	  echo new text in tm.texi, then copy it to $(srcdir)/doc/tm.texi. >&2 ; \
	  false; \
	fi

gimple-match.c: s-match gimple-match-head.c ; @true
generic-match.c: s-match generic-match-head.c ; @true

s-match: build/genmatch$(build_exeext) $(srcdir)/match.pd
	$(RUN_GEN) build/genmatch$(build_exeext) --gimple $(srcdir)/match.pd \
	    > tmp-gimple-match.c
	$(RUN_GEN) build/genmatch$(build_exeext) --generic $(srcdir)/match.pd \
	    > tmp-generic-match.c
	$(SHELL) $(srcdir)/../move-if-change tmp-gimple-match.c \
	    					gimple-match.c
	$(SHELL) $(srcdir)/../move-if-change tmp-generic-match.c \
	    					generic-match.c
	$(STAMP) s-match

GTFILES = $(CPP_ID_DATA_H) $(srcdir)/input.h $(srcdir)/coretypes.h \
  $(host_xm_file_list) \
  $(tm_file_list) $(HASHTAB_H) $(SPLAY_TREE_H) $(srcdir)/bitmap.h \
  $(srcdir)/wide-int.h $(srcdir)/alias.h $(srcdir)/coverage.c $(srcdir)/rtl.h \
  $(srcdir)/optabs.h $(srcdir)/tree.h $(srcdir)/tree-core.h \
  $(srcdir)/libfuncs.h $(SYMTAB_H) \
  $(srcdir)/real.h $(srcdir)/function.h $(srcdir)/insn-addr.h $(srcdir)/hwint.h \
  $(srcdir)/fixed-value.h \
  $(srcdir)/output.h $(srcdir)/cfgloop.h $(srcdir)/cfg.h \
  $(srcdir)/cselib.h $(srcdir)/basic-block.h  $(srcdir)/ipa-ref.h $(srcdir)/cgraph.h \
  $(srcdir)/reload.h $(srcdir)/caller-save.c $(srcdir)/symtab.c \
  $(srcdir)/alias.c $(srcdir)/bitmap.c $(srcdir)/cselib.c $(srcdir)/cgraph.c \
  $(srcdir)/ipa-prop.c $(srcdir)/ipa-cp.c $(srcdir)/ipa-utils.h \
  $(srcdir)/dbxout.c \
  $(srcdir)/signop.h \
  $(srcdir)/dwarf2out.h \
  $(srcdir)/dwarf2asm.c \
  $(srcdir)/dwarf2cfi.c \
  $(srcdir)/dwarf2out.c \
  $(srcdir)/tree-vect-generic.c \
  $(srcdir)/dojump.c \
  $(srcdir)/emit-rtl.c $(srcdir)/except.h $(srcdir)/explow.c $(srcdir)/expr.c \
  $(srcdir)/expr.h \
  $(srcdir)/function.c $(srcdir)/except.c \
  $(srcdir)/gcse.c $(srcdir)/godump.c \
  $(srcdir)/lists.c $(srcdir)/optabs.c \
  $(srcdir)/profile.c $(srcdir)/mcf.c \
  $(srcdir)/reg-stack.c $(srcdir)/cfgrtl.c \
  $(srcdir)/sdbout.c $(srcdir)/stor-layout.c \
  $(srcdir)/stringpool.c $(srcdir)/tree.c $(srcdir)/varasm.c \
  $(srcdir)/gimple.h \
  $(srcdir)/gimple-ssa.h \
  $(srcdir)/tree-chkp.c \
  $(srcdir)/tree-ssanames.c $(srcdir)/tree-eh.c $(srcdir)/tree-ssa-address.c \
  $(srcdir)/tree-cfg.c \
  $(srcdir)/tree-dfa.c \
  $(srcdir)/tree-iterator.c $(srcdir)/gimple-expr.c \
  $(srcdir)/tree-chrec.h \
  $(srcdir)/tree-scalar-evolution.c \
  $(srcdir)/tree-ssa-operands.h \
  $(srcdir)/tree-profile.c $(srcdir)/tree-nested.c \
  $(srcdir)/tree-parloops.c \
  $(srcdir)/omp-low.c \
  $(srcdir)/omp-low.h \
  $(srcdir)/targhooks.c $(out_file) $(srcdir)/passes.c $(srcdir)/cgraphunit.c \
  $(srcdir)/cgraphclones.c \
  $(srcdir)/tree-phinodes.c \
  $(srcdir)/tree-ssa-alias.h \
  $(srcdir)/tree-ssanames.h \
  $(srcdir)/ipa-prop.h \
  $(srcdir)/trans-mem.c \
  $(srcdir)/lto-streamer.h \
  $(srcdir)/target-globals.h \
  $(srcdir)/ipa-inline.h \
  $(srcdir)/vtable-verify.c \
  $(srcdir)/asan.c \
  $(srcdir)/ubsan.c \
  $(srcdir)/tsan.c \
  $(srcdir)/sanopt.c \
  $(srcdir)/ipa-devirt.c \
  $(srcdir)/internal-fn.h \
  @all_gtfiles@

# Compute the list of GT header files from the corresponding C sources,
# possibly nested within config or language subdirectories.  Match gengtype's
# behavior in this respect: gt-LANG-file.h for "file" anywhere within a LANG
# language subdir, gt-file.h otherwise (no subdir indication for config/
# related sources).

GTFILES_H = $(subst /,-, \
	    $(shell echo $(patsubst $(srcdir)/%,gt-%, \
			   $(patsubst %.c,%.h, \
			     $(filter %.c, $(GTFILES)))) \
			| sed -e "s|/[^ ]*/|/|g" -e "s|gt-config/|gt-|g"))

GTFILES_LANG_H = $(patsubst [%], gtype-%.h, $(filter [%], $(GTFILES)))
ALL_GTFILES_H := $(sort $(GTFILES_H) $(GTFILES_LANG_H))

# $(GTFILES) may be too long to put on a command line, so we have to
# write it out to a file (taking care not to do that in a way that
# overflows a command line!) and then have gengtype read the file in.

$(ALL_GTFILES_H) gtype-desc.c gtype-desc.h gtype.state: s-gtype ; @true

### Common flags to gengtype [e.g. -v or -B backupdir]
GENGTYPE_FLAGS= 

gtyp-input.list: s-gtyp-input ; @true
s-gtyp-input: Makefile
	@: $(call write_entries_to_file,$(GTFILES),tmp-gi.list)
	$(SHELL) $(srcdir)/../move-if-change tmp-gi.list gtyp-input.list
	$(STAMP) s-gtyp-input

s-gtype: build/gengtype$(build_exeext) $(filter-out [%], $(GTFILES)) \
	 gtyp-input.list
# First, parse all files and save a state file.
	$(RUN_GEN) build/gengtype$(build_exeext) $(GENGTYPE_FLAGS) \
                    -S $(srcdir) -I gtyp-input.list -w tmp-gtype.state
# Second, read the state file and generate all files.  This ensure that
# gtype.state is correctly read:
	$(SHELL) $(srcdir)/../move-if-change tmp-gtype.state gtype.state
	$(RUN_GEN) build/gengtype$(build_exeext) $(GENGTYPE_FLAGS) \
                    -r gtype.state
	$(STAMP) s-gtype

generated_files = config.h tm.h $(TM_P_H) $(TM_H) multilib.h \
       $(simple_generated_h) specs.h \
       tree-check.h genrtl.h insn-modes.h tm-preds.h tm-constrs.h \
       $(ALL_GTFILES_H) gtype-desc.c gtype-desc.h gcov-iov.h \
       options.h target-hooks-def.h insn-opinit.h \
       common/common-target-hooks-def.h pass-instances.def \
       c-family/c-target-hooks-def.h

#
# How to compile object files to run on the build machine.

build/%.o :  # dependencies provided by explicit rule later
	$(COMPILER_FOR_BUILD) -c $(BUILD_COMPILERFLAGS) $(BUILD_CPPFLAGS) \
		-o $@ $<

## build/version.o is compiled by the $(COMPILER_FOR_BUILD) but needs
## several C macro definitions, just like version.o
build/version.o:  version.c version.h \
                  $(REVISION) $(DATESTAMP) $(BASEVER) $(DEVPHASE)
	$(COMPILER_FOR_BUILD) -c $(BUILD_COMPILERFLAGS) $(BUILD_CPPFLAGS) \
	-DBASEVER=$(BASEVER_s) -DDATESTAMP=$(DATESTAMP_s) \
	-DREVISION=$(REVISION_s) \
	-DDEVPHASE=$(DEVPHASE_s) -DPKGVERSION=$(PKGVERSION_s) \
	-DBUGURL=$(BUGURL_s) -o $@ $<

# Header dependencies for the programs that generate source code.
# These are library modules...
build/errors.o : errors.c $(BCONFIG_H) $(SYSTEM_H) errors.h
build/gensupport.o: gensupport.c $(BCONFIG_H) $(SYSTEM_H) coretypes.h	\
  $(GTM_H) $(RTL_BASE_H) $(OBSTACK_H) errors.h $(HASHTAB_H)		\
  $(READ_MD_H) gensupport.h
build/ggc-none.o : ggc-none.c $(BCONFIG_H) $(SYSTEM_H) coretypes.h 	\
  $(GGC_H)
build/min-insn-modes.o : min-insn-modes.c $(BCONFIG_H) $(SYSTEM_H)	\
  $(MACHMODE_H)
build/print-rtl.o: print-rtl.c $(BCONFIG_H) $(SYSTEM_H) coretypes.h	\
  $(GTM_H) $(RTL_BASE_H)
build/read-md.o: read-md.c $(BCONFIG_H) $(SYSTEM_H) coretypes.h		\
  $(HASHTAB_H) errors.h $(READ_MD_H)
build/read-rtl.o: read-rtl.c $(BCONFIG_H) $(SYSTEM_H) coretypes.h	\
  $(GTM_H) $(RTL_BASE_H) $(OBSTACK_H) $(HASHTAB_H) $(READ_MD_H)		\
  gensupport.h
build/rtl.o: rtl.c $(BCONFIG_H) coretypes.h $(GTM_H) $(SYSTEM_H)	\
  $(RTL_H) $(GGC_H) errors.h
build/vec.o : vec.c $(BCONFIG_H) $(SYSTEM_H) coretypes.h $(VEC_H)	\
   $(GGC_H) toplev.h $(DIAGNOSTIC_CORE_H)
build/hash-table.o : hash-table.c $(BCONFIG_H) $(SYSTEM_H) coretypes.h  \
   $(HASH_TABLE_H) $(GGC_H) toplev.h $(DIAGNOSTIC_CORE_H)
build/gencondmd.o : build/gencondmd.c $(BCONFIG_H) $(SYSTEM_H)		\
  coretypes.h $(GTM_H) insn-constants.h					\
  $(filter-out insn-flags.h, $(RTL_H) $(TM_P_H) $(FUNCTION_H) $(REGS_H) \
  $(RECOG_H) output.h $(FLAGS_H) $(RESOURCE_H) toplev.h $(DIAGNOSTIC_CORE_H) reload.h 	\
  $(EXCEPT_H) tm-constrs.h)
# This pulls in tm-pred.h which contains inline functions wrapping up
# predicates from the back-end so those functions must be discarded.
# No big deal since gencondmd.c is a dummy file for non-GCC compilers.
build/gencondmd.o : \
  BUILD_CFLAGS := $(filter-out -fkeep-inline-functions, $(BUILD_CFLAGS))

# ...these are the programs themselves.
build/genattr.o : genattr.c $(RTL_BASE_H) $(BCONFIG_H) $(SYSTEM_H)	\
  coretypes.h $(GTM_H) errors.h $(READ_MD_H) gensupport.h
build/genattr-common.o : genattr-common.c $(RTL_BASE_H) $(BCONFIG_H)	\
  $(SYSTEM_H) coretypes.h $(GTM_H) errors.h $(READ_MD_H) gensupport.h
build/genattrtab.o : genattrtab.c $(RTL_BASE_H) $(OBSTACK_H)		\
  $(BCONFIG_H) $(SYSTEM_H) coretypes.h $(GTM_H) errors.h $(GGC_H)	\
  $(READ_MD_H) gensupport.h $(FNMATCH_H)
build/genautomata.o : genautomata.c $(RTL_BASE_H) $(OBSTACK_H)		\
  $(BCONFIG_H) $(SYSTEM_H) coretypes.h $(GTM_H) errors.h $(VEC_H)	\
  $(HASHTAB_H) gensupport.h $(FNMATCH_H)
build/gencheck.o : gencheck.c all-tree.def $(BCONFIG_H) $(GTM_H)	\
	$(SYSTEM_H) coretypes.h tree.def c-family/c-common.def		\
	$(lang_tree_files) gimple.def
build/genchecksum.o : genchecksum.c $(BCONFIG_H) $(SYSTEM_H) $(MD5_H)
build/gencodes.o : gencodes.c $(RTL_BASE_H) $(BCONFIG_H) $(SYSTEM_H)	\
  coretypes.h $(GTM_H) errors.h gensupport.h
build/genconditions.o : genconditions.c $(RTL_BASE_H) $(BCONFIG_H)	\
  $(SYSTEM_H) coretypes.h $(GTM_H) errors.h $(HASHTAB_H) $(READ_MD_H)	\
  gensupport.h
build/genconfig.o : genconfig.c $(RTL_BASE_H) $(BCONFIG_H) $(SYSTEM_H)	\
  coretypes.h $(GTM_H) errors.h gensupport.h
build/genconstants.o : genconstants.c $(BCONFIG_H) $(SYSTEM_H)		\
  coretypes.h errors.h $(READ_MD_H)
build/genemit.o : genemit.c $(RTL_BASE_H) $(BCONFIG_H) $(SYSTEM_H)	\
  coretypes.h $(GTM_H) errors.h $(READ_MD_H) gensupport.h
build/genenums.o : genenums.c $(BCONFIG_H) $(SYSTEM_H)			\
  coretypes.h errors.h $(READ_MD_H)
build/genextract.o : genextract.c $(RTL_BASE_H) $(BCONFIG_H)		\
  $(SYSTEM_H) coretypes.h $(GTM_H) errors.h $(READ_MD_H) gensupport.h
build/genflags.o : genflags.c $(RTL_BASE_H) $(OBSTACK_H) $(BCONFIG_H)	\
  $(SYSTEM_H) coretypes.h $(GTM_H) errors.h $(READ_MD_H) gensupport.h
build/gengenrtl.o : gengenrtl.c $(BCONFIG_H) $(SYSTEM_H) rtl.def

# The gengtype generator program is special: Two versions are built.
# One is for the build machine, and one is for the host to allow
# plugins to define their types and generate the supporting GGC
# datastructures and routines with GTY markers.
# The host object files depend on CONFIG_H, and the build objects
# on BCONFIG_H.  For the build objects, add -DGENERATOR_FILE manually,
# the build-%: rule doesn't apply to them.

gengtype-lex.o build/gengtype-lex.o : gengtype-lex.c gengtype.h $(SYSTEM_H)
gengtype-lex.o: $(CONFIG_H) $(BCONFIG_H)
CFLAGS-gengtype-lex.o += -DGENERATOR_FILE
build/gengtype-lex.o: $(BCONFIG_H)

gengtype-parse.o build/gengtype-parse.o : gengtype-parse.c gengtype.h \
  $(SYSTEM_H)
gengtype-parse.o: $(CONFIG_H)
CFLAGS-gengtype-parse.o += -DGENERATOR_FILE
build/gengtype-parse.o: $(BCONFIG_H)

gengtype-state.o build/gengtype-state.o: gengtype-state.c $(SYSTEM_H) \
  gengtype.h errors.h double-int.h version.h $(HASHTAB_H) $(OBSTACK_H) \
  $(XREGEX_H)
gengtype-state.o: $(CONFIG_H)
CFLAGS-gengtype-state.o += -DGENERATOR_FILE
build/gengtype-state.o: $(BCONFIG_H)
gengtype.o build/gengtype.o : gengtype.c $(SYSTEM_H) gengtype.h 	\
  rtl.def insn-notes.def errors.h double-int.h version.h     		\
  $(HASHTAB_H) $(OBSTACK_H) $(XREGEX_H)
gengtype.o: $(CONFIG_H)
CFLAGS-gengtype.o += -DGENERATOR_FILE
build/gengtype.o: $(BCONFIG_H)

build/genmddeps.o: genmddeps.c $(BCONFIG_H) $(SYSTEM_H) coretypes.h	\
  errors.h $(READ_MD_H)
build/genmodes.o : genmodes.c $(BCONFIG_H) $(SYSTEM_H) errors.h		\
  $(HASHTAB_H) machmode.def $(extra_modes_file)
build/genopinit.o : genopinit.c $(RTL_BASE_H) $(BCONFIG_H) $(SYSTEM_H)	\
  coretypes.h $(GTM_H) errors.h gensupport.h optabs.def
build/genoutput.o : genoutput.c $(RTL_BASE_H) $(BCONFIG_H) $(SYSTEM_H)	\
  coretypes.h $(GTM_H) errors.h $(READ_MD_H) gensupport.h
build/genpeep.o : genpeep.c $(RTL_BASE_H) $(BCONFIG_H) $(SYSTEM_H)	\
  coretypes.h $(GTM_H) errors.h gensupport.h toplev.h $(DIAGNOSTIC_CORE_H)
build/genpreds.o : genpreds.c $(RTL_BASE_H) $(BCONFIG_H) $(SYSTEM_H)	\
  coretypes.h $(GTM_H) errors.h $(READ_MD_H) gensupport.h $(OBSTACK_H)
build/genrecog.o : genrecog.c $(RTL_BASE_H) $(BCONFIG_H) $(SYSTEM_H)	\
  coretypes.h $(GTM_H) errors.h $(READ_MD_H) gensupport.h
build/genhooks.o : genhooks.c $(TARGET_DEF) $(C_TARGET_DEF)		\
  $(COMMON_TARGET_DEF) $(BCONFIG_H) $(SYSTEM_H) errors.h
build/genmddump.o : genmddump.c $(RTL_BASE_H) $(BCONFIG_H) $(SYSTEM_H)	\
  coretypes.h $(GTM_H) errors.h $(READ_MD_H) gensupport.h
build/genmatch.o : genmatch.c $(BCONFIG_H) $(SYSTEM_H) \
  coretypes.h errors.h $(HASH_TABLE_H) hash-map.h $(GGC_H)

# Compile the programs that generate insn-* from the machine description.
# They are compiled with $(COMPILER_FOR_BUILD), and associated libraries,
# since they need to run on this machine
# even if GCC is being compiled to run on some other machine.

# All these programs use the RTL reader ($(BUILD_RTL)).
genprogrtl = attr attr-common attrtab automata codes conditions config emit \
	     extract flags opinit output peep preds recog mddump
$(genprogrtl:%=build/gen%$(build_exeext)): $(BUILD_RTL)

# All these programs use the MD reader ($(BUILD_MD)).
genprogmd = $(genprogrtl) mddeps constants enums
$(genprogmd:%=build/gen%$(build_exeext)): $(BUILD_MD)

# All these programs need to report errors.
genprogerr = $(genprogmd) genrtl modes gtype hooks
$(genprogerr:%=build/gen%$(build_exeext)): $(BUILD_ERRORS)

# Remaining build programs.
genprog = $(genprogerr) check checksum condmd match

# These programs need libs over and above what they get from the above list.
build/genautomata$(build_exeext) : BUILD_LIBS += -lm

# For stage1 and when cross-compiling use the build libcpp which is
# built with NLS disabled.  For stage2+ use the host library and
# its dependencies.
ifeq ($(build_objdir),$(build_libobjdir))
BUILD_CPPLIB = $(build_libobjdir)/libcpp/libcpp.a
else
BUILD_CPPLIB = $(CPPLIB) $(LIBIBERTY)
build/genmatch$(build_exeext): BUILD_LIBDEPS += $(LIBINTL_DEP) $(LIBICONV_DEP)
build/genmatch$(build_exeext): BUILD_LIBS += $(LIBINTL) $(LIBICONV)
endif

build/genmatch$(build_exeext) : $(BUILD_CPPLIB) \
  $(BUILD_ERRORS) build/vec.o build/hash-table.o

# These programs are not linked with the MD reader.
build/gengtype$(build_exeext) : build/gengtype-lex.o build/gengtype-parse.o \
              build/gengtype-state.o build/version.o build/errors.o

gengtype$(exeext) : gengtype.o gengtype-lex.o gengtype-parse.o \
              gengtype-state.o version.o errors.o $(LIBDEPS)
	+$(LINKER) $(ALL_LINKERFLAGS) $(LDFLAGS) -o $@ \
	    $(filter-out ($LIBDEPS), $^) $(LIBS)

# Rule for the generator programs:
$(genprog:%=build/gen%$(build_exeext)): build/gen%$(build_exeext): build/gen%.o $(BUILD_LIBDEPS)
	+$(LINKER_FOR_BUILD) $(BUILD_LINKERFLAGS) $(BUILD_LDFLAGS) -o $@ \
	    $(filter-out $(BUILD_LIBDEPS), $^) $(BUILD_LIBS)

# Generated source files for gengtype.  Prepend inclusion of
# bconfig.h because AIX requires _LARGE_FILES to be defined before
# any system header is included.
gengtype-lex.c : gengtype-lex.l
	-$(FLEX) $(FLEXFLAGS) -o$@ $< && { \
	  echo '#include "bconfig.h"' > $@.tmp; \
	  cat $@ >> $@.tmp; \
	  mv $@.tmp $@; \
	}

#
# Remake internationalization support.
CFLAGS-intl.o += -DLOCALEDIR=\"$(localedir)\"

#
# Remake cpp.

PREPROCESSOR_DEFINES = \
  -DGCC_INCLUDE_DIR=\"$(libsubdir)/include\" \
  -DFIXED_INCLUDE_DIR=\"$(libsubdir)/include-fixed\" \
  -DGPLUSPLUS_INCLUDE_DIR=\"$(gcc_gxx_include_dir)\" \
  -DGPLUSPLUS_INCLUDE_DIR_ADD_SYSROOT=$(gcc_gxx_include_dir_add_sysroot) \
  -DGPLUSPLUS_TOOL_INCLUDE_DIR=\"$(gcc_gxx_include_dir)/$(target_noncanonical)\" \
  -DGPLUSPLUS_BACKWARD_INCLUDE_DIR=\"$(gcc_gxx_include_dir)/backward\" \
  -DLOCAL_INCLUDE_DIR=\"$(local_includedir)\" \
  -DCROSS_INCLUDE_DIR=\"$(CROSS_SYSTEM_HEADER_DIR)\" \
  -DTOOL_INCLUDE_DIR=\"$(gcc_tooldir)/include\" \
  -DNATIVE_SYSTEM_HEADER_DIR=\"$(NATIVE_SYSTEM_HEADER_DIR)\" \
  -DPREFIX=\"$(prefix)/\" \
  -DSTANDARD_EXEC_PREFIX=\"$(libdir)/gcc/\" \
  @TARGET_SYSTEM_ROOT_DEFINE@

CFLAGS-cppbuiltin.o += $(PREPROCESSOR_DEFINES) -DBASEVER=$(BASEVER_s)
cppbuiltin.o: $(BASEVER)

CFLAGS-cppdefault.o += $(PREPROCESSOR_DEFINES)

# Note for the stamp targets, we run the program `true' instead of
# having an empty command (nothing following the semicolon).

# gcov-iov.c is run on the build machine to generate gcov-iov.h from version.c
build/gcov-iov.o: gcov-iov.c $(BCONFIG_H) coretypes.h $(GTM_H) \
  $(SYSTEM_H) coretypes.h $(TM_H)

build/gcov-iov$(build_exeext): build/gcov-iov.o
	+$(LINKER_FOR_BUILD) $(BUILD_LINKERFLAGS) $(BUILD_LDFLAGS) \
		build/gcov-iov.o -o $@

gcov-iov.h: s-iov
s-iov: build/gcov-iov$(build_exeext) $(BASEVER) $(DEVPHASE)
	build/gcov-iov$(build_exeext) '$(BASEVER_c)' '$(DEVPHASE_c)' \
	    > tmp-gcov-iov.h
	$(SHELL) $(srcdir)/../move-if-change tmp-gcov-iov.h gcov-iov.h
	$(STAMP) s-iov

GCOV_OBJS = gcov.o
gcov$(exeext): $(GCOV_OBJS) $(LIBDEPS)
	+$(LINKER) $(ALL_LINKERFLAGS) $(LDFLAGS) $(GCOV_OBJS) $(LIBS) -o $@
GCOV_DUMP_OBJS = gcov-dump.o
gcov-dump$(exeext): $(GCOV_DUMP_OBJS) $(LIBDEPS)
	+$(LINKER) $(ALL_LINKERFLAGS) $(LDFLAGS) $(GCOV_DUMP_OBJS) \
		$(LIBS) -o $@

GCOV_TOOL_DEP_FILES = $(srcdir)/../libgcc/libgcov-util.c gcov-io.c $(GCOV_IO_H) \
  $(srcdir)/../libgcc/libgcov-driver.c $(srcdir)/../libgcc/libgcov-driver-system.c \
  $(srcdir)/../libgcc/libgcov-merge.c $(srcdir)/../libgcc/libgcov.h \
  $(SYSTEM_H) coretypes.h $(TM_H) $(CONFIG_H) version.h intl.h $(DIAGNOSTIC_H)
libgcov-util.o: $(srcdir)/../libgcc/libgcov-util.c $(GCOV_TOOL_DEP_FILES)
	+$(COMPILER) -c $(ALL_COMPILERFLAGS) $(ALL_CPPFLAGS) $(INCLUDES) -o $@ $<
libgcov-driver-tool.o: $(srcdir)/../libgcc/libgcov-driver.c $(GCOV_TOOL_DEP_FILES)
	+$(COMPILER) -c $(ALL_COMPILERFLAGS) $(ALL_CPPFLAGS) $(INCLUDES) \
	  -DIN_GCOV_TOOL=1 -o $@ $<
libgcov-merge-tool.o: $(srcdir)/../libgcc/libgcov-merge.c $(GCOV_TOOL_DEP_FILES)
	+$(COMPILER) -c $(ALL_COMPILERFLAGS) $(ALL_CPPFLAGS) $(INCLUDES) \
	  -DIN_GCOV_TOOL=1 -o $@ $<
GCOV_TOOL_OBJS = gcov-tool.o libgcov-util.o libgcov-driver-tool.o libgcov-merge-tool.o
gcov-tool$(exeext): $(GCOV_TOOL_OBJS) $(LIBDEPS)
	+$(LINKER) $(ALL_LINKERFLAGS) $(LDFLAGS) $(GCOV_TOOL_OBJS) $(LIBS) -o $@
#
# Build the include directories.  The stamp files are stmp-* rather than
# s-* so that mostlyclean does not force the include directory to
# be rebuilt.

# Build the include directories.
stmp-int-hdrs: $(STMP_FIXINC) $(USER_H) fixinc_list
# Copy in the headers provided with gcc.
#
# The sed command gets just the last file name component;
# this is necessary because VPATH could add a dirname.
# Using basename would be simpler, but some systems don't have it.
#
# The touch command is here to workaround an AIX/Linux NFS bug.
#
# The move-if-change + cp -p twists for limits.h are intended to preserve
# the time stamp when we regenerate, to prevent pointless rebuilds during
# e.g. install-no-fixedincludes.
	-if [ -d include ] ; then true; else mkdir include; chmod a+rx include; fi
	-if [ -d include-fixed ] ; then true; else mkdir include-fixed; chmod a+rx include-fixed; fi
	for file in .. $(USER_H); do \
	  if [ X$$file != X.. ]; then \
	    realfile=`echo $$file | sed -e 's|.*/\([^/]*\)$$|\1|'`; \
	    $(STAMP) include/$$realfile; \
	    rm -f include/$$realfile; \
	    cp $$file include; \
	    chmod a+r include/$$realfile; \
	  fi; \
	done
	for file in .. $(USER_H_INC_NEXT_PRE); do \
	  if [ X$$file != X.. ]; then \
            mv include/$$file include/x_$$file; \
            echo "#include_next <$$file>" >include/$$file; \
            cat include/x_$$file >>include/$$file; \
            rm -f include/x_$$file; \
	    chmod a+r include/$$file; \
	  fi; \
	done
	for file in .. $(USER_H_INC_NEXT_POST); do \
	  if [ X$$file != X.. ]; then \
	    echo "#include_next <$$file>" >>include/$$file; \
	    chmod a+r include/$$file; \
	  fi; \
	done
	rm -f include/stdint.h
	if [ $(USE_GCC_STDINT) = wrap ]; then \
	  rm -f include/stdint-gcc.h; \
	  cp $(srcdir)/ginclude/stdint-gcc.h include/stdint-gcc.h; \
	  chmod a+r include/stdint-gcc.h; \
	  cp $(srcdir)/ginclude/stdint-wrap.h include/stdint.h; \
	  chmod a+r include/stdint.h; \
	elif [ $(USE_GCC_STDINT) = provide ]; then \
	  cp $(srcdir)/ginclude/stdint-gcc.h include/stdint.h; \
	  chmod a+r include/stdint.h; \
	fi
	set -e; for ml in `cat fixinc_list`; do \
	  sysroot_headers_suffix=`echo $${ml} | sed -e 's/;.*$$//'`; \
	  multi_dir=`echo $${ml} | sed -e 's/^[^;]*;//'`; \
	  fix_dir=include-fixed$${multi_dir}; \
	  if $(LIMITS_H_TEST) ; then \
	    cat $(srcdir)/limitx.h $(srcdir)/glimits.h $(srcdir)/limity.h > tmp-xlimits.h; \
	  else \
	    cat $(srcdir)/glimits.h > tmp-xlimits.h; \
	  fi; \
	  $(mkinstalldirs) $${fix_dir}; \
	  chmod a+rx $${fix_dir} || true; \
	  $(SHELL) $(srcdir)/../move-if-change \
	    tmp-xlimits.h  tmp-limits.h; \
	  rm -f $${fix_dir}/limits.h; \
	  cp -p tmp-limits.h $${fix_dir}/limits.h; \
	  chmod a+r $${fix_dir}/limits.h; \
	done
# Install the README
	rm -f include-fixed/README
	cp $(srcdir)/../fixincludes/README-fixinc include-fixed/README
	chmod a+r include-fixed/README
	$(STAMP) $@

.PHONY: install-gcc-tooldir
install-gcc-tooldir:
	$(mkinstalldirs) $(DESTDIR)$(gcc_tooldir)

macro_list: s-macro_list; @true
s-macro_list : $(GCC_PASSES) cc1$(exeext)
	echo | $(GCC_FOR_TARGET) -E -dM - | \
	  sed -n -e 's/^#define \([^_][a-zA-Z0-9_]*\).*/\1/p' \
		 -e 's/^#define \(_[^_A-Z][a-zA-Z0-9_]*\).*/\1/p' | \
	  sort -u > tmp-macro_list
	$(SHELL) $(srcdir)/../move-if-change tmp-macro_list macro_list
	$(STAMP) s-macro_list

fixinc_list: s-fixinc_list; @true
s-fixinc_list : $(GCC_PASSES)
# Build up a list of multilib directories and corresponding sysroot
# suffixes, in form sysroot;multilib.
	if $(GCC_FOR_TARGET) -print-sysroot-headers-suffix > /dev/null 2>&1; then \
	  set -e; for ml in `$(GCC_FOR_TARGET) -print-multi-lib`; do \
	    multi_dir=`echo $${ml} | sed -e 's/;.*$$//'`; \
	    flags=`echo $${ml} | sed -e 's/^[^;]*;//' -e 's/@/ -/g'`; \
	    sfx=`$(GCC_FOR_TARGET) $${flags} -print-sysroot-headers-suffix`; \
	    if [ "$${multi_dir}" = "." ]; \
	      then multi_dir=""; \
	    else \
	      multi_dir=/$${multi_dir}; \
	    fi; \
	    echo "$${sfx};$${multi_dir}"; \
	  done; \
	else \
	  echo ";"; \
	fi > tmp-fixinc_list
	$(SHELL) $(srcdir)/../move-if-change tmp-fixinc_list fixinc_list
	$(STAMP) s-fixinc_list

# The line below is supposed to avoid accidentally matching the
# built-in suffix rule `.o:' to build fixincl out of fixincl.o.  You'd
# expect fixincl to be newer than fixincl.o, such that this situation
# would never come up.  As it turns out, if you use ccache with
# CCACHE_HARDLINK enabled, the compiler doesn't embed the current
# working directory in object files (-g absent, or -fno-working-dir
# present), and build and host are the same, fixincl for the host will
# build after fixincl for the build machine, getting a cache hit,
# thereby updating the timestamp of fixincl.o in the host tree.
# Because of CCACHE_HARDLINK, this will also update the timestamp in
# the build tree, and so fixincl in the build tree will appear to be
# out of date.  Yuck.
../$(build_subdir)/fixincludes/fixincl: ; @ :

# Build fixed copies of system files.
# Abort if no system headers available, unless building a crosscompiler.
# FIXME: abort unless building --without-headers would be more accurate and less ugly
stmp-fixinc: gsyslimits.h macro_list fixinc_list \
  $(build_objdir)/fixincludes/fixincl \
  $(build_objdir)/fixincludes/fixinc.sh
	rm -rf include-fixed; mkdir include-fixed
	-chmod a+rx include-fixed
	if [ -d ../prev-gcc ]; then \
	  cd ../prev-gcc && \
	  $(MAKE) real-$(INSTALL_HEADERS_DIR) DESTDIR=`pwd`/../gcc/ \
	    libsubdir=. ; \
	else \
	  set -e; for ml in `cat fixinc_list`; do \
	    sysroot_headers_suffix=`echo $${ml} | sed -e 's/;.*$$//'`; \
	    multi_dir=`echo $${ml} | sed -e 's/^[^;]*;//'`; \
	    fix_dir=include-fixed$${multi_dir}; \
	    if ! $(inhibit_libc) && test ! -d ${SYSTEM_HEADER_DIR}; then \
	      echo The directory that should contain system headers does not exist: >&2 ; \
	      echo "  ${SYSTEM_HEADER_DIR}" >&2 ; \
	      tooldir_sysinc=`echo "${gcc_tooldir}/sys-include" | sed -e :a -e "s,[^/]*/\.\.\/,," -e ta`; \
	      if test "x${SYSTEM_HEADER_DIR}" = "x$${tooldir_sysinc}"; \
	      then sleep 1; else exit 1; fi; \
	    fi; \
	    $(mkinstalldirs) $${fix_dir}; \
	    chmod a+rx $${fix_dir} || true; \
	    (TARGET_MACHINE='$(target)'; srcdir=`cd $(srcdir); ${PWD_COMMAND}`; \
	      SHELL='$(SHELL)'; MACRO_LIST=`${PWD_COMMAND}`/macro_list ; \
	      gcc_dir=`${PWD_COMMAND}` ; \
	      export TARGET_MACHINE srcdir SHELL MACRO_LIST && \
	      cd $(build_objdir)/fixincludes && \
	      $(SHELL) ./fixinc.sh "$${gcc_dir}/$${fix_dir}" \
	        $(SYSTEM_HEADER_DIR) $(OTHER_FIXINCLUDES_DIRS) ); \
	    rm -f $${fix_dir}/syslimits.h; \
	    if [ -f $${fix_dir}/limits.h ]; then \
	      mv $${fix_dir}/limits.h $${fix_dir}/syslimits.h; \
	    else \
	      cp $(srcdir)/gsyslimits.h $${fix_dir}/syslimits.h; \
	    fi; \
	    chmod a+r $${fix_dir}/syslimits.h; \
	  done; \
	fi
	$(STAMP) stmp-fixinc
#

# Install with the gcc headers files, not the fixed include files, which we
# are typically not allowed to distribute.  The general idea is to:
#  - Get to "install" with a bare set of internal headers, not the
#    fixed system ones,
#  - Prevent rebuilds of what normally depends on the headers, which is
#    useless for installation purposes and would rely on improper headers.
#  - Restore as much of the original state as possible.

.PHONY: install-no-fixedincludes

install-no-fixedincludes:
	# Stash the current set of headers away, save stamps we're going to
	# alter explicitly, and arrange for fixincludes not to run next time
	# we trigger a headers rebuild.
	-rm -rf tmp-include
	-mv include tmp-include 2>/dev/null
	-mv include-fixed tmp-include-fixed 2>/dev/null
	-mv stmp-int-hdrs tmp-stmp-int-hdrs 2>/dev/null
	-mv stmp-fixinc tmp-stmp-fixinc 2>/dev/null
	-mkdir include
	-cp -p $(srcdir)/gsyslimits.h include/syslimits.h
	-touch stmp-fixinc

	# Rebuild our internal headers, restore the original stamps so that
	# "install" doesn't trigger pointless rebuilds because of that update,
	# then do install
	$(MAKE) $(FLAGS_TO_PASS) stmp-int-hdrs
	-mv tmp-stmp-int-hdrs stmp-int-hdrs 2>/dev/null
	-mv tmp-stmp-fixinc stmp-fixinc 2>/dev/null
	$(MAKE) $(FLAGS_TO_PASS) install

	# Restore the original set of maybe-fixed headers
	-rm -rf include; mv tmp-include include 2>/dev/null
	-rm -rf include-fixed; mv tmp-include-fixed include-fixed 2>/dev/null

# Remake the info files.

doc: $(BUILD_INFO) $(GENERATED_MANPAGES)

INFOFILES = doc/cpp.info doc/gcc.info doc/gccint.info \
            doc/gccinstall.info doc/cppinternals.info

info: $(INFOFILES) lang.info @GENINSRC@ srcinfo lang.srcinfo

srcinfo: $(INFOFILES)
	-cp -p $^ $(srcdir)/doc

TEXI_CPP_FILES = cpp.texi fdl.texi cppenv.texi cppopts.texi		\
	 gcc-common.texi gcc-vers.texi

TEXI_GCC_FILES = gcc.texi gcc-common.texi gcc-vers.texi frontends.texi	\
	 standards.texi invoke.texi extend.texi md.texi objc.texi	\
	 gcov.texi trouble.texi bugreport.texi service.texi		\
	 contribute.texi compat.texi funding.texi gnu.texi gpl_v3.texi	\
	 fdl.texi contrib.texi cppenv.texi cppopts.texi avr-mmcu.texi	\
	 implement-c.texi implement-cxx.texi gcov-tool.texi

# we explicitly use $(srcdir)/doc/tm.texi here to avoid confusion with
# the generated tm.texi; the latter might have a more recent timestamp,
# but we don't want to rebuild the info files unless the contents of
# the *.texi files have changed.
TEXI_GCCINT_FILES = gccint.texi gcc-common.texi gcc-vers.texi		\
	 contribute.texi makefile.texi configterms.texi options.texi	\
	 portability.texi interface.texi passes.texi rtl.texi md.texi	\
	 $(srcdir)/doc/tm.texi hostconfig.texi fragments.texi	\
	 configfiles.texi collect2.texi headerdirs.texi funding.texi	\
	 gnu.texi gpl_v3.texi fdl.texi contrib.texi languages.texi	\
	 sourcebuild.texi gty.texi libgcc.texi cfg.texi tree-ssa.texi	\
	 loop.texi generic.texi gimple.texi plugins.texi optinfo.texi   \
	 match-and-simplify.texi

TEXI_GCCINSTALL_FILES = install.texi install-old.texi fdl.texi		\
	 gcc-common.texi gcc-vers.texi

TEXI_CPPINT_FILES = cppinternals.texi gcc-common.texi gcc-vers.texi

# gcc-vers.texi is generated from the version files.
gcc-vers.texi: $(BASEVER) $(DEVPHASE)
	(echo "@set version-GCC $(BASEVER_c)"; \
	 if [ "$(DEVPHASE_c)" = "experimental" ]; \
	 then echo "@set DEVELOPMENT"; \
	 else echo "@clear DEVELOPMENT"; \
	 fi) > $@T
	$(build_file_translate) echo @set srcdir $(abs_srcdir) >> $@T
	if [ -n "$(PKGVERSION)" ]; then \
	  echo "@set VERSION_PACKAGE $(PKGVERSION)" >> $@T; \
	fi
	echo "@set BUGURL $(BUGURL_TEXI)" >> $@T; \
	mv -f $@T $@


# The *.1, *.7, *.info, *.dvi, and *.pdf files are being generated from implicit
# patterns.  To use them, put each of the specific targets with its
# specific dependencies but no build commands.

doc/cpp.info: $(TEXI_CPP_FILES)
doc/gcc.info: $(TEXI_GCC_FILES)
doc/gccint.info: $(TEXI_GCCINT_FILES)
doc/cppinternals.info: $(TEXI_CPPINT_FILES)

doc/%.info: %.texi
	if [ x$(BUILD_INFO) = xinfo ]; then \
		$(MAKEINFO) $(MAKEINFOFLAGS) -I . -I $(gcc_docdir) \
			-I $(gcc_docdir)/include -o $@ $<; \
	fi

# Duplicate entry to handle renaming of gccinstall.info
doc/gccinstall.info: $(TEXI_GCCINSTALL_FILES)
	if [ x$(BUILD_INFO) = xinfo ]; then \
		$(MAKEINFO) $(MAKEINFOFLAGS) -I $(gcc_docdir) \
			-I $(gcc_docdir)/include -o $@ $<; \
	fi

doc/cpp.dvi: $(TEXI_CPP_FILES)
doc/gcc.dvi: $(TEXI_GCC_FILES)
doc/gccint.dvi: $(TEXI_GCCINT_FILES)
doc/cppinternals.dvi: $(TEXI_CPPINT_FILES)

doc/cpp.pdf: $(TEXI_CPP_FILES)
doc/gcc.pdf: $(TEXI_GCC_FILES)
doc/gccint.pdf: $(TEXI_GCCINT_FILES)
doc/cppinternals.pdf: $(TEXI_CPPINT_FILES)

$(build_htmldir)/cpp/index.html: $(TEXI_CPP_FILES)
$(build_htmldir)/gcc/index.html: $(TEXI_GCC_FILES)
$(build_htmldir)/gccint/index.html: $(TEXI_GCCINT_FILES)
$(build_htmldir)/cppinternals/index.html: $(TEXI_CPPINT_FILES)

dvi:: doc/gcc.dvi doc/gccint.dvi doc/gccinstall.dvi doc/cpp.dvi \
      doc/cppinternals.dvi lang.dvi

doc/%.dvi: %.texi
	$(TEXI2DVI) -I . -I $(abs_docdir) -I $(abs_docdir)/include -o $@ $<

# Duplicate entry to handle renaming of gccinstall.dvi
doc/gccinstall.dvi: $(TEXI_GCCINSTALL_FILES)
	$(TEXI2DVI) -I . -I $(abs_docdir) -I $(abs_docdir)/include -o $@ $<

PDFFILES = doc/gcc.pdf doc/gccint.pdf doc/gccinstall.pdf doc/cpp.pdf \
           doc/cppinternals.pdf

pdf:: $(PDFFILES) lang.pdf

doc/%.pdf: %.texi
	$(TEXI2PDF) -I . -I $(abs_docdir) -I $(abs_docdir)/include -o $@ $<

# Duplicate entry to handle renaming of gccinstall.pdf
doc/gccinstall.pdf: $(TEXI_GCCINSTALL_FILES)
	$(TEXI2PDF) -I . -I $(abs_docdir) -I $(abs_docdir)/include -o $@ $<

# List the directories or single hmtl files which are installed by
# install-html. The lang.html file triggers language fragments to build
# html documentation.
HTMLS_INSTALL=$(build_htmldir)/cpp $(build_htmldir)/gcc \
       $(build_htmldir)/gccinstall $(build_htmldir)/gccint \
       $(build_htmldir)/cppinternals

# List the html file targets.
HTMLS_BUILD=$(build_htmldir)/cpp/index.html $(build_htmldir)/gcc/index.html \
       $(build_htmldir)/gccinstall/index.html $(build_htmldir)/gccint/index.html \
       $(build_htmldir)/cppinternals/index.html lang.html

html:: $(HTMLS_BUILD)

$(build_htmldir)/%/index.html: %.texi
	$(mkinstalldirs) $(@D)
	rm -f $(@D)/*
	$(TEXI2HTML) -I $(abs_docdir) -I $(abs_docdir)/include -o $(@D) $<

# Duplicate entry to handle renaming of gccinstall
$(build_htmldir)/gccinstall/index.html: $(TEXI_GCCINSTALL_FILES)
	$(mkinstalldirs) $(@D)
	echo rm -f $(@D)/*
	SOURCEDIR=$(abs_docdir) \
	DESTDIR=$(@D) \
	$(SHELL) $(srcdir)/doc/install.texi2html

MANFILES = doc/gcov.1 doc/cpp.1 doc/gcc.1 doc/gfdl.7 doc/gpl.7 \
           doc/fsf-funding.7 doc/gcov-tool.1

generated-manpages: man

man: $(MANFILES) lang.man @GENINSRC@ srcman lang.srcman

srcman: $(MANFILES)
	-cp -p $^ $(srcdir)/doc

doc/%.1: %.pod
	$(STAMP) $@
	-($(POD2MAN) --section=1 $< > $(@).T$$$$ && \
		mv -f $(@).T$$$$ $@) || \
		(rm -f $(@).T$$$$ && exit 1)

doc/%.7: %.pod
	$(STAMP) $@
	-($(POD2MAN) --section=7 $< > $(@).T$$$$ && \
		mv -f $(@).T$$$$ $@) || \
		(rm -f $(@).T$$$$ && exit 1)

%.pod: %.texi
	$(STAMP) $@
	-$(TEXI2POD) -DBUGURL="$(BUGURL_TEXI)" $< > $@

.INTERMEDIATE: cpp.pod gcc.pod gfdl.pod fsf-funding.pod
cpp.pod: cpp.texi cppenv.texi cppopts.texi

# These next rules exist because the output name is not the same as
# the input name, so our implicit %.pod rule will not work.

gcc.pod: invoke.texi cppenv.texi cppopts.texi gcc-vers.texi
	$(STAMP) $@
	-$(TEXI2POD) $< > $@
gfdl.pod: fdl.texi
	$(STAMP) $@
	-$(TEXI2POD) $< > $@
fsf-funding.pod: funding.texi
	$(STAMP) $@
	-$(TEXI2POD) $< > $@
gpl.pod: gpl_v3.texi
	$(STAMP) $@
	-$(TEXI2POD) $< > $@

#
# Deletion of files made during compilation.
# There are four levels of this:
#   `mostlyclean', `clean', `distclean' and `maintainer-clean'.
# `mostlyclean' is useful while working on a particular type of machine.
# It deletes most, but not all, of the files made by compilation.
# It does not delete libgcc.a or its parts, so it won't have to be recompiled.
# `clean' deletes everything made by running `make all'.
# `distclean' also deletes the files made by config.
# `maintainer-clean' also deletes everything that could be regenerated
# automatically, except for `configure'.
# We remove as much from the language subdirectories as we can
# (less duplicated code).

mostlyclean: lang.mostlyclean
	-rm -f $(MOSTLYCLEANFILES)
	-rm -f *$(objext) c-family/*$(objext)
	-rm -f *$(coverageexts)
# Delete build programs
	-rm -f build/*
	-rm -f mddeps.mk
# Delete other built files.
	-rm -f specs.h options.c options.h options-save.c
# Delete the stamp and temporary files.
	-rm -f s-* tmp-* stamp-* stmp-*
	-rm -f */stamp-* */tmp-*
# Delete debugging dump files.
	-rm -f *.[0-9][0-9].* */*.[0-9][0-9].*
# Delete some files made during installation.
	-rm -f specs $(SPECS)
	-rm -f collect collect2 mips-tfile mips-tdump
# Delete unwanted output files from TeX.
	-rm -f *.toc *.log *.vr *.fn *.cp *.tp *.ky *.pg
	-rm -f */*.toc */*.log */*.vr */*.fn */*.cp */*.tp */*.ky */*.pg
# Delete sorted indices we don't actually use.
	-rm -f gcc.vrs gcc.kys gcc.tps gcc.pgs gcc.fns
# Delete core dumps.
	-rm -f core */core
# Delete file generated for gengtype
	-rm -f gtyp-input.list
# Delete files generated by gengtype
	-rm -f gtype-*
	-rm -f gt-*
	-rm -f gtype.state
# Delete genchecksum outputs
	-rm -f *-checksum.c
# Delete lock-and-run bits
	-rm -rf linkfe.lck lock-stamp.*

# Delete all files made by compilation
# that don't exist in the distribution.
clean: mostlyclean lang.clean
	-rm -f libgcc.a libgcc_eh.a libgcov.a
	-rm -f libgcc_s*
	-rm -f libunwind*
	-rm -f config.h tconfig.h bconfig.h tm_p.h tm.h
	-rm -f options.c options.h optionlist
	-rm -f cs-*
	-rm -f doc/*.dvi
	-rm -f doc/*.pdf
# Delete the include directories.
	-rm -rf include include-fixed
# Delete files used by the "multilib" facility (including libgcc subdirs).
	-rm -f multilib.h tmpmultilib*
	-if [ "x$(MULTILIB_DIRNAMES)" != x ] ; then \
	  rm -rf $(MULTILIB_DIRNAMES); \
	else if [ "x$(MULTILIB_OPTIONS)" != x ] ; then \
	  rm -rf `echo $(MULTILIB_OPTIONS) | sed -e 's/\// /g'`; \
	fi ; fi

# Delete all files that users would normally create
# while building and installing GCC.
distclean: clean lang.distclean
	-rm -f auto-host.h auto-build.h
	-rm -f cstamp-h
	-rm -f config.status config.run config.cache config.bak
	-rm -f Make-lang Make-hooks Make-host Make-target
	-rm -f Makefile *.oaux
	-rm -f gthr-default.h
	-rm -f TAGS */TAGS
	-rm -f *.asm
	-rm -f site.exp site.bak testsuite/site.exp testsuite/site.bak
	-rm -f testsuite/*.log testsuite/*.sum
	-cd testsuite && rm -f x *.x *.x? *.exe *.rpo *.o *.s *.S *.c
	-cd testsuite && rm -f *.out *.gcov *$(coverageexts)
	-rm -rf ${QMTEST_DIR} stamp-qmtest
	-rm -f cxxmain.c
	-rm -f .gdbinit configargs.h
	-rm -f gcov.pod
# Delete po/*.gmo only if we are not building in the source directory.
	-if [ ! -f po/exgettext ]; then rm -f po/*.gmo; fi
	-rmdir ada cp f java objc intl po testsuite plugin 2>/dev/null

# Get rid of every file that's generated from some other file, except for `configure'.
# Most of these files ARE PRESENT in the GCC distribution.
maintainer-clean:
	@echo 'This command is intended for maintainers to use; it'
	@echo 'deletes files that may need special tools to rebuild.'
	$(MAKE) lang.maintainer-clean distclean
	-rm -f cpp.??s cpp.*aux
	-rm -f gcc.??s gcc.*aux
	-rm -f $(gcc_docdir)/*.info $(gcc_docdir)/*.1 $(gcc_docdir)/*.7 $(gcc_docdir)/*.dvi $(gcc_docdir)/*.pdf
#
# Entry points `install', `install-strip', and `uninstall'.
# Also use `install-collect2' to install collect2 when the config files don't.

# Copy the compiler files into directories where they will be run.
# Install the driver last so that the window when things are
# broken is small.
install: install-common $(INSTALL_HEADERS) \
    install-cpp install-man install-info install-@POSUB@ \
    install-driver install-lto-wrapper install-gcc-ar

ifeq ($(enable_plugin),yes)
install: install-plugin
endif

install-strip: override INSTALL_PROGRAM = $(INSTALL_STRIP_PROGRAM)
ifneq ($(STRIP),)
install-strip: STRIPPROG = $(STRIP)
export STRIPPROG
endif
install-strip: install

# Handle cpp installation.
install-cpp: installdirs cpp$(exeext)
	-if test "$(enable_as_accelerator)" != "yes" ; then \
	  rm -f $(DESTDIR)$(bindir)/$(CPP_INSTALL_NAME)$(exeext); \
	  $(INSTALL_PROGRAM) -m 755 cpp$(exeext) $(DESTDIR)$(bindir)/$(CPP_INSTALL_NAME)$(exeext); \
	  if [ x$(cpp_install_dir) != x ]; then \
	    rm -f $(DESTDIR)$(prefix)/$(cpp_install_dir)/$(CPP_INSTALL_NAME)$(exeext); \
	    $(INSTALL_PROGRAM) -m 755 cpp$(exeext) $(DESTDIR)$(prefix)/$(cpp_install_dir)/$(CPP_INSTALL_NAME)$(exeext); \
	  else true; fi; \
	fi

# Create the installation directories.
# $(libdir)/gcc/include isn't currently searched by cpp.
installdirs:
	$(mkinstalldirs) $(DESTDIR)$(libsubdir)
	$(mkinstalldirs) $(DESTDIR)$(libexecsubdir)
	$(mkinstalldirs) $(DESTDIR)$(bindir)
	$(mkinstalldirs) $(DESTDIR)$(includedir)
	$(mkinstalldirs) $(DESTDIR)$(infodir)
	$(mkinstalldirs) $(DESTDIR)$(man1dir)
	$(mkinstalldirs) $(DESTDIR)$(man7dir)

PLUGIN_HEADERS = $(TREE_H) $(CONFIG_H) $(SYSTEM_H) coretypes.h $(TM_H) \
  toplev.h $(DIAGNOSTIC_CORE_H) $(BASIC_BLOCK_H) $(HASH_TABLE_H) \
  tree-ssa-alias.h $(INTERNAL_FN_H) gimple-fold.h tree-eh.h gimple-expr.h \
  gimple.h is-a.h $(TREE_PASS_H) $(GCC_PLUGIN_H) \
  $(GGC_H) $(TREE_DUMP_H) $(PRETTY_PRINT_H) $(OPTS_H) $(PARAMS_H) \
  $(tm_file_list) $(tm_include_list) $(tm_p_file_list) $(tm_p_include_list) \
  $(host_xm_file_list) $(host_xm_include_list) $(xm_include_list) \
  intl.h $(PLUGIN_VERSION_H) $(DIAGNOSTIC_H) ${C_TREE_H} \
  $(C_COMMON_H) c-family/c-objc.h $(C_PRETTY_PRINT_H) \
  tree-iterator.h $(PLUGIN_H) $(TREE_SSA_H) langhooks.h incpath.h debug.h \
  $(EXCEPT_H) tree-ssa-sccvn.h real.h output.h $(IPA_UTILS_H) \
  $(C_PRAGMA_H)  $(CPPLIB_H)  $(FUNCTION_H) \
  cppdefault.h flags.h $(MD5_H) params.def params.h prefix.h tree-inline.h \
  $(GIMPLE_PRETTY_PRINT_H) realmpfr.h \
  $(IPA_PROP_H) $(TARGET_H) $(RTL_H) $(TM_P_H) $(CFGLOOP_H) $(EMIT_RTL_H) \
  version.h stringpool.h gimplify.h gimple-iterator.h gimple-ssa.h \
  fold-const.h tree-cfg.h tree-into-ssa.h tree-ssanames.h print-tree.h \
  varasm.h context.h tree-phinodes.h stor-layout.h ssa-iterators.h \
  $(RESOURCE_H) tree-cfgcleanup.h attribs.h calls.h cfgexpand.h \
  diagnostic-color.h gcc-symtab.h gimple-builder.h gimple-low.h \
  gimple-walk.h gimplify-me.h pass_manager.h print-rtl.h stmt.h \
  tree-dfa.h tree-hasher.h tree-nested.h tree-object-size.h tree-outof-ssa.h \
  tree-parloops.h tree-ssa-address.h tree-ssa-coalesce.h tree-ssa-dom.h \
  tree-ssa-loop.h tree-ssa-loop-ivopts.h tree-ssa-loop-manip.h \
  tree-ssa-loop-niter.h tree-ssa-ter.h tree-ssa-threadedge.h \
  tree-ssa-threadupdate.h inchash.h wide-int.h signop.h hash-map.h \
  hash-set.h pass-instances.def

# generate the 'build fragment' b-header-vars
s-header-vars: Makefile
	rm -f tmp-header-vars
# The first sed gets the list "header variables" as the list variables
# assigned in Makefile and having _H at the end of the name.  "sed -n" proved
# more portable than a trailing "-e d" to filter out the uninteresting lines,
# in particular on ia64-hpux where "s/.../p" only prints if -n was requested
# as well.
	$(foreach header_var,$(shell sed < Makefile -n -e 's/^\([A-Z0-9_]*_H\)[      ]*=.*/\1/p'),echo $(header_var)=$(shell echo $($(header_var):$(srcdir)/%=.../%) | sed -e 's~\.\.\./config/~config/~' -e 's~\.\.\..*/~~') >> tmp-header-vars;) \
	$(SHELL) $(srcdir)/../move-if-change tmp-header-vars b-header-vars
	$(STAMP) s-header-vars

# Install gengtype
install-gengtype: installdirs gengtype$(exeext) gtype.state
	$(mkinstalldirs) $(DESTDIR)$(plugin_resourcesdir)
	$(INSTALL_DATA) gtype.state $(DESTDIR)$(plugin_resourcesdir)/gtype.state
	$(mkinstalldirs) $(DESTDIR)$(plugin_bindir)
	$(INSTALL_PROGRAM) gengtype$(exeext) $(DESTDIR)$(plugin_bindir)/gengtype$(exeext)

# Install the headers needed to build a plugin.
install-plugin: installdirs lang.install-plugin s-header-vars install-gengtype
# We keep the directory structure for files in config or c-family and .def
# files. All other files are flattened to a single directory.
	$(mkinstalldirs) $(DESTDIR)$(plugin_includedir)
	headers=`echo $(PLUGIN_HEADERS) | tr ' ' '\012' | sort -u`; \
	srcdirstrip=`echo "$(srcdir)" | sed 's/[].[^$$\\*|]/\\\\&/g'`; \
	for file in $$headers; do \
	  if [ -f $$file ] ; then \
	    path=$$file; \
	  elif [ -f $(srcdir)/$$file ]; then \
	    path=$(srcdir)/$$file; \
	  else continue; \
	  fi; \
	  case $$path in \
	  "$(srcdir)"/config/* | "$(srcdir)"/c-family/* | "$(srcdir)"/*.def ) \
	    base=`echo "$$path" | sed -e "s|$$srcdirstrip/||"`;; \
	  *) base=`basename $$path` ;; \
	  esac; \
	  dest=$(plugin_includedir)/$$base; \
	  echo $(INSTALL_DATA) $$path $(DESTDIR)$$dest; \
	  dir=`dirname $$dest`; \
	  $(mkinstalldirs) $(DESTDIR)$$dir; \
	  $(INSTALL_DATA) $$path $(DESTDIR)$$dest; \
	done
	$(INSTALL_DATA) b-header-vars $(DESTDIR)$(plugin_includedir)/b-header-vars

# Install the compiler executables built during cross compilation.
install-common: native lang.install-common installdirs
	for file in $(COMPILERS); do \
	  if [ -f $$file ] ; then \
	    rm -f $(DESTDIR)$(libexecsubdir)/$$file; \
	    $(INSTALL_PROGRAM) $$file $(DESTDIR)$(libexecsubdir)/$$file; \
	  else true; \
	  fi; \
	done
	for file in $(EXTRA_PROGRAMS) $(COLLECT2) ..; do \
	  if [ x"$$file" != x.. ]; then \
	    rm -f $(DESTDIR)$(libexecsubdir)/$$file; \
	    $(INSTALL_PROGRAM) $$file $(DESTDIR)$(libexecsubdir)/$$file; \
	  else true; fi; \
	done
# We no longer install the specs file because its presence makes the
# driver slower, and because people who need it can recreate it by
# using -dumpspecs.  We remove any old version because it would
# otherwise override the specs built into the driver.
	rm -f $(DESTDIR)$(libsubdir)/specs
<<<<<<< HEAD
# Install gcov and gcov-dump if it was compiled.
	-if [ -f gcov-dump$(exeext) ]; \
	then \
	    rm -f $(DESTDIR)$(bindir)/$(GCOV_DUMP_INSTALL_NAME)$(exeext); \
	    $(INSTALL_PROGRAM) gcov-dump$(exeext) \
	      $(DESTDIR)$(bindir)/$(GCOV_DUMP_INSTALL_NAME)$(exeext); \
	fi
	-if [ -f gcov$(exeext) ]; \
	then \
=======
# Install gcov if it was compiled.
	-if test "$(enable_as_accelerator)" != "yes" ; then \
	  if [ -f gcov$(exeext) ]; \
	  then \
>>>>>>> b5f8bff0
	    rm -f $(DESTDIR)$(bindir)/$(GCOV_INSTALL_NAME)$(exeext); \
	    $(INSTALL_PROGRAM) gcov$(exeext) $(DESTDIR)$(bindir)/$(GCOV_INSTALL_NAME)$(exeext); \
	  fi; \
	fi
# Install gcov-tool if it was compiled.
	-if test "$(enable_as_accelerator)" != "yes" ; then \
	  if [ -f gcov-tool$(exeext) ]; \
	  then \
	    rm -f $(DESTDIR)$(bindir)/$(GCOV_TOOL_INSTALL_NAME)$(exeext); \
	    $(INSTALL_PROGRAM) \
	    gcov-tool$(exeext) $(DESTDIR)$(bindir)/$(GCOV_TOOL_INSTALL_NAME)$(exeext); \
	  fi; \
	fi

# Install the driver program as $(target_noncanonical)-gcc,
# $(target_noncanonical)-gcc-$(version), and also as gcc if native.
install-driver: installdirs xgcc$(exeext)
	-rm -f $(DESTDIR)$(bindir)/$(GCC_INSTALL_NAME)$(exeext)
	-$(INSTALL_PROGRAM) xgcc$(exeext) $(DESTDIR)$(bindir)/$(GCC_INSTALL_NAME)$(exeext)
	-if test "$(enable_as_accelerator)" != "yes" ; then \
	  if [ "$(GCC_INSTALL_NAME)" != "$(target_noncanonical)-gcc-$(version)" ]; then \
	    rm -f $(DESTDIR)$(bindir)/$(FULL_DRIVER_NAME); \
	    ( cd $(DESTDIR)$(bindir) && \
	      $(LN) $(GCC_INSTALL_NAME)$(exeext) $(FULL_DRIVER_NAME) ); \
	  fi; \
	  if [ ! -f gcc-cross$(exeext) ] \
	      && [ "$(GCC_INSTALL_NAME)" != "$(GCC_TARGET_INSTALL_NAME)" ]; then \
	    rm -f $(DESTDIR)$(bindir)/$(target_noncanonical)-gcc-tmp$(exeext); \
	    ( cd $(DESTDIR)$(bindir) && \
	      $(LN) $(GCC_INSTALL_NAME)$(exeext) $(target_noncanonical)-gcc-tmp$(exeext) && \
	      mv -f $(target_noncanonical)-gcc-tmp$(exeext) $(GCC_TARGET_INSTALL_NAME)$(exeext) ); \
	  fi; \
	fi

# Install the info files.
# $(INSTALL_DATA) might be a relative pathname, so we can't cd into srcdir
# to do the install.
install-info:: doc installdirs \
	$(DESTDIR)$(infodir)/cpp.info \
	$(DESTDIR)$(infodir)/gcc.info \
	$(DESTDIR)$(infodir)/cppinternals.info \
	$(DESTDIR)$(infodir)/gccinstall.info \
	$(DESTDIR)$(infodir)/gccint.info \
	lang.install-info

$(DESTDIR)$(infodir)/%.info: doc/%.info installdirs
	rm -f $@
	if [ -f $< ]; then \
	  for f in $(<)*; do \
	    realfile=`echo $$f | sed -e 's|.*/\([^/]*\)$$|\1|'`; \
	    $(INSTALL_DATA) $$f $(DESTDIR)$(infodir)/$$realfile; \
	    chmod a-x $(DESTDIR)$(infodir)/$$realfile; \
	  done; \
	else true; fi
	-if $(SHELL) -c 'install-info --version' >/dev/null 2>&1; then \
	  if [ -f $@ ]; then \
	    install-info --dir-file=$(DESTDIR)$(infodir)/dir $@; \
	  else true; fi; \
	else true; fi;

pdf__strip_dir = `echo $$p | sed -e 's|^.*/||'`;

install-pdf: $(PDFFILES) lang.install-pdf
	@$(NORMAL_INSTALL)
	test -z "$(pdfdir)/gcc" || $(mkinstalldirs) "$(DESTDIR)$(pdfdir)/gcc"
	@list='$(PDFFILES)'; for p in $$list; do \
	  if test -f "$$p"; then d=; else d="$(srcdir)/"; fi; \
	  f=$(pdf__strip_dir) \
	  echo " $(INSTALL_DATA) '$$d$$p' '$(DESTDIR)$(pdfdir)/gcc/$$f'"; \
	  $(INSTALL_DATA) "$$d$$p" "$(DESTDIR)$(pdfdir)/gcc/$$f"; \
	done

html__strip_dir = `echo $$p | sed -e 's|^.*/||'`;

install-html: $(HTMLS_BUILD) lang.install-html
	@$(NORMAL_INSTALL)
	test -z "$(htmldir)" || $(mkinstalldirs) "$(DESTDIR)$(htmldir)"
	@list='$(HTMLS_INSTALL)'; for p in $$list; do \
	  if test -f "$$p" || test -d "$$p"; then d=""; else d="$(srcdir)/"; fi; \
	  f=$(html__strip_dir) \
	  if test -d "$$d$$p"; then \
	    echo " $(mkinstalldirs) '$(DESTDIR)$(htmldir)/$$f'"; \
	    $(mkinstalldirs) "$(DESTDIR)$(htmldir)/$$f" || exit 1; \
	    echo " $(INSTALL_DATA) '$$d$$p'/* '$(DESTDIR)$(htmldir)/$$f'"; \
	    $(INSTALL_DATA) "$$d$$p"/* "$(DESTDIR)$(htmldir)/$$f"; \
	  else \
	    echo " $(INSTALL_DATA) '$$d$$p' '$(DESTDIR)$(htmldir)/$$f'"; \
	    $(INSTALL_DATA) "$$d$$p" "$(DESTDIR)$(htmldir)/$$f"; \
	  fi; \
	done

# Install the man pages.
install-man: lang.install-man \
	$(DESTDIR)$(man1dir)/$(GCC_INSTALL_NAME)$(man1ext) \
	$(DESTDIR)$(man1dir)/$(CPP_INSTALL_NAME)$(man1ext) \
	$(DESTDIR)$(man1dir)/$(GCOV_INSTALL_NAME)$(man1ext) \
	$(DESTDIR)$(man7dir)/fsf-funding$(man7ext) \
	$(DESTDIR)$(man7dir)/gfdl$(man7ext) \
	$(DESTDIR)$(man7dir)/gpl$(man7ext)

$(DESTDIR)$(man7dir)/%$(man7ext): doc/%.7 installdirs
	-rm -f $@
	-$(INSTALL_DATA) $< $@
	-chmod a-x $@

$(DESTDIR)$(man1dir)/$(GCC_INSTALL_NAME)$(man1ext): doc/gcc.1 installdirs
	-rm -f $@
	-$(INSTALL_DATA) $< $@
	-chmod a-x $@

$(DESTDIR)$(man1dir)/$(CPP_INSTALL_NAME)$(man1ext): doc/cpp.1 installdirs
	-rm -f $@
	-$(INSTALL_DATA) $< $@
	-chmod a-x $@

$(DESTDIR)$(man1dir)/$(GCOV_INSTALL_NAME)$(man1ext): doc/gcov.1 installdirs
	-rm -f $@
	-$(INSTALL_DATA) $< $@
	-chmod a-x $@

$(DESTDIR)$(man1dir)/$(GCOV_TOOL_INSTALL_NAME)$(man1ext): doc/gcov-tool.1 installdirs
	-rm -f $@
	-$(INSTALL_DATA) $< $@
	-chmod a-x $@

# Install all the header files built in the include subdirectory.
install-headers: $(INSTALL_HEADERS_DIR)
# Fix symlinks to absolute paths in the installed include directory to
# point to the installed directory, not the build directory.
# Don't need to use LN_S here since we really do need ln -s and no substitutes.
	-files=`cd $(DESTDIR)$(libsubdir)/include-fixed; find . -type l -print 2>/dev/null`; \
	if [ $$? -eq 0 ]; then \
	  dir=`cd include-fixed; ${PWD_COMMAND}`; \
	  for i in $$files; do \
	    dest=`ls -ld $(DESTDIR)$(libsubdir)/include-fixed/$$i | sed -n 's/.*-> //p'`; \
	    if expr "$$dest" : "$$dir.*" > /dev/null; then \
	      rm -f $(DESTDIR)$(libsubdir)/include-fixed/$$i; \
	      ln -s `echo $$i | sed "s|/[^/]*|/..|g" | sed 's|/..$$||'``echo "$$dest" | sed "s|$$dir||"` $(DESTDIR)$(libsubdir)/include-fixed/$$i; \
	    fi; \
	  done; \
	fi

# Create or recreate the gcc private include file directory.
install-include-dir: installdirs
	$(mkinstalldirs) $(DESTDIR)$(libsubdir)/include
	-rm -rf $(DESTDIR)$(libsubdir)/include-fixed
	mkdir $(DESTDIR)$(libsubdir)/include-fixed
	-chmod a+rx $(DESTDIR)$(libsubdir)/include-fixed

# Create or recreate the install-tools include file directory.
itoolsdir = $(libexecsubdir)/install-tools
itoolsdatadir = $(libsubdir)/install-tools
install-itoolsdirs: installdirs
	$(mkinstalldirs) $(DESTDIR)$(itoolsdatadir)/include
	$(mkinstalldirs) $(DESTDIR)$(itoolsdir)

# Install the include directory using tar.
install-headers-tar: stmp-int-hdrs install-include-dir
# We use `pwd`/include instead of just include to problems with CDPATH
# Unless a full pathname is provided, some shells would print the new CWD,
# found in CDPATH, corrupting the output.  We could just redirect the
# output of `cd', but some shells lose on redirection within `()'s
	(cd `${PWD_COMMAND}`/include ; \
	 tar -cf - .; exit 0) | (cd $(DESTDIR)$(libsubdir)/include; tar xpf - )
	(cd `${PWD_COMMAND}`/include-fixed ; \
	 tar -cf - .; exit 0) | (cd $(DESTDIR)$(libsubdir)/include-fixed; tar xpf - )
# /bin/sh on some systems returns the status of the first tar,
# and that can lose with GNU tar which always writes a full block.
# So use `exit 0' to ignore its exit status.

# Install the include directory using cpio.
install-headers-cpio: stmp-int-hdrs install-include-dir
# See discussion about the use of `pwd` above
	cd `${PWD_COMMAND}`/include ; \
	find . -print | cpio -pdum $(DESTDIR)$(libsubdir)/include
	cd `${PWD_COMMAND}`/include-fixed ; \
	find . -print | cpio -pdum $(DESTDIR)$(libsubdir)/include-fixed

# Install the include directory using cp.
install-headers-cp: stmp-int-hdrs install-include-dir
	cp -p -r include $(DESTDIR)$(libsubdir)
	cp -p -r include-fixed $(DESTDIR)$(libsubdir)

# Targets without dependencies, for use in prev-gcc during bootstrap.
real-install-headers-tar:
	(cd `${PWD_COMMAND}`/include-fixed ; \
	 tar -cf - .; exit 0) | (cd $(DESTDIR)$(libsubdir)/include-fixed; tar xpf - )

real-install-headers-cpio:
	cd `${PWD_COMMAND}`/include-fixed ; \
	find . -print | cpio -pdum $(DESTDIR)$(libsubdir)/include-fixed

real-install-headers-cp:
	cp -p -r include-fixed $(DESTDIR)$(libsubdir)

# Install supporting files for fixincludes to be run later.
install-mkheaders: stmp-int-hdrs install-itoolsdirs \
  macro_list fixinc_list
	$(INSTALL_DATA) $(srcdir)/gsyslimits.h \
	  $(DESTDIR)$(itoolsdatadir)/gsyslimits.h
	$(INSTALL_DATA) macro_list $(DESTDIR)$(itoolsdatadir)/macro_list
	$(INSTALL_DATA) fixinc_list $(DESTDIR)$(itoolsdatadir)/fixinc_list
	set -e; for ml in `cat fixinc_list`; do \
	  multi_dir=`echo $${ml} | sed -e 's/^[^;]*;//'`; \
	  $(mkinstalldirs) $(DESTDIR)$(itoolsdatadir)/include$${multi_dir}; \
	  $(INSTALL_DATA) include-fixed$${multidir}/limits.h $(DESTDIR)$(itoolsdatadir)/include$${multi_dir}/limits.h; \
	done
	$(INSTALL_SCRIPT) $(srcdir)/../mkinstalldirs \
		$(DESTDIR)$(itoolsdir)/mkinstalldirs ; \
	sysroot_headers_suffix='$${sysroot_headers_suffix}'; \
		echo 'SYSTEM_HEADER_DIR="'"$(SYSTEM_HEADER_DIR)"'"' \
		> $(DESTDIR)$(itoolsdatadir)/mkheaders.conf
	echo 'OTHER_FIXINCLUDES_DIRS="$(OTHER_FIXINCLUDES_DIRS)"' \
		>> $(DESTDIR)$(itoolsdatadir)/mkheaders.conf
	echo 'STMP_FIXINC="$(STMP_FIXINC)"' \
		>> $(DESTDIR)$(itoolsdatadir)/mkheaders.conf

# Use this target to install the program `collect2' under the name `collect2'.
install-collect2: collect2 installdirs
	$(INSTALL_PROGRAM) collect2$(exeext) $(DESTDIR)$(libexecsubdir)/collect2$(exeext)
# Install the driver program as $(libsubdir)/gcc for collect2.
	$(INSTALL_PROGRAM) xgcc$(exeext) $(DESTDIR)$(libexecsubdir)/gcc$(exeext)

# Install lto-wrapper.
install-lto-wrapper: lto-wrapper$(exeext)
	$(INSTALL_PROGRAM) lto-wrapper$(exeext) $(DESTDIR)$(libexecsubdir)/lto-wrapper$(exeext)

install-gcc-ar: installdirs gcc-ar$(exeext) gcc-nm$(exeext) gcc-ranlib$(exeext)
	if test "$(enable_as_accelerator)" != "yes" ; then \
	  for i in gcc-ar gcc-nm gcc-ranlib; do \
	    install_name=`echo $$i|sed '$(program_transform_name)'` ;\
	    target_install_name=$(target_noncanonical)-`echo $$i|sed '$(program_transform_name)'` ; \
	    rm -f $(DESTDIR)$(bindir)/$$install_name$(exeext) ; \
	    $(INSTALL_PROGRAM) $$i$(exeext) $(DESTDIR)$(bindir)/$$install_name$(exeext) ;\
	    if test -f gcc-cross$(exeext); then \
	      :; \
	    else \
	      rm -f $(DESTDIR)$(bindir)/$$target_install_name$(exeext); \
	      ( cd $(DESTDIR)$(bindir) && \
		$(LN) $$install_name$(exeext) $$target_install_name$(exeext) ) ; \
	    fi ; \
	  done; \
	fi

# Cancel installation by deleting the installed files.
uninstall: lang.uninstall
	-rm -rf $(DESTDIR)$(libsubdir)
	-rm -rf $(DESTDIR)$(libexecsubdir)
	-rm -rf $(DESTDIR)$(bindir)/$(GCC_INSTALL_NAME)$(exeext)
	-rm -f $(DESTDIR)$(bindir)/$(CPP_INSTALL_NAME)$(exeext)
	-if [ x$(cpp_install_dir) != x ]; then \
	  rm -f $(DESTDIR)$(prefix)/$(cpp_install_dir)/$(CPP_INSTALL_NAME)$(exeext); \
	else true; fi
	-rm -rf $(DESTDIR)$(bindir)/$(GCOV_INSTALL_NAME)$(exeext)
	-rm -rf $(DESTDIR)$(man1dir)/$(GCC_INSTALL_NAME)$(man1ext)
	-rm -rf $(DESTDIR)$(man1dir)/cpp$(man1ext)
	-rm -f $(DESTDIR)$(infodir)/cpp.info* $(DESTDIR)$(infodir)/gcc.info*
	-rm -f $(DESTDIR)$(infodir)/cppinternals.info* $(DESTDIR)$(infodir)/gccint.info*
	for i in ar nm ranlib ; do \
	  install_name=`echo gcc-$$i|sed '$(program_transform_name)'`$(exeext) ;\
	  target_install_name=$(target_noncanonical)-`echo gcc-$$i|sed '$(program_transform_name)'`$(exeext) ; \
	  rm -f $(DESTDIR)$(bindir)/$$install_name ; \
	  rm -f $(DESTDIR)$(bindir)/$$target_install_name ; \
	done
#
# These targets are for the dejagnu testsuites. The file site.exp
# contains global variables that all the testsuites will use.

target_subdir = @target_subdir@

site.exp: ./config.status Makefile
	@echo "Making a new config file..."
	-@rm -f ./site.tmp
	@$(STAMP) site.exp
	-@mv site.exp site.bak
	@echo "## these variables are automatically generated by make ##" > ./site.tmp
	@echo "# Do not edit here. If you wish to override these values" >> ./site.tmp
	@echo "# add them to the last section" >> ./site.tmp
	@echo "set rootme \"`${PWD_COMMAND}`\"" >> ./site.tmp
	@echo "set srcdir \"`cd ${srcdir}; ${PWD_COMMAND}`\"" >> ./site.tmp
	@echo "set host_triplet $(host)" >> ./site.tmp
	@echo "set build_triplet $(build)" >> ./site.tmp
	@echo "set target_triplet $(target)" >> ./site.tmp
	@echo "set target_alias $(target_noncanonical)" >> ./site.tmp
	@echo "set libiconv \"$(LIBICONV)\"" >> ./site.tmp
# CFLAGS is set even though it's empty to show we reserve the right to set it.
	@echo "set CFLAGS \"\"" >> ./site.tmp
	@echo "set CXXFLAGS \"\"" >> ./site.tmp
	@echo "set HOSTCC \"$(CC)\"" >> ./site.tmp
	@echo "set HOSTCFLAGS \"$(CFLAGS)\"" >> ./site.tmp
# TEST_ALWAYS_FLAGS are flags that should be passed to every compilation.
# They are passed first to allow individual tests to override them.
	@echo "set TEST_ALWAYS_FLAGS \"$(SYSROOT_CFLAGS_FOR_TARGET)\"" >> ./site.tmp
# When running the tests we set GCC_EXEC_PREFIX to the install tree so that
# files that have already been installed there will be found.  The -B option
# overrides it, so use of GCC_EXEC_PREFIX will not result in using GCC files
# from the install tree.
	@echo "set TEST_GCC_EXEC_PREFIX \"$(libdir)/gcc/\"" >> ./site.tmp
	@echo "set TESTING_IN_BUILD_TREE 1" >> ./site.tmp
	@echo "set HAVE_LIBSTDCXX_V3 1" >> ./site.tmp
	@if test "@enable_plugin@" = "yes" ; then \
	  echo "set ENABLE_PLUGIN 1" >> ./site.tmp; \
	  echo "set PLUGINCC \"$(PLUGINCC)\"" >> ./site.tmp; \
	  echo "set PLUGINCFLAGS \"$(PLUGINCFLAGS)\"" >> ./site.tmp; \
	  echo "set GMPINC \"$(GMPINC)\"" >> ./site.tmp; \
	fi
	@if test "@enable_lto@" = "yes" ; then \
	  echo "set ENABLE_LTO 1" >> ./site.tmp; \
	fi
# If newlib has been configured, we need to pass -B to gcc so it can find
# newlib's crt0.o if it exists.  This will cause a "path prefix not used"
# message if it doesn't, but the testsuite is supposed to ignore the message -
# it's too difficult to tell when to and when not to pass -B (not all targets
# have crt0's).  We could only add the -B if ../newlib/crt0.o exists, but that
# seems like too selective a test.
# ??? Another way to solve this might be to rely on linker scripts.  Then
# theoretically the -B won't be needed.
# We also need to pass -L ../ld so that the linker can find ldscripts.
	@if [ -d $(objdir)/../$(target_subdir)/newlib ] \
	    && [ "${host}" != "${target}" ]; then \
	  echo "set newlib_cflags \"-I$(objdir)/../$(target_subdir)/newlib/targ-include -I\$$srcdir/../newlib/libc/include\"" >> ./site.tmp; \
	  echo "set newlib_ldflags \"-B$(objdir)/../$(target_subdir)/newlib/\"" >> ./site.tmp; \
	  echo "append CFLAGS \" \$$newlib_cflags\"" >> ./site.tmp; \
	  echo "append CXXFLAGS \" \$$newlib_cflags\"" >> ./site.tmp; \
	  echo "append LDFLAGS \" \$$newlib_ldflags\"" >> ./site.tmp; \
	else true; \
	fi
	@if [ -d $(objdir)/../ld ] ; then \
	  echo "append LDFLAGS \" -L$(objdir)/../ld\"" >> ./site.tmp; \
	else true; \
	fi
	echo "set tmpdir $(objdir)/testsuite" >> ./site.tmp
	@echo "set srcdir \"\$${srcdir}/testsuite\"" >> ./site.tmp
	@if [ "X$(ALT_CC_UNDER_TEST)" != "X" ] ; then \
	  echo "set ALT_CC_UNDER_TEST \"$(ALT_CC_UNDER_TEST)\"" >> ./site.tmp; \
	else true; \
	fi
	@if [ "X$(ALT_CXX_UNDER_TEST)" != "X" ] ; then \
	  echo "set ALT_CXX_UNDER_TEST \"$(ALT_CXX_UNDER_TEST)\"" >> ./site.tmp; \
	else true; \
	fi
	@if [ "X$(COMPAT_OPTIONS)" != "X" ] ; then \
	  echo "set COMPAT_OPTIONS \"$(COMPAT_OPTIONS)\"" >> ./site.tmp; \
	else true; \
	fi
	@echo "## All variables above are generated by configure. Do Not Edit ##" >> ./site.tmp
	@cat ./site.tmp > site.exp
	@cat site.bak | sed \
		-e '1,/^## All variables above are.*##/ d' >> site.exp
	-@rm -f ./site.tmp

CHECK_TARGETS = @check_languages@

check: $(CHECK_TARGETS)

check-subtargets: $(patsubst %,%-subtargets,$(CHECK_TARGETS))

# The idea is to parallelize testing of multilibs, for example:
#   make -j3 check-gcc//sh-hms-sim/{-m1,-m2,-m3,-m3e,-m4}/{,-nofpu}
# will run 3 concurrent sessions of check-gcc, eventually testing
# all 10 combinations.  GNU make is required, as is a shell that expands
# alternations within braces.
lang_checks_parallel = $(lang_checks:=//%)
$(lang_checks_parallel): site.exp
	target=`echo "$@" | sed 's,//.*,,'`; \
	variant=`echo "$@" | sed 's,^[^/]*//,,'`; \
	vardots=`echo "$$variant" | sed 's,/,.,g'`; \
	$(MAKE) TESTSUITEDIR="testsuite.$$vardots" \
	  RUNTESTFLAGS="--target_board=$$variant $(RUNTESTFLAGS)" \
	  "$$target"

TESTSUITEDIR = testsuite

$(TESTSUITEDIR)/site.exp: site.exp
	-test -d $(TESTSUITEDIR) || mkdir $(TESTSUITEDIR)
	-rm -f $@
	sed '/set tmpdir/ s|testsuite$$|$(TESTSUITEDIR)|' < site.exp > $@

# This is only used for check-% targets that aren't parallelized.
$(filter-out $(lang_checks_parallelized),$(lang_checks)): check-% : site.exp
	-test -d plugin || mkdir plugin
	-test -d $(TESTSUITEDIR) || mkdir $(TESTSUITEDIR)
	test -d $(TESTSUITEDIR)/$* || mkdir $(TESTSUITEDIR)/$*
	-(rootme=`${PWD_COMMAND}`; export rootme; \
	srcdir=`cd ${srcdir}; ${PWD_COMMAND}` ; export srcdir ; \
	cd $(TESTSUITEDIR)/$*; \
	rm -f tmp-site.exp; \
	sed '/set tmpdir/ s|testsuite$$|$(TESTSUITEDIR)/$*|' \
		< ../../site.exp > tmp-site.exp; \
	$(SHELL) $${srcdir}/../move-if-change tmp-site.exp site.exp; \
	EXPECT=${EXPECT} ; export EXPECT ; \
	if [ -f $${rootme}/../expect/expect ] ; then  \
	   TCL_LIBRARY=`cd .. ; cd $${srcdir}/../tcl/library ; ${PWD_COMMAND}` ; \
	    export TCL_LIBRARY ; fi ; \
	$(RUNTEST) --tool $* $(RUNTESTFLAGS))

$(patsubst %,%-subtargets,$(lang_checks)): check-%-subtargets:
	@echo check-$*

check_p_tool=$(firstword $(subst _, ,$*))
check_p_count=$(check_$(check_p_tool)_parallelize)
check_p_subno=$(word 2,$(subst _, ,$*))
check_p_numbers0:=1 2 3 4 5 6 7 8 9
check_p_numbers1:=0 $(check_p_numbers0)
check_p_numbers2:=$(foreach i,$(check_p_numbers0),$(addprefix $(i),$(check_p_numbers1)))
check_p_numbers3:=$(addprefix 0,$(check_p_numbers1)) $(check_p_numbers2)
check_p_numbers4:=$(foreach i,$(check_p_numbers0),$(addprefix $(i),$(check_p_numbers3)))
check_p_numbers5:=$(addprefix 0,$(check_p_numbers3)) $(check_p_numbers4)
check_p_numbers6:=$(foreach i,$(check_p_numbers0),$(addprefix $(i),$(check_p_numbers5)))
check_p_numbers:=$(check_p_numbers0) $(check_p_numbers2) $(check_p_numbers4) $(check_p_numbers6)
check_p_subdir=$(subst _,,$*)
check_p_subdirs=$(wordlist 1,$(check_p_count),$(wordlist 1, \
		$(if $(GCC_TEST_PARALLEL_SLOTS),$(GCC_TEST_PARALLEL_SLOTS),128), \
		$(check_p_numbers)))

# For parallelized check-% targets, this decides whether parallelization
# is desirable (if -jN is used).  If desirable, recursive make is run with
# check-parallel-$lang{,1,2,3,4,5} etc. goals, which can be executed in
# parallel, as they are run in separate directories.
# check-parallel-$lang{,1,2,3,4,5} etc. goals invoke runtest with
# GCC_RUNTEST_PARALLELIZE_DIR var in the environment and runtest_file_p
# dejaGNU procedure is overridden to additionally synchronize through
# a $lang-parallel directory which tests will be run by which runtest instance.
# Afterwards contrib/dg-extract-results.sh is used to merge the sum and log
# files.  If parallelization isn't desirable, only one recursive make
# is run with check-parallel-$lang goal and check_$lang_parallelize variable
# cleared to say that no additional arguments beyond $(RUNTESTFLAGS)
# should be passed to runtest.
#
# To parallelize some language check, add the corresponding check-$lang
# to lang_checks_parallelized variable and define check_$lang_parallelize
# variable (see above check_gcc_parallelize description).
$(lang_checks_parallelized): check-% : site.exp
	-rm -rf $(TESTSUITEDIR)/$*-parallel
	@if [ "$(filter -j, $(MFLAGS))" = "-j" ]; then \
	  test -d $(TESTSUITEDIR) || mkdir $(TESTSUITEDIR) || true; \
	  test -d $(TESTSUITEDIR)/$*-parallel || mkdir $(TESTSUITEDIR)/$*-parallel || true; \
	  GCC_RUNTEST_PARALLELIZE_DIR=`${PWD_COMMAND}`/$(TESTSUITEDIR)/$(check_p_tool)-parallel ; \
	  export GCC_RUNTEST_PARALLELIZE_DIR ; \
	  $(MAKE) TESTSUITEDIR="$(TESTSUITEDIR)" RUNTESTFLAGS="$(RUNTESTFLAGS)" \
	    check-parallel-$* \
	    $(patsubst %,check-parallel-$*_%, $(check_p_subdirs)); \
	  sums= ; logs= ; \
	  for dir in $(TESTSUITEDIR)/$* \
		     $(patsubst %,$(TESTSUITEDIR)/$*%,$(check_p_subdirs));\
	  do \
	    if [ -d $$dir ]; then \
	      mv -f $$dir/$*.sum $$dir/$*.sum.sep; mv -f $$dir/$*.log $$dir/$*.log.sep; \
	      sums="$$sums $$dir/$*.sum.sep"; logs="$$logs $$dir/$*.log.sep"; \
	    fi; \
	  done; \
	  $(SHELL) $(srcdir)/../contrib/dg-extract-results.sh $$sums \
	    > $(TESTSUITEDIR)/$*/$*.sum; \
	  $(SHELL) $(srcdir)/../contrib/dg-extract-results.sh -L $$logs \
	    > $(TESTSUITEDIR)/$*/$*.log; \
	  rm -rf $(TESTSUITEDIR)/$*-parallel || true; \
	else \
	  $(MAKE) TESTSUITEDIR="$(TESTSUITEDIR)" RUNTESTFLAGS="$(RUNTESTFLAGS)" \
	    check_$*_parallelize= check-parallel-$*; \
	fi

check-parallel-% : site.exp
	-@test -d plugin || mkdir plugin
	-@test -d $(TESTSUITEDIR) || mkdir $(TESTSUITEDIR)
	@test -d $(TESTSUITEDIR)/$(check_p_subdir) || mkdir $(TESTSUITEDIR)/$(check_p_subdir)
	-$(if $(check_p_subno),@)(rootme=`${PWD_COMMAND}`; export rootme; \
	srcdir=`cd ${srcdir}; ${PWD_COMMAND}` ; export srcdir ; \
	if [ -n "$(check_p_subno)" ] \
	   && [ -n "$$GCC_RUNTEST_PARALLELIZE_DIR" ] \
	   && [ -f $(TESTSUITEDIR)/$(check_p_tool)-parallel/finished ]; then \
	  rm -rf $(TESTSUITEDIR)/$(check_p_subdir); \
	else \
	  cd $(TESTSUITEDIR)/$(check_p_subdir); \
	  rm -f tmp-site.exp; \
	  sed '/set tmpdir/ s|testsuite$$|$(TESTSUITEDIR)/$(check_p_subdir)|' \
		< ../../site.exp > tmp-site.exp; \
	  $(SHELL) $${srcdir}/../move-if-change tmp-site.exp site.exp; \
	  EXPECT=${EXPECT} ; export EXPECT ; \
	  if [ -f $${rootme}/../expect/expect ] ; then  \
	    TCL_LIBRARY=`cd .. ; cd $${srcdir}/../tcl/library ; ${PWD_COMMAND}` ; \
	    export TCL_LIBRARY ; \
	  fi ; \
	  $(RUNTEST) --tool $(check_p_tool) $(RUNTESTFLAGS); \
	  if [ -n "$$GCC_RUNTEST_PARALLELIZE_DIR" ] ; then \
	    touch $${rootme}/$(TESTSUITEDIR)/$(check_p_tool)-parallel/finished; \
	  fi ; \
	fi )

# QMTest targets

# The path to qmtest.
QMTEST_PATH=qmtest

# The flags to pass to qmtest.
QMTESTFLAGS=

# The flags to pass to "qmtest run".
QMTESTRUNFLAGS=-f none --result-stream dejagnu_stream.DejaGNUStream

# The command to use to invoke qmtest.
QMTEST=${QMTEST_PATH} ${QMTESTFLAGS}

# The tests (or suites) to run.
QMTEST_GPP_TESTS=g++

# The subdirectory of the OBJDIR that will be used to store the QMTest
# test database configuration and that will be used for temporary
# scratch space during QMTest's execution.
QMTEST_DIR=qmtestsuite

# Create the QMTest database configuration.
${QMTEST_DIR} stamp-qmtest:
	${QMTEST} -D ${QMTEST_DIR} create-tdb \
	    -c gcc_database.GCCDatabase \
	    -a srcdir=`cd ${srcdir}/testsuite && ${PWD_COMMAND}` && \
	    $(STAMP) stamp-qmtest

# Create the QMTest context file.
${QMTEST_DIR}/context: stamp-qmtest
	rm -f $@
	echo "CompilerTable.languages=c cplusplus" >> $@
	echo "CompilerTable.c_kind=GCC" >> $@
	echo "CompilerTable.c_path=${objdir}/xgcc" >> $@
	echo "CompilerTable.c_options=-B${objdir}/" >> $@
	echo "CompilerTable.cplusplus_kind=GCC" >> $@
	echo "CompilerTable.cplusplus_path=${objdir}/xg++" >> $@
	echo "CompilerTable.cplusplus_options=-B${objdir}/" >> $@
	echo "DejaGNUTest.target=${target_noncanonical}" >> $@

# Run the G++ testsuite using QMTest.
qmtest-g++: ${QMTEST_DIR}/context
	cd ${QMTEST_DIR} && ${QMTEST} run ${QMTESTRUNFLAGS} -C context \
	   -o g++.qmr ${QMTEST_GPP_TESTS}

# Use the QMTest GUI.
qmtest-gui: ${QMTEST_DIR}/context
	cd ${QMTEST_DIR} && ${QMTEST} gui -C context

.PHONY: qmtest-g++

# Run Paranoia on real.c.

paranoia.o: $(srcdir)/../contrib/paranoia.cc $(CONFIG_H) $(SYSTEM_H) $(TREE_H)
	g++ -c $(ALL_CFLAGS) $(ALL_CPPFLAGS) $< $(OUTPUT_OPTION)

paranoia: paranoia.o real.o $(LIBIBERTY)
	g++ -o $@ paranoia.o real.o $(LIBIBERTY)

# These exist for maintenance purposes.

# Update the tags table.
TAGS: lang.tags
	(cd $(srcdir);					\
	incs= ;						\
	list='$(SUBDIRS)'; for dir in $$list; do	\
	  if test -f $$dir/TAGS; then			\
	    incs="$$incs --include $$dir/TAGS.sub";	\
	  fi;						\
	done;						\
	etags -o TAGS.sub c-family/*.h c-family/*.c *.h *.c *.cc \
	      ../include/*.h \
	      --language=none --regex="/\(char\|unsigned int\|int\|bool\|void\|HOST_WIDE_INT\|enum [A-Za-z_0-9]+\) [*]?\([A-Za-z_0-9]+\)/\2/" common.opt	\
	      --language=none --regex="/\(DEF_RTL_EXPR\|DEFTREECODE\|DEFGSCODE\).*(\([A-Za-z_0-9]+\)/\2/" rtl.def tree.def gimple.def \
	      --language=none --regex="/DEFTIMEVAR (\([A-Za-z_0-9]+\)/\1/" timevar.def \
		; \
	etags --include TAGS.sub $$incs)

# -----------------------------------------------------
# Rules for generating translated message descriptions.
# Disabled by autoconf if the tools are not available.
# -----------------------------------------------------

XGETTEXT = @XGETTEXT@
GMSGFMT = @GMSGFMT@
MSGMERGE = msgmerge
CATALOGS = $(patsubst %,po/%,@CATALOGS@)

.PHONY: build- install- build-po install-po update-po

# Dummy rules to deal with dependencies produced by use of
# "build-@POSUB@" and "install-@POSUB@" above, when NLS is disabled.
build-: ; @true
install-: ; @true

build-po: $(CATALOGS)

# This notation should be acceptable to all Make implementations used
# by people who are interested in updating .po files.
update-po: $(CATALOGS:.gmo=.pox)

# N.B. We do not attempt to copy these into $(srcdir).  The snapshot
# script does that.
.po.gmo:
	$(mkinstalldirs) po
	$(GMSGFMT) --statistics -o $@ $<

# The new .po has to be gone over by hand, so we deposit it into
# build/po with a different extension.
# If build/po/gcc.pot exists, use it (it was just created),
# else use the one in srcdir.
.po.pox:
	$(mkinstalldirs) po
	$(MSGMERGE) $< `if test -f po/gcc.pot; \
			then echo po/gcc.pot; \
			else echo $(srcdir)/po/gcc.pot; fi` -o $@

# This rule has to look for .gmo modules in both srcdir and
# the cwd, and has to check that we actually have a catalog
# for each language, in case they weren't built or included
# with the distribution.
install-po:
	$(mkinstalldirs) $(DESTDIR)$(datadir)
	cats="$(CATALOGS)"; for cat in $$cats; do \
	  lang=`basename $$cat | sed 's/\.gmo$$//'`; \
	  if [ -f $$cat ]; then :; \
	  elif [ -f $(srcdir)/$$cat ]; then cat=$(srcdir)/$$cat; \
	  else continue; \
	  fi; \
	  dir=$(localedir)/$$lang/LC_MESSAGES; \
	  echo $(mkinstalldirs) $(DESTDIR)$$dir; \
	  $(mkinstalldirs) $(DESTDIR)$$dir || exit 1; \
	  echo $(INSTALL_DATA) $$cat $(DESTDIR)$$dir/gcc.mo; \
	  $(INSTALL_DATA) $$cat $(DESTDIR)$$dir/gcc.mo; \
	done

# Rule for regenerating the message template (gcc.pot).
# Instead of forcing everyone to edit POTFILES.in, which proved impractical,
# this rule has no dependencies and always regenerates gcc.pot.  This is
# relatively harmless since the .po files do not directly depend on it.
# Note that exgettext has an awk script embedded in it which requires a
# fairly modern (POSIX-compliant) awk.
# The .pot file is left in the build directory.
gcc.pot: po/gcc.pot
po/gcc.pot: force
	$(mkinstalldirs) po
	$(MAKE) srcextra
	AWK=$(AWK) $(SHELL) $(srcdir)/po/exgettext \
		$(XGETTEXT) gcc $(srcdir)

#

# Dependency information.

# In order for parallel make to really start compiling the expensive
# objects from $(OBJS) as early as possible, build all their
# prerequisites strictly before all objects.
$(ALL_HOST_OBJS) : | $(generated_files)

# Include the auto-generated dependencies for all host objects.
DEPFILES = \
  $(foreach obj,$(ALL_HOST_OBJS),\
    $(dir $(obj))$(DEPDIR)/$(patsubst %.o,%.Po,$(notdir $(obj))))
-include $(DEPFILES)<|MERGE_RESOLUTION|>--- conflicted
+++ resolved
@@ -3312,22 +3312,16 @@
 # using -dumpspecs.  We remove any old version because it would
 # otherwise override the specs built into the driver.
 	rm -f $(DESTDIR)$(libsubdir)/specs
-<<<<<<< HEAD
 # Install gcov and gcov-dump if it was compiled.
-	-if [ -f gcov-dump$(exeext) ]; \
-	then \
-	    rm -f $(DESTDIR)$(bindir)/$(GCOV_DUMP_INSTALL_NAME)$(exeext); \
-	    $(INSTALL_PROGRAM) gcov-dump$(exeext) \
-	      $(DESTDIR)$(bindir)/$(GCOV_DUMP_INSTALL_NAME)$(exeext); \
-	fi
-	-if [ -f gcov$(exeext) ]; \
-	then \
-=======
-# Install gcov if it was compiled.
 	-if test "$(enable_as_accelerator)" != "yes" ; then \
+	  if [ -f gcov-dump$(exeext) ]; \
+	  then \
+	      rm -f $(DESTDIR)$(bindir)/$(GCOV_DUMP_INSTALL_NAME)$(exeext); \
+	      $(INSTALL_PROGRAM) gcov-dump$(exeext) \
+	        $(DESTDIR)$(bindir)/$(GCOV_DUMP_INSTALL_NAME)$(exeext); \
+	  fi
 	  if [ -f gcov$(exeext) ]; \
 	  then \
->>>>>>> b5f8bff0
 	    rm -f $(DESTDIR)$(bindir)/$(GCOV_INSTALL_NAME)$(exeext); \
 	    $(INSTALL_PROGRAM) gcov$(exeext) $(DESTDIR)$(bindir)/$(GCOV_INSTALL_NAME)$(exeext); \
 	  fi; \
