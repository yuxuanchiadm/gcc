/* Convert RTL to assembler code and output it, for GNU compiler.
   Copyright (C) 1987, 1988, 1989, 1992, 1993, 1994, 1995, 1996, 1997,
   1998, 1999, 2000, 2001, 2002, 2003, 2004, 2005, 2006, 2007, 2008, 2009, 2010
   Free Software Foundation, Inc.

This file is part of GCC.

GCC is free software; you can redistribute it and/or modify it under
the terms of the GNU General Public License as published by the Free
Software Foundation; either version 3, or (at your option) any later
version.

GCC is distributed in the hope that it will be useful, but WITHOUT ANY
WARRANTY; without even the implied warranty of MERCHANTABILITY or
FITNESS FOR A PARTICULAR PURPOSE.  See the GNU General Public License
for more details.

You should have received a copy of the GNU General Public License
along with GCC; see the file COPYING3.  If not see
<http://www.gnu.org/licenses/>.  */

/* This is the final pass of the compiler.
   It looks at the rtl code for a function and outputs assembler code.

   Call `final_start_function' to output the assembler code for function entry,
   `final' to output assembler code for some RTL code,
   `final_end_function' to output assembler code for function exit.
   If a function is compiled in several pieces, each piece is
   output separately with `final'.

   Some optimizations are also done at this level.
   Move instructions that were made unnecessary by good register allocation
   are detected and omitted from the output.  (Though most of these
   are removed by the last jump pass.)

   Instructions to set the condition codes are omitted when it can be
   seen that the condition codes already had the desired values.

   In some cases it is sufficient if the inherited condition codes
   have related values, but this may require the following insn
   (the one that tests the condition codes) to be modified.

   The code for the function prologue and epilogue are generated
   directly in assembler by the target functions function_prologue and
   function_epilogue.  Those instructions never exist as rtl.  */

#include "config.h"
#include "system.h"
#include "coretypes.h"
#include "tm.h"

#include "tree.h"
#include "rtl.h"
#include "tm_p.h"
#include "regs.h"
#include "insn-config.h"
#include "insn-attr.h"
#include "recog.h"
#include "conditions.h"
#include "flags.h"
#include "hard-reg-set.h"
#include "output.h"
#include "except.h"
#include "function.h"
#include "rtl-error.h"
#include "toplev.h" /* exact_log2, floor_log2 */
#include "reload.h"
#include "intl.h"
#include "basic-block.h"
#include "target.h"
#include "debug.h"
#include "expr.h"
#include "cfglayout.h"
#include "tree-pass.h"
#include "tree-flow.h"
#include "timevar.h"
#include "cgraph.h"
#include "coverage.h"
#include "df.h"
#include "vecprim.h"
#include "ggc.h"
#include "cfgloop.h"
#include "params.h"

#ifdef XCOFF_DEBUGGING_INFO
#include "xcoffout.h"		/* Needed for external data
				   declarations for e.g. AIX 4.x.  */
#endif

#if defined (DWARF2_UNWIND_INFO) || defined (DWARF2_DEBUGGING_INFO)
#include "dwarf2out.h"
#endif

#ifdef DBX_DEBUGGING_INFO
#include "dbxout.h"
#endif

#ifdef SDB_DEBUGGING_INFO
#include "sdbout.h"
#endif

/* Most ports that aren't using cc0 don't need to define CC_STATUS_INIT.
   So define a null default for it to save conditionalization later.  */
#ifndef CC_STATUS_INIT
#define CC_STATUS_INIT
#endif

/* How to start an assembler comment.  */
#ifndef ASM_COMMENT_START
#define ASM_COMMENT_START ";#"
#endif

/* Is the given character a logical line separator for the assembler?  */
#ifndef IS_ASM_LOGICAL_LINE_SEPARATOR
#define IS_ASM_LOGICAL_LINE_SEPARATOR(C, STR) ((C) == ';')
#endif

#ifndef JUMP_TABLES_IN_TEXT_SECTION
#define JUMP_TABLES_IN_TEXT_SECTION 0
#endif

/* Bitflags used by final_scan_insn.  */
#define SEEN_BB		1
#define SEEN_NOTE	2
#define SEEN_EMITTED	4

/* Last insn processed by final_scan_insn.  */
static rtx debug_insn;
rtx current_output_insn;

/* Line number of last NOTE.  */
static int last_linenum;

/* Last discriminator written to assembly.  */
static int last_discriminator;

/* Discriminator of current block.  */
static int discriminator;

/* Highest line number in current block.  */
static int high_block_linenum;

/* Likewise for function.  */
static int high_function_linenum;

/* Filename of last NOTE.  */
static const char *last_filename;

/* Override filename and line number.  */
static const char *override_filename;
static int override_linenum;

/* Whether to force emission of a line note before the next insn.  */
static bool force_source_line = false;

extern const int length_unit_log; /* This is defined in insn-attrtab.c.  */

/* Nonzero while outputting an `asm' with operands.
   This means that inconsistencies are the user's fault, so don't die.
   The precise value is the insn being output, to pass to error_for_asm.  */
rtx this_is_asm_operands;

/* Number of operands of this insn, for an `asm' with operands.  */
static unsigned int insn_noperands;

/* Compare optimization flag.  */

static rtx last_ignored_compare = 0;

/* Assign a unique number to each insn that is output.
   This can be used to generate unique local labels.  */

static int insn_counter = 0;

#ifdef HAVE_cc0
/* This variable contains machine-dependent flags (defined in tm.h)
   set and examined by output routines
   that describe how to interpret the condition codes properly.  */

CC_STATUS cc_status;

/* During output of an insn, this contains a copy of cc_status
   from before the insn.  */

CC_STATUS cc_prev_status;
#endif

/* Number of unmatched NOTE_INSN_BLOCK_BEG notes we have seen.  */

static int block_depth;

/* Nonzero if have enabled APP processing of our assembler output.  */

static int app_on;

/* If we are outputting an insn sequence, this contains the sequence rtx.
   Zero otherwise.  */

rtx final_sequence;

#ifdef ASSEMBLER_DIALECT

/* Number of the assembler dialect to use, starting at 0.  */
static int dialect_number;
#endif

/* Nonnull if the insn currently being emitted was a COND_EXEC pattern.  */
rtx current_insn_predicate;
<<<<<<< HEAD
=======

/* True if printing into -fdump-final-insns= dump.  */   
bool final_insns_dump_p;
>>>>>>> 779871ac

#ifdef HAVE_ATTR_length
static int asm_insn_count (rtx);
#endif
static void profile_function (FILE *);
static void profile_after_prologue (FILE *);
static bool notice_source_line (rtx, bool *);
static rtx walk_alter_subreg (rtx *, bool *);
static void output_asm_name (void);
static void output_alternate_entry_point (FILE *, rtx);
static tree get_mem_expr_from_op (rtx, int *);
static void output_asm_operand_names (rtx *, int *, int);
#ifdef LEAF_REGISTERS
static void leaf_renumber_regs (rtx);
#endif
#ifdef HAVE_cc0
static int alter_cond (rtx);
#endif
#ifndef ADDR_VEC_ALIGN
static int final_addr_vec_align (rtx);
#endif
#ifdef HAVE_ATTR_length
static int align_fuzz (rtx, rtx, int, unsigned);
#endif

/* Initialize data in final at the beginning of a compilation.  */

void
init_final (const char *filename ATTRIBUTE_UNUSED)
{
  app_on = 0;
  final_sequence = 0;

#ifdef ASSEMBLER_DIALECT
  dialect_number = ASSEMBLER_DIALECT;
#endif
}

/* Default target function prologue and epilogue assembler output.

   If not overridden for epilogue code, then the function body itself
   contains return instructions wherever needed.  */
void
default_function_pro_epilogue (FILE *file ATTRIBUTE_UNUSED,
			       HOST_WIDE_INT size ATTRIBUTE_UNUSED)
{
}

/* Default target hook that outputs nothing to a stream.  */
void
no_asm_to_stream (FILE *file ATTRIBUTE_UNUSED)
{
}

/* Enable APP processing of subsequent output.
   Used before the output from an `asm' statement.  */

void
app_enable (void)
{
  if (! app_on)
    {
      fputs (ASM_APP_ON, asm_out_file);
      app_on = 1;
    }
}

/* Disable APP processing of subsequent output.
   Called from varasm.c before most kinds of output.  */

void
app_disable (void)
{
  if (app_on)
    {
      fputs (ASM_APP_OFF, asm_out_file);
      app_on = 0;
    }
}

/* Return the number of slots filled in the current
   delayed branch sequence (we don't count the insn needing the
   delay slot).   Zero if not in a delayed branch sequence.  */

#ifdef DELAY_SLOTS
int
dbr_sequence_length (void)
{
  if (final_sequence != 0)
    return XVECLEN (final_sequence, 0) - 1;
  else
    return 0;
}
#endif

/* The next two pages contain routines used to compute the length of an insn
   and to shorten branches.  */

/* Arrays for insn lengths, and addresses.  The latter is referenced by
   `insn_current_length'.  */

static int *insn_lengths;

VEC(int,heap) *insn_addresses_;

/* Max uid for which the above arrays are valid.  */
static int insn_lengths_max_uid;

/* Address of insn being processed.  Used by `insn_current_length'.  */
int insn_current_address;

/* Address of insn being processed in previous iteration.  */
int insn_last_address;

/* known invariant alignment of insn being processed.  */
int insn_current_align;

/* After shorten_branches, for any insn, uid_align[INSN_UID (insn)]
   gives the next following alignment insn that increases the known
   alignment, or NULL_RTX if there is no such insn.
   For any alignment obtained this way, we can again index uid_align with
   its uid to obtain the next following align that in turn increases the
   alignment, till we reach NULL_RTX; the sequence obtained this way
   for each insn we'll call the alignment chain of this insn in the following
   comments.  */

struct label_alignment
{
  short alignment;
  short max_skip;
};

static rtx *uid_align;
static int *uid_shuid;
static struct label_alignment *label_align;

/* Indicate that branch shortening hasn't yet been done.  */

void
init_insn_lengths (void)
{
  if (uid_shuid)
    {
      free (uid_shuid);
      uid_shuid = 0;
    }
  if (insn_lengths)
    {
      free (insn_lengths);
      insn_lengths = 0;
      insn_lengths_max_uid = 0;
    }
#ifdef HAVE_ATTR_length
  INSN_ADDRESSES_FREE ();
#endif
  if (uid_align)
    {
      free (uid_align);
      uid_align = 0;
    }
}

/* Obtain the current length of an insn.  If branch shortening has been done,
   get its actual length.  Otherwise, use FALLBACK_FN to calculate the
   length.  */
static inline int
get_attr_length_1 (rtx insn ATTRIBUTE_UNUSED,
		   int (*fallback_fn) (rtx) ATTRIBUTE_UNUSED)
{
#ifdef HAVE_ATTR_length
  rtx body;
  int i;
  int length = 0;

  if (insn_lengths_max_uid > INSN_UID (insn))
    return insn_lengths[INSN_UID (insn)];
  else
    switch (GET_CODE (insn))
      {
      case NOTE:
      case BARRIER:
      case CODE_LABEL:
      case DEBUG_INSN:
	return 0;

      case CALL_INSN:
	length = fallback_fn (insn);
	break;

      case JUMP_INSN:
	body = PATTERN (insn);
	if (GET_CODE (body) == ADDR_VEC || GET_CODE (body) == ADDR_DIFF_VEC)
	  {
	    /* Alignment is machine-dependent and should be handled by
	       ADDR_VEC_ALIGN.  */
	  }
	else
	  length = fallback_fn (insn);
	break;

      case INSN:
	body = PATTERN (insn);
	if (GET_CODE (body) == USE || GET_CODE (body) == CLOBBER)
	  return 0;

	else if (GET_CODE (body) == ASM_INPUT || asm_noperands (body) >= 0)
	  length = asm_insn_count (body) * fallback_fn (insn);
	else if (GET_CODE (body) == SEQUENCE)
	  for (i = 0; i < XVECLEN (body, 0); i++)
	    length += get_attr_length_1 (XVECEXP (body, 0, i), fallback_fn);
	else
	  length = fallback_fn (insn);
	break;

      default:
	break;
      }

#ifdef ADJUST_INSN_LENGTH
  ADJUST_INSN_LENGTH (insn, length);
#endif
  return length;
#else /* not HAVE_ATTR_length */
  return 0;
#define insn_default_length 0
#define insn_min_length 0
#endif /* not HAVE_ATTR_length */
}

/* Obtain the current length of an insn.  If branch shortening has been done,
   get its actual length.  Otherwise, get its maximum length.  */
int
get_attr_length (rtx insn)
{
  return get_attr_length_1 (insn, insn_default_length);
}

/* Obtain the current length of an insn.  If branch shortening has been done,
   get its actual length.  Otherwise, get its minimum length.  */
int
get_attr_min_length (rtx insn)
{
  return get_attr_length_1 (insn, insn_min_length);
}

/* Code to handle alignment inside shorten_branches.  */

/* Here is an explanation how the algorithm in align_fuzz can give
   proper results:

   Call a sequence of instructions beginning with alignment point X
   and continuing until the next alignment point `block X'.  When `X'
   is used in an expression, it means the alignment value of the
   alignment point.

   Call the distance between the start of the first insn of block X, and
   the end of the last insn of block X `IX', for the `inner size of X'.
   This is clearly the sum of the instruction lengths.

   Likewise with the next alignment-delimited block following X, which we
   shall call block Y.

   Call the distance between the start of the first insn of block X, and
   the start of the first insn of block Y `OX', for the `outer size of X'.

   The estimated padding is then OX - IX.

   OX can be safely estimated as

           if (X >= Y)
                   OX = round_up(IX, Y)
           else
                   OX = round_up(IX, X) + Y - X

   Clearly est(IX) >= real(IX), because that only depends on the
   instruction lengths, and those being overestimated is a given.

   Clearly round_up(foo, Z) >= round_up(bar, Z) if foo >= bar, so
   we needn't worry about that when thinking about OX.

   When X >= Y, the alignment provided by Y adds no uncertainty factor
   for branch ranges starting before X, so we can just round what we have.
   But when X < Y, we don't know anything about the, so to speak,
   `middle bits', so we have to assume the worst when aligning up from an
   address mod X to one mod Y, which is Y - X.  */

#ifndef LABEL_ALIGN
#define LABEL_ALIGN(LABEL) align_labels_log
#endif

#ifndef LABEL_ALIGN_MAX_SKIP
#define LABEL_ALIGN_MAX_SKIP align_labels_max_skip
#endif

#ifndef LOOP_ALIGN
#define LOOP_ALIGN(LABEL) align_loops_log
#endif

#ifndef LOOP_ALIGN_MAX_SKIP
#define LOOP_ALIGN_MAX_SKIP align_loops_max_skip
#endif

#ifndef LABEL_ALIGN_AFTER_BARRIER
#define LABEL_ALIGN_AFTER_BARRIER(LABEL) 0
#endif

#ifndef LABEL_ALIGN_AFTER_BARRIER_MAX_SKIP
#define LABEL_ALIGN_AFTER_BARRIER_MAX_SKIP 0
#endif

#ifndef JUMP_ALIGN
#define JUMP_ALIGN(LABEL) align_jumps_log
#endif

#ifndef JUMP_ALIGN_MAX_SKIP
#define JUMP_ALIGN_MAX_SKIP align_jumps_max_skip
#endif

#ifndef ADDR_VEC_ALIGN
static int
final_addr_vec_align (rtx addr_vec)
{
  int align = GET_MODE_SIZE (GET_MODE (PATTERN (addr_vec)));

  if (align > BIGGEST_ALIGNMENT / BITS_PER_UNIT)
    align = BIGGEST_ALIGNMENT / BITS_PER_UNIT;
  return exact_log2 (align);

}

#define ADDR_VEC_ALIGN(ADDR_VEC) final_addr_vec_align (ADDR_VEC)
#endif

#ifndef INSN_LENGTH_ALIGNMENT
#define INSN_LENGTH_ALIGNMENT(INSN) length_unit_log
#endif

#define INSN_SHUID(INSN) (uid_shuid[INSN_UID (INSN)])

static int min_labelno, max_labelno;

#define LABEL_TO_ALIGNMENT(LABEL) \
  (label_align[CODE_LABEL_NUMBER (LABEL) - min_labelno].alignment)

#define LABEL_TO_MAX_SKIP(LABEL) \
  (label_align[CODE_LABEL_NUMBER (LABEL) - min_labelno].max_skip)

/* For the benefit of port specific code do this also as a function.  */

int
label_to_alignment (rtx label)
{
  if (CODE_LABEL_NUMBER (label) <= max_labelno)
    return LABEL_TO_ALIGNMENT (label);
  return 0;
}

int
label_to_max_skip (rtx label)
{
  if (CODE_LABEL_NUMBER (label) <= max_labelno)
    return LABEL_TO_MAX_SKIP (label);
  return 0;
}

#ifdef HAVE_ATTR_length
/* The differences in addresses
   between a branch and its target might grow or shrink depending on
   the alignment the start insn of the range (the branch for a forward
   branch or the label for a backward branch) starts out on; if these
   differences are used naively, they can even oscillate infinitely.
   We therefore want to compute a 'worst case' address difference that
   is independent of the alignment the start insn of the range end
   up on, and that is at least as large as the actual difference.
   The function align_fuzz calculates the amount we have to add to the
   naively computed difference, by traversing the part of the alignment
   chain of the start insn of the range that is in front of the end insn
   of the range, and considering for each alignment the maximum amount
   that it might contribute to a size increase.

   For casesi tables, we also want to know worst case minimum amounts of
   address difference, in case a machine description wants to introduce
   some common offset that is added to all offsets in a table.
   For this purpose, align_fuzz with a growth argument of 0 computes the
   appropriate adjustment.  */

/* Compute the maximum delta by which the difference of the addresses of
   START and END might grow / shrink due to a different address for start
   which changes the size of alignment insns between START and END.
   KNOWN_ALIGN_LOG is the alignment known for START.
   GROWTH should be ~0 if the objective is to compute potential code size
   increase, and 0 if the objective is to compute potential shrink.
   The return value is undefined for any other value of GROWTH.  */

static int
align_fuzz (rtx start, rtx end, int known_align_log, unsigned int growth)
{
  int uid = INSN_UID (start);
  rtx align_label;
  int known_align = 1 << known_align_log;
  int end_shuid = INSN_SHUID (end);
  int fuzz = 0;

  for (align_label = uid_align[uid]; align_label; align_label = uid_align[uid])
    {
      int align_addr, new_align;

      uid = INSN_UID (align_label);
      align_addr = INSN_ADDRESSES (uid) - insn_lengths[uid];
      if (uid_shuid[uid] > end_shuid)
	break;
      known_align_log = LABEL_TO_ALIGNMENT (align_label);
      new_align = 1 << known_align_log;
      if (new_align < known_align)
	continue;
      fuzz += (-align_addr ^ growth) & (new_align - known_align);
      known_align = new_align;
    }
  return fuzz;
}

/* Compute a worst-case reference address of a branch so that it
   can be safely used in the presence of aligned labels.  Since the
   size of the branch itself is unknown, the size of the branch is
   not included in the range.  I.e. for a forward branch, the reference
   address is the end address of the branch as known from the previous
   branch shortening pass, minus a value to account for possible size
   increase due to alignment.  For a backward branch, it is the start
   address of the branch as known from the current pass, plus a value
   to account for possible size increase due to alignment.
   NB.: Therefore, the maximum offset allowed for backward branches needs
   to exclude the branch size.  */

int
insn_current_reference_address (rtx branch)
{
  rtx dest, seq;
  int seq_uid;

  if (! INSN_ADDRESSES_SET_P ())
    return 0;

  seq = NEXT_INSN (PREV_INSN (branch));
  seq_uid = INSN_UID (seq);
  if (!JUMP_P (branch))
    /* This can happen for example on the PA; the objective is to know the
       offset to address something in front of the start of the function.
       Thus, we can treat it like a backward branch.
       We assume here that FUNCTION_BOUNDARY / BITS_PER_UNIT is larger than
       any alignment we'd encounter, so we skip the call to align_fuzz.  */
    return insn_current_address;
  dest = JUMP_LABEL (branch);

  /* BRANCH has no proper alignment chain set, so use SEQ.
     BRANCH also has no INSN_SHUID.  */
  if (INSN_SHUID (seq) < INSN_SHUID (dest))
    {
      /* Forward branch.  */
      return (insn_last_address + insn_lengths[seq_uid]
	      - align_fuzz (seq, dest, length_unit_log, ~0));
    }
  else
    {
      /* Backward branch.  */
      return (insn_current_address
	      + align_fuzz (dest, seq, length_unit_log, ~0));
    }
}
#endif /* HAVE_ATTR_length */

/* Compute branch alignments based on frequency information in the
   CFG.  */

unsigned int
compute_alignments (void)
{
  int log, max_skip, max_log;
  basic_block bb;
  int freq_max = 0;
  int freq_threshold = 0;

  if (label_align)
    {
      free (label_align);
      label_align = 0;
    }

  max_labelno = max_label_num ();
  min_labelno = get_first_label_num ();
  label_align = XCNEWVEC (struct label_alignment, max_labelno - min_labelno + 1);

  /* If not optimizing or optimizing for size, don't assign any alignments.  */
  if (! optimize || optimize_function_for_size_p (cfun))
    return 0;

  if (dump_file)
    {
      dump_flow_info (dump_file, TDF_DETAILS);
      flow_loops_dump (dump_file, NULL, 1);
      loop_optimizer_init (AVOID_CFG_MODIFICATIONS);
    }
  FOR_EACH_BB (bb)
    if (bb->frequency > freq_max)
      freq_max = bb->frequency;
  freq_threshold = freq_max / PARAM_VALUE (PARAM_ALIGN_THRESHOLD);

  if (dump_file)
    fprintf(dump_file, "freq_max: %i\n",freq_max);
  FOR_EACH_BB (bb)
    {
      rtx label = BB_HEAD (bb);
      int fallthru_frequency = 0, branch_frequency = 0, has_fallthru = 0;
      edge e;
      edge_iterator ei;

      if (!LABEL_P (label)
	  || optimize_bb_for_size_p (bb))
	{
	  if (dump_file)
	    fprintf(dump_file, "BB %4i freq %4i loop %2i loop_depth %2i skipped.\n",
		    bb->index, bb->frequency, bb->loop_father->num, bb->loop_depth);
	  continue;
	}
      max_log = LABEL_ALIGN (label);
      max_skip = LABEL_ALIGN_MAX_SKIP;

      FOR_EACH_EDGE (e, ei, bb->preds)
	{
	  if (e->flags & EDGE_FALLTHRU)
	    has_fallthru = 1, fallthru_frequency += EDGE_FREQUENCY (e);
	  else
	    branch_frequency += EDGE_FREQUENCY (e);
	}
      if (dump_file)
	{
	  fprintf(dump_file, "BB %4i freq %4i loop %2i loop_depth %2i fall %4i branch %4i",
		  bb->index, bb->frequency, bb->loop_father->num,
		  bb->loop_depth,
		  fallthru_frequency, branch_frequency);
	  if (!bb->loop_father->inner && bb->loop_father->num)
	    fprintf (dump_file, " inner_loop");
	  if (bb->loop_father->header == bb)
	    fprintf (dump_file, " loop_header");
	  fprintf (dump_file, "\n");
	}

      /* There are two purposes to align block with no fallthru incoming edge:
	 1) to avoid fetch stalls when branch destination is near cache boundary
	 2) to improve cache efficiency in case the previous block is not executed
	    (so it does not need to be in the cache).

	 We to catch first case, we align frequently executed blocks.
	 To catch the second, we align blocks that are executed more frequently
	 than the predecessor and the predecessor is likely to not be executed
	 when function is called.  */

      if (!has_fallthru
	  && (branch_frequency > freq_threshold
	      || (bb->frequency > bb->prev_bb->frequency * 10
		  && (bb->prev_bb->frequency
		      <= ENTRY_BLOCK_PTR->frequency / 2))))
	{
	  log = JUMP_ALIGN (label);
	  if (dump_file)
	    fprintf(dump_file, "  jump alignment added.\n");
	  if (max_log < log)
	    {
	      max_log = log;
	      max_skip = JUMP_ALIGN_MAX_SKIP;
	    }
	}
      /* In case block is frequent and reached mostly by non-fallthru edge,
	 align it.  It is most likely a first block of loop.  */
      if (has_fallthru
	  && optimize_bb_for_speed_p (bb)
	  && branch_frequency + fallthru_frequency > freq_threshold
	  && (branch_frequency
	      > fallthru_frequency * PARAM_VALUE (PARAM_ALIGN_LOOP_ITERATIONS)))
	{
	  log = LOOP_ALIGN (label);
	  if (dump_file)
	    fprintf(dump_file, "  internal loop alignment added.\n");
	  if (max_log < log)
	    {
	      max_log = log;
	      max_skip = LOOP_ALIGN_MAX_SKIP;
	    }
	}
      LABEL_TO_ALIGNMENT (label) = max_log;
      LABEL_TO_MAX_SKIP (label) = max_skip;
    }

  if (dump_file)
    {
      loop_optimizer_finalize ();
      free_dominance_info (CDI_DOMINATORS);
    }
  return 0;
}

struct rtl_opt_pass pass_compute_alignments =
{
 {
  RTL_PASS,
  "alignments",                         /* name */
  NULL,                                 /* gate */
  compute_alignments,                   /* execute */
  NULL,                                 /* sub */
  NULL,                                 /* next */
  0,                                    /* static_pass_number */
  TV_NONE,                              /* tv_id */
  0,                                    /* properties_required */
  0,                                    /* properties_provided */
  0,                                    /* properties_destroyed */
  0,                                    /* todo_flags_start */
  TODO_dump_func | TODO_verify_rtl_sharing
  | TODO_ggc_collect                    /* todo_flags_finish */
 }
};


/* Make a pass over all insns and compute their actual lengths by shortening
   any branches of variable length if possible.  */

/* shorten_branches might be called multiple times:  for example, the SH
   port splits out-of-range conditional branches in MACHINE_DEPENDENT_REORG.
   In order to do this, it needs proper length information, which it obtains
   by calling shorten_branches.  This cannot be collapsed with
   shorten_branches itself into a single pass unless we also want to integrate
   reorg.c, since the branch splitting exposes new instructions with delay
   slots.  */

void
shorten_branches (rtx first ATTRIBUTE_UNUSED)
{
  rtx insn;
  int max_uid;
  int i;
  int max_log;
  int max_skip;
#ifdef HAVE_ATTR_length
#define MAX_CODE_ALIGN 16
  rtx seq;
  int something_changed = 1;
  char *varying_length;
  rtx body;
  int uid;
  rtx align_tab[MAX_CODE_ALIGN];

#endif

  /* Compute maximum UID and allocate label_align / uid_shuid.  */
  max_uid = get_max_uid ();

  /* Free uid_shuid before reallocating it.  */
  free (uid_shuid);

  uid_shuid = XNEWVEC (int, max_uid);

  if (max_labelno != max_label_num ())
    {
      int old = max_labelno;
      int n_labels;
      int n_old_labels;

      max_labelno = max_label_num ();

      n_labels = max_labelno - min_labelno + 1;
      n_old_labels = old - min_labelno + 1;

      label_align = XRESIZEVEC (struct label_alignment, label_align, n_labels);

      /* Range of labels grows monotonically in the function.  Failing here
         means that the initialization of array got lost.  */
      gcc_assert (n_old_labels <= n_labels);

      memset (label_align + n_old_labels, 0,
	      (n_labels - n_old_labels) * sizeof (struct label_alignment));
    }

  /* Initialize label_align and set up uid_shuid to be strictly
     monotonically rising with insn order.  */
  /* We use max_log here to keep track of the maximum alignment we want to
     impose on the next CODE_LABEL (or the current one if we are processing
     the CODE_LABEL itself).  */

  max_log = 0;
  max_skip = 0;

  for (insn = get_insns (), i = 1; insn; insn = NEXT_INSN (insn))
    {
      int log;

      INSN_SHUID (insn) = i++;
      if (INSN_P (insn))
	continue;

      if (LABEL_P (insn))
	{
	  rtx next;
	  bool next_is_jumptable;

	  /* Merge in alignments computed by compute_alignments.  */
	  log = LABEL_TO_ALIGNMENT (insn);
	  if (max_log < log)
	    {
	      max_log = log;
	      max_skip = LABEL_TO_MAX_SKIP (insn);
	    }

	  next = next_nonnote_insn (insn);
	  next_is_jumptable = next && JUMP_TABLE_DATA_P (next);
	  if (!next_is_jumptable)
	    {
	      log = LABEL_ALIGN (insn);
	      if (max_log < log)
		{
		  max_log = log;
		  max_skip = LABEL_ALIGN_MAX_SKIP;
		}
	    }
	  /* ADDR_VECs only take room if read-only data goes into the text
	     section.  */
	  if ((JUMP_TABLES_IN_TEXT_SECTION
	       || readonly_data_section == text_section)
	      && next_is_jumptable)
	    {
	      log = ADDR_VEC_ALIGN (next);
	      if (max_log < log)
		{
		  max_log = log;
		  max_skip = LABEL_ALIGN_MAX_SKIP;
		}
	    }
	  LABEL_TO_ALIGNMENT (insn) = max_log;
	  LABEL_TO_MAX_SKIP (insn) = max_skip;
	  max_log = 0;
	  max_skip = 0;
	}
      else if (BARRIER_P (insn))
	{
	  rtx label;

	  for (label = insn; label && ! INSN_P (label);
	       label = NEXT_INSN (label))
	    if (LABEL_P (label))
	      {
		log = LABEL_ALIGN_AFTER_BARRIER (insn);
		if (max_log < log)
		  {
		    max_log = log;
		    max_skip = LABEL_ALIGN_AFTER_BARRIER_MAX_SKIP;
		  }
		break;
	      }
	}
    }
#ifdef HAVE_ATTR_length

  /* Allocate the rest of the arrays.  */
  insn_lengths = XNEWVEC (int, max_uid);
  insn_lengths_max_uid = max_uid;
  /* Syntax errors can lead to labels being outside of the main insn stream.
     Initialize insn_addresses, so that we get reproducible results.  */
  INSN_ADDRESSES_ALLOC (max_uid);

  varying_length = XCNEWVEC (char, max_uid);

  /* Initialize uid_align.  We scan instructions
     from end to start, and keep in align_tab[n] the last seen insn
     that does an alignment of at least n+1, i.e. the successor
     in the alignment chain for an insn that does / has a known
     alignment of n.  */
  uid_align = XCNEWVEC (rtx, max_uid);

  for (i = MAX_CODE_ALIGN; --i >= 0;)
    align_tab[i] = NULL_RTX;
  seq = get_last_insn ();
  for (; seq; seq = PREV_INSN (seq))
    {
      int uid = INSN_UID (seq);
      int log;
      log = (LABEL_P (seq) ? LABEL_TO_ALIGNMENT (seq) : 0);
      uid_align[uid] = align_tab[0];
      if (log)
	{
	  /* Found an alignment label.  */
	  uid_align[uid] = align_tab[log];
	  for (i = log - 1; i >= 0; i--)
	    align_tab[i] = seq;
	}
    }
#ifdef CASE_VECTOR_SHORTEN_MODE
  if (optimize)
    {
      /* Look for ADDR_DIFF_VECs, and initialize their minimum and maximum
         label fields.  */

      int min_shuid = INSN_SHUID (get_insns ()) - 1;
      int max_shuid = INSN_SHUID (get_last_insn ()) + 1;
      int rel;

      for (insn = first; insn != 0; insn = NEXT_INSN (insn))
	{
	  rtx min_lab = NULL_RTX, max_lab = NULL_RTX, pat;
	  int len, i, min, max, insn_shuid;
	  int min_align;
	  addr_diff_vec_flags flags;

	  if (!JUMP_P (insn)
	      || GET_CODE (PATTERN (insn)) != ADDR_DIFF_VEC)
	    continue;
	  pat = PATTERN (insn);
	  len = XVECLEN (pat, 1);
	  gcc_assert (len > 0);
	  min_align = MAX_CODE_ALIGN;
	  for (min = max_shuid, max = min_shuid, i = len - 1; i >= 0; i--)
	    {
	      rtx lab = XEXP (XVECEXP (pat, 1, i), 0);
	      int shuid = INSN_SHUID (lab);
	      if (shuid < min)
		{
		  min = shuid;
		  min_lab = lab;
		}
	      if (shuid > max)
		{
		  max = shuid;
		  max_lab = lab;
		}
	      if (min_align > LABEL_TO_ALIGNMENT (lab))
		min_align = LABEL_TO_ALIGNMENT (lab);
	    }
	  XEXP (pat, 2) = gen_rtx_LABEL_REF (Pmode, min_lab);
	  XEXP (pat, 3) = gen_rtx_LABEL_REF (Pmode, max_lab);
	  insn_shuid = INSN_SHUID (insn);
	  rel = INSN_SHUID (XEXP (XEXP (pat, 0), 0));
	  memset (&flags, 0, sizeof (flags));
	  flags.min_align = min_align;
	  flags.base_after_vec = rel > insn_shuid;
	  flags.min_after_vec  = min > insn_shuid;
	  flags.max_after_vec  = max > insn_shuid;
	  flags.min_after_base = min > rel;
	  flags.max_after_base = max > rel;
	  ADDR_DIFF_VEC_FLAGS (pat) = flags;
	}
    }
#endif /* CASE_VECTOR_SHORTEN_MODE */

  /* Compute initial lengths, addresses, and varying flags for each insn.  */
  for (insn_current_address = 0, insn = first;
       insn != 0;
       insn_current_address += insn_lengths[uid], insn = NEXT_INSN (insn))
    {
      uid = INSN_UID (insn);

      insn_lengths[uid] = 0;

      if (LABEL_P (insn))
	{
	  int log = LABEL_TO_ALIGNMENT (insn);
	  if (log)
	    {
	      int align = 1 << log;
	      int new_address = (insn_current_address + align - 1) & -align;
	      insn_lengths[uid] = new_address - insn_current_address;
	    }
	}

      INSN_ADDRESSES (uid) = insn_current_address + insn_lengths[uid];

      if (NOTE_P (insn) || BARRIER_P (insn)
	  || LABEL_P (insn) || DEBUG_INSN_P(insn))
	continue;
      if (INSN_DELETED_P (insn))
	continue;

      body = PATTERN (insn);
      if (GET_CODE (body) == ADDR_VEC || GET_CODE (body) == ADDR_DIFF_VEC)
	{
	  /* This only takes room if read-only data goes into the text
	     section.  */
	  if (JUMP_TABLES_IN_TEXT_SECTION
	      || readonly_data_section == text_section)
	    insn_lengths[uid] = (XVECLEN (body,
					  GET_CODE (body) == ADDR_DIFF_VEC)
				 * GET_MODE_SIZE (GET_MODE (body)));
	  /* Alignment is handled by ADDR_VEC_ALIGN.  */
	}
      else if (GET_CODE (body) == ASM_INPUT || asm_noperands (body) >= 0)
	insn_lengths[uid] = asm_insn_count (body) * insn_default_length (insn);
      else if (GET_CODE (body) == SEQUENCE)
	{
	  int i;
	  int const_delay_slots;
#ifdef DELAY_SLOTS
	  const_delay_slots = const_num_delay_slots (XVECEXP (body, 0, 0));
#else
	  const_delay_slots = 0;
#endif
	  /* Inside a delay slot sequence, we do not do any branch shortening
	     if the shortening could change the number of delay slots
	     of the branch.  */
	  for (i = 0; i < XVECLEN (body, 0); i++)
	    {
	      rtx inner_insn = XVECEXP (body, 0, i);
	      int inner_uid = INSN_UID (inner_insn);
	      int inner_length;

	      if (GET_CODE (body) == ASM_INPUT
		  || asm_noperands (PATTERN (XVECEXP (body, 0, i))) >= 0)
		inner_length = (asm_insn_count (PATTERN (inner_insn))
				* insn_default_length (inner_insn));
	      else
		inner_length = insn_default_length (inner_insn);

	      insn_lengths[inner_uid] = inner_length;
	      if (const_delay_slots)
		{
		  if ((varying_length[inner_uid]
		       = insn_variable_length_p (inner_insn)) != 0)
		    varying_length[uid] = 1;
		  INSN_ADDRESSES (inner_uid) = (insn_current_address
						+ insn_lengths[uid]);
		}
	      else
		varying_length[inner_uid] = 0;
	      insn_lengths[uid] += inner_length;
	    }
	}
      else if (GET_CODE (body) != USE && GET_CODE (body) != CLOBBER)
	{
	  insn_lengths[uid] = insn_default_length (insn);
	  varying_length[uid] = insn_variable_length_p (insn);
	}

      /* If needed, do any adjustment.  */
#ifdef ADJUST_INSN_LENGTH
      ADJUST_INSN_LENGTH (insn, insn_lengths[uid]);
      if (insn_lengths[uid] < 0)
	fatal_insn ("negative insn length", insn);
#endif
    }

  /* Now loop over all the insns finding varying length insns.  For each,
     get the current insn length.  If it has changed, reflect the change.
     When nothing changes for a full pass, we are done.  */

  while (something_changed)
    {
      something_changed = 0;
      insn_current_align = MAX_CODE_ALIGN - 1;
      for (insn_current_address = 0, insn = first;
	   insn != 0;
	   insn = NEXT_INSN (insn))
	{
	  int new_length;
#ifdef ADJUST_INSN_LENGTH
	  int tmp_length;
#endif
	  int length_align;

	  uid = INSN_UID (insn);

	  if (LABEL_P (insn))
	    {
	      int log = LABEL_TO_ALIGNMENT (insn);
	      if (log > insn_current_align)
		{
		  int align = 1 << log;
		  int new_address= (insn_current_address + align - 1) & -align;
		  insn_lengths[uid] = new_address - insn_current_address;
		  insn_current_align = log;
		  insn_current_address = new_address;
		}
	      else
		insn_lengths[uid] = 0;
	      INSN_ADDRESSES (uid) = insn_current_address;
	      continue;
	    }

	  length_align = INSN_LENGTH_ALIGNMENT (insn);
	  if (length_align < insn_current_align)
	    insn_current_align = length_align;

	  insn_last_address = INSN_ADDRESSES (uid);
	  INSN_ADDRESSES (uid) = insn_current_address;

#ifdef CASE_VECTOR_SHORTEN_MODE
	  if (optimize && JUMP_P (insn)
	      && GET_CODE (PATTERN (insn)) == ADDR_DIFF_VEC)
	    {
	      rtx body = PATTERN (insn);
	      int old_length = insn_lengths[uid];
	      rtx rel_lab = XEXP (XEXP (body, 0), 0);
	      rtx min_lab = XEXP (XEXP (body, 2), 0);
	      rtx max_lab = XEXP (XEXP (body, 3), 0);
	      int rel_addr = INSN_ADDRESSES (INSN_UID (rel_lab));
	      int min_addr = INSN_ADDRESSES (INSN_UID (min_lab));
	      int max_addr = INSN_ADDRESSES (INSN_UID (max_lab));
	      rtx prev;
	      int rel_align = 0;
	      addr_diff_vec_flags flags;

	      /* Avoid automatic aggregate initialization.  */
	      flags = ADDR_DIFF_VEC_FLAGS (body);

	      /* Try to find a known alignment for rel_lab.  */
	      for (prev = rel_lab;
		   prev
		   && ! insn_lengths[INSN_UID (prev)]
		   && ! (varying_length[INSN_UID (prev)] & 1);
		   prev = PREV_INSN (prev))
		if (varying_length[INSN_UID (prev)] & 2)
		  {
		    rel_align = LABEL_TO_ALIGNMENT (prev);
		    break;
		  }

	      /* See the comment on addr_diff_vec_flags in rtl.h for the
		 meaning of the flags values.  base: REL_LAB   vec: INSN  */
	      /* Anything after INSN has still addresses from the last
		 pass; adjust these so that they reflect our current
		 estimate for this pass.  */
	      if (flags.base_after_vec)
		rel_addr += insn_current_address - insn_last_address;
	      if (flags.min_after_vec)
		min_addr += insn_current_address - insn_last_address;
	      if (flags.max_after_vec)
		max_addr += insn_current_address - insn_last_address;
	      /* We want to know the worst case, i.e. lowest possible value
		 for the offset of MIN_LAB.  If MIN_LAB is after REL_LAB,
		 its offset is positive, and we have to be wary of code shrink;
		 otherwise, it is negative, and we have to be vary of code
		 size increase.  */
	      if (flags.min_after_base)
		{
		  /* If INSN is between REL_LAB and MIN_LAB, the size
		     changes we are about to make can change the alignment
		     within the observed offset, therefore we have to break
		     it up into two parts that are independent.  */
		  if (! flags.base_after_vec && flags.min_after_vec)
		    {
		      min_addr -= align_fuzz (rel_lab, insn, rel_align, 0);
		      min_addr -= align_fuzz (insn, min_lab, 0, 0);
		    }
		  else
		    min_addr -= align_fuzz (rel_lab, min_lab, rel_align, 0);
		}
	      else
		{
		  if (flags.base_after_vec && ! flags.min_after_vec)
		    {
		      min_addr -= align_fuzz (min_lab, insn, 0, ~0);
		      min_addr -= align_fuzz (insn, rel_lab, 0, ~0);
		    }
		  else
		    min_addr -= align_fuzz (min_lab, rel_lab, 0, ~0);
		}
	      /* Likewise, determine the highest lowest possible value
		 for the offset of MAX_LAB.  */
	      if (flags.max_after_base)
		{
		  if (! flags.base_after_vec && flags.max_after_vec)
		    {
		      max_addr += align_fuzz (rel_lab, insn, rel_align, ~0);
		      max_addr += align_fuzz (insn, max_lab, 0, ~0);
		    }
		  else
		    max_addr += align_fuzz (rel_lab, max_lab, rel_align, ~0);
		}
	      else
		{
		  if (flags.base_after_vec && ! flags.max_after_vec)
		    {
		      max_addr += align_fuzz (max_lab, insn, 0, 0);
		      max_addr += align_fuzz (insn, rel_lab, 0, 0);
		    }
		  else
		    max_addr += align_fuzz (max_lab, rel_lab, 0, 0);
		}
	      PUT_MODE (body, CASE_VECTOR_SHORTEN_MODE (min_addr - rel_addr,
							max_addr - rel_addr,
							body));
	      if (JUMP_TABLES_IN_TEXT_SECTION
		  || readonly_data_section == text_section)
		{
		  insn_lengths[uid]
		    = (XVECLEN (body, 1) * GET_MODE_SIZE (GET_MODE (body)));
		  insn_current_address += insn_lengths[uid];
		  if (insn_lengths[uid] != old_length)
		    something_changed = 1;
		}

	      continue;
	    }
#endif /* CASE_VECTOR_SHORTEN_MODE */

	  if (! (varying_length[uid]))
	    {
	      if (NONJUMP_INSN_P (insn)
		  && GET_CODE (PATTERN (insn)) == SEQUENCE)
		{
		  int i;

		  body = PATTERN (insn);
		  for (i = 0; i < XVECLEN (body, 0); i++)
		    {
		      rtx inner_insn = XVECEXP (body, 0, i);
		      int inner_uid = INSN_UID (inner_insn);

		      INSN_ADDRESSES (inner_uid) = insn_current_address;

		      insn_current_address += insn_lengths[inner_uid];
		    }
		}
	      else
		insn_current_address += insn_lengths[uid];

	      continue;
	    }

	  if (NONJUMP_INSN_P (insn) && GET_CODE (PATTERN (insn)) == SEQUENCE)
	    {
	      int i;

	      body = PATTERN (insn);
	      new_length = 0;
	      for (i = 0; i < XVECLEN (body, 0); i++)
		{
		  rtx inner_insn = XVECEXP (body, 0, i);
		  int inner_uid = INSN_UID (inner_insn);
		  int inner_length;

		  INSN_ADDRESSES (inner_uid) = insn_current_address;

		  /* insn_current_length returns 0 for insns with a
		     non-varying length.  */
		  if (! varying_length[inner_uid])
		    inner_length = insn_lengths[inner_uid];
		  else
		    inner_length = insn_current_length (inner_insn);

		  if (inner_length != insn_lengths[inner_uid])
		    {
		      insn_lengths[inner_uid] = inner_length;
		      something_changed = 1;
		    }
		  insn_current_address += insn_lengths[inner_uid];
		  new_length += inner_length;
		}
	    }
	  else
	    {
	      new_length = insn_current_length (insn);
	      insn_current_address += new_length;
	    }

#ifdef ADJUST_INSN_LENGTH
	  /* If needed, do any adjustment.  */
	  tmp_length = new_length;
	  ADJUST_INSN_LENGTH (insn, new_length);
	  insn_current_address += (new_length - tmp_length);
#endif

	  if (new_length != insn_lengths[uid])
	    {
	      insn_lengths[uid] = new_length;
	      something_changed = 1;
	    }
	}
      /* For a non-optimizing compile, do only a single pass.  */
      if (!optimize)
	break;
    }

  free (varying_length);

#endif /* HAVE_ATTR_length */
}

#ifdef HAVE_ATTR_length
/* Given the body of an INSN known to be generated by an ASM statement, return
   the number of machine instructions likely to be generated for this insn.
   This is used to compute its length.  */

static int
asm_insn_count (rtx body)
{
  const char *templ;

  if (GET_CODE (body) == ASM_INPUT)
    templ = XSTR (body, 0);
  else
    templ = decode_asm_operands (body, NULL, NULL, NULL, NULL, NULL);

  return asm_str_count (templ);
}
#endif

/* Return the number of machine instructions likely to be generated for the
   inline-asm template. */
int
asm_str_count (const char *templ)
{
  int count = 1;
<<<<<<< HEAD
  
=======

>>>>>>> 779871ac
  if (!*templ)
    return 0;

  for (; *templ; templ++)
    if (IS_ASM_LOGICAL_LINE_SEPARATOR (*templ, templ)
	|| *templ == '\n')
      count++;

  return count;
}

/* ??? This is probably the wrong place for these.  */
/* Structure recording the mapping from source file and directory
   names at compile time to those to be embedded in debug
   information.  */
typedef struct debug_prefix_map
{
  const char *old_prefix;
  const char *new_prefix;
  size_t old_len;
  size_t new_len;
  struct debug_prefix_map *next;
} debug_prefix_map;

/* Linked list of such structures.  */
debug_prefix_map *debug_prefix_maps;


/* Record a debug file prefix mapping.  ARG is the argument to
   -fdebug-prefix-map and must be of the form OLD=NEW.  */

void
add_debug_prefix_map (const char *arg)
{
  debug_prefix_map *map;
  const char *p;

  p = strchr (arg, '=');
  if (!p)
    {
      error ("invalid argument %qs to -fdebug-prefix-map", arg);
      return;
    }
  map = XNEW (debug_prefix_map);
  map->old_prefix = xstrndup (arg, p - arg);
  map->old_len = p - arg;
  p++;
  map->new_prefix = xstrdup (p);
  map->new_len = strlen (p);
  map->next = debug_prefix_maps;
  debug_prefix_maps = map;
}

/* Perform user-specified mapping of debug filename prefixes.  Return
   the new name corresponding to FILENAME.  */

const char *
remap_debug_filename (const char *filename)
{
  debug_prefix_map *map;
  char *s;
  const char *name;
  size_t name_len;

  for (map = debug_prefix_maps; map; map = map->next)
    if (strncmp (filename, map->old_prefix, map->old_len) == 0)
      break;
  if (!map)
    return filename;
  name = filename + map->old_len;
  name_len = strlen (name) + 1;
  s = (char *) alloca (name_len + map->new_len);
  memcpy (s, map->new_prefix, map->new_len);
  memcpy (s + map->new_len, name, name_len);
  return ggc_strdup (s);
}

/* Return true if DWARF2 debug info can be emitted for DECL.  */

static bool
dwarf2_debug_info_emitted_p (tree decl)
{
  if (write_symbols != DWARF2_DEBUG && write_symbols != VMS_AND_DWARF2_DEBUG)
    return false;

  if (DECL_IGNORED_P (decl))
    return false;

  return true;
}

/* Output assembler code for the start of a function,
   and initialize some of the variables in this file
   for the new function.  The label for the function and associated
   assembler pseudo-ops have already been output in `assemble_start_function'.

   FIRST is the first insn of the rtl for the function being compiled.
   FILE is the file to write assembler code to.
   OPTIMIZE is nonzero if we should eliminate redundant
     test and compare insns.  */

void
final_start_function (rtx first ATTRIBUTE_UNUSED, FILE *file,
		      int optimize ATTRIBUTE_UNUSED)
{
  block_depth = 0;

  this_is_asm_operands = 0;

  last_filename = locator_file (prologue_locator);
  last_linenum = locator_line (prologue_locator);
  last_discriminator = discriminator = 0;

  high_block_linenum = high_function_linenum = last_linenum;

  if (!DECL_IGNORED_P (current_function_decl))
    debug_hooks->begin_prologue (last_linenum, last_filename);

#if defined (DWARF2_UNWIND_INFO) || defined (TARGET_UNWIND_INFO)
  if (!dwarf2_debug_info_emitted_p (current_function_decl))
    dwarf2out_begin_prologue (0, NULL);
#endif

#ifdef LEAF_REG_REMAP
  if (current_function_uses_only_leaf_regs)
    leaf_renumber_regs (first);
#endif

  /* The Sun386i and perhaps other machines don't work right
     if the profiling code comes after the prologue.  */
  if (targetm.profile_before_prologue () && crtl->profile)
    profile_function (file);

#if defined (DWARF2_UNWIND_INFO) && defined (HAVE_prologue)
  if (dwarf2out_do_frame ())
    dwarf2out_frame_debug (NULL_RTX, false);
#endif

  /* If debugging, assign block numbers to all of the blocks in this
     function.  */
  if (write_symbols)
    {
      reemit_insn_block_notes ();
      number_blocks (current_function_decl);
      /* We never actually put out begin/end notes for the top-level
	 block in the function.  But, conceptually, that block is
	 always needed.  */
      TREE_ASM_WRITTEN (DECL_INITIAL (current_function_decl)) = 1;
    }

  if (warn_frame_larger_than
    && get_frame_size () > frame_larger_than_size)
  {
      /* Issue a warning */
      warning (OPT_Wframe_larger_than_,
               "the frame size of %wd bytes is larger than %wd bytes",
               get_frame_size (), frame_larger_than_size);
  }

  /* First output the function prologue: code to set up the stack frame.  */
  targetm.asm_out.function_prologue (file, get_frame_size ());

  /* If the machine represents the prologue as RTL, the profiling code must
     be emitted when NOTE_INSN_PROLOGUE_END is scanned.  */
#ifdef HAVE_prologue
  if (! HAVE_prologue)
#endif
    profile_after_prologue (file);
}

static void
profile_after_prologue (FILE *file ATTRIBUTE_UNUSED)
{
  if (!targetm.profile_before_prologue () && crtl->profile)
    profile_function (file);
}

static void
profile_function (FILE *file ATTRIBUTE_UNUSED)
{
#ifndef NO_PROFILE_COUNTERS
# define NO_PROFILE_COUNTERS	0
#endif
#ifdef ASM_OUTPUT_REG_PUSH
  rtx sval = NULL, chain = NULL;

  if (cfun->returns_struct)
    sval = targetm.calls.struct_value_rtx (TREE_TYPE (current_function_decl),
					   true);
  if (cfun->static_chain_decl)
    chain = targetm.calls.static_chain (current_function_decl, true);
#endif /* ASM_OUTPUT_REG_PUSH */

  if (! NO_PROFILE_COUNTERS)
    {
      int align = MIN (BIGGEST_ALIGNMENT, LONG_TYPE_SIZE);
      switch_to_section (data_section);
      ASM_OUTPUT_ALIGN (file, floor_log2 (align / BITS_PER_UNIT));
      targetm.asm_out.internal_label (file, "LP", current_function_funcdef_no);
      assemble_integer (const0_rtx, LONG_TYPE_SIZE / BITS_PER_UNIT, align, 1);
    }

  switch_to_section (current_function_section ());

#ifdef ASM_OUTPUT_REG_PUSH
  if (sval && REG_P (sval))
    ASM_OUTPUT_REG_PUSH (file, REGNO (sval));
  if (chain && REG_P (chain))
    ASM_OUTPUT_REG_PUSH (file, REGNO (chain));
#endif

  FUNCTION_PROFILER (file, current_function_funcdef_no);

#ifdef ASM_OUTPUT_REG_PUSH
  if (chain && REG_P (chain))
    ASM_OUTPUT_REG_POP (file, REGNO (chain));
  if (sval && REG_P (sval))
    ASM_OUTPUT_REG_POP (file, REGNO (sval));
#endif
}

/* Output assembler code for the end of a function.
   For clarity, args are same as those of `final_start_function'
   even though not all of them are needed.  */

void
final_end_function (void)
{
  app_disable ();

  if (!DECL_IGNORED_P (current_function_decl))
    debug_hooks->end_function (high_function_linenum);

  /* Finally, output the function epilogue:
     code to restore the stack frame and return to the caller.  */
  targetm.asm_out.function_epilogue (asm_out_file, get_frame_size ());

  /* And debug output.  */
  if (!DECL_IGNORED_P (current_function_decl))
    debug_hooks->end_epilogue (last_linenum, last_filename);

#if defined (DWARF2_UNWIND_INFO)
  if (!dwarf2_debug_info_emitted_p (current_function_decl)
      && dwarf2out_do_frame ())
    dwarf2out_end_epilogue (last_linenum, last_filename);
#endif
}

/* Output assembler code for some insns: all or part of a function.
   For description of args, see `final_start_function', above.  */

void
final (rtx first, FILE *file, int optimize)
{
  rtx insn;
  int max_uid = 0;
  int seen = 0;

  last_ignored_compare = 0;

  for (insn = first; insn; insn = NEXT_INSN (insn))
    {
      if (INSN_UID (insn) > max_uid)       /* Find largest UID.  */
	max_uid = INSN_UID (insn);
#ifdef HAVE_cc0
      /* If CC tracking across branches is enabled, record the insn which
	 jumps to each branch only reached from one place.  */
      if (optimize && JUMP_P (insn))
	{
	  rtx lab = JUMP_LABEL (insn);
	  if (lab && LABEL_NUSES (lab) == 1)
	    {
	      LABEL_REFS (lab) = insn;
	    }
	}
#endif
    }

  init_recog ();

  CC_STATUS_INIT;

  /* Output the insns.  */
  for (insn = first; insn;)
    {
#ifdef HAVE_ATTR_length
      if ((unsigned) INSN_UID (insn) >= INSN_ADDRESSES_SIZE ())
	{
	  /* This can be triggered by bugs elsewhere in the compiler if
	     new insns are created after init_insn_lengths is called.  */
	  gcc_assert (NOTE_P (insn));
	  insn_current_address = -1;
	}
      else
	insn_current_address = INSN_ADDRESSES (INSN_UID (insn));
#endif /* HAVE_ATTR_length */

      insn = final_scan_insn (insn, file, optimize, 0, &seen);
    }
}

const char *
get_insn_template (int code, rtx insn)
{
  switch (insn_data[code].output_format)
    {
    case INSN_OUTPUT_FORMAT_SINGLE:
      return insn_data[code].output.single;
    case INSN_OUTPUT_FORMAT_MULTI:
      return insn_data[code].output.multi[which_alternative];
    case INSN_OUTPUT_FORMAT_FUNCTION:
      gcc_assert (insn);
      return (*insn_data[code].output.function) (recog_data.operand, insn);

    default:
      gcc_unreachable ();
    }
}

/* Emit the appropriate declaration for an alternate-entry-point
   symbol represented by INSN, to FILE.  INSN is a CODE_LABEL with
   LABEL_KIND != LABEL_NORMAL.

   The case fall-through in this function is intentional.  */
static void
output_alternate_entry_point (FILE *file, rtx insn)
{
  const char *name = LABEL_NAME (insn);

  switch (LABEL_KIND (insn))
    {
    case LABEL_WEAK_ENTRY:
#ifdef ASM_WEAKEN_LABEL
      ASM_WEAKEN_LABEL (file, name);
#endif
    case LABEL_GLOBAL_ENTRY:
      targetm.asm_out.globalize_label (file, name);
    case LABEL_STATIC_ENTRY:
#ifdef ASM_OUTPUT_TYPE_DIRECTIVE
      ASM_OUTPUT_TYPE_DIRECTIVE (file, name, "function");
#endif
      ASM_OUTPUT_LABEL (file, name);
      break;

    case LABEL_NORMAL:
    default:
      gcc_unreachable ();
    }
}

/* Given a CALL_INSN, find and return the nested CALL. */
static rtx
call_from_call_insn (rtx insn)
{
  rtx x;
  gcc_assert (CALL_P (insn));
  x = PATTERN (insn);

  while (GET_CODE (x) != CALL)
    {
      switch (GET_CODE (x))
	{
	default:
	  gcc_unreachable ();
	case COND_EXEC:
	  x = COND_EXEC_CODE (x);
	  break;
	case PARALLEL:
	  x = XVECEXP (x, 0, 0);
	  break;
	case SET:
	  x = XEXP (x, 1);
	  break;
	}
    }
  return x;
}

/* The final scan for one insn, INSN.
   Args are same as in `final', except that INSN
   is the insn being scanned.
   Value returned is the next insn to be scanned.

   NOPEEPHOLES is the flag to disallow peephole processing (currently
   used for within delayed branch sequence output).

   SEEN is used to track the end of the prologue, for emitting
   debug information.  We force the emission of a line note after
   both NOTE_INSN_PROLOGUE_END and NOTE_INSN_FUNCTION_BEG, or
   at the beginning of the second basic block, whichever comes
   first.  */

rtx
final_scan_insn (rtx insn, FILE *file, int optimize ATTRIBUTE_UNUSED,
		 int nopeepholes ATTRIBUTE_UNUSED, int *seen)
{
#ifdef HAVE_cc0
  rtx set;
#endif
  rtx next;

  insn_counter++;

  /* Ignore deleted insns.  These can occur when we split insns (due to a
     template of "#") while not optimizing.  */
  if (INSN_DELETED_P (insn))
    return NEXT_INSN (insn);

  switch (GET_CODE (insn))
    {
    case NOTE:
      switch (NOTE_KIND (insn))
	{
	case NOTE_INSN_DELETED:
	  break;

	case NOTE_INSN_SWITCH_TEXT_SECTIONS:
	  in_cold_section_p = !in_cold_section_p;
#ifdef DWARF2_UNWIND_INFO
	  if (dwarf2out_do_frame ())
	    dwarf2out_switch_text_section ();
	  else
#endif
	  if (!DECL_IGNORED_P (current_function_decl))
	    debug_hooks->switch_text_section ();

	  switch_to_section (current_function_section ());
	  break;

	case NOTE_INSN_BASIC_BLOCK:
	  if (targetm.asm_out.unwind_emit)
	    targetm.asm_out.unwind_emit (asm_out_file, insn);

	  if (flag_debug_asm)
	    fprintf (asm_out_file, "\t%s basic block %d\n",
		     ASM_COMMENT_START, NOTE_BASIC_BLOCK (insn)->index);

	  if ((*seen & (SEEN_EMITTED | SEEN_BB)) == SEEN_BB)
	    {
	      *seen |= SEEN_EMITTED;
	      force_source_line = true;
	    }
	  else
	    *seen |= SEEN_BB;

          discriminator = NOTE_BASIC_BLOCK (insn)->discriminator;

	  break;

	case NOTE_INSN_EH_REGION_BEG:
	  ASM_OUTPUT_DEBUG_LABEL (asm_out_file, "LEHB",
				  NOTE_EH_HANDLER (insn));
	  break;

	case NOTE_INSN_EH_REGION_END:
	  ASM_OUTPUT_DEBUG_LABEL (asm_out_file, "LEHE",
				  NOTE_EH_HANDLER (insn));
	  break;

	case NOTE_INSN_PROLOGUE_END:
	  targetm.asm_out.function_end_prologue (file);
	  profile_after_prologue (file);

	  if ((*seen & (SEEN_EMITTED | SEEN_NOTE)) == SEEN_NOTE)
	    {
	      *seen |= SEEN_EMITTED;
	      force_source_line = true;
	    }
	  else
	    *seen |= SEEN_NOTE;

	  break;

	case NOTE_INSN_EPILOGUE_BEG:
#if defined (DWARF2_UNWIND_INFO) && defined (HAVE_epilogue)
	  if (dwarf2out_do_frame ())
	    dwarf2out_cfi_begin_epilogue (insn);
#endif
	  (*debug_hooks->begin_epilogue) (last_linenum, last_filename);
	  targetm.asm_out.function_begin_epilogue (file);
	  break;

	case NOTE_INSN_CFA_RESTORE_STATE:
#if defined (DWARF2_UNWIND_INFO)
	  dwarf2out_frame_debug_restore_state ();
#endif
	  break;

	case NOTE_INSN_FUNCTION_BEG:
	  app_disable ();
	  if (!DECL_IGNORED_P (current_function_decl))
	    debug_hooks->end_prologue (last_linenum, last_filename);

	  if ((*seen & (SEEN_EMITTED | SEEN_NOTE)) == SEEN_NOTE)
	    {
	      *seen |= SEEN_EMITTED;
	      force_source_line = true;
	    }
	  else
	    *seen |= SEEN_NOTE;

	  break;

	case NOTE_INSN_BLOCK_BEG:
	  if (debug_info_level == DINFO_LEVEL_NORMAL
	      || debug_info_level == DINFO_LEVEL_VERBOSE
	      || write_symbols == DWARF2_DEBUG
	      || write_symbols == VMS_AND_DWARF2_DEBUG
	      || write_symbols == VMS_DEBUG)
	    {
	      int n = BLOCK_NUMBER (NOTE_BLOCK (insn));

	      app_disable ();
	      ++block_depth;
	      high_block_linenum = last_linenum;

	      /* Output debugging info about the symbol-block beginning.  */
	      if (!DECL_IGNORED_P (current_function_decl))
		debug_hooks->begin_block (last_linenum, n);

	      /* Mark this block as output.  */
	      TREE_ASM_WRITTEN (NOTE_BLOCK (insn)) = 1;
	    }
	  if (write_symbols == DBX_DEBUG
	      || write_symbols == SDB_DEBUG)
	    {
	      location_t *locus_ptr
		= block_nonartificial_location (NOTE_BLOCK (insn));

	      if (locus_ptr != NULL)
		{
		  override_filename = LOCATION_FILE (*locus_ptr);
		  override_linenum = LOCATION_LINE (*locus_ptr);
		}
	    }
	  break;

	case NOTE_INSN_BLOCK_END:
	  if (debug_info_level == DINFO_LEVEL_NORMAL
	      || debug_info_level == DINFO_LEVEL_VERBOSE
	      || write_symbols == DWARF2_DEBUG
	      || write_symbols == VMS_AND_DWARF2_DEBUG
	      || write_symbols == VMS_DEBUG)
	    {
	      int n = BLOCK_NUMBER (NOTE_BLOCK (insn));

	      app_disable ();

	      /* End of a symbol-block.  */
	      --block_depth;
	      gcc_assert (block_depth >= 0);

	      if (!DECL_IGNORED_P (current_function_decl))
		debug_hooks->end_block (high_block_linenum, n);
	    }
	  if (write_symbols == DBX_DEBUG
	      || write_symbols == SDB_DEBUG)
	    {
	      tree outer_block = BLOCK_SUPERCONTEXT (NOTE_BLOCK (insn));
	      location_t *locus_ptr
		= block_nonartificial_location (outer_block);

	      if (locus_ptr != NULL)
		{
		  override_filename = LOCATION_FILE (*locus_ptr);
		  override_linenum = LOCATION_LINE (*locus_ptr);
		}
	      else
		{
		  override_filename = NULL;
		  override_linenum = 0;
		}
	    }
	  break;

	case NOTE_INSN_DELETED_LABEL:
	  /* Emit the label.  We may have deleted the CODE_LABEL because
	     the label could be proved to be unreachable, though still
	     referenced (in the form of having its address taken.  */
	  ASM_OUTPUT_DEBUG_LABEL (file, "L", CODE_LABEL_NUMBER (insn));
	  break;

	case NOTE_INSN_VAR_LOCATION:
	  if (!DECL_IGNORED_P (current_function_decl))
	    debug_hooks->var_location (insn);
	  break;

	default:
	  gcc_unreachable ();
	  break;
	}
      break;

    case BARRIER:
#if defined (DWARF2_UNWIND_INFO)
      if (dwarf2out_do_frame ())
	dwarf2out_frame_debug (insn, false);
#endif
      break;

    case CODE_LABEL:
      /* The target port might emit labels in the output function for
	 some insn, e.g. sh.c output_branchy_insn.  */
      if (CODE_LABEL_NUMBER (insn) <= max_labelno)
	{
	  int align = LABEL_TO_ALIGNMENT (insn);
#ifdef ASM_OUTPUT_MAX_SKIP_ALIGN
	  int max_skip = LABEL_TO_MAX_SKIP (insn);
#endif

	  if (align && NEXT_INSN (insn))
	    {
#ifdef ASM_OUTPUT_MAX_SKIP_ALIGN
	      ASM_OUTPUT_MAX_SKIP_ALIGN (file, align, max_skip);
#else
#ifdef ASM_OUTPUT_ALIGN_WITH_NOP
              ASM_OUTPUT_ALIGN_WITH_NOP (file, align);
#else
	      ASM_OUTPUT_ALIGN (file, align);
#endif
#endif
	    }
	}
      CC_STATUS_INIT;

      if (!DECL_IGNORED_P (current_function_decl) && LABEL_NAME (insn))
	debug_hooks->label (insn);

      app_disable ();

      next = next_nonnote_insn (insn);
      /* If this label is followed by a jump-table, make sure we put
	 the label in the read-only section.  Also possibly write the
	 label and jump table together.  */
      if (next != 0 && JUMP_TABLE_DATA_P (next))
	{
#if defined(ASM_OUTPUT_ADDR_VEC) || defined(ASM_OUTPUT_ADDR_DIFF_VEC)
	  /* In this case, the case vector is being moved by the
	     target, so don't output the label at all.  Leave that
	     to the back end macros.  */
#else
	  if (! JUMP_TABLES_IN_TEXT_SECTION)
	    {
	      int log_align;

	      switch_to_section (targetm.asm_out.function_rodata_section
				 (current_function_decl));

#ifdef ADDR_VEC_ALIGN
	      log_align = ADDR_VEC_ALIGN (next);
#else
	      log_align = exact_log2 (BIGGEST_ALIGNMENT / BITS_PER_UNIT);
#endif
	      ASM_OUTPUT_ALIGN (file, log_align);
	    }
	  else
	    switch_to_section (current_function_section ());

#ifdef ASM_OUTPUT_CASE_LABEL
	  ASM_OUTPUT_CASE_LABEL (file, "L", CODE_LABEL_NUMBER (insn),
				 next);
#else
	  targetm.asm_out.internal_label (file, "L", CODE_LABEL_NUMBER (insn));
#endif
#endif
	  break;
	}
      if (LABEL_ALT_ENTRY_P (insn))
	output_alternate_entry_point (file, insn);
      else
	targetm.asm_out.internal_label (file, "L", CODE_LABEL_NUMBER (insn));
      break;

    default:
      {
	rtx body = PATTERN (insn);
	int insn_code_number;
	const char *templ;
	bool is_stmt;

	/* Reset this early so it is correct for ASM statements.  */
	current_insn_predicate = NULL_RTX;

	/* An INSN, JUMP_INSN or CALL_INSN.
	   First check for special kinds that recog doesn't recognize.  */

	if (GET_CODE (body) == USE /* These are just declarations.  */
	    || GET_CODE (body) == CLOBBER)
	  break;

#ifdef HAVE_cc0
	{
	  /* If there is a REG_CC_SETTER note on this insn, it means that
	     the setting of the condition code was done in the delay slot
	     of the insn that branched here.  So recover the cc status
	     from the insn that set it.  */

	  rtx note = find_reg_note (insn, REG_CC_SETTER, NULL_RTX);
	  if (note)
	    {
	      NOTICE_UPDATE_CC (PATTERN (XEXP (note, 0)), XEXP (note, 0));
	      cc_prev_status = cc_status;
	    }
	}
#endif

	/* Detect insns that are really jump-tables
	   and output them as such.  */

	if (GET_CODE (body) == ADDR_VEC || GET_CODE (body) == ADDR_DIFF_VEC)
	  {
#if !(defined(ASM_OUTPUT_ADDR_VEC) || defined(ASM_OUTPUT_ADDR_DIFF_VEC))
	    int vlen, idx;
#endif

	    if (! JUMP_TABLES_IN_TEXT_SECTION)
	      switch_to_section (targetm.asm_out.function_rodata_section
				 (current_function_decl));
	    else
	      switch_to_section (current_function_section ());

	    app_disable ();

#if defined(ASM_OUTPUT_ADDR_VEC) || defined(ASM_OUTPUT_ADDR_DIFF_VEC)
	    if (GET_CODE (body) == ADDR_VEC)
	      {
#ifdef ASM_OUTPUT_ADDR_VEC
		ASM_OUTPUT_ADDR_VEC (PREV_INSN (insn), body);
#else
		gcc_unreachable ();
#endif
	      }
	    else
	      {
#ifdef ASM_OUTPUT_ADDR_DIFF_VEC
		ASM_OUTPUT_ADDR_DIFF_VEC (PREV_INSN (insn), body);
#else
		gcc_unreachable ();
#endif
	      }
#else
	    vlen = XVECLEN (body, GET_CODE (body) == ADDR_DIFF_VEC);
	    for (idx = 0; idx < vlen; idx++)
	      {
		if (GET_CODE (body) == ADDR_VEC)
		  {
#ifdef ASM_OUTPUT_ADDR_VEC_ELT
		    ASM_OUTPUT_ADDR_VEC_ELT
		      (file, CODE_LABEL_NUMBER (XEXP (XVECEXP (body, 0, idx), 0)));
#else
		    gcc_unreachable ();
#endif
		  }
		else
		  {
#ifdef ASM_OUTPUT_ADDR_DIFF_ELT
		    ASM_OUTPUT_ADDR_DIFF_ELT
		      (file,
		       body,
		       CODE_LABEL_NUMBER (XEXP (XVECEXP (body, 1, idx), 0)),
		       CODE_LABEL_NUMBER (XEXP (XEXP (body, 0), 0)));
#else
		    gcc_unreachable ();
#endif
		  }
	      }
#ifdef ASM_OUTPUT_CASE_END
	    ASM_OUTPUT_CASE_END (file,
				 CODE_LABEL_NUMBER (PREV_INSN (insn)),
				 insn);
#endif
#endif

	    switch_to_section (current_function_section ());

	    break;
	  }
	/* Output this line note if it is the first or the last line
	   note in a row.  */
	if (!DECL_IGNORED_P (current_function_decl)
	    && notice_source_line (insn, &is_stmt))
	  (*debug_hooks->source_line) (last_linenum, last_filename,
				       last_discriminator, is_stmt);

	if (GET_CODE (body) == ASM_INPUT)
	  {
	    const char *string = XSTR (body, 0);

	    /* There's no telling what that did to the condition codes.  */
	    CC_STATUS_INIT;

	    if (string[0])
	      {
		expanded_location loc;

		app_enable ();
		loc = expand_location (ASM_INPUT_SOURCE_LOCATION (body));
		if (*loc.file && loc.line)
		  fprintf (asm_out_file, "%s %i \"%s\" 1\n",
			   ASM_COMMENT_START, loc.line, loc.file);
		fprintf (asm_out_file, "\t%s\n", string);
#if HAVE_AS_LINE_ZERO
		if (*loc.file && loc.line)
		  fprintf (asm_out_file, "%s 0 \"\" 2\n", ASM_COMMENT_START);
#endif
	      }
	    break;
	  }

	/* Detect `asm' construct with operands.  */
	if (asm_noperands (body) >= 0)
	  {
	    unsigned int noperands = asm_noperands (body);
	    rtx *ops = XALLOCAVEC (rtx, noperands);
	    const char *string;
	    location_t loc;
	    expanded_location expanded;

	    /* There's no telling what that did to the condition codes.  */
	    CC_STATUS_INIT;

	    /* Get out the operand values.  */
	    string = decode_asm_operands (body, ops, NULL, NULL, NULL, &loc);
	    /* Inhibit dying on what would otherwise be compiler bugs.  */
	    insn_noperands = noperands;
	    this_is_asm_operands = insn;
	    expanded = expand_location (loc);

#ifdef FINAL_PRESCAN_INSN
	    FINAL_PRESCAN_INSN (insn, ops, insn_noperands);
#endif

	    /* Output the insn using them.  */
	    if (string[0])
	      {
		app_enable ();
		if (expanded.file && expanded.line)
		  fprintf (asm_out_file, "%s %i \"%s\" 1\n",
			   ASM_COMMENT_START, expanded.line, expanded.file);
	        output_asm_insn (string, ops);
#if HAVE_AS_LINE_ZERO
		if (expanded.file && expanded.line)
		  fprintf (asm_out_file, "%s 0 \"\" 2\n", ASM_COMMENT_START);
#endif
	      }

	    if (targetm.asm_out.final_postscan_insn)
	      targetm.asm_out.final_postscan_insn (file, insn, ops,
						   insn_noperands);

	    this_is_asm_operands = 0;
	    break;
	  }

	app_disable ();

	if (GET_CODE (body) == SEQUENCE)
	  {
	    /* A delayed-branch sequence */
	    int i;

	    final_sequence = body;

	    /* Record the delay slots' frame information before the branch.
	       This is needed for delayed calls: see execute_cfa_program().  */
#if defined (DWARF2_UNWIND_INFO)
	    if (dwarf2out_do_frame ())
	      for (i = 1; i < XVECLEN (body, 0); i++)
		dwarf2out_frame_debug (XVECEXP (body, 0, i), false);
#endif

	    /* The first insn in this SEQUENCE might be a JUMP_INSN that will
	       force the restoration of a comparison that was previously
	       thought unnecessary.  If that happens, cancel this sequence
	       and cause that insn to be restored.  */

	    next = final_scan_insn (XVECEXP (body, 0, 0), file, 0, 1, seen);
	    if (next != XVECEXP (body, 0, 1))
	      {
		final_sequence = 0;
		return next;
	      }

	    for (i = 1; i < XVECLEN (body, 0); i++)
	      {
		rtx insn = XVECEXP (body, 0, i);
		rtx next = NEXT_INSN (insn);
		/* We loop in case any instruction in a delay slot gets
		   split.  */
		do
		  insn = final_scan_insn (insn, file, 0, 1, seen);
		while (insn != next);
	      }
#ifdef DBR_OUTPUT_SEQEND
	    DBR_OUTPUT_SEQEND (file);
#endif
	    final_sequence = 0;

	    /* If the insn requiring the delay slot was a CALL_INSN, the
	       insns in the delay slot are actually executed before the
	       called function.  Hence we don't preserve any CC-setting
	       actions in these insns and the CC must be marked as being
	       clobbered by the function.  */
	    if (CALL_P (XVECEXP (body, 0, 0)))
	      {
		CC_STATUS_INIT;
	      }
	    break;
	  }

	/* We have a real machine instruction as rtl.  */

	body = PATTERN (insn);

#ifdef HAVE_cc0
	set = single_set (insn);

	/* Check for redundant test and compare instructions
	   (when the condition codes are already set up as desired).
	   This is done only when optimizing; if not optimizing,
	   it should be possible for the user to alter a variable
	   with the debugger in between statements
	   and the next statement should reexamine the variable
	   to compute the condition codes.  */

	if (optimize)
	  {
	    if (set
		&& GET_CODE (SET_DEST (set)) == CC0
		&& insn != last_ignored_compare)
	      {
		rtx src1, src2;
		if (GET_CODE (SET_SRC (set)) == SUBREG)
		  SET_SRC (set) = alter_subreg (&SET_SRC (set));

		src1 = SET_SRC (set);
		src2 = NULL_RTX;
		if (GET_CODE (SET_SRC (set)) == COMPARE)
		  {
		    if (GET_CODE (XEXP (SET_SRC (set), 0)) == SUBREG)
		      XEXP (SET_SRC (set), 0)
			= alter_subreg (&XEXP (SET_SRC (set), 0));
		    if (GET_CODE (XEXP (SET_SRC (set), 1)) == SUBREG)
		      XEXP (SET_SRC (set), 1)
			= alter_subreg (&XEXP (SET_SRC (set), 1));
		    if (XEXP (SET_SRC (set), 1)
			== CONST0_RTX (GET_MODE (XEXP (SET_SRC (set), 0))))
		      src2 = XEXP (SET_SRC (set), 0);
		  }
		if ((cc_status.value1 != 0
		     && rtx_equal_p (src1, cc_status.value1))
		    || (cc_status.value2 != 0
			&& rtx_equal_p (src1, cc_status.value2))
		    || (src2 != 0 && cc_status.value1 != 0
		        && rtx_equal_p (src2, cc_status.value1))
		    || (src2 != 0 && cc_status.value2 != 0
			&& rtx_equal_p (src2, cc_status.value2)))
		  {
		    /* Don't delete insn if it has an addressing side-effect.  */
		    if (! FIND_REG_INC_NOTE (insn, NULL_RTX)
			/* or if anything in it is volatile.  */
			&& ! volatile_refs_p (PATTERN (insn)))
		      {
			/* We don't really delete the insn; just ignore it.  */
			last_ignored_compare = insn;
			break;
		      }
		  }
	      }
	  }

	/* If this is a conditional branch, maybe modify it
	   if the cc's are in a nonstandard state
	   so that it accomplishes the same thing that it would
	   do straightforwardly if the cc's were set up normally.  */

	if (cc_status.flags != 0
	    && JUMP_P (insn)
	    && GET_CODE (body) == SET
	    && SET_DEST (body) == pc_rtx
	    && GET_CODE (SET_SRC (body)) == IF_THEN_ELSE
	    && COMPARISON_P (XEXP (SET_SRC (body), 0))
	    && XEXP (XEXP (SET_SRC (body), 0), 0) == cc0_rtx)
	  {
	    /* This function may alter the contents of its argument
	       and clear some of the cc_status.flags bits.
	       It may also return 1 meaning condition now always true
	       or -1 meaning condition now always false
	       or 2 meaning condition nontrivial but altered.  */
	    int result = alter_cond (XEXP (SET_SRC (body), 0));
	    /* If condition now has fixed value, replace the IF_THEN_ELSE
	       with its then-operand or its else-operand.  */
	    if (result == 1)
	      SET_SRC (body) = XEXP (SET_SRC (body), 1);
	    if (result == -1)
	      SET_SRC (body) = XEXP (SET_SRC (body), 2);

	    /* The jump is now either unconditional or a no-op.
	       If it has become a no-op, don't try to output it.
	       (It would not be recognized.)  */
	    if (SET_SRC (body) == pc_rtx)
	      {
	        delete_insn (insn);
		break;
	      }
	    else if (GET_CODE (SET_SRC (body)) == RETURN)
	      /* Replace (set (pc) (return)) with (return).  */
	      PATTERN (insn) = body = SET_SRC (body);

	    /* Rerecognize the instruction if it has changed.  */
	    if (result != 0)
	      INSN_CODE (insn) = -1;
	  }

	/* If this is a conditional trap, maybe modify it if the cc's
	   are in a nonstandard state so that it accomplishes the same
	   thing that it would do straightforwardly if the cc's were
	   set up normally.  */
	if (cc_status.flags != 0
	    && NONJUMP_INSN_P (insn)
	    && GET_CODE (body) == TRAP_IF
	    && COMPARISON_P (TRAP_CONDITION (body))
	    && XEXP (TRAP_CONDITION (body), 0) == cc0_rtx)
	  {
	    /* This function may alter the contents of its argument
	       and clear some of the cc_status.flags bits.
	       It may also return 1 meaning condition now always true
	       or -1 meaning condition now always false
	       or 2 meaning condition nontrivial but altered.  */
	    int result = alter_cond (TRAP_CONDITION (body));

	    /* If TRAP_CONDITION has become always false, delete the
	       instruction.  */
	    if (result == -1)
	      {
		delete_insn (insn);
		break;
	      }

	    /* If TRAP_CONDITION has become always true, replace
	       TRAP_CONDITION with const_true_rtx.  */
	    if (result == 1)
	      TRAP_CONDITION (body) = const_true_rtx;

	    /* Rerecognize the instruction if it has changed.  */
	    if (result != 0)
	      INSN_CODE (insn) = -1;
	  }

	/* Make same adjustments to instructions that examine the
	   condition codes without jumping and instructions that
	   handle conditional moves (if this machine has either one).  */

	if (cc_status.flags != 0
	    && set != 0)
	  {
	    rtx cond_rtx, then_rtx, else_rtx;

	    if (!JUMP_P (insn)
		&& GET_CODE (SET_SRC (set)) == IF_THEN_ELSE)
	      {
		cond_rtx = XEXP (SET_SRC (set), 0);
		then_rtx = XEXP (SET_SRC (set), 1);
		else_rtx = XEXP (SET_SRC (set), 2);
	      }
	    else
	      {
		cond_rtx = SET_SRC (set);
		then_rtx = const_true_rtx;
		else_rtx = const0_rtx;
	      }

	    switch (GET_CODE (cond_rtx))
	      {
	      case GTU:
	      case GT:
	      case LTU:
	      case LT:
	      case GEU:
	      case GE:
	      case LEU:
	      case LE:
	      case EQ:
	      case NE:
		{
		  int result;
		  if (XEXP (cond_rtx, 0) != cc0_rtx)
		    break;
		  result = alter_cond (cond_rtx);
		  if (result == 1)
		    validate_change (insn, &SET_SRC (set), then_rtx, 0);
		  else if (result == -1)
		    validate_change (insn, &SET_SRC (set), else_rtx, 0);
		  else if (result == 2)
		    INSN_CODE (insn) = -1;
		  if (SET_DEST (set) == SET_SRC (set))
		    delete_insn (insn);
		}
		break;

	      default:
		break;
	      }
	  }

#endif

#ifdef HAVE_peephole
	/* Do machine-specific peephole optimizations if desired.  */

	if (optimize && !flag_no_peephole && !nopeepholes)
	  {
	    rtx next = peephole (insn);
	    /* When peepholing, if there were notes within the peephole,
	       emit them before the peephole.  */
	    if (next != 0 && next != NEXT_INSN (insn))
	      {
		rtx note, prev = PREV_INSN (insn);

		for (note = NEXT_INSN (insn); note != next;
		     note = NEXT_INSN (note))
		  final_scan_insn (note, file, optimize, nopeepholes, seen);

		/* Put the notes in the proper position for a later
		   rescan.  For example, the SH target can do this
		   when generating a far jump in a delayed branch
		   sequence.  */
		note = NEXT_INSN (insn);
		PREV_INSN (note) = prev;
		NEXT_INSN (prev) = note;
		NEXT_INSN (PREV_INSN (next)) = insn;
		PREV_INSN (insn) = PREV_INSN (next);
		NEXT_INSN (insn) = next;
		PREV_INSN (next) = insn;
	      }

	    /* PEEPHOLE might have changed this.  */
	    body = PATTERN (insn);
	  }
#endif

	/* Try to recognize the instruction.
	   If successful, verify that the operands satisfy the
	   constraints for the instruction.  Crash if they don't,
	   since `reload' should have changed them so that they do.  */

	insn_code_number = recog_memoized (insn);
	cleanup_subreg_operands (insn);

	/* Dump the insn in the assembly for debugging.  */
	if (flag_dump_rtl_in_asm)
	  {
	    print_rtx_head = ASM_COMMENT_START;
	    print_rtl_single (asm_out_file, insn);
	    print_rtx_head = "";
	  }

	if (! constrain_operands_cached (1))
	  fatal_insn_not_found (insn);

	/* Some target machines need to prescan each insn before
	   it is output.  */

#ifdef FINAL_PRESCAN_INSN
	FINAL_PRESCAN_INSN (insn, recog_data.operand, recog_data.n_operands);
#endif

	if (targetm.have_conditional_execution ()
	    && GET_CODE (PATTERN (insn)) == COND_EXEC)
	  current_insn_predicate = COND_EXEC_TEST (PATTERN (insn));

#ifdef HAVE_cc0
	cc_prev_status = cc_status;

	/* Update `cc_status' for this instruction.
	   The instruction's output routine may change it further.
	   If the output routine for a jump insn needs to depend
	   on the cc status, it should look at cc_prev_status.  */

	NOTICE_UPDATE_CC (body, insn);
#endif

	current_output_insn = debug_insn = insn;

#if defined (DWARF2_UNWIND_INFO)
	if (CALL_P (insn) && dwarf2out_do_frame ())
	  dwarf2out_frame_debug (insn, false);
#endif

	/* Find the proper template for this insn.  */
	templ = get_insn_template (insn_code_number, insn);

	/* If the C code returns 0, it means that it is a jump insn
	   which follows a deleted test insn, and that test insn
	   needs to be reinserted.  */
	if (templ == 0)
	  {
	    rtx prev;

	    gcc_assert (prev_nonnote_insn (insn) == last_ignored_compare);

	    /* We have already processed the notes between the setter and
	       the user.  Make sure we don't process them again, this is
	       particularly important if one of the notes is a block
	       scope note or an EH note.  */
	    for (prev = insn;
		 prev != last_ignored_compare;
		 prev = PREV_INSN (prev))
	      {
		if (NOTE_P (prev))
		  delete_insn (prev);	/* Use delete_note.  */
	      }

	    return prev;
	  }

	/* If the template is the string "#", it means that this insn must
	   be split.  */
	if (templ[0] == '#' && templ[1] == '\0')
	  {
	    rtx new_rtx = try_split (body, insn, 0);

	    /* If we didn't split the insn, go away.  */
	    if (new_rtx == insn && PATTERN (new_rtx) == body)
	      fatal_insn ("could not split insn", insn);

#ifdef HAVE_ATTR_length
	    /* This instruction should have been split in shorten_branches,
	       to ensure that we would have valid length info for the
	       splitees.  */
	    gcc_unreachable ();
#endif

	    return new_rtx;
	  }

	/* ??? This will put the directives in the wrong place if
	   get_insn_template outputs assembly directly.  However calling it
	   before get_insn_template breaks if the insns is split.  */
	if (targetm.asm_out.unwind_emit_before_insn
	    && targetm.asm_out.unwind_emit)
	  targetm.asm_out.unwind_emit (asm_out_file, insn);

	if (CALL_P (insn))
	  {
	    rtx x = call_from_call_insn (insn);
	    x = XEXP (x, 0);
	    if (x && MEM_P (x) && GET_CODE (XEXP (x, 0)) == SYMBOL_REF)
	      {
		tree t;
		x = XEXP (x, 0);
		t = SYMBOL_REF_DECL (x);
		if (t)
		  assemble_external (t);
	      }
	  }

	/* Output assembler code from the template.  */
	output_asm_insn (templ, recog_data.operand);

	/* Record point-of-call information for ICF debugging.  */
	if (flag_enable_icf_debug && CALL_P (insn))
	  {
	    rtx x = call_from_call_insn (insn);
	    x = XEXP (x, 0);
	    if (x && MEM_P (x))
	      {
	        if (GET_CODE (XEXP (x, 0)) == SYMBOL_REF)
	          {
		    tree t;
		    x = XEXP (x, 0);
		    t = SYMBOL_REF_DECL (x);
		    if (t)
		      (*debug_hooks->direct_call) (t);
	          }
	        else
	          (*debug_hooks->virtual_call) (INSN_UID (insn));
	      }
	  }

	/* Some target machines need to postscan each insn after
	   it is output.  */
	if (targetm.asm_out.final_postscan_insn)
	  targetm.asm_out.final_postscan_insn (file, insn, recog_data.operand,
					       recog_data.n_operands);

	/* If necessary, report the effect that the instruction has on
	   the unwind info.   We've already done this for delay slots
	   and call instructions.  */
#if defined (DWARF2_UNWIND_INFO)
	if (final_sequence == 0
#if !defined (HAVE_prologue)
	    && !ACCUMULATE_OUTGOING_ARGS
#endif
	    && dwarf2out_do_frame ())
	  dwarf2out_frame_debug (insn, true);
#endif

	if (!targetm.asm_out.unwind_emit_before_insn
	    && targetm.asm_out.unwind_emit)
	  targetm.asm_out.unwind_emit (asm_out_file, insn);

	current_output_insn = debug_insn = 0;
      }
    }
  return NEXT_INSN (insn);
}

/* Return whether a source line note needs to be emitted before INSN.
   Sets IS_STMT to TRUE if the line should be marked as a possible
   breakpoint location.  */

static bool
notice_source_line (rtx insn, bool *is_stmt)
{
  const char *filename;
  int linenum;

  if (override_filename)
    {
      filename = override_filename;
      linenum = override_linenum;
    }
  else
    {
      filename = insn_file (insn);
      linenum = insn_line (insn);
    }

  if (filename == NULL)
    return false;

  if (force_source_line
      || filename != last_filename
      || last_linenum != linenum)
    {
      force_source_line = false;
      last_filename = filename;
      last_linenum = linenum;
      last_discriminator = discriminator;
      *is_stmt = true;
      high_block_linenum = MAX (last_linenum, high_block_linenum);
      high_function_linenum = MAX (last_linenum, high_function_linenum);
      return true;
    }

  if (SUPPORTS_DISCRIMINATOR && last_discriminator != discriminator)
    {
      /* If the discriminator changed, but the line number did not,
         output the line table entry with is_stmt false so the
         debugger does not treat this as a breakpoint location.  */
      last_discriminator = discriminator;
      *is_stmt = false;
      return true;
    }

  return false;
}

/* For each operand in INSN, simplify (subreg (reg)) so that it refers
   directly to the desired hard register.  */

void
cleanup_subreg_operands (rtx insn)
{
  int i;
  bool changed = false;
  extract_insn_cached (insn);
  for (i = 0; i < recog_data.n_operands; i++)
    {
      /* The following test cannot use recog_data.operand when testing
	 for a SUBREG: the underlying object might have been changed
	 already if we are inside a match_operator expression that
	 matches the else clause.  Instead we test the underlying
	 expression directly.  */
      if (GET_CODE (*recog_data.operand_loc[i]) == SUBREG)
	{
	  recog_data.operand[i] = alter_subreg (recog_data.operand_loc[i]);
	  changed = true;
	}
      else if (GET_CODE (recog_data.operand[i]) == PLUS
	       || GET_CODE (recog_data.operand[i]) == MULT
	       || MEM_P (recog_data.operand[i]))
	recog_data.operand[i] = walk_alter_subreg (recog_data.operand_loc[i], &changed);
    }

  for (i = 0; i < recog_data.n_dups; i++)
    {
      if (GET_CODE (*recog_data.dup_loc[i]) == SUBREG)
	{
	  *recog_data.dup_loc[i] = alter_subreg (recog_data.dup_loc[i]);
	  changed = true;
	}
      else if (GET_CODE (*recog_data.dup_loc[i]) == PLUS
	       || GET_CODE (*recog_data.dup_loc[i]) == MULT
	       || MEM_P (*recog_data.dup_loc[i]))
	*recog_data.dup_loc[i] = walk_alter_subreg (recog_data.dup_loc[i], &changed);
    }
  if (changed)
    df_insn_rescan (insn);
}

/* If X is a SUBREG, replace it with a REG or a MEM,
   based on the thing it is a subreg of.  */

rtx
alter_subreg (rtx *xp)
{
  rtx x = *xp;
  rtx y = SUBREG_REG (x);

  /* simplify_subreg does not remove subreg from volatile references.
     We are required to.  */
  if (MEM_P (y))
    {
      int offset = SUBREG_BYTE (x);

      /* For paradoxical subregs on big-endian machines, SUBREG_BYTE
	 contains 0 instead of the proper offset.  See simplify_subreg.  */
      if (offset == 0
	  && GET_MODE_SIZE (GET_MODE (y)) < GET_MODE_SIZE (GET_MODE (x)))
        {
          int difference = GET_MODE_SIZE (GET_MODE (y))
			   - GET_MODE_SIZE (GET_MODE (x));
          if (WORDS_BIG_ENDIAN)
            offset += (difference / UNITS_PER_WORD) * UNITS_PER_WORD;
          if (BYTES_BIG_ENDIAN)
            offset += difference % UNITS_PER_WORD;
        }

      *xp = adjust_address (y, GET_MODE (x), offset);
    }
  else
    {
      rtx new_rtx = simplify_subreg (GET_MODE (x), y, GET_MODE (y),
				 SUBREG_BYTE (x));

      if (new_rtx != 0)
	*xp = new_rtx;
      else if (REG_P (y))
	{
	  /* Simplify_subreg can't handle some REG cases, but we have to.  */
	  unsigned int regno;
	  HOST_WIDE_INT offset;

	  regno = subreg_regno (x);
	  if (subreg_lowpart_p (x))
	    offset = byte_lowpart_offset (GET_MODE (x), GET_MODE (y));
	  else
	    offset = SUBREG_BYTE (x);
	  *xp = gen_rtx_REG_offset (y, GET_MODE (x), regno, offset);
	}
    }

  return *xp;
}

/* Do alter_subreg on all the SUBREGs contained in X.  */

static rtx
walk_alter_subreg (rtx *xp, bool *changed)
{
  rtx x = *xp;
  switch (GET_CODE (x))
    {
    case PLUS:
    case MULT:
    case AND:
      XEXP (x, 0) = walk_alter_subreg (&XEXP (x, 0), changed);
      XEXP (x, 1) = walk_alter_subreg (&XEXP (x, 1), changed);
      break;

    case MEM:
    case ZERO_EXTEND:
      XEXP (x, 0) = walk_alter_subreg (&XEXP (x, 0), changed);
      break;

    case SUBREG:
      *changed = true;
      return alter_subreg (xp);

    default:
      break;
    }

  return *xp;
}

#ifdef HAVE_cc0

/* Given BODY, the body of a jump instruction, alter the jump condition
   as required by the bits that are set in cc_status.flags.
   Not all of the bits there can be handled at this level in all cases.

   The value is normally 0.
   1 means that the condition has become always true.
   -1 means that the condition has become always false.
   2 means that COND has been altered.  */

static int
alter_cond (rtx cond)
{
  int value = 0;

  if (cc_status.flags & CC_REVERSED)
    {
      value = 2;
      PUT_CODE (cond, swap_condition (GET_CODE (cond)));
    }

  if (cc_status.flags & CC_INVERTED)
    {
      value = 2;
      PUT_CODE (cond, reverse_condition (GET_CODE (cond)));
    }

  if (cc_status.flags & CC_NOT_POSITIVE)
    switch (GET_CODE (cond))
      {
      case LE:
      case LEU:
      case GEU:
	/* Jump becomes unconditional.  */
	return 1;

      case GT:
      case GTU:
      case LTU:
	/* Jump becomes no-op.  */
	return -1;

      case GE:
	PUT_CODE (cond, EQ);
	value = 2;
	break;

      case LT:
	PUT_CODE (cond, NE);
	value = 2;
	break;

      default:
	break;
      }

  if (cc_status.flags & CC_NOT_NEGATIVE)
    switch (GET_CODE (cond))
      {
      case GE:
      case GEU:
	/* Jump becomes unconditional.  */
	return 1;

      case LT:
      case LTU:
	/* Jump becomes no-op.  */
	return -1;

      case LE:
      case LEU:
	PUT_CODE (cond, EQ);
	value = 2;
	break;

      case GT:
      case GTU:
	PUT_CODE (cond, NE);
	value = 2;
	break;

      default:
	break;
      }

  if (cc_status.flags & CC_NO_OVERFLOW)
    switch (GET_CODE (cond))
      {
      case GEU:
	/* Jump becomes unconditional.  */
	return 1;

      case LEU:
	PUT_CODE (cond, EQ);
	value = 2;
	break;

      case GTU:
	PUT_CODE (cond, NE);
	value = 2;
	break;

      case LTU:
	/* Jump becomes no-op.  */
	return -1;

      default:
	break;
      }

  if (cc_status.flags & (CC_Z_IN_NOT_N | CC_Z_IN_N))
    switch (GET_CODE (cond))
      {
      default:
	gcc_unreachable ();

      case NE:
	PUT_CODE (cond, cc_status.flags & CC_Z_IN_N ? GE : LT);
	value = 2;
	break;

      case EQ:
	PUT_CODE (cond, cc_status.flags & CC_Z_IN_N ? LT : GE);
	value = 2;
	break;
      }

  if (cc_status.flags & CC_NOT_SIGNED)
    /* The flags are valid if signed condition operators are converted
       to unsigned.  */
    switch (GET_CODE (cond))
      {
      case LE:
	PUT_CODE (cond, LEU);
	value = 2;
	break;

      case LT:
	PUT_CODE (cond, LTU);
	value = 2;
	break;

      case GT:
	PUT_CODE (cond, GTU);
	value = 2;
	break;

      case GE:
	PUT_CODE (cond, GEU);
	value = 2;
	break;

      default:
	break;
      }

  return value;
}
#endif

/* Report inconsistency between the assembler template and the operands.
   In an `asm', it's the user's fault; otherwise, the compiler's fault.  */

void
output_operand_lossage (const char *cmsgid, ...)
{
  char *fmt_string;
  char *new_message;
  const char *pfx_str;
  va_list ap;

  va_start (ap, cmsgid);

  pfx_str = this_is_asm_operands ? _("invalid 'asm': ") : "output_operand: ";
  asprintf (&fmt_string, "%s%s", pfx_str, _(cmsgid));
  vasprintf (&new_message, fmt_string, ap);

  if (this_is_asm_operands)
    error_for_asm (this_is_asm_operands, "%s", new_message);
  else
    internal_error ("%s", new_message);

  free (fmt_string);
  free (new_message);
  va_end (ap);
}

/* Output of assembler code from a template, and its subroutines.  */

/* Annotate the assembly with a comment describing the pattern and
   alternative used.  */

static void
output_asm_name (void)
{
  if (debug_insn)
    {
      int num = INSN_CODE (debug_insn);
      fprintf (asm_out_file, "\t%s %d\t%s",
	       ASM_COMMENT_START, INSN_UID (debug_insn),
	       insn_data[num].name);
      if (insn_data[num].n_alternatives > 1)
	fprintf (asm_out_file, "/%d", which_alternative + 1);
#ifdef HAVE_ATTR_length
      fprintf (asm_out_file, "\t[length = %d]",
	       get_attr_length (debug_insn));
#endif
      /* Clear this so only the first assembler insn
	 of any rtl insn will get the special comment for -dp.  */
      debug_insn = 0;
    }
}

/* If OP is a REG or MEM and we can find a MEM_EXPR corresponding to it
   or its address, return that expr .  Set *PADDRESSP to 1 if the expr
   corresponds to the address of the object and 0 if to the object.  */

static tree
get_mem_expr_from_op (rtx op, int *paddressp)
{
  tree expr;
  int inner_addressp;

  *paddressp = 0;

  if (REG_P (op))
    return REG_EXPR (op);
  else if (!MEM_P (op))
    return 0;

  if (MEM_EXPR (op) != 0)
    return MEM_EXPR (op);

  /* Otherwise we have an address, so indicate it and look at the address.  */
  *paddressp = 1;
  op = XEXP (op, 0);

  /* First check if we have a decl for the address, then look at the right side
     if it is a PLUS.  Otherwise, strip off arithmetic and keep looking.
     But don't allow the address to itself be indirect.  */
  if ((expr = get_mem_expr_from_op (op, &inner_addressp)) && ! inner_addressp)
    return expr;
  else if (GET_CODE (op) == PLUS
	   && (expr = get_mem_expr_from_op (XEXP (op, 1), &inner_addressp)))
    return expr;

  while (UNARY_P (op)
	 || GET_RTX_CLASS (GET_CODE (op)) == RTX_BIN_ARITH)
    op = XEXP (op, 0);

  expr = get_mem_expr_from_op (op, &inner_addressp);
  return inner_addressp ? 0 : expr;
}

/* Output operand names for assembler instructions.  OPERANDS is the
   operand vector, OPORDER is the order to write the operands, and NOPS
   is the number of operands to write.  */

static void
output_asm_operand_names (rtx *operands, int *oporder, int nops)
{
  int wrote = 0;
  int i;

  for (i = 0; i < nops; i++)
    {
      int addressp;
      rtx op = operands[oporder[i]];
      tree expr = get_mem_expr_from_op (op, &addressp);

      fprintf (asm_out_file, "%c%s",
	       wrote ? ',' : '\t', wrote ? "" : ASM_COMMENT_START);
      wrote = 1;
      if (expr)
	{
	  fprintf (asm_out_file, "%s",
		   addressp ? "*" : "");
	  print_mem_expr (asm_out_file, expr);
	  wrote = 1;
	}
      else if (REG_P (op) && ORIGINAL_REGNO (op)
	       && ORIGINAL_REGNO (op) != REGNO (op))
	fprintf (asm_out_file, " tmp%i", ORIGINAL_REGNO (op));
    }
}

/* Output text from TEMPLATE to the assembler output file,
   obeying %-directions to substitute operands taken from
   the vector OPERANDS.

   %N (for N a digit) means print operand N in usual manner.
   %lN means require operand N to be a CODE_LABEL or LABEL_REF
      and print the label name with no punctuation.
   %cN means require operand N to be a constant
      and print the constant expression with no punctuation.
   %aN means expect operand N to be a memory address
      (not a memory reference!) and print a reference
      to that address.
   %nN means expect operand N to be a constant
      and print a constant expression for minus the value
      of the operand, with no other punctuation.  */

void
output_asm_insn (const char *templ, rtx *operands)
{
  const char *p;
  int c;
#ifdef ASSEMBLER_DIALECT
  int dialect = 0;
#endif
  int oporder[MAX_RECOG_OPERANDS];
  char opoutput[MAX_RECOG_OPERANDS];
  int ops = 0;

  /* An insn may return a null string template
     in a case where no assembler code is needed.  */
  if (*templ == 0)
    return;

  memset (opoutput, 0, sizeof opoutput);
  p = templ;
  putc ('\t', asm_out_file);

#ifdef ASM_OUTPUT_OPCODE
  ASM_OUTPUT_OPCODE (asm_out_file, p);
#endif

  while ((c = *p++))
    switch (c)
      {
      case '\n':
	if (flag_verbose_asm)
	  output_asm_operand_names (operands, oporder, ops);
	if (flag_print_asm_name)
	  output_asm_name ();

	ops = 0;
	memset (opoutput, 0, sizeof opoutput);

	putc (c, asm_out_file);
#ifdef ASM_OUTPUT_OPCODE
	while ((c = *p) == '\t')
	  {
	    putc (c, asm_out_file);
	    p++;
	  }
	ASM_OUTPUT_OPCODE (asm_out_file, p);
#endif
	break;

#ifdef ASSEMBLER_DIALECT
      case '{':
	{
	  int i;

	  if (dialect)
	    output_operand_lossage ("nested assembly dialect alternatives");
	  else
	    dialect = 1;

	  /* If we want the first dialect, do nothing.  Otherwise, skip
	     DIALECT_NUMBER of strings ending with '|'.  */
	  for (i = 0; i < dialect_number; i++)
	    {
	      while (*p && *p != '}' && *p++ != '|')
		;
	      if (*p == '}')
		break;
	      if (*p == '|')
		p++;
	    }

	  if (*p == '\0')
	    output_operand_lossage ("unterminated assembly dialect alternative");
	}
	break;

      case '|':
	if (dialect)
	  {
	    /* Skip to close brace.  */
	    do
	      {
		if (*p == '\0')
		  {
		    output_operand_lossage ("unterminated assembly dialect alternative");
		    break;
		  }
	      }
	    while (*p++ != '}');
	    dialect = 0;
	  }
	else
	  putc (c, asm_out_file);
	break;

      case '}':
	if (! dialect)
	  putc (c, asm_out_file);
	dialect = 0;
	break;
#endif

      case '%':
	/* %% outputs a single %.  */
	if (*p == '%')
	  {
	    p++;
	    putc (c, asm_out_file);
	  }
	/* %= outputs a number which is unique to each insn in the entire
	   compilation.  This is useful for making local labels that are
	   referred to more than once in a given insn.  */
	else if (*p == '=')
	  {
	    p++;
	    fprintf (asm_out_file, "%d", insn_counter);
	  }
	/* % followed by a letter and some digits
	   outputs an operand in a special way depending on the letter.
	   Letters `acln' are implemented directly.
	   Other letters are passed to `output_operand' so that
	   the TARGET_PRINT_OPERAND hook can define them.  */
	else if (ISALPHA (*p))
	  {
	    int letter = *p++;
	    unsigned long opnum;
	    char *endptr;

	    opnum = strtoul (p, &endptr, 10);

	    if (endptr == p)
	      output_operand_lossage ("operand number missing "
				      "after %%-letter");
	    else if (this_is_asm_operands && opnum >= insn_noperands)
	      output_operand_lossage ("operand number out of range");
	    else if (letter == 'l')
	      output_asm_label (operands[opnum]);
	    else if (letter == 'a')
	      output_address (operands[opnum]);
	    else if (letter == 'c')
	      {
		if (CONSTANT_ADDRESS_P (operands[opnum]))
		  output_addr_const (asm_out_file, operands[opnum]);
		else
		  output_operand (operands[opnum], 'c');
	      }
	    else if (letter == 'n')
	      {
		if (CONST_INT_P (operands[opnum]))
		  fprintf (asm_out_file, HOST_WIDE_INT_PRINT_DEC,
			   - INTVAL (operands[opnum]));
		else
		  {
		    putc ('-', asm_out_file);
		    output_addr_const (asm_out_file, operands[opnum]);
		  }
	      }
	    else
	      output_operand (operands[opnum], letter);

	    if (!opoutput[opnum])
	      oporder[ops++] = opnum;
	    opoutput[opnum] = 1;

	    p = endptr;
	    c = *p;
	  }
	/* % followed by a digit outputs an operand the default way.  */
	else if (ISDIGIT (*p))
	  {
	    unsigned long opnum;
	    char *endptr;

	    opnum = strtoul (p, &endptr, 10);
	    if (this_is_asm_operands && opnum >= insn_noperands)
	      output_operand_lossage ("operand number out of range");
	    else
	      output_operand (operands[opnum], 0);

	    if (!opoutput[opnum])
	      oporder[ops++] = opnum;
	    opoutput[opnum] = 1;

	    p = endptr;
	    c = *p;
	  }
	/* % followed by punctuation: output something for that
	   punctuation character alone, with no operand.  The
	   TARGET_PRINT_OPERAND hook decides what is actually done.  */
	else if (targetm.asm_out.print_operand_punct_valid_p ((unsigned char) *p))
	  output_operand (NULL_RTX, *p++);
	else
	  output_operand_lossage ("invalid %%-code");
	break;

      default:
	putc (c, asm_out_file);
      }

  /* Write out the variable names for operands, if we know them.  */
  if (flag_verbose_asm)
    output_asm_operand_names (operands, oporder, ops);
  if (flag_print_asm_name)
    output_asm_name ();

  putc ('\n', asm_out_file);
}

/* Output a LABEL_REF, or a bare CODE_LABEL, as an assembler symbol.  */

void
output_asm_label (rtx x)
{
  char buf[256];

  if (GET_CODE (x) == LABEL_REF)
    x = XEXP (x, 0);
  if (LABEL_P (x)
      || (NOTE_P (x)
	  && NOTE_KIND (x) == NOTE_INSN_DELETED_LABEL))
    ASM_GENERATE_INTERNAL_LABEL (buf, "L", CODE_LABEL_NUMBER (x));
  else
    output_operand_lossage ("'%%l' operand isn't a label");

  assemble_name (asm_out_file, buf);
}

/* Helper rtx-iteration-function for mark_symbol_refs_as_used and
   output_operand.  Marks SYMBOL_REFs as referenced through use of
   assemble_external.  */

static int
mark_symbol_ref_as_used (rtx *xp, void *dummy ATTRIBUTE_UNUSED)
{
  rtx x = *xp;

  /* If we have a used symbol, we may have to emit assembly
     annotations corresponding to whether the symbol is external, weak
     or has non-default visibility.  */
  if (GET_CODE (x) == SYMBOL_REF)
    {
      tree t;

      t = SYMBOL_REF_DECL (x);
      if (t)
	assemble_external (t);

      return -1;
    }

  return 0;
}

/* Marks SYMBOL_REFs in x as referenced through use of assemble_external.  */

void
mark_symbol_refs_as_used (rtx x)
{
  for_each_rtx (&x, mark_symbol_ref_as_used, NULL);
}

/* Print operand X using machine-dependent assembler syntax.
   CODE is a non-digit that preceded the operand-number in the % spec,
   such as 'z' if the spec was `%z3'.  CODE is 0 if there was no char
   between the % and the digits.
   When CODE is a non-letter, X is 0.

   The meanings of the letters are machine-dependent and controlled
   by TARGET_PRINT_OPERAND.  */

void
output_operand (rtx x, int code ATTRIBUTE_UNUSED)
{
  if (x && GET_CODE (x) == SUBREG)
    x = alter_subreg (&x);

  /* X must not be a pseudo reg.  */
  gcc_assert (!x || !REG_P (x) || REGNO (x) < FIRST_PSEUDO_REGISTER);

  targetm.asm_out.print_operand (asm_out_file, x, code);

  if (x == NULL_RTX)
    return;

  for_each_rtx (&x, mark_symbol_ref_as_used, NULL);
}

/* Print a memory reference operand for address X using
   machine-dependent assembler syntax.  */

void
output_address (rtx x)
{
  bool changed = false;
  walk_alter_subreg (&x, &changed);
  targetm.asm_out.print_operand_address (asm_out_file, x);
}

/* Print an integer constant expression in assembler syntax.
   Addition and subtraction are the only arithmetic
   that may appear in these expressions.  */

void
output_addr_const (FILE *file, rtx x)
{
  char buf[256];

 restart:
  switch (GET_CODE (x))
    {
    case PC:
      putc ('.', file);
      break;

    case SYMBOL_REF:
      if (SYMBOL_REF_DECL (x))
	assemble_external (SYMBOL_REF_DECL (x));
#ifdef ASM_OUTPUT_SYMBOL_REF
      ASM_OUTPUT_SYMBOL_REF (file, x);
#else
      assemble_name (file, XSTR (x, 0));
#endif
      break;

    case LABEL_REF:
      x = XEXP (x, 0);
      /* Fall through.  */
    case CODE_LABEL:
      ASM_GENERATE_INTERNAL_LABEL (buf, "L", CODE_LABEL_NUMBER (x));
#ifdef ASM_OUTPUT_LABEL_REF
      ASM_OUTPUT_LABEL_REF (file, buf);
#else
      assemble_name (file, buf);
#endif
      break;

    case CONST_INT:
      fprintf (file, HOST_WIDE_INT_PRINT_DEC, INTVAL (x));
      break;

    case CONST:
      /* This used to output parentheses around the expression,
	 but that does not work on the 386 (either ATT or BSD assembler).  */
      output_addr_const (file, XEXP (x, 0));
      break;

    case CONST_DOUBLE:
      if (GET_MODE (x) == VOIDmode)
	{
	  /* We can use %d if the number is one word and positive.  */
	  if (CONST_DOUBLE_HIGH (x))
	    fprintf (file, HOST_WIDE_INT_PRINT_DOUBLE_HEX,
		     (unsigned HOST_WIDE_INT) CONST_DOUBLE_HIGH (x),
		     (unsigned HOST_WIDE_INT) CONST_DOUBLE_LOW (x));
	  else if (CONST_DOUBLE_LOW (x) < 0)
	    fprintf (file, HOST_WIDE_INT_PRINT_HEX,
		     (unsigned HOST_WIDE_INT) CONST_DOUBLE_LOW (x));
	  else
	    fprintf (file, HOST_WIDE_INT_PRINT_DEC, CONST_DOUBLE_LOW (x));
	}
      else
	/* We can't handle floating point constants;
	   PRINT_OPERAND must handle them.  */
	output_operand_lossage ("floating constant misused");
      break;

    case CONST_FIXED:
      fprintf (file, HOST_WIDE_INT_PRINT_HEX,
	       (unsigned HOST_WIDE_INT) CONST_FIXED_VALUE_LOW (x));
      break;

    case PLUS:
      /* Some assemblers need integer constants to appear last (eg masm).  */
      if (CONST_INT_P (XEXP (x, 0)))
	{
	  output_addr_const (file, XEXP (x, 1));
	  if (INTVAL (XEXP (x, 0)) >= 0)
	    fprintf (file, "+");
	  output_addr_const (file, XEXP (x, 0));
	}
      else
	{
	  output_addr_const (file, XEXP (x, 0));
	  if (!CONST_INT_P (XEXP (x, 1))
	      || INTVAL (XEXP (x, 1)) >= 0)
	    fprintf (file, "+");
	  output_addr_const (file, XEXP (x, 1));
	}
      break;

    case MINUS:
      /* Avoid outputting things like x-x or x+5-x,
	 since some assemblers can't handle that.  */
      x = simplify_subtraction (x);
      if (GET_CODE (x) != MINUS)
	goto restart;

      output_addr_const (file, XEXP (x, 0));
      fprintf (file, "-");
      if ((CONST_INT_P (XEXP (x, 1)) && INTVAL (XEXP (x, 1)) >= 0)
	  || GET_CODE (XEXP (x, 1)) == PC
	  || GET_CODE (XEXP (x, 1)) == SYMBOL_REF)
	output_addr_const (file, XEXP (x, 1));
      else
	{
	  fputs (targetm.asm_out.open_paren, file);
	  output_addr_const (file, XEXP (x, 1));
	  fputs (targetm.asm_out.close_paren, file);
	}
      break;

    case ZERO_EXTEND:
    case SIGN_EXTEND:
    case SUBREG:
    case TRUNCATE:
      output_addr_const (file, XEXP (x, 0));
      break;

    default:
      if (targetm.asm_out.output_addr_const_extra (file, x))
	break;

      output_operand_lossage ("invalid expression as operand");
    }
}

/* A poor man's fprintf, with the added features of %I, %R, %L, and %U.
   %R prints the value of REGISTER_PREFIX.
   %L prints the value of LOCAL_LABEL_PREFIX.
   %U prints the value of USER_LABEL_PREFIX.
   %I prints the value of IMMEDIATE_PREFIX.
   %O runs ASM_OUTPUT_OPCODE to transform what follows in the string.
   Also supported are %d, %i, %u, %x, %X, %o, %c, %s and %%.

   We handle alternate assembler dialects here, just like output_asm_insn.  */

void
asm_fprintf (FILE *file, const char *p, ...)
{
  char buf[10];
  char *q, c;
  va_list argptr;

  va_start (argptr, p);

  buf[0] = '%';

  while ((c = *p++))
    switch (c)
      {
#ifdef ASSEMBLER_DIALECT
      case '{':
	{
	  int i;

	  /* If we want the first dialect, do nothing.  Otherwise, skip
	     DIALECT_NUMBER of strings ending with '|'.  */
	  for (i = 0; i < dialect_number; i++)
	    {
	      while (*p && *p++ != '|')
		;

	      if (*p == '|')
		p++;
	    }
	}
	break;

      case '|':
	/* Skip to close brace.  */
	while (*p && *p++ != '}')
	  ;
	break;

      case '}':
	break;
#endif

      case '%':
	c = *p++;
	q = &buf[1];
	while (strchr ("-+ #0", c))
	  {
	    *q++ = c;
	    c = *p++;
	  }
	while (ISDIGIT (c) || c == '.')
	  {
	    *q++ = c;
	    c = *p++;
	  }
	switch (c)
	  {
	  case '%':
	    putc ('%', file);
	    break;

	  case 'd':  case 'i':  case 'u':
	  case 'x':  case 'X':  case 'o':
	  case 'c':
	    *q++ = c;
	    *q = 0;
	    fprintf (file, buf, va_arg (argptr, int));
	    break;

	  case 'w':
	    /* This is a prefix to the 'd', 'i', 'u', 'x', 'X', and
	       'o' cases, but we do not check for those cases.  It
	       means that the value is a HOST_WIDE_INT, which may be
	       either `long' or `long long'.  */
	    memcpy (q, HOST_WIDE_INT_PRINT, strlen (HOST_WIDE_INT_PRINT));
	    q += strlen (HOST_WIDE_INT_PRINT);
	    *q++ = *p++;
	    *q = 0;
	    fprintf (file, buf, va_arg (argptr, HOST_WIDE_INT));
	    break;

	  case 'l':
	    *q++ = c;
#ifdef HAVE_LONG_LONG
	    if (*p == 'l')
	      {
		*q++ = *p++;
		*q++ = *p++;
		*q = 0;
		fprintf (file, buf, va_arg (argptr, long long));
	      }
	    else
#endif
	      {
		*q++ = *p++;
		*q = 0;
		fprintf (file, buf, va_arg (argptr, long));
	      }

	    break;

	  case 's':
	    *q++ = c;
	    *q = 0;
	    fprintf (file, buf, va_arg (argptr, char *));
	    break;

	  case 'O':
#ifdef ASM_OUTPUT_OPCODE
	    ASM_OUTPUT_OPCODE (asm_out_file, p);
#endif
	    break;

	  case 'R':
#ifdef REGISTER_PREFIX
	    fprintf (file, "%s", REGISTER_PREFIX);
#endif
	    break;

	  case 'I':
#ifdef IMMEDIATE_PREFIX
	    fprintf (file, "%s", IMMEDIATE_PREFIX);
#endif
	    break;

	  case 'L':
#ifdef LOCAL_LABEL_PREFIX
	    fprintf (file, "%s", LOCAL_LABEL_PREFIX);
#endif
	    break;

	  case 'U':
	    fputs (user_label_prefix, file);
	    break;

#ifdef ASM_FPRINTF_EXTENSIONS
	    /* Uppercase letters are reserved for general use by asm_fprintf
	       and so are not available to target specific code.  In order to
	       prevent the ASM_FPRINTF_EXTENSIONS macro from using them then,
	       they are defined here.  As they get turned into real extensions
	       to asm_fprintf they should be removed from this list.  */
	  case 'A': case 'B': case 'C': case 'D': case 'E':
	  case 'F': case 'G': case 'H': case 'J': case 'K':
	  case 'M': case 'N': case 'P': case 'Q': case 'S':
	  case 'T': case 'V': case 'W': case 'Y': case 'Z':
	    break;

	  ASM_FPRINTF_EXTENSIONS (file, argptr, p)
#endif
	  default:
	    gcc_unreachable ();
	  }
	break;

      default:
	putc (c, file);
      }
  va_end (argptr);
}

/* Split up a CONST_DOUBLE or integer constant rtx
   into two rtx's for single words,
   storing in *FIRST the word that comes first in memory in the target
   and in *SECOND the other.  */

void
split_double (rtx value, rtx *first, rtx *second)
{
  if (CONST_INT_P (value))
    {
      if (HOST_BITS_PER_WIDE_INT >= (2 * BITS_PER_WORD))
	{
	  /* In this case the CONST_INT holds both target words.
	     Extract the bits from it into two word-sized pieces.
	     Sign extend each half to HOST_WIDE_INT.  */
	  unsigned HOST_WIDE_INT low, high;
	  unsigned HOST_WIDE_INT mask, sign_bit, sign_extend;

	  /* Set sign_bit to the most significant bit of a word.  */
	  sign_bit = 1;
	  sign_bit <<= BITS_PER_WORD - 1;

	  /* Set mask so that all bits of the word are set.  We could
	     have used 1 << BITS_PER_WORD instead of basing the
	     calculation on sign_bit.  However, on machines where
	     HOST_BITS_PER_WIDE_INT == BITS_PER_WORD, it could cause a
	     compiler warning, even though the code would never be
	     executed.  */
	  mask = sign_bit << 1;
	  mask--;

	  /* Set sign_extend as any remaining bits.  */
	  sign_extend = ~mask;

	  /* Pick the lower word and sign-extend it.  */
	  low = INTVAL (value);
	  low &= mask;
	  if (low & sign_bit)
	    low |= sign_extend;

	  /* Pick the higher word, shifted to the least significant
	     bits, and sign-extend it.  */
	  high = INTVAL (value);
	  high >>= BITS_PER_WORD - 1;
	  high >>= 1;
	  high &= mask;
	  if (high & sign_bit)
	    high |= sign_extend;

	  /* Store the words in the target machine order.  */
	  if (WORDS_BIG_ENDIAN)
	    {
	      *first = GEN_INT (high);
	      *second = GEN_INT (low);
	    }
	  else
	    {
	      *first = GEN_INT (low);
	      *second = GEN_INT (high);
	    }
	}
      else
	{
	  /* The rule for using CONST_INT for a wider mode
	     is that we regard the value as signed.
	     So sign-extend it.  */
	  rtx high = (INTVAL (value) < 0 ? constm1_rtx : const0_rtx);
	  if (WORDS_BIG_ENDIAN)
	    {
	      *first = high;
	      *second = value;
	    }
	  else
	    {
	      *first = value;
	      *second = high;
	    }
	}
    }
  else if (GET_CODE (value) != CONST_DOUBLE)
    {
      if (WORDS_BIG_ENDIAN)
	{
	  *first = const0_rtx;
	  *second = value;
	}
      else
	{
	  *first = value;
	  *second = const0_rtx;
	}
    }
  else if (GET_MODE (value) == VOIDmode
	   /* This is the old way we did CONST_DOUBLE integers.  */
	   || GET_MODE_CLASS (GET_MODE (value)) == MODE_INT)
    {
      /* In an integer, the words are defined as most and least significant.
	 So order them by the target's convention.  */
      if (WORDS_BIG_ENDIAN)
	{
	  *first = GEN_INT (CONST_DOUBLE_HIGH (value));
	  *second = GEN_INT (CONST_DOUBLE_LOW (value));
	}
      else
	{
	  *first = GEN_INT (CONST_DOUBLE_LOW (value));
	  *second = GEN_INT (CONST_DOUBLE_HIGH (value));
	}
    }
  else
    {
      REAL_VALUE_TYPE r;
      long l[2];
      REAL_VALUE_FROM_CONST_DOUBLE (r, value);

      /* Note, this converts the REAL_VALUE_TYPE to the target's
	 format, splits up the floating point double and outputs
	 exactly 32 bits of it into each of l[0] and l[1] --
	 not necessarily BITS_PER_WORD bits.  */
      REAL_VALUE_TO_TARGET_DOUBLE (r, l);

      /* If 32 bits is an entire word for the target, but not for the host,
	 then sign-extend on the host so that the number will look the same
	 way on the host that it would on the target.  See for instance
	 simplify_unary_operation.  The #if is needed to avoid compiler
	 warnings.  */

#if HOST_BITS_PER_LONG > 32
      if (BITS_PER_WORD < HOST_BITS_PER_LONG && BITS_PER_WORD == 32)
	{
	  if (l[0] & ((long) 1 << 31))
	    l[0] |= ((long) (-1) << 32);
	  if (l[1] & ((long) 1 << 31))
	    l[1] |= ((long) (-1) << 32);
	}
#endif

      *first = GEN_INT (l[0]);
      *second = GEN_INT (l[1]);
    }
}

/* Return nonzero if this function has no function calls.  */

int
leaf_function_p (void)
{
  rtx insn;
  rtx link;

  if (crtl->profile || profile_arc_flag)
    return 0;

  for (insn = get_insns (); insn; insn = NEXT_INSN (insn))
    {
      if (CALL_P (insn)
	  && ! SIBLING_CALL_P (insn))
	return 0;
      if (NONJUMP_INSN_P (insn)
	  && GET_CODE (PATTERN (insn)) == SEQUENCE
	  && CALL_P (XVECEXP (PATTERN (insn), 0, 0))
	  && ! SIBLING_CALL_P (XVECEXP (PATTERN (insn), 0, 0)))
	return 0;
    }
  for (link = crtl->epilogue_delay_list;
       link;
       link = XEXP (link, 1))
    {
      insn = XEXP (link, 0);

      if (CALL_P (insn)
	  && ! SIBLING_CALL_P (insn))
	return 0;
      if (NONJUMP_INSN_P (insn)
	  && GET_CODE (PATTERN (insn)) == SEQUENCE
	  && CALL_P (XVECEXP (PATTERN (insn), 0, 0))
	  && ! SIBLING_CALL_P (XVECEXP (PATTERN (insn), 0, 0)))
	return 0;
    }

  return 1;
}

/* Return 1 if branch is a forward branch.
   Uses insn_shuid array, so it works only in the final pass.  May be used by
   output templates to customary add branch prediction hints.
 */
int
final_forward_branch_p (rtx insn)
{
  int insn_id, label_id;

  gcc_assert (uid_shuid);
  insn_id = INSN_SHUID (insn);
  label_id = INSN_SHUID (JUMP_LABEL (insn));
  /* We've hit some insns that does not have id information available.  */
  gcc_assert (insn_id && label_id);
  return insn_id < label_id;
}

/* On some machines, a function with no call insns
   can run faster if it doesn't create its own register window.
   When output, the leaf function should use only the "output"
   registers.  Ordinarily, the function would be compiled to use
   the "input" registers to find its arguments; it is a candidate
   for leaf treatment if it uses only the "input" registers.
   Leaf function treatment means renumbering so the function
   uses the "output" registers instead.  */

#ifdef LEAF_REGISTERS

/* Return 1 if this function uses only the registers that can be
   safely renumbered.  */

int
only_leaf_regs_used (void)
{
  int i;
  const char *const permitted_reg_in_leaf_functions = LEAF_REGISTERS;

  for (i = 0; i < FIRST_PSEUDO_REGISTER; i++)
    if ((df_regs_ever_live_p (i) || global_regs[i])
	&& ! permitted_reg_in_leaf_functions[i])
      return 0;

  if (crtl->uses_pic_offset_table
      && pic_offset_table_rtx != 0
      && REG_P (pic_offset_table_rtx)
      && ! permitted_reg_in_leaf_functions[REGNO (pic_offset_table_rtx)])
    return 0;

  return 1;
}

/* Scan all instructions and renumber all registers into those
   available in leaf functions.  */

static void
leaf_renumber_regs (rtx first)
{
  rtx insn;

  /* Renumber only the actual patterns.
     The reg-notes can contain frame pointer refs,
     and renumbering them could crash, and should not be needed.  */
  for (insn = first; insn; insn = NEXT_INSN (insn))
    if (INSN_P (insn))
      leaf_renumber_regs_insn (PATTERN (insn));
  for (insn = crtl->epilogue_delay_list;
       insn;
       insn = XEXP (insn, 1))
    if (INSN_P (XEXP (insn, 0)))
      leaf_renumber_regs_insn (PATTERN (XEXP (insn, 0)));
}

/* Scan IN_RTX and its subexpressions, and renumber all regs into those
   available in leaf functions.  */

void
leaf_renumber_regs_insn (rtx in_rtx)
{
  int i, j;
  const char *format_ptr;

  if (in_rtx == 0)
    return;

  /* Renumber all input-registers into output-registers.
     renumbered_regs would be 1 for an output-register;
     they  */

  if (REG_P (in_rtx))
    {
      int newreg;

      /* Don't renumber the same reg twice.  */
      if (in_rtx->used)
	return;

      newreg = REGNO (in_rtx);
      /* Don't try to renumber pseudo regs.  It is possible for a pseudo reg
	 to reach here as part of a REG_NOTE.  */
      if (newreg >= FIRST_PSEUDO_REGISTER)
	{
	  in_rtx->used = 1;
	  return;
	}
      newreg = LEAF_REG_REMAP (newreg);
      gcc_assert (newreg >= 0);
      df_set_regs_ever_live (REGNO (in_rtx), false);
      df_set_regs_ever_live (newreg, true);
      SET_REGNO (in_rtx, newreg);
      in_rtx->used = 1;
    }

  if (INSN_P (in_rtx))
    {
      /* Inside a SEQUENCE, we find insns.
	 Renumber just the patterns of these insns,
	 just as we do for the top-level insns.  */
      leaf_renumber_regs_insn (PATTERN (in_rtx));
      return;
    }

  format_ptr = GET_RTX_FORMAT (GET_CODE (in_rtx));

  for (i = 0; i < GET_RTX_LENGTH (GET_CODE (in_rtx)); i++)
    switch (*format_ptr++)
      {
      case 'e':
	leaf_renumber_regs_insn (XEXP (in_rtx, i));
	break;

      case 'E':
	if (NULL != XVEC (in_rtx, i))
	  {
	    for (j = 0; j < XVECLEN (in_rtx, i); j++)
	      leaf_renumber_regs_insn (XVECEXP (in_rtx, i, j));
	  }
	break;

      case 'S':
      case 's':
      case '0':
      case 'i':
      case 'w':
      case 'n':
      case 'u':
	break;

      default:
	gcc_unreachable ();
      }
}
#endif


/* When -gused is used, emit debug info for only used symbols. But in
   addition to the standard intercepted debug_hooks there are some direct
   calls into this file, i.e., dbxout_symbol, dbxout_parms, and dbxout_reg_params.
   Those routines may also be called from a higher level intercepted routine. So
   to prevent recording data for an inner call to one of these for an intercept,
   we maintain an intercept nesting counter (debug_nesting). We only save the
   intercepted arguments if the nesting is 1.  */
int debug_nesting = 0;

static tree *symbol_queue;
int symbol_queue_index = 0;
static int symbol_queue_size = 0;

/* Generate the symbols for any queued up type symbols we encountered
   while generating the type info for some originally used symbol.
   This might generate additional entries in the queue.  Only when
   the nesting depth goes to 0 is this routine called.  */

void
debug_flush_symbol_queue (void)
{
  int i;

  /* Make sure that additionally queued items are not flushed
     prematurely.  */

  ++debug_nesting;

  for (i = 0; i < symbol_queue_index; ++i)
    {
      /* If we pushed queued symbols then such symbols must be
         output no matter what anyone else says.  Specifically,
         we need to make sure dbxout_symbol() thinks the symbol was
         used and also we need to override TYPE_DECL_SUPPRESS_DEBUG
         which may be set for outside reasons.  */
      int saved_tree_used = TREE_USED (symbol_queue[i]);
      int saved_suppress_debug = TYPE_DECL_SUPPRESS_DEBUG (symbol_queue[i]);
      TREE_USED (symbol_queue[i]) = 1;
      TYPE_DECL_SUPPRESS_DEBUG (symbol_queue[i]) = 0;

#ifdef DBX_DEBUGGING_INFO
      dbxout_symbol (symbol_queue[i], 0);
#endif

      TREE_USED (symbol_queue[i]) = saved_tree_used;
      TYPE_DECL_SUPPRESS_DEBUG (symbol_queue[i]) = saved_suppress_debug;
    }

  symbol_queue_index = 0;
  --debug_nesting;
}

/* Queue a type symbol needed as part of the definition of a decl
   symbol.  These symbols are generated when debug_flush_symbol_queue()
   is called.  */

void
debug_queue_symbol (tree decl)
{
  if (symbol_queue_index >= symbol_queue_size)
    {
      symbol_queue_size += 10;
      symbol_queue = XRESIZEVEC (tree, symbol_queue, symbol_queue_size);
    }

  symbol_queue[symbol_queue_index++] = decl;
}

/* Free symbol queue.  */
void
debug_free_queue (void)
{
  if (symbol_queue)
    {
      free (symbol_queue);
      symbol_queue = NULL;
      symbol_queue_size = 0;
    }
}

/* Turn the RTL into assembly.  */
static unsigned int
rest_of_handle_final (void)
{
  rtx x;
  const char *fnname;

  /* Get the function's name, as described by its RTL.  This may be
     different from the DECL_NAME name used in the source file.  */

  x = DECL_RTL (current_function_decl);
  gcc_assert (MEM_P (x));
  x = XEXP (x, 0);
  gcc_assert (GET_CODE (x) == SYMBOL_REF);
  fnname = XSTR (x, 0);

  assemble_start_function (current_function_decl, fnname);
  final_start_function (get_insns (), asm_out_file, optimize);
  final (get_insns (), asm_out_file, optimize);
  final_end_function ();

  /* The IA-64 ".handlerdata" directive must be issued before the ".endp"
     directive that closes the procedure descriptor.  Similarly, for x64 SEH.
     Otherwise it's not strictly necessary, but it doesn't hurt either.  */
  output_function_exception_table (fnname);

  assemble_end_function (current_function_decl, fnname);

  user_defined_section_attribute = false;

  /* Free up reg info memory.  */
  free_reg_info ();

  if (! quiet_flag)
    fflush (asm_out_file);

  /* Write DBX symbols if requested.  */

  /* Note that for those inline functions where we don't initially
     know for certain that we will be generating an out-of-line copy,
     the first invocation of this routine (rest_of_compilation) will
     skip over this code by doing a `goto exit_rest_of_compilation;'.
     Later on, wrapup_global_declarations will (indirectly) call
     rest_of_compilation again for those inline functions that need
     to have out-of-line copies generated.  During that call, we
     *will* be routed past here.  */

  timevar_push (TV_SYMOUT);
  if (!DECL_IGNORED_P (current_function_decl))
    debug_hooks->function_decl (current_function_decl);
  timevar_pop (TV_SYMOUT);

  /* Release the blocks that are linked to DECL_INITIAL() to free the memory.  */
  DECL_INITIAL (current_function_decl) = error_mark_node;

  if (DECL_STATIC_CONSTRUCTOR (current_function_decl)
      && targetm.have_ctors_dtors)
    targetm.asm_out.constructor (XEXP (DECL_RTL (current_function_decl), 0),
				 decl_init_priority_lookup
				   (current_function_decl));
  if (DECL_STATIC_DESTRUCTOR (current_function_decl)
      && targetm.have_ctors_dtors)
    targetm.asm_out.destructor (XEXP (DECL_RTL (current_function_decl), 0),
				decl_fini_priority_lookup
				  (current_function_decl));
  return 0;
}

struct rtl_opt_pass pass_final =
{
 {
  RTL_PASS,
  "final",                              /* name */
  NULL,                                 /* gate */
  rest_of_handle_final,                 /* execute */
  NULL,                                 /* sub */
  NULL,                                 /* next */
  0,                                    /* static_pass_number */
  TV_FINAL,                             /* tv_id */
  0,                                    /* properties_required */
  0,                                    /* properties_provided */
  0,                                    /* properties_destroyed */
  0,                                    /* todo_flags_start */
  TODO_ggc_collect                      /* todo_flags_finish */
 }
};


static unsigned int
rest_of_handle_shorten_branches (void)
{
  /* Shorten branches.  */
  shorten_branches (get_insns ());
  return 0;
}

struct rtl_opt_pass pass_shorten_branches =
{
 {
  RTL_PASS,
  "shorten",                            /* name */
  NULL,                                 /* gate */
  rest_of_handle_shorten_branches,      /* execute */
  NULL,                                 /* sub */
  NULL,                                 /* next */
  0,                                    /* static_pass_number */
  TV_FINAL,                             /* tv_id */
  0,                                    /* properties_required */
  0,                                    /* properties_provided */
  0,                                    /* properties_destroyed */
  0,                                    /* todo_flags_start */
  TODO_dump_func                        /* todo_flags_finish */
 }
};


static unsigned int
rest_of_clean_state (void)
{
  rtx insn, next;
  FILE *final_output = NULL;
  int save_unnumbered = flag_dump_unnumbered;
  int save_noaddr = flag_dump_noaddr;

  if (flag_dump_final_insns)
    {
      final_output = fopen (flag_dump_final_insns, "a");
      if (!final_output)
	{
	  error ("could not open final insn dump file %qs: %m",
		 flag_dump_final_insns);
	  flag_dump_final_insns = NULL;
	}
      else
	{
	  const char *aname;
	  struct cgraph_node *node = cgraph_node (current_function_decl);

	  aname = (IDENTIFIER_POINTER
		   (DECL_ASSEMBLER_NAME (current_function_decl)));
	  fprintf (final_output, "\n;; Function (%s) %s\n\n", aname,
	     node->frequency == NODE_FREQUENCY_HOT
	     ? " (hot)"
	     : node->frequency == NODE_FREQUENCY_UNLIKELY_EXECUTED
	     ? " (unlikely executed)"
	     : node->frequency == NODE_FREQUENCY_EXECUTED_ONCE
	     ? " (executed once)"
	     : "");

	  flag_dump_noaddr = flag_dump_unnumbered = 1;
	  if (flag_compare_debug_opt || flag_compare_debug)
	    dump_flags |= TDF_NOUID;
	  final_insns_dump_p = true;

	  for (insn = get_insns (); insn; insn = NEXT_INSN (insn))
	    if (LABEL_P (insn))
	      INSN_UID (insn) = CODE_LABEL_NUMBER (insn);
	    else
	      INSN_UID (insn) = 0;
	}
    }

  /* It is very important to decompose the RTL instruction chain here:
     debug information keeps pointing into CODE_LABEL insns inside the function
     body.  If these remain pointing to the other insns, we end up preserving
     whole RTL chain and attached detailed debug info in memory.  */
  for (insn = get_insns (); insn; insn = next)
    {
      next = NEXT_INSN (insn);
      NEXT_INSN (insn) = NULL;
      PREV_INSN (insn) = NULL;

      if (final_output
	  && (!NOTE_P (insn) ||
	      (NOTE_KIND (insn) != NOTE_INSN_VAR_LOCATION
	       && NOTE_KIND (insn) != NOTE_INSN_BLOCK_BEG
	       && NOTE_KIND (insn) != NOTE_INSN_BLOCK_END
	       && NOTE_KIND (insn) != NOTE_INSN_CFA_RESTORE_STATE)))
	print_rtl_single (final_output, insn);

    }

  if (final_output)
    {
      flag_dump_noaddr = save_noaddr;
      flag_dump_unnumbered = save_unnumbered;
      final_insns_dump_p = false;

      if (fclose (final_output))
	{
	  error ("could not close final insn dump file %qs: %m",
		 flag_dump_final_insns);
	  flag_dump_final_insns = NULL;
	}
    }

  /* In case the function was not output,
     don't leave any temporary anonymous types
     queued up for sdb output.  */
#ifdef SDB_DEBUGGING_INFO
  if (write_symbols == SDB_DEBUG)
    sdbout_types (NULL_TREE);
#endif

  flag_rerun_cse_after_global_opts = 0;
  reload_completed = 0;
  epilogue_completed = 0;
#ifdef STACK_REGS
  regstack_completed = 0;
#endif

  /* Clear out the insn_length contents now that they are no
     longer valid.  */
  init_insn_lengths ();

  /* Show no temporary slots allocated.  */
  init_temp_slots ();

  free_bb_for_insn ();

  delete_tree_ssa ();

  if (targetm.binds_local_p (current_function_decl))
    {
      unsigned int pref = crtl->preferred_stack_boundary;
      if (crtl->stack_alignment_needed > crtl->preferred_stack_boundary)
        pref = crtl->stack_alignment_needed;
      cgraph_rtl_info (current_function_decl)->preferred_incoming_stack_boundary
        = pref;
    }

  /* Make sure volatile mem refs aren't considered valid operands for
     arithmetic insns.  We must call this here if this is a nested inline
     function, since the above code leaves us in the init_recog state,
     and the function context push/pop code does not save/restore volatile_ok.

     ??? Maybe it isn't necessary for expand_start_function to call this
     anymore if we do it here?  */

  init_recog_no_volatile ();

  /* We're done with this function.  Free up memory if we can.  */
  free_after_parsing (cfun);
  free_after_compilation (cfun);
  return 0;
}

struct rtl_opt_pass pass_clean_state =
{
 {
  RTL_PASS,
  "*clean_state",                       /* name */
  NULL,                                 /* gate */
  rest_of_clean_state,                  /* execute */
  NULL,                                 /* sub */
  NULL,                                 /* next */
  0,                                    /* static_pass_number */
  TV_FINAL,                             /* tv_id */
  0,                                    /* properties_required */
  0,                                    /* properties_provided */
  PROP_rtl,                             /* properties_destroyed */
  0,                                    /* todo_flags_start */
  0                                     /* todo_flags_finish */
 }
};<|MERGE_RESOLUTION|>--- conflicted
+++ resolved
@@ -206,12 +206,9 @@
 
 /* Nonnull if the insn currently being emitted was a COND_EXEC pattern.  */
 rtx current_insn_predicate;
-<<<<<<< HEAD
-=======
 
 /* True if printing into -fdump-final-insns= dump.  */   
 bool final_insns_dump_p;
->>>>>>> 779871ac
 
 #ifdef HAVE_ATTR_length
 static int asm_insn_count (rtx);
@@ -1424,11 +1421,7 @@
 asm_str_count (const char *templ)
 {
   int count = 1;
-<<<<<<< HEAD
-  
-=======
-
->>>>>>> 779871ac
+
   if (!*templ)
     return 0;
 
