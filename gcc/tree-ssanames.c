--- conflicted
+++ resolved
@@ -1,9 +1,5 @@
 /* Generic routines for manipulating SSA_NAME expressions
-<<<<<<< HEAD
-   Copyright (C) 2003, 2004, 2005, 2007, 2008, 2009
-=======
    Copyright (C) 2003, 2004, 2005, 2007, 2008, 2009, 2010
->>>>>>> 3082eeb7
    Free Software Foundation, Inc.
 
 This file is part of GCC.
@@ -365,11 +361,7 @@
   NULL,					/* sub */
   NULL,					/* next */
   0,					/* static_pass_number */
-<<<<<<< HEAD
-  TV_NONE,				/* tv_id */
-=======
   TV_TREE_SSA_OTHER,			/* tv_id */
->>>>>>> 3082eeb7
   PROP_ssa,				/* properties_required */
   0,					/* properties_provided */
   0,					/* properties_destroyed */
