/* Functions related to building classes and their related objects.
   Copyright (C) 1987, 1992, 1993, 1994, 1995, 1996, 1997, 1998,
   1999, 2000, 2001, 2002, 2003, 2004, 2005, 2007, 2008, 2009, 2010
   Free Software Foundation, Inc.
   Contributed by Michael Tiemann (tiemann@cygnus.com)

This file is part of GCC.

GCC is free software; you can redistribute it and/or modify
it under the terms of the GNU General Public License as published by
the Free Software Foundation; either version 3, or (at your option)
any later version.

GCC is distributed in the hope that it will be useful,
but WITHOUT ANY WARRANTY; without even the implied warranty of
MERCHANTABILITY or FITNESS FOR A PARTICULAR PURPOSE.  See the
GNU General Public License for more details.

You should have received a copy of the GNU General Public License
along with GCC; see the file COPYING3.  If not see
<http://www.gnu.org/licenses/>.  */


/* High-level class interface.  */

#include "config.h"
#include "system.h"
#include "coretypes.h"
#include "tm.h"
#include "tree.h"
#include "cp-tree.h"
#include "flags.h"
#include "output.h"
#include "toplev.h"
#include "target.h"
#include "convert.h"
#include "cgraph.h"
#include "tree-dump.h"
#include "splay-tree.h"

/* The number of nested classes being processed.  If we are not in the
   scope of any class, this is zero.  */

int current_class_depth;

/* In order to deal with nested classes, we keep a stack of classes.
   The topmost entry is the innermost class, and is the entry at index
   CURRENT_CLASS_DEPTH  */

typedef struct class_stack_node {
  /* The name of the class.  */
  tree name;

  /* The _TYPE node for the class.  */
  tree type;

  /* The access specifier pending for new declarations in the scope of
     this class.  */
  tree access;

  /* If were defining TYPE, the names used in this class.  */
  splay_tree names_used;

  /* Nonzero if this class is no longer open, because of a call to
     push_to_top_level.  */
  size_t hidden;
}* class_stack_node_t;

typedef struct vtbl_init_data_s
{
  /* The base for which we're building initializers.  */
  tree binfo;
  /* The type of the most-derived type.  */
  tree derived;
  /* The binfo for the dynamic type. This will be TYPE_BINFO (derived),
     unless ctor_vtbl_p is true.  */
  tree rtti_binfo;
  /* The negative-index vtable initializers built up so far.  These
     are in order from least negative index to most negative index.  */
  VEC(constructor_elt,gc) *inits;
  /* The binfo for the virtual base for which we're building
     vcall offset initializers.  */
  tree vbase;
  /* The functions in vbase for which we have already provided vcall
     offsets.  */
  VEC(tree,gc) *fns;
  /* The vtable index of the next vcall or vbase offset.  */
  tree index;
  /* Nonzero if we are building the initializer for the primary
     vtable.  */
  int primary_vtbl_p;
  /* Nonzero if we are building the initializer for a construction
     vtable.  */
  int ctor_vtbl_p;
  /* True when adding vcall offset entries to the vtable.  False when
     merely computing the indices.  */
  bool generate_vcall_entries;
} vtbl_init_data;

/* The type of a function passed to walk_subobject_offsets.  */
typedef int (*subobject_offset_fn) (tree, tree, splay_tree);

/* The stack itself.  This is a dynamically resized array.  The
   number of elements allocated is CURRENT_CLASS_STACK_SIZE.  */
static int current_class_stack_size;
static class_stack_node_t current_class_stack;

/* The size of the largest empty class seen in this translation unit.  */
static GTY (()) tree sizeof_biggest_empty_class;

/* An array of all local classes present in this translation unit, in
   declaration order.  */
VEC(tree,gc) *local_classes;

static tree get_vfield_name (tree);
static void finish_struct_anon (tree);
static tree get_vtable_name (tree);
static tree get_basefndecls (tree, tree);
static int build_primary_vtable (tree, tree);
static int build_secondary_vtable (tree);
static void finish_vtbls (tree);
static void modify_vtable_entry (tree, tree, tree, tree, tree *);
static void finish_struct_bits (tree);
static int alter_access (tree, tree, tree);
static void handle_using_decl (tree, tree);
static tree dfs_modify_vtables (tree, void *);
static tree modify_all_vtables (tree, tree);
static void determine_primary_bases (tree);
static void finish_struct_methods (tree);
static void maybe_warn_about_overly_private_class (tree);
static int method_name_cmp (const void *, const void *);
static int resort_method_name_cmp (const void *, const void *);
static void add_implicitly_declared_members (tree, int, int);
static tree fixed_type_or_null (tree, int *, int *);
static tree build_simple_base_path (tree expr, tree binfo);
static tree build_vtbl_ref_1 (tree, tree);
static void build_vtbl_initializer (tree, tree, tree, tree, int *,
				    VEC(constructor_elt,gc) **);
static int count_fields (tree);
static int add_fields_to_record_type (tree, struct sorted_fields_type*, int);
static bool check_bitfield_decl (tree);
static void check_field_decl (tree, tree, int *, int *, int *);
static void check_field_decls (tree, tree *, int *, int *);
static tree *build_base_field (record_layout_info, tree, splay_tree, tree *);
static void build_base_fields (record_layout_info, splay_tree, tree *);
static void check_methods (tree);
static void remove_zero_width_bit_fields (tree);
static void check_bases (tree, int *, int *);
static void check_bases_and_members (tree);
static tree create_vtable_ptr (tree, tree *);
static void include_empty_classes (record_layout_info);
static void layout_class_type (tree, tree *);
static void propagate_binfo_offsets (tree, tree);
static void layout_virtual_bases (record_layout_info, splay_tree);
static void build_vbase_offset_vtbl_entries (tree, vtbl_init_data *);
static void add_vcall_offset_vtbl_entries_r (tree, vtbl_init_data *);
static void add_vcall_offset_vtbl_entries_1 (tree, vtbl_init_data *);
static void build_vcall_offset_vtbl_entries (tree, vtbl_init_data *);
static void add_vcall_offset (tree, tree, vtbl_init_data *);
static void layout_vtable_decl (tree, int);
static tree dfs_find_final_overrider_pre (tree, void *);
static tree dfs_find_final_overrider_post (tree, void *);
static tree find_final_overrider (tree, tree, tree);
static int make_new_vtable (tree, tree);
static tree get_primary_binfo (tree);
static int maybe_indent_hierarchy (FILE *, int, int);
static tree dump_class_hierarchy_r (FILE *, int, tree, tree, int);
static void dump_class_hierarchy (tree);
static void dump_class_hierarchy_1 (FILE *, int, tree);
static void dump_array (FILE *, tree);
static void dump_vtable (tree, tree, tree);
static void dump_vtt (tree, tree);
static void dump_thunk (FILE *, int, tree);
static tree build_vtable (tree, tree, tree);
static void initialize_vtable (tree, VEC(constructor_elt,gc) *);
static void layout_nonempty_base_or_field (record_layout_info,
					   tree, tree, splay_tree);
static tree end_of_class (tree, int);
static bool layout_empty_base (record_layout_info, tree, tree, splay_tree);
static void accumulate_vtbl_inits (tree, tree, tree, tree, tree,
				   VEC(constructor_elt,gc) **);
static void dfs_accumulate_vtbl_inits (tree, tree, tree, tree, tree,
				       VEC(constructor_elt,gc) **);
static void build_rtti_vtbl_entries (tree, vtbl_init_data *);
static void build_vcall_and_vbase_vtbl_entries (tree, vtbl_init_data *);
static void clone_constructors_and_destructors (tree);
static tree build_clone (tree, tree);
static void update_vtable_entry_for_fn (tree, tree, tree, tree *, unsigned);
static void build_ctor_vtbl_group (tree, tree);
static void build_vtt (tree);
static tree binfo_ctor_vtable (tree);
static void build_vtt_inits (tree, tree, VEC(constructor_elt,gc) **, tree *);
static tree dfs_build_secondary_vptr_vtt_inits (tree, void *);
static tree dfs_fixup_binfo_vtbls (tree, void *);
static int record_subobject_offset (tree, tree, splay_tree);
static int check_subobject_offset (tree, tree, splay_tree);
static int walk_subobject_offsets (tree, subobject_offset_fn,
				   tree, splay_tree, tree, int);
static void record_subobject_offsets (tree, tree, splay_tree, bool);
static int layout_conflict_p (tree, tree, splay_tree, int);
static int splay_tree_compare_integer_csts (splay_tree_key k1,
					    splay_tree_key k2);
static void warn_about_ambiguous_bases (tree);
static bool type_requires_array_cookie (tree);
static bool contains_empty_class_p (tree);
static bool base_derived_from (tree, tree);
static int empty_base_at_nonzero_offset_p (tree, tree, splay_tree);
static tree end_of_base (tree);
static tree get_vcall_index (tree, tree);

/* Variables shared between class.c and call.c.  */

#ifdef GATHER_STATISTICS
int n_vtables = 0;
int n_vtable_entries = 0;
int n_vtable_searches = 0;
int n_vtable_elems = 0;
int n_convert_harshness = 0;
int n_compute_conversion_costs = 0;
int n_inner_fields_searched = 0;
#endif

/* Convert to or from a base subobject.  EXPR is an expression of type
   `A' or `A*', an expression of type `B' or `B*' is returned.  To
   convert A to a base B, CODE is PLUS_EXPR and BINFO is the binfo for
   the B base instance within A.  To convert base A to derived B, CODE
   is MINUS_EXPR and BINFO is the binfo for the A instance within B.
   In this latter case, A must not be a morally virtual base of B.
   NONNULL is true if EXPR is known to be non-NULL (this is only
   needed when EXPR is of pointer type).  CV qualifiers are preserved
   from EXPR.  */

tree
build_base_path (enum tree_code code,
		 tree expr,
		 tree binfo,
		 int nonnull)
{
  tree v_binfo = NULL_TREE;
  tree d_binfo = NULL_TREE;
  tree probe;
  tree offset;
  tree target_type;
  tree null_test = NULL;
  tree ptr_target_type;
  int fixed_type_p;
  int want_pointer = TREE_CODE (TREE_TYPE (expr)) == POINTER_TYPE;
  bool has_empty = false;
  bool virtual_access;

  if (expr == error_mark_node || binfo == error_mark_node || !binfo)
    return error_mark_node;

  for (probe = binfo; probe; probe = BINFO_INHERITANCE_CHAIN (probe))
    {
      d_binfo = probe;
      if (is_empty_class (BINFO_TYPE (probe)))
	has_empty = true;
      if (!v_binfo && BINFO_VIRTUAL_P (probe))
	v_binfo = probe;
    }

  probe = TYPE_MAIN_VARIANT (TREE_TYPE (expr));
  if (want_pointer)
    probe = TYPE_MAIN_VARIANT (TREE_TYPE (probe));

  gcc_assert ((code == MINUS_EXPR
	       && SAME_BINFO_TYPE_P (BINFO_TYPE (binfo), probe))
	      || (code == PLUS_EXPR
		  && SAME_BINFO_TYPE_P (BINFO_TYPE (d_binfo), probe)));

  if (binfo == d_binfo)
    /* Nothing to do.  */
    return expr;

  if (code == MINUS_EXPR && v_binfo)
    {
      error ("cannot convert from base %qT to derived type %qT via virtual base %qT",
	     BINFO_TYPE (binfo), BINFO_TYPE (d_binfo), BINFO_TYPE (v_binfo));
      return error_mark_node;
    }

  if (!want_pointer)
    /* This must happen before the call to save_expr.  */
    expr = cp_build_unary_op (ADDR_EXPR, expr, 0, tf_warning_or_error);
  else
    expr = mark_rvalue_use (expr);

  offset = BINFO_OFFSET (binfo);
  fixed_type_p = resolves_to_fixed_type_p (expr, &nonnull);
  target_type = code == PLUS_EXPR ? BINFO_TYPE (binfo) : BINFO_TYPE (d_binfo);

  /* Do we need to look in the vtable for the real offset?  */
  virtual_access = (v_binfo && fixed_type_p <= 0);

  /* Don't bother with the calculations inside sizeof; they'll ICE if the
     source type is incomplete and the pointer value doesn't matter.  */
  if (cp_unevaluated_operand != 0)
    {
      expr = build_nop (build_pointer_type (target_type), expr);
      if (!want_pointer)
	expr = build_indirect_ref (EXPR_LOCATION (expr), expr, RO_NULL);
      return expr;
    }

  /* Do we need to check for a null pointer?  */
  if (want_pointer && !nonnull)
    {
      /* If we know the conversion will not actually change the value
	 of EXPR, then we can avoid testing the expression for NULL.
	 We have to avoid generating a COMPONENT_REF for a base class
	 field, because other parts of the compiler know that such
	 expressions are always non-NULL.  */
      if (!virtual_access && integer_zerop (offset))
	{
	  tree class_type;
	  /* TARGET_TYPE has been extracted from BINFO, and, is
	     therefore always cv-unqualified.  Extract the
	     cv-qualifiers from EXPR so that the expression returned
	     matches the input.  */
	  class_type = TREE_TYPE (TREE_TYPE (expr));
	  target_type
	    = cp_build_qualified_type (target_type,
				       cp_type_quals (class_type));
	  return build_nop (build_pointer_type (target_type), expr);
	}
      null_test = error_mark_node;
    }

  /* Protect against multiple evaluation if necessary.  */
  if (TREE_SIDE_EFFECTS (expr) && (null_test || virtual_access))
    expr = save_expr (expr);

  /* Now that we've saved expr, build the real null test.  */
  if (null_test)
    {
      tree zero = cp_convert (TREE_TYPE (expr), integer_zero_node);
      null_test = fold_build2_loc (input_location, NE_EXPR, boolean_type_node,
			       expr, zero);
    }

  /* If this is a simple base reference, express it as a COMPONENT_REF.  */
  if (code == PLUS_EXPR && !virtual_access
      /* We don't build base fields for empty bases, and they aren't very
	 interesting to the optimizers anyway.  */
      && !has_empty)
    {
      expr = cp_build_indirect_ref (expr, RO_NULL, tf_warning_or_error);
      expr = build_simple_base_path (expr, binfo);
      if (want_pointer)
	expr = build_address (expr);
      target_type = TREE_TYPE (expr);
      goto out;
    }

  if (virtual_access)
    {
      /* Going via virtual base V_BINFO.  We need the static offset
	 from V_BINFO to BINFO, and the dynamic offset from D_BINFO to
	 V_BINFO.  That offset is an entry in D_BINFO's vtable.  */
      tree v_offset;

      if (fixed_type_p < 0 && in_base_initializer)
	{
	  /* In a base member initializer, we cannot rely on the
	     vtable being set up.  We have to indirect via the
	     vtt_parm.  */
	  tree t;

	  t = TREE_TYPE (TYPE_VFIELD (current_class_type));
	  t = build_pointer_type (t);
	  v_offset = convert (t, current_vtt_parm);
	  v_offset = cp_build_indirect_ref (v_offset, RO_NULL, 
                                            tf_warning_or_error);
	}
      else
	v_offset = build_vfield_ref (cp_build_indirect_ref (expr, RO_NULL,
                                                            tf_warning_or_error),
				     TREE_TYPE (TREE_TYPE (expr)));

      v_offset = build2 (POINTER_PLUS_EXPR, TREE_TYPE (v_offset),
			 v_offset, fold_convert (sizetype, BINFO_VPTR_FIELD (v_binfo)));
      v_offset = build1 (NOP_EXPR,
			 build_pointer_type (ptrdiff_type_node),
			 v_offset);
      v_offset = cp_build_indirect_ref (v_offset, RO_NULL, tf_warning_or_error);
      TREE_CONSTANT (v_offset) = 1;

      offset = convert_to_integer (ptrdiff_type_node,
				   size_diffop_loc (input_location, offset,
						BINFO_OFFSET (v_binfo)));

      if (!integer_zerop (offset))
	v_offset = build2 (code, ptrdiff_type_node, v_offset, offset);

      if (fixed_type_p < 0)
	/* Negative fixed_type_p means this is a constructor or destructor;
	   virtual base layout is fixed in in-charge [cd]tors, but not in
	   base [cd]tors.  */
	offset = build3 (COND_EXPR, ptrdiff_type_node,
			 build2 (EQ_EXPR, boolean_type_node,
				 current_in_charge_parm, integer_zero_node),
			 v_offset,
			 convert_to_integer (ptrdiff_type_node,
					     BINFO_OFFSET (binfo)));
      else
	offset = v_offset;
    }

  target_type = cp_build_qualified_type
    (target_type, cp_type_quals (TREE_TYPE (TREE_TYPE (expr))));
  ptr_target_type = build_pointer_type (target_type);
  if (want_pointer)
    target_type = ptr_target_type;

  expr = build1 (NOP_EXPR, ptr_target_type, expr);

  if (!integer_zerop (offset))
    {
      offset = fold_convert (sizetype, offset);
      if (code == MINUS_EXPR)
	offset = fold_build1_loc (input_location, NEGATE_EXPR, sizetype, offset);
      expr = build2 (POINTER_PLUS_EXPR, ptr_target_type, expr, offset);
    }
  else
    null_test = NULL;

  if (!want_pointer)
    expr = cp_build_indirect_ref (expr, RO_NULL, tf_warning_or_error);

 out:
  if (null_test)
    expr = fold_build3_loc (input_location, COND_EXPR, target_type, null_test, expr,
			fold_build1_loc (input_location, NOP_EXPR, target_type,
				     integer_zero_node));

  return expr;
}

/* Subroutine of build_base_path; EXPR and BINFO are as in that function.
   Perform a derived-to-base conversion by recursively building up a
   sequence of COMPONENT_REFs to the appropriate base fields.  */

static tree
build_simple_base_path (tree expr, tree binfo)
{
  tree type = BINFO_TYPE (binfo);
  tree d_binfo = BINFO_INHERITANCE_CHAIN (binfo);
  tree field;

  if (d_binfo == NULL_TREE)
    {
      tree temp;

      gcc_assert (TYPE_MAIN_VARIANT (TREE_TYPE (expr)) == type);

      /* Transform `(a, b).x' into `(*(a, &b)).x', `(a ? b : c).x'
	 into `(*(a ?  &b : &c)).x', and so on.  A COND_EXPR is only
	 an lvalue in the front end; only _DECLs and _REFs are lvalues
	 in the back end.  */
      temp = unary_complex_lvalue (ADDR_EXPR, expr);
      if (temp)
	expr = cp_build_indirect_ref (temp, RO_NULL, tf_warning_or_error);

      return expr;
    }

  /* Recurse.  */
  expr = build_simple_base_path (expr, d_binfo);

  for (field = TYPE_FIELDS (BINFO_TYPE (d_binfo));
       field; field = DECL_CHAIN (field))
    /* Is this the base field created by build_base_field?  */
    if (TREE_CODE (field) == FIELD_DECL
	&& DECL_FIELD_IS_BASE (field)
	&& TREE_TYPE (field) == type)
      {
	/* We don't use build_class_member_access_expr here, as that
	   has unnecessary checks, and more importantly results in
	   recursive calls to dfs_walk_once.  */
	int type_quals = cp_type_quals (TREE_TYPE (expr));

	expr = build3 (COMPONENT_REF,
		       cp_build_qualified_type (type, type_quals),
		       expr, field, NULL_TREE);
	expr = fold_if_not_in_template (expr);

	/* Mark the expression const or volatile, as appropriate.
	   Even though we've dealt with the type above, we still have
	   to mark the expression itself.  */
	if (type_quals & TYPE_QUAL_CONST)
	  TREE_READONLY (expr) = 1;
	if (type_quals & TYPE_QUAL_VOLATILE)
	  TREE_THIS_VOLATILE (expr) = 1;

	return expr;
      }

  /* Didn't find the base field?!?  */
  gcc_unreachable ();
}

/* Convert OBJECT to the base TYPE.  OBJECT is an expression whose
   type is a class type or a pointer to a class type.  In the former
   case, TYPE is also a class type; in the latter it is another
   pointer type.  If CHECK_ACCESS is true, an error message is emitted
   if TYPE is inaccessible.  If OBJECT has pointer type, the value is
   assumed to be non-NULL.  */

tree
convert_to_base (tree object, tree type, bool check_access, bool nonnull,
		 tsubst_flags_t complain)
{
  tree binfo;
  tree object_type;
  base_access access;

  if (TYPE_PTR_P (TREE_TYPE (object)))
    {
      object_type = TREE_TYPE (TREE_TYPE (object));
      type = TREE_TYPE (type);
    }
  else
    object_type = TREE_TYPE (object);

  access = check_access ? ba_check : ba_unique;
  if (!(complain & tf_error))
    access |= ba_quiet;
  binfo = lookup_base (object_type, type,
		       access,
		       NULL);
  if (!binfo || binfo == error_mark_node)
    return error_mark_node;

  return build_base_path (PLUS_EXPR, object, binfo, nonnull);
}

/* EXPR is an expression with unqualified class type.  BASE is a base
   binfo of that class type.  Returns EXPR, converted to the BASE
   type.  This function assumes that EXPR is the most derived class;
   therefore virtual bases can be found at their static offsets.  */

tree
convert_to_base_statically (tree expr, tree base)
{
  tree expr_type;

  expr_type = TREE_TYPE (expr);
  if (!SAME_BINFO_TYPE_P (BINFO_TYPE (base), expr_type))
    {
      tree pointer_type;

      pointer_type = build_pointer_type (expr_type);

      /* We use fold_build2 and fold_convert below to simplify the trees
	 provided to the optimizers.  It is not safe to call these functions
	 when processing a template because they do not handle C++-specific
	 trees.  */
      gcc_assert (!processing_template_decl);
      expr = cp_build_unary_op (ADDR_EXPR, expr, /*noconvert=*/1, 
                             tf_warning_or_error);
      if (!integer_zerop (BINFO_OFFSET (base)))
        expr = fold_build2_loc (input_location,
			    POINTER_PLUS_EXPR, pointer_type, expr,
			    fold_convert (sizetype, BINFO_OFFSET (base)));
      expr = fold_convert (build_pointer_type (BINFO_TYPE (base)), expr);
      expr = build_fold_indirect_ref_loc (input_location, expr);
    }

  return expr;
}


tree
build_vfield_ref (tree datum, tree type)
{
  tree vfield, vcontext;

  if (datum == error_mark_node)
    return error_mark_node;

  /* First, convert to the requested type.  */
  if (!same_type_ignoring_top_level_qualifiers_p (TREE_TYPE (datum), type))
    datum = convert_to_base (datum, type, /*check_access=*/false,
			     /*nonnull=*/true, tf_warning_or_error);

  /* Second, the requested type may not be the owner of its own vptr.
     If not, convert to the base class that owns it.  We cannot use
     convert_to_base here, because VCONTEXT may appear more than once
     in the inheritance hierarchy of TYPE, and thus direct conversion
     between the types may be ambiguous.  Following the path back up
     one step at a time via primary bases avoids the problem.  */
  vfield = TYPE_VFIELD (type);
  vcontext = DECL_CONTEXT (vfield);
  while (!same_type_ignoring_top_level_qualifiers_p (vcontext, type))
    {
      datum = build_simple_base_path (datum, CLASSTYPE_PRIMARY_BINFO (type));
      type = TREE_TYPE (datum);
    }

  return build3 (COMPONENT_REF, TREE_TYPE (vfield), datum, vfield, NULL_TREE);
}

/* Given an object INSTANCE, return an expression which yields the
   vtable element corresponding to INDEX.  There are many special
   cases for INSTANCE which we take care of here, mainly to avoid
   creating extra tree nodes when we don't have to.  */

static tree
build_vtbl_ref_1 (tree instance, tree idx)
{
  tree aref;
  tree vtbl = NULL_TREE;

  /* Try to figure out what a reference refers to, and
     access its virtual function table directly.  */

  int cdtorp = 0;
  tree fixed_type = fixed_type_or_null (instance, NULL, &cdtorp);

  tree basetype = non_reference (TREE_TYPE (instance));

  if (fixed_type && !cdtorp)
    {
      tree binfo = lookup_base (fixed_type, basetype,
				ba_unique | ba_quiet, NULL);
      if (binfo)
	vtbl = unshare_expr (BINFO_VTABLE (binfo));
    }

  if (!vtbl)
    vtbl = build_vfield_ref (instance, basetype);

  aref = build_array_ref (input_location, vtbl, idx);
  TREE_CONSTANT (aref) |= TREE_CONSTANT (vtbl) && TREE_CONSTANT (idx);

  return aref;
}

tree
build_vtbl_ref (tree instance, tree idx)
{
  tree aref = build_vtbl_ref_1 (instance, idx);

  return aref;
}

/* Given a stable object pointer INSTANCE_PTR, return an expression which
   yields a function pointer corresponding to vtable element INDEX.  */

tree
build_vfn_ref (tree instance_ptr, tree idx)
{
  tree aref;

  aref = build_vtbl_ref_1 (cp_build_indirect_ref (instance_ptr, RO_NULL,
                                                  tf_warning_or_error), 
                           idx);

  /* When using function descriptors, the address of the
     vtable entry is treated as a function pointer.  */
  if (TARGET_VTABLE_USES_DESCRIPTORS)
    aref = build1 (NOP_EXPR, TREE_TYPE (aref),
		   cp_build_unary_op (ADDR_EXPR, aref, /*noconvert=*/1,
                                   tf_warning_or_error));

  /* Remember this as a method reference, for later devirtualization.  */
  aref = build3 (OBJ_TYPE_REF, TREE_TYPE (aref), aref, instance_ptr, idx);

  return aref;
}

/* Return the name of the virtual function table (as an IDENTIFIER_NODE)
   for the given TYPE.  */

static tree
get_vtable_name (tree type)
{
  return mangle_vtbl_for_type (type);
}

/* DECL is an entity associated with TYPE, like a virtual table or an
   implicitly generated constructor.  Determine whether or not DECL
   should have external or internal linkage at the object file
   level.  This routine does not deal with COMDAT linkage and other
   similar complexities; it simply sets TREE_PUBLIC if it possible for
   entities in other translation units to contain copies of DECL, in
   the abstract.  */

void
set_linkage_according_to_type (tree type, tree decl)
{
  /* If TYPE involves a local class in a function with internal
     linkage, then DECL should have internal linkage too.  Other local
     classes have no linkage -- but if their containing functions
     have external linkage, it makes sense for DECL to have external
     linkage too.  That will allow template definitions to be merged,
     for example.  */
  if (no_linkage_check (type, /*relaxed_p=*/true))
    {
      TREE_PUBLIC (decl) = 0;
      DECL_INTERFACE_KNOWN (decl) = 1;
    }
  else
    TREE_PUBLIC (decl) = 1;
}

/* Create a VAR_DECL for a primary or secondary vtable for CLASS_TYPE.
   (For a secondary vtable for B-in-D, CLASS_TYPE should be D, not B.)
   Use NAME for the name of the vtable, and VTABLE_TYPE for its type.  */

static tree
build_vtable (tree class_type, tree name, tree vtable_type)
{
  tree decl;

  decl = build_lang_decl (VAR_DECL, name, vtable_type);
  /* vtable names are already mangled; give them their DECL_ASSEMBLER_NAME
     now to avoid confusion in mangle_decl.  */
  SET_DECL_ASSEMBLER_NAME (decl, name);
  DECL_CONTEXT (decl) = class_type;
  DECL_ARTIFICIAL (decl) = 1;
  TREE_STATIC (decl) = 1;
  TREE_READONLY (decl) = 1;
  DECL_VIRTUAL_P (decl) = 1;
  DECL_ALIGN (decl) = TARGET_VTABLE_ENTRY_ALIGN;
  DECL_VTABLE_OR_VTT_P (decl) = 1;
  /* At one time the vtable info was grabbed 2 words at a time.  This
     fails on sparc unless you have 8-byte alignment.  (tiemann) */
  DECL_ALIGN (decl) = MAX (TYPE_ALIGN (double_type_node),
			   DECL_ALIGN (decl));
  set_linkage_according_to_type (class_type, decl);
  /* The vtable has not been defined -- yet.  */
  DECL_EXTERNAL (decl) = 1;
  DECL_NOT_REALLY_EXTERN (decl) = 1;

  /* Mark the VAR_DECL node representing the vtable itself as a
     "gratuitous" one, thereby forcing dwarfout.c to ignore it.  It
     is rather important that such things be ignored because any
     effort to actually generate DWARF for them will run into
     trouble when/if we encounter code like:

     #pragma interface
     struct S { virtual void member (); };

     because the artificial declaration of the vtable itself (as
     manufactured by the g++ front end) will say that the vtable is
     a static member of `S' but only *after* the debug output for
     the definition of `S' has already been output.  This causes
     grief because the DWARF entry for the definition of the vtable
     will try to refer back to an earlier *declaration* of the
     vtable as a static member of `S' and there won't be one.  We
     might be able to arrange to have the "vtable static member"
     attached to the member list for `S' before the debug info for
     `S' get written (which would solve the problem) but that would
     require more intrusive changes to the g++ front end.  */
  DECL_IGNORED_P (decl) = 1;

  return decl;
}

/* Get the VAR_DECL of the vtable for TYPE. TYPE need not be polymorphic,
   or even complete.  If this does not exist, create it.  If COMPLETE is
   nonzero, then complete the definition of it -- that will render it
   impossible to actually build the vtable, but is useful to get at those
   which are known to exist in the runtime.  */

tree
get_vtable_decl (tree type, int complete)
{
  tree decl;

  if (CLASSTYPE_VTABLES (type))
    return CLASSTYPE_VTABLES (type);

  decl = build_vtable (type, get_vtable_name (type), vtbl_type_node);
  CLASSTYPE_VTABLES (type) = decl;

  if (complete)
    {
      DECL_EXTERNAL (decl) = 1;
      cp_finish_decl (decl, NULL_TREE, false, NULL_TREE, 0);
    }

  return decl;
}

/* Build the primary virtual function table for TYPE.  If BINFO is
   non-NULL, build the vtable starting with the initial approximation
   that it is the same as the one which is the head of the association
   list.  Returns a nonzero value if a new vtable is actually
   created.  */

static int
build_primary_vtable (tree binfo, tree type)
{
  tree decl;
  tree virtuals;

  decl = get_vtable_decl (type, /*complete=*/0);

  if (binfo)
    {
      if (BINFO_NEW_VTABLE_MARKED (binfo))
	/* We have already created a vtable for this base, so there's
	   no need to do it again.  */
	return 0;

      virtuals = copy_list (BINFO_VIRTUALS (binfo));
      TREE_TYPE (decl) = TREE_TYPE (get_vtbl_decl_for_binfo (binfo));
      DECL_SIZE (decl) = TYPE_SIZE (TREE_TYPE (decl));
      DECL_SIZE_UNIT (decl) = TYPE_SIZE_UNIT (TREE_TYPE (decl));
    }
  else
    {
      gcc_assert (TREE_TYPE (decl) == vtbl_type_node);
      virtuals = NULL_TREE;
    }

#ifdef GATHER_STATISTICS
  n_vtables += 1;
  n_vtable_elems += list_length (virtuals);
#endif

  /* Initialize the association list for this type, based
     on our first approximation.  */
  BINFO_VTABLE (TYPE_BINFO (type)) = decl;
  BINFO_VIRTUALS (TYPE_BINFO (type)) = virtuals;
  SET_BINFO_NEW_VTABLE_MARKED (TYPE_BINFO (type));
  return 1;
}

/* Give BINFO a new virtual function table which is initialized
   with a skeleton-copy of its original initialization.  The only
   entry that changes is the `delta' entry, so we can really
   share a lot of structure.

   FOR_TYPE is the most derived type which caused this table to
   be needed.

   Returns nonzero if we haven't met BINFO before.

   The order in which vtables are built (by calling this function) for
   an object must remain the same, otherwise a binary incompatibility
   can result.  */

static int
build_secondary_vtable (tree binfo)
{
  if (BINFO_NEW_VTABLE_MARKED (binfo))
    /* We already created a vtable for this base.  There's no need to
       do it again.  */
    return 0;

  /* Remember that we've created a vtable for this BINFO, so that we
     don't try to do so again.  */
  SET_BINFO_NEW_VTABLE_MARKED (binfo);

  /* Make fresh virtual list, so we can smash it later.  */
  BINFO_VIRTUALS (binfo) = copy_list (BINFO_VIRTUALS (binfo));

  /* Secondary vtables are laid out as part of the same structure as
     the primary vtable.  */
  BINFO_VTABLE (binfo) = NULL_TREE;
  return 1;
}

/* Create a new vtable for BINFO which is the hierarchy dominated by
   T. Return nonzero if we actually created a new vtable.  */

static int
make_new_vtable (tree t, tree binfo)
{
  if (binfo == TYPE_BINFO (t))
    /* In this case, it is *type*'s vtable we are modifying.  We start
       with the approximation that its vtable is that of the
       immediate base class.  */
    return build_primary_vtable (binfo, t);
  else
    /* This is our very own copy of `basetype' to play with.  Later,
       we will fill in all the virtual functions that override the
       virtual functions in these base classes which are not defined
       by the current type.  */
    return build_secondary_vtable (binfo);
}

/* Make *VIRTUALS, an entry on the BINFO_VIRTUALS list for BINFO
   (which is in the hierarchy dominated by T) list FNDECL as its
   BV_FN.  DELTA is the required constant adjustment from the `this'
   pointer where the vtable entry appears to the `this' required when
   the function is actually called.  */

static void
modify_vtable_entry (tree t,
		     tree binfo,
		     tree fndecl,
		     tree delta,
		     tree *virtuals)
{
  tree v;

  v = *virtuals;

  if (fndecl != BV_FN (v)
      || !tree_int_cst_equal (delta, BV_DELTA (v)))
    {
      /* We need a new vtable for BINFO.  */
      if (make_new_vtable (t, binfo))
	{
	  /* If we really did make a new vtable, we also made a copy
	     of the BINFO_VIRTUALS list.  Now, we have to find the
	     corresponding entry in that list.  */
	  *virtuals = BINFO_VIRTUALS (binfo);
	  while (BV_FN (*virtuals) != BV_FN (v))
	    *virtuals = TREE_CHAIN (*virtuals);
	  v = *virtuals;
	}

      BV_DELTA (v) = delta;
      BV_VCALL_INDEX (v) = NULL_TREE;
      BV_FN (v) = fndecl;
    }
}


/* Add method METHOD to class TYPE.  If USING_DECL is non-null, it is
   the USING_DECL naming METHOD.  Returns true if the method could be
   added to the method vec.  */

bool
add_method (tree type, tree method, tree using_decl)
{
  unsigned slot;
  tree overload;
  bool template_conv_p = false;
  bool conv_p;
  VEC(tree,gc) *method_vec;
  bool complete_p;
  bool insert_p = false;
  tree current_fns;
  tree fns;

  if (method == error_mark_node)
    return false;

  complete_p = COMPLETE_TYPE_P (type);
  conv_p = DECL_CONV_FN_P (method);
  if (conv_p)
    template_conv_p = (TREE_CODE (method) == TEMPLATE_DECL
		       && DECL_TEMPLATE_CONV_FN_P (method));

  method_vec = CLASSTYPE_METHOD_VEC (type);
  if (!method_vec)
    {
      /* Make a new method vector.  We start with 8 entries.  We must
	 allocate at least two (for constructors and destructors), and
	 we're going to end up with an assignment operator at some
	 point as well.  */
      method_vec = VEC_alloc (tree, gc, 8);
      /* Create slots for constructors and destructors.  */
      VEC_quick_push (tree, method_vec, NULL_TREE);
      VEC_quick_push (tree, method_vec, NULL_TREE);
      CLASSTYPE_METHOD_VEC (type) = method_vec;
    }

  /* Maintain TYPE_HAS_USER_CONSTRUCTOR, etc.  */
  grok_special_member_properties (method);

  /* Constructors and destructors go in special slots.  */
  if (DECL_MAYBE_IN_CHARGE_CONSTRUCTOR_P (method))
    slot = CLASSTYPE_CONSTRUCTOR_SLOT;
  else if (DECL_MAYBE_IN_CHARGE_DESTRUCTOR_P (method))
    {
      slot = CLASSTYPE_DESTRUCTOR_SLOT;

      if (TYPE_FOR_JAVA (type))
	{
	  if (!DECL_ARTIFICIAL (method))
	    error ("Java class %qT cannot have a destructor", type);
	  else if (TYPE_HAS_NONTRIVIAL_DESTRUCTOR (type))
	    error ("Java class %qT cannot have an implicit non-trivial "
		   "destructor",
		   type);
	}
    }
  else
    {
      tree m;

      insert_p = true;
      /* See if we already have an entry with this name.  */
      for (slot = CLASSTYPE_FIRST_CONVERSION_SLOT;
	   VEC_iterate (tree, method_vec, slot, m);
	   ++slot)
	{
	  m = OVL_CURRENT (m);
	  if (template_conv_p)
	    {
	      if (TREE_CODE (m) == TEMPLATE_DECL
		  && DECL_TEMPLATE_CONV_FN_P (m))
		insert_p = false;
	      break;
	    }
	  if (conv_p && !DECL_CONV_FN_P (m))
	    break;
	  if (DECL_NAME (m) == DECL_NAME (method))
	    {
	      insert_p = false;
	      break;
	    }
	  if (complete_p
	      && !DECL_CONV_FN_P (m)
	      && DECL_NAME (m) > DECL_NAME (method))
	    break;
	}
    }
  current_fns = insert_p ? NULL_TREE : VEC_index (tree, method_vec, slot);

  /* Check to see if we've already got this method.  */
  for (fns = current_fns; fns; fns = OVL_NEXT (fns))
    {
      tree fn = OVL_CURRENT (fns);
      tree fn_type;
      tree method_type;
      tree parms1;
      tree parms2;

      if (TREE_CODE (fn) != TREE_CODE (method))
	continue;

      /* [over.load] Member function declarations with the
	 same name and the same parameter types cannot be
	 overloaded if any of them is a static member
	 function declaration.

	 [namespace.udecl] When a using-declaration brings names
	 from a base class into a derived class scope, member
	 functions in the derived class override and/or hide member
	 functions with the same name and parameter types in a base
	 class (rather than conflicting).  */
      fn_type = TREE_TYPE (fn);
      method_type = TREE_TYPE (method);
      parms1 = TYPE_ARG_TYPES (fn_type);
      parms2 = TYPE_ARG_TYPES (method_type);

      /* Compare the quals on the 'this' parm.  Don't compare
	 the whole types, as used functions are treated as
	 coming from the using class in overload resolution.  */
      if (! DECL_STATIC_FUNCTION_P (fn)
	  && ! DECL_STATIC_FUNCTION_P (method)
	  && TREE_TYPE (TREE_VALUE (parms1)) != error_mark_node
	  && TREE_TYPE (TREE_VALUE (parms2)) != error_mark_node
	  && (cp_type_quals (TREE_TYPE (TREE_VALUE (parms1)))
	      != cp_type_quals (TREE_TYPE (TREE_VALUE (parms2)))))
	continue;

      /* For templates, the return type and template parameters
	 must be identical.  */
      if (TREE_CODE (fn) == TEMPLATE_DECL
	  && (!same_type_p (TREE_TYPE (fn_type),
			    TREE_TYPE (method_type))
	      || !comp_template_parms (DECL_TEMPLATE_PARMS (fn),
				       DECL_TEMPLATE_PARMS (method))))
	continue;

      if (! DECL_STATIC_FUNCTION_P (fn))
	parms1 = TREE_CHAIN (parms1);
      if (! DECL_STATIC_FUNCTION_P (method))
	parms2 = TREE_CHAIN (parms2);

      if (compparms (parms1, parms2)
	  && (!DECL_CONV_FN_P (fn)
	      || same_type_p (TREE_TYPE (fn_type),
			      TREE_TYPE (method_type))))
	{
	  if (using_decl)
	    {
	      if (DECL_CONTEXT (fn) == type)
		/* Defer to the local function.  */
		return false;
	      if (DECL_CONTEXT (fn) == DECL_CONTEXT (method))
		error ("repeated using declaration %q+D", using_decl);
	      else
		error ("using declaration %q+D conflicts with a previous using declaration",
		       using_decl);
	    }
	  else
	    {
	      error ("%q+#D cannot be overloaded", method);
	      error ("with %q+#D", fn);
	    }

	  /* We don't call duplicate_decls here to merge the
	     declarations because that will confuse things if the
	     methods have inline definitions.  In particular, we
	     will crash while processing the definitions.  */
	  return false;
	}
    }

  /* A class should never have more than one destructor.  */
  if (current_fns && DECL_MAYBE_IN_CHARGE_DESTRUCTOR_P (method))
    return false;

  /* Add the new binding.  */
  overload = build_overload (method, current_fns);

  if (conv_p)
    TYPE_HAS_CONVERSION (type) = 1;
  else if (slot >= CLASSTYPE_FIRST_CONVERSION_SLOT && !complete_p)
    push_class_level_binding (DECL_NAME (method), overload);

  if (insert_p)
    {
      bool reallocated;

      /* We only expect to add few methods in the COMPLETE_P case, so
	 just make room for one more method in that case.  */
      if (complete_p)
	reallocated = VEC_reserve_exact (tree, gc, method_vec, 1);
      else
	reallocated = VEC_reserve (tree, gc, method_vec, 1);
      if (reallocated)
	CLASSTYPE_METHOD_VEC (type) = method_vec;
      if (slot == VEC_length (tree, method_vec))
	VEC_quick_push (tree, method_vec, overload);
      else
	VEC_quick_insert (tree, method_vec, slot, overload);
    }
  else
    /* Replace the current slot.  */
    VEC_replace (tree, method_vec, slot, overload);
  return true;
}

/* Subroutines of finish_struct.  */

/* Change the access of FDECL to ACCESS in T.  Return 1 if change was
   legit, otherwise return 0.  */

static int
alter_access (tree t, tree fdecl, tree access)
{
  tree elem;

  if (!DECL_LANG_SPECIFIC (fdecl))
    retrofit_lang_decl (fdecl);

  gcc_assert (!DECL_DISCRIMINATOR_P (fdecl));

  elem = purpose_member (t, DECL_ACCESS (fdecl));
  if (elem)
    {
      if (TREE_VALUE (elem) != access)
	{
	  if (TREE_CODE (TREE_TYPE (fdecl)) == FUNCTION_DECL)
	    error ("conflicting access specifications for method"
		   " %q+D, ignored", TREE_TYPE (fdecl));
	  else
	    error ("conflicting access specifications for field %qE, ignored",
		   DECL_NAME (fdecl));
	}
      else
	{
	  /* They're changing the access to the same thing they changed
	     it to before.  That's OK.  */
	  ;
	}
    }
  else
    {
      perform_or_defer_access_check (TYPE_BINFO (t), fdecl, fdecl);
      DECL_ACCESS (fdecl) = tree_cons (t, access, DECL_ACCESS (fdecl));
      return 1;
    }
  return 0;
}

/* Process the USING_DECL, which is a member of T.  */

static void
handle_using_decl (tree using_decl, tree t)
{
  tree decl = USING_DECL_DECLS (using_decl);
  tree name = DECL_NAME (using_decl);
  tree access
    = TREE_PRIVATE (using_decl) ? access_private_node
    : TREE_PROTECTED (using_decl) ? access_protected_node
    : access_public_node;
  tree flist = NULL_TREE;
  tree old_value;

  gcc_assert (!processing_template_decl && decl);

  old_value = lookup_member (t, name, /*protect=*/0, /*want_type=*/false);
  if (old_value)
    {
      if (is_overloaded_fn (old_value))
	old_value = OVL_CURRENT (old_value);

      if (DECL_P (old_value) && DECL_CONTEXT (old_value) == t)
	/* OK */;
      else
	old_value = NULL_TREE;
    }

  cp_emit_debug_info_for_using (decl, USING_DECL_SCOPE (using_decl));

  if (is_overloaded_fn (decl))
    flist = decl;

  if (! old_value)
    ;
  else if (is_overloaded_fn (old_value))
    {
      if (flist)
	/* It's OK to use functions from a base when there are functions with
	   the same name already present in the current class.  */;
      else
	{
	  error ("%q+D invalid in %q#T", using_decl, t);
	  error ("  because of local method %q+#D with same name",
		 OVL_CURRENT (old_value));
	  return;
	}
    }
  else if (!DECL_ARTIFICIAL (old_value))
    {
      error ("%q+D invalid in %q#T", using_decl, t);
      error ("  because of local member %q+#D with same name", old_value);
      return;
    }

  /* Make type T see field decl FDECL with access ACCESS.  */
  if (flist)
    for (; flist; flist = OVL_NEXT (flist))
      {
	add_method (t, OVL_CURRENT (flist), using_decl);
	alter_access (t, OVL_CURRENT (flist), access);
      }
  else
    alter_access (t, decl, access);
}

/* Run through the base classes of T, updating CANT_HAVE_CONST_CTOR_P,
   and NO_CONST_ASN_REF_P.  Also set flag bits in T based on
   properties of the bases.  */

static void
check_bases (tree t,
	     int* cant_have_const_ctor_p,
	     int* no_const_asn_ref_p)
{
  int i;
  int seen_non_virtual_nearly_empty_base_p;
  tree base_binfo;
  tree binfo;
  tree field = NULL_TREE;

  seen_non_virtual_nearly_empty_base_p = 0;

  if (!CLASSTYPE_NON_STD_LAYOUT (t))
    for (field = TYPE_FIELDS (t); field; field = DECL_CHAIN (field))
      if (TREE_CODE (field) == FIELD_DECL)
	break;

  for (binfo = TYPE_BINFO (t), i = 0;
       BINFO_BASE_ITERATE (binfo, i, base_binfo); i++)
    {
      tree basetype = TREE_TYPE (base_binfo);

      gcc_assert (COMPLETE_TYPE_P (basetype));

      /* Effective C++ rule 14.  We only need to check TYPE_POLYMORPHIC_P
	 here because the case of virtual functions but non-virtual
	 dtor is handled in finish_struct_1.  */
      if (!TYPE_POLYMORPHIC_P (basetype))
	warning (OPT_Weffc__,
		 "base class %q#T has a non-virtual destructor", basetype);

      /* If the base class doesn't have copy constructors or
	 assignment operators that take const references, then the
	 derived class cannot have such a member automatically
	 generated.  */
      if (TYPE_HAS_COPY_CTOR (basetype)
	  && ! TYPE_HAS_CONST_COPY_CTOR (basetype))
	*cant_have_const_ctor_p = 1;
      if (TYPE_HAS_COPY_ASSIGN (basetype)
	  && !TYPE_HAS_CONST_COPY_ASSIGN (basetype))
	*no_const_asn_ref_p = 1;

      if (BINFO_VIRTUAL_P (base_binfo))
	/* A virtual base does not effect nearly emptiness.  */
	;
      else if (CLASSTYPE_NEARLY_EMPTY_P (basetype))
	{
	  if (seen_non_virtual_nearly_empty_base_p)
	    /* And if there is more than one nearly empty base, then the
	       derived class is not nearly empty either.  */
	    CLASSTYPE_NEARLY_EMPTY_P (t) = 0;
	  else
	    /* Remember we've seen one.  */
	    seen_non_virtual_nearly_empty_base_p = 1;
	}
      else if (!is_empty_class (basetype))
	/* If the base class is not empty or nearly empty, then this
	   class cannot be nearly empty.  */
	CLASSTYPE_NEARLY_EMPTY_P (t) = 0;

      /* A lot of properties from the bases also apply to the derived
	 class.  */
      TYPE_NEEDS_CONSTRUCTING (t) |= TYPE_NEEDS_CONSTRUCTING (basetype);
      TYPE_HAS_NONTRIVIAL_DESTRUCTOR (t)
	|= TYPE_HAS_NONTRIVIAL_DESTRUCTOR (basetype);
      TYPE_HAS_COMPLEX_COPY_ASSIGN (t)
	|= (TYPE_HAS_COMPLEX_COPY_ASSIGN (basetype)
	    || !TYPE_HAS_COPY_ASSIGN (basetype));
      TYPE_HAS_COMPLEX_COPY_CTOR (t) |= (TYPE_HAS_COMPLEX_COPY_CTOR (basetype)
					 || !TYPE_HAS_COPY_CTOR (basetype));
      TYPE_HAS_COMPLEX_MOVE_ASSIGN (t)
	|= TYPE_HAS_COMPLEX_MOVE_ASSIGN (basetype);
      TYPE_HAS_COMPLEX_MOVE_CTOR (t) |= TYPE_HAS_COMPLEX_MOVE_CTOR (basetype);
      TYPE_POLYMORPHIC_P (t) |= TYPE_POLYMORPHIC_P (basetype);
      CLASSTYPE_CONTAINS_EMPTY_CLASS_P (t)
	|= CLASSTYPE_CONTAINS_EMPTY_CLASS_P (basetype);
      TYPE_HAS_COMPLEX_DFLT (t) |= (!TYPE_HAS_DEFAULT_CONSTRUCTOR (basetype)
				    || TYPE_HAS_COMPLEX_DFLT (basetype));

      /*  A standard-layout class is a class that:
	  ...
	  * has no non-standard-layout base classes,  */
      CLASSTYPE_NON_STD_LAYOUT (t) |= CLASSTYPE_NON_STD_LAYOUT (basetype);
      if (!CLASSTYPE_NON_STD_LAYOUT (t))
	{
	  tree basefield;
	  /* ...has no base classes of the same type as the first non-static
	     data member...  */
	  if (field && DECL_CONTEXT (field) == t
	      && (same_type_ignoring_top_level_qualifiers_p
		  (TREE_TYPE (field), basetype)))
	    CLASSTYPE_NON_STD_LAYOUT (t) = 1;
	  else
	    /* ...either has no non-static data members in the most-derived
	       class and at most one base class with non-static data
	       members, or has no base classes with non-static data
	       members */
	    for (basefield = TYPE_FIELDS (basetype); basefield;
		 basefield = DECL_CHAIN (basefield))
	      if (TREE_CODE (basefield) == FIELD_DECL)
		{
		  if (field)
		    CLASSTYPE_NON_STD_LAYOUT (t) = 1;
		  else
		    field = basefield;
		  break;
		}
	}
    }
}

/* Determine all the primary bases within T.  Sets BINFO_PRIMARY_BASE_P for
   those that are primaries.  Sets BINFO_LOST_PRIMARY_P for those
   that have had a nearly-empty virtual primary base stolen by some
   other base in the hierarchy.  Determines CLASSTYPE_PRIMARY_BASE for
   T.  */

static void
determine_primary_bases (tree t)
{
  unsigned i;
  tree primary = NULL_TREE;
  tree type_binfo = TYPE_BINFO (t);
  tree base_binfo;

  /* Determine the primary bases of our bases.  */
  for (base_binfo = TREE_CHAIN (type_binfo); base_binfo;
       base_binfo = TREE_CHAIN (base_binfo))
    {
      tree primary = CLASSTYPE_PRIMARY_BINFO (BINFO_TYPE (base_binfo));

      /* See if we're the non-virtual primary of our inheritance
	 chain.  */
      if (!BINFO_VIRTUAL_P (base_binfo))
	{
	  tree parent = BINFO_INHERITANCE_CHAIN (base_binfo);
	  tree parent_primary = CLASSTYPE_PRIMARY_BINFO (BINFO_TYPE (parent));

	  if (parent_primary
	      && SAME_BINFO_TYPE_P (BINFO_TYPE (base_binfo),
				    BINFO_TYPE (parent_primary)))
	    /* We are the primary binfo.  */
	    BINFO_PRIMARY_P (base_binfo) = 1;
	}
      /* Determine if we have a virtual primary base, and mark it so.
       */
      if (primary && BINFO_VIRTUAL_P (primary))
	{
	  tree this_primary = copied_binfo (primary, base_binfo);

	  if (BINFO_PRIMARY_P (this_primary))
	    /* Someone already claimed this base.  */
	    BINFO_LOST_PRIMARY_P (base_binfo) = 1;
	  else
	    {
	      tree delta;

	      BINFO_PRIMARY_P (this_primary) = 1;
	      BINFO_INHERITANCE_CHAIN (this_primary) = base_binfo;

	      /* A virtual binfo might have been copied from within
		 another hierarchy. As we're about to use it as a
		 primary base, make sure the offsets match.  */
	      delta = size_diffop_loc (input_location,
				   convert (ssizetype,
					    BINFO_OFFSET (base_binfo)),
				   convert (ssizetype,
					    BINFO_OFFSET (this_primary)));

	      propagate_binfo_offsets (this_primary, delta);
	    }
	}
    }

  /* First look for a dynamic direct non-virtual base.  */
  for (i = 0; BINFO_BASE_ITERATE (type_binfo, i, base_binfo); i++)
    {
      tree basetype = BINFO_TYPE (base_binfo);

      if (TYPE_CONTAINS_VPTR_P (basetype) && !BINFO_VIRTUAL_P (base_binfo))
	{
	  primary = base_binfo;
	  goto found;
	}
    }

  /* A "nearly-empty" virtual base class can be the primary base
     class, if no non-virtual polymorphic base can be found.  Look for
     a nearly-empty virtual dynamic base that is not already a primary
     base of something in the hierarchy.  If there is no such base,
     just pick the first nearly-empty virtual base.  */

  for (base_binfo = TREE_CHAIN (type_binfo); base_binfo;
       base_binfo = TREE_CHAIN (base_binfo))
    if (BINFO_VIRTUAL_P (base_binfo)
	&& CLASSTYPE_NEARLY_EMPTY_P (BINFO_TYPE (base_binfo)))
      {
	if (!BINFO_PRIMARY_P (base_binfo))
	  {
	    /* Found one that is not primary.  */
	    primary = base_binfo;
	    goto found;
	  }
	else if (!primary)
	  /* Remember the first candidate.  */
	  primary = base_binfo;
      }

 found:
  /* If we've got a primary base, use it.  */
  if (primary)
    {
      tree basetype = BINFO_TYPE (primary);

      CLASSTYPE_PRIMARY_BINFO (t) = primary;
      if (BINFO_PRIMARY_P (primary))
	/* We are stealing a primary base.  */
	BINFO_LOST_PRIMARY_P (BINFO_INHERITANCE_CHAIN (primary)) = 1;
      BINFO_PRIMARY_P (primary) = 1;
      if (BINFO_VIRTUAL_P (primary))
	{
	  tree delta;

	  BINFO_INHERITANCE_CHAIN (primary) = type_binfo;
	  /* A virtual binfo might have been copied from within
	     another hierarchy. As we're about to use it as a primary
	     base, make sure the offsets match.  */
	  delta = size_diffop_loc (input_location, ssize_int (0),
			       convert (ssizetype, BINFO_OFFSET (primary)));

	  propagate_binfo_offsets (primary, delta);
	}

      primary = TYPE_BINFO (basetype);

      TYPE_VFIELD (t) = TYPE_VFIELD (basetype);
      BINFO_VTABLE (type_binfo) = BINFO_VTABLE (primary);
      BINFO_VIRTUALS (type_binfo) = BINFO_VIRTUALS (primary);
    }
}

/* Update the variant types of T.  */

void
fixup_type_variants (tree t)
{
  tree variants;

  if (!t)
    return;

  for (variants = TYPE_NEXT_VARIANT (t);
       variants;
       variants = TYPE_NEXT_VARIANT (variants))
    {
      /* These fields are in the _TYPE part of the node, not in
	 the TYPE_LANG_SPECIFIC component, so they are not shared.  */
      TYPE_HAS_USER_CONSTRUCTOR (variants) = TYPE_HAS_USER_CONSTRUCTOR (t);
      TYPE_NEEDS_CONSTRUCTING (variants) = TYPE_NEEDS_CONSTRUCTING (t);
      TYPE_HAS_NONTRIVIAL_DESTRUCTOR (variants)
	= TYPE_HAS_NONTRIVIAL_DESTRUCTOR (t);

      TYPE_POLYMORPHIC_P (variants) = TYPE_POLYMORPHIC_P (t);

      TYPE_BINFO (variants) = TYPE_BINFO (t);

      /* Copy whatever these are holding today.  */
      TYPE_VFIELD (variants) = TYPE_VFIELD (t);
      TYPE_METHODS (variants) = TYPE_METHODS (t);
      TYPE_FIELDS (variants) = TYPE_FIELDS (t);

      /* All variants of a class have the same attributes.  */
      TYPE_ATTRIBUTES (variants) = TYPE_ATTRIBUTES (t);
    }
}


/* Set memoizing fields and bits of T (and its variants) for later
   use.  */

static void
finish_struct_bits (tree t)
{
  /* Fix up variants (if any).  */
  fixup_type_variants (t);

  if (BINFO_N_BASE_BINFOS (TYPE_BINFO (t)) && TYPE_POLYMORPHIC_P (t))
    /* For a class w/o baseclasses, 'finish_struct' has set
       CLASSTYPE_PURE_VIRTUALS correctly (by definition).
       Similarly for a class whose base classes do not have vtables.
       When neither of these is true, we might have removed abstract
       virtuals (by providing a definition), added some (by declaring
       new ones), or redeclared ones from a base class.  We need to
       recalculate what's really an abstract virtual at this point (by
       looking in the vtables).  */
    get_pure_virtuals (t);

  /* If this type has a copy constructor or a destructor, force its
     mode to be BLKmode, and force its TREE_ADDRESSABLE bit to be
     nonzero.  This will cause it to be passed by invisible reference
     and prevent it from being returned in a register.  */
  if (type_has_nontrivial_copy_init (t)
      || TYPE_HAS_NONTRIVIAL_DESTRUCTOR (t))
    {
      tree variants;
      DECL_MODE (TYPE_MAIN_DECL (t)) = BLKmode;
      for (variants = t; variants; variants = TYPE_NEXT_VARIANT (variants))
	{
	  SET_TYPE_MODE (variants, BLKmode);
	  TREE_ADDRESSABLE (variants) = 1;
	}
    }
}

/* Issue warnings about T having private constructors, but no friends,
   and so forth.

   HAS_NONPRIVATE_METHOD is nonzero if T has any non-private methods or
   static members.  HAS_NONPRIVATE_STATIC_FN is nonzero if T has any
   non-private static member functions.  */

static void
maybe_warn_about_overly_private_class (tree t)
{
  int has_member_fn = 0;
  int has_nonprivate_method = 0;
  tree fn;

  if (!warn_ctor_dtor_privacy
      /* If the class has friends, those entities might create and
	 access instances, so we should not warn.  */
      || (CLASSTYPE_FRIEND_CLASSES (t)
	  || DECL_FRIENDLIST (TYPE_MAIN_DECL (t)))
      /* We will have warned when the template was declared; there's
	 no need to warn on every instantiation.  */
      || CLASSTYPE_TEMPLATE_INSTANTIATION (t))
    /* There's no reason to even consider warning about this
       class.  */
    return;

  /* We only issue one warning, if more than one applies, because
     otherwise, on code like:

     class A {
       // Oops - forgot `public:'
       A();
       A(const A&);
       ~A();
     };

     we warn several times about essentially the same problem.  */

  /* Check to see if all (non-constructor, non-destructor) member
     functions are private.  (Since there are no friends or
     non-private statics, we can't ever call any of the private member
     functions.)  */
  for (fn = TYPE_METHODS (t); fn; fn = DECL_CHAIN (fn))
    /* We're not interested in compiler-generated methods; they don't
       provide any way to call private members.  */
    if (!DECL_ARTIFICIAL (fn))
      {
	if (!TREE_PRIVATE (fn))
	  {
	    if (DECL_STATIC_FUNCTION_P (fn))
	      /* A non-private static member function is just like a
		 friend; it can create and invoke private member
		 functions, and be accessed without a class
		 instance.  */
	      return;

	    has_nonprivate_method = 1;
	    /* Keep searching for a static member function.  */
	  }
	else if (!DECL_CONSTRUCTOR_P (fn) && !DECL_DESTRUCTOR_P (fn))
	  has_member_fn = 1;
      }

  if (!has_nonprivate_method && has_member_fn)
    {
      /* There are no non-private methods, and there's at least one
	 private member function that isn't a constructor or
	 destructor.  (If all the private members are
	 constructors/destructors we want to use the code below that
	 issues error messages specifically referring to
	 constructors/destructors.)  */
      unsigned i;
      tree binfo = TYPE_BINFO (t);

      for (i = 0; i != BINFO_N_BASE_BINFOS (binfo); i++)
	if (BINFO_BASE_ACCESS (binfo, i) != access_private_node)
	  {
	    has_nonprivate_method = 1;
	    break;
	  }
      if (!has_nonprivate_method)
	{
	  warning (OPT_Wctor_dtor_privacy,
		   "all member functions in class %qT are private", t);
	  return;
	}
    }

  /* Even if some of the member functions are non-private, the class
     won't be useful for much if all the constructors or destructors
     are private: such an object can never be created or destroyed.  */
  fn = CLASSTYPE_DESTRUCTORS (t);
  if (fn && TREE_PRIVATE (fn))
    {
      warning (OPT_Wctor_dtor_privacy,
	       "%q#T only defines a private destructor and has no friends",
	       t);
      return;
    }

  /* Warn about classes that have private constructors and no friends.  */
  if (TYPE_HAS_USER_CONSTRUCTOR (t)
      /* Implicitly generated constructors are always public.  */
      && (!CLASSTYPE_LAZY_DEFAULT_CTOR (t)
	  || !CLASSTYPE_LAZY_COPY_CTOR (t)))
    {
      int nonprivate_ctor = 0;

      /* If a non-template class does not define a copy
	 constructor, one is defined for it, enabling it to avoid
	 this warning.  For a template class, this does not
	 happen, and so we would normally get a warning on:

	   template <class T> class C { private: C(); };

	 To avoid this asymmetry, we check TYPE_HAS_COPY_CTOR.  All
	 complete non-template or fully instantiated classes have this
	 flag set.  */
      if (!TYPE_HAS_COPY_CTOR (t))
	nonprivate_ctor = 1;
      else
	for (fn = CLASSTYPE_CONSTRUCTORS (t); fn; fn = OVL_NEXT (fn))
	  {
	    tree ctor = OVL_CURRENT (fn);
	    /* Ideally, we wouldn't count copy constructors (or, in
	       fact, any constructor that takes an argument of the
	       class type as a parameter) because such things cannot
	       be used to construct an instance of the class unless
	       you already have one.  But, for now at least, we're
	       more generous.  */
	    if (! TREE_PRIVATE (ctor))
	      {
		nonprivate_ctor = 1;
		break;
	      }
	  }

      if (nonprivate_ctor == 0)
	{
	  warning (OPT_Wctor_dtor_privacy,
		   "%q#T only defines private constructors and has no friends",
		   t);
	  return;
	}
    }
}

static struct {
  gt_pointer_operator new_value;
  void *cookie;
} resort_data;

/* Comparison function to compare two TYPE_METHOD_VEC entries by name.  */

static int
method_name_cmp (const void* m1_p, const void* m2_p)
{
  const tree *const m1 = (const tree *) m1_p;
  const tree *const m2 = (const tree *) m2_p;

  if (*m1 == NULL_TREE && *m2 == NULL_TREE)
    return 0;
  if (*m1 == NULL_TREE)
    return -1;
  if (*m2 == NULL_TREE)
    return 1;
  if (DECL_NAME (OVL_CURRENT (*m1)) < DECL_NAME (OVL_CURRENT (*m2)))
    return -1;
  return 1;
}

/* This routine compares two fields like method_name_cmp but using the
   pointer operator in resort_field_decl_data.  */

static int
resort_method_name_cmp (const void* m1_p, const void* m2_p)
{
  const tree *const m1 = (const tree *) m1_p;
  const tree *const m2 = (const tree *) m2_p;
  if (*m1 == NULL_TREE && *m2 == NULL_TREE)
    return 0;
  if (*m1 == NULL_TREE)
    return -1;
  if (*m2 == NULL_TREE)
    return 1;
  {
    tree d1 = DECL_NAME (OVL_CURRENT (*m1));
    tree d2 = DECL_NAME (OVL_CURRENT (*m2));
    resort_data.new_value (&d1, resort_data.cookie);
    resort_data.new_value (&d2, resort_data.cookie);
    if (d1 < d2)
      return -1;
  }
  return 1;
}

/* Resort TYPE_METHOD_VEC because pointers have been reordered.  */

void
resort_type_method_vec (void* obj,
			void* orig_obj ATTRIBUTE_UNUSED ,
			gt_pointer_operator new_value,
			void* cookie)
{
  VEC(tree,gc) *method_vec = (VEC(tree,gc) *) obj;
  int len = VEC_length (tree, method_vec);
  size_t slot;
  tree fn;

  /* The type conversion ops have to live at the front of the vec, so we
     can't sort them.  */
  for (slot = CLASSTYPE_FIRST_CONVERSION_SLOT;
       VEC_iterate (tree, method_vec, slot, fn);
       ++slot)
    if (!DECL_CONV_FN_P (OVL_CURRENT (fn)))
      break;

  if (len - slot > 1)
    {
      resort_data.new_value = new_value;
      resort_data.cookie = cookie;
      qsort (VEC_address (tree, method_vec) + slot, len - slot, sizeof (tree),
	     resort_method_name_cmp);
    }
}

/* Warn about duplicate methods in fn_fields.

   Sort methods that are not special (i.e., constructors, destructors,
   and type conversion operators) so that we can find them faster in
   search.  */

static void
finish_struct_methods (tree t)
{
  tree fn_fields;
  VEC(tree,gc) *method_vec;
  int slot, len;

  method_vec = CLASSTYPE_METHOD_VEC (t);
  if (!method_vec)
    return;

  len = VEC_length (tree, method_vec);

  /* Clear DECL_IN_AGGR_P for all functions.  */
  for (fn_fields = TYPE_METHODS (t); fn_fields;
       fn_fields = DECL_CHAIN (fn_fields))
    DECL_IN_AGGR_P (fn_fields) = 0;

  /* Issue warnings about private constructors and such.  If there are
     no methods, then some public defaults are generated.  */
  maybe_warn_about_overly_private_class (t);

  /* The type conversion ops have to live at the front of the vec, so we
     can't sort them.  */
  for (slot = CLASSTYPE_FIRST_CONVERSION_SLOT;
       VEC_iterate (tree, method_vec, slot, fn_fields);
       ++slot)
    if (!DECL_CONV_FN_P (OVL_CURRENT (fn_fields)))
      break;
  if (len - slot > 1)
    qsort (VEC_address (tree, method_vec) + slot,
	   len-slot, sizeof (tree), method_name_cmp);
}

/* Make BINFO's vtable have N entries, including RTTI entries,
   vbase and vcall offsets, etc.  Set its type and call the back end
   to lay it out.  */

static void
layout_vtable_decl (tree binfo, int n)
{
  tree atype;
  tree vtable;

  atype = build_cplus_array_type (vtable_entry_type,
				  build_index_type (size_int (n - 1)));
  layout_type (atype);

  /* We may have to grow the vtable.  */
  vtable = get_vtbl_decl_for_binfo (binfo);
  if (!same_type_p (TREE_TYPE (vtable), atype))
    {
      TREE_TYPE (vtable) = atype;
      DECL_SIZE (vtable) = DECL_SIZE_UNIT (vtable) = NULL_TREE;
      layout_decl (vtable, 0);
    }
}

/* True iff FNDECL and BASE_FNDECL (both non-static member functions)
   have the same signature.  */

int
same_signature_p (const_tree fndecl, const_tree base_fndecl)
{
  /* One destructor overrides another if they are the same kind of
     destructor.  */
  if (DECL_DESTRUCTOR_P (base_fndecl) && DECL_DESTRUCTOR_P (fndecl)
      && special_function_p (base_fndecl) == special_function_p (fndecl))
    return 1;
  /* But a non-destructor never overrides a destructor, nor vice
     versa, nor do different kinds of destructors override
     one-another.  For example, a complete object destructor does not
     override a deleting destructor.  */
  if (DECL_DESTRUCTOR_P (base_fndecl) || DECL_DESTRUCTOR_P (fndecl))
    return 0;

  if (DECL_NAME (fndecl) == DECL_NAME (base_fndecl)
      || (DECL_CONV_FN_P (fndecl)
	  && DECL_CONV_FN_P (base_fndecl)
	  && same_type_p (DECL_CONV_FN_TYPE (fndecl),
			  DECL_CONV_FN_TYPE (base_fndecl))))
    {
      tree types, base_types;
      types = TYPE_ARG_TYPES (TREE_TYPE (fndecl));
      base_types = TYPE_ARG_TYPES (TREE_TYPE (base_fndecl));
      if ((cp_type_quals (TREE_TYPE (TREE_VALUE (base_types)))
	   == cp_type_quals (TREE_TYPE (TREE_VALUE (types))))
	  && compparms (TREE_CHAIN (base_types), TREE_CHAIN (types)))
	return 1;
    }
  return 0;
}

/* Returns TRUE if DERIVED is a binfo containing the binfo BASE as a
   subobject.  */

static bool
base_derived_from (tree derived, tree base)
{
  tree probe;

  for (probe = base; probe; probe = BINFO_INHERITANCE_CHAIN (probe))
    {
      if (probe == derived)
	return true;
      else if (BINFO_VIRTUAL_P (probe))
	/* If we meet a virtual base, we can't follow the inheritance
	   any more.  See if the complete type of DERIVED contains
	   such a virtual base.  */
	return (binfo_for_vbase (BINFO_TYPE (probe), BINFO_TYPE (derived))
		!= NULL_TREE);
    }
  return false;
}

typedef struct find_final_overrider_data_s {
  /* The function for which we are trying to find a final overrider.  */
  tree fn;
  /* The base class in which the function was declared.  */
  tree declaring_base;
  /* The candidate overriders.  */
  tree candidates;
  /* Path to most derived.  */
  VEC(tree,heap) *path;
} find_final_overrider_data;

/* Add the overrider along the current path to FFOD->CANDIDATES.
   Returns true if an overrider was found; false otherwise.  */

static bool
dfs_find_final_overrider_1 (tree binfo,
			    find_final_overrider_data *ffod,
			    unsigned depth)
{
  tree method;

  /* If BINFO is not the most derived type, try a more derived class.
     A definition there will overrider a definition here.  */
  if (depth)
    {
      depth--;
      if (dfs_find_final_overrider_1
	  (VEC_index (tree, ffod->path, depth), ffod, depth))
	return true;
    }

  method = look_for_overrides_here (BINFO_TYPE (binfo), ffod->fn);
  if (method)
    {
      tree *candidate = &ffod->candidates;

      /* Remove any candidates overridden by this new function.  */
      while (*candidate)
	{
	  /* If *CANDIDATE overrides METHOD, then METHOD
	     cannot override anything else on the list.  */
	  if (base_derived_from (TREE_VALUE (*candidate), binfo))
	    return true;
	  /* If METHOD overrides *CANDIDATE, remove *CANDIDATE.  */
	  if (base_derived_from (binfo, TREE_VALUE (*candidate)))
	    *candidate = TREE_CHAIN (*candidate);
	  else
	    candidate = &TREE_CHAIN (*candidate);
	}

      /* Add the new function.  */
      ffod->candidates = tree_cons (method, binfo, ffod->candidates);
      return true;
    }

  return false;
}

/* Called from find_final_overrider via dfs_walk.  */

static tree
dfs_find_final_overrider_pre (tree binfo, void *data)
{
  find_final_overrider_data *ffod = (find_final_overrider_data *) data;

  if (binfo == ffod->declaring_base)
    dfs_find_final_overrider_1 (binfo, ffod, VEC_length (tree, ffod->path));
  VEC_safe_push (tree, heap, ffod->path, binfo);

  return NULL_TREE;
}

static tree
dfs_find_final_overrider_post (tree binfo ATTRIBUTE_UNUSED, void *data)
{
  find_final_overrider_data *ffod = (find_final_overrider_data *) data;
  VEC_pop (tree, ffod->path);

  return NULL_TREE;
}

/* Returns a TREE_LIST whose TREE_PURPOSE is the final overrider for
   FN and whose TREE_VALUE is the binfo for the base where the
   overriding occurs.  BINFO (in the hierarchy dominated by the binfo
   DERIVED) is the base object in which FN is declared.  */

static tree
find_final_overrider (tree derived, tree binfo, tree fn)
{
  find_final_overrider_data ffod;

  /* Getting this right is a little tricky.  This is valid:

       struct S { virtual void f (); };
       struct T { virtual void f (); };
       struct U : public S, public T { };

     even though calling `f' in `U' is ambiguous.  But,

       struct R { virtual void f(); };
       struct S : virtual public R { virtual void f (); };
       struct T : virtual public R { virtual void f (); };
       struct U : public S, public T { };

     is not -- there's no way to decide whether to put `S::f' or
     `T::f' in the vtable for `R'.

     The solution is to look at all paths to BINFO.  If we find
     different overriders along any two, then there is a problem.  */
  if (DECL_THUNK_P (fn))
    fn = THUNK_TARGET (fn);

  /* Determine the depth of the hierarchy.  */
  ffod.fn = fn;
  ffod.declaring_base = binfo;
  ffod.candidates = NULL_TREE;
  ffod.path = VEC_alloc (tree, heap, 30);

  dfs_walk_all (derived, dfs_find_final_overrider_pre,
		dfs_find_final_overrider_post, &ffod);

  VEC_free (tree, heap, ffod.path);

  /* If there was no winner, issue an error message.  */
  if (!ffod.candidates || TREE_CHAIN (ffod.candidates))
    return error_mark_node;

  return ffod.candidates;
}

/* Return the index of the vcall offset for FN when TYPE is used as a
   virtual base.  */

static tree
get_vcall_index (tree fn, tree type)
{
  VEC(tree_pair_s,gc) *indices = CLASSTYPE_VCALL_INDICES (type);
  tree_pair_p p;
  unsigned ix;

  FOR_EACH_VEC_ELT (tree_pair_s, indices, ix, p)
    if ((DECL_DESTRUCTOR_P (fn) && DECL_DESTRUCTOR_P (p->purpose))
	|| same_signature_p (fn, p->purpose))
      return p->value;

  /* There should always be an appropriate index.  */
  gcc_unreachable ();
}

/* Update an entry in the vtable for BINFO, which is in the hierarchy
   dominated by T.  FN is the old function; VIRTUALS points to the
   corresponding position in the new BINFO_VIRTUALS list.  IX is the index
   of that entry in the list.  */

static void
update_vtable_entry_for_fn (tree t, tree binfo, tree fn, tree* virtuals,
			    unsigned ix)
{
  tree b;
  tree overrider;
  tree delta;
  tree virtual_base;
  tree first_defn;
  tree overrider_fn, overrider_target;
  tree target_fn = DECL_THUNK_P (fn) ? THUNK_TARGET (fn) : fn;
  tree over_return, base_return;
  bool lost = false;

  /* Find the nearest primary base (possibly binfo itself) which defines
     this function; this is the class the caller will convert to when
     calling FN through BINFO.  */
  for (b = binfo; ; b = get_primary_binfo (b))
    {
      gcc_assert (b);
      if (look_for_overrides_here (BINFO_TYPE (b), target_fn))
	break;

      /* The nearest definition is from a lost primary.  */
      if (BINFO_LOST_PRIMARY_P (b))
	lost = true;
    }
  first_defn = b;

  /* Find the final overrider.  */
  overrider = find_final_overrider (TYPE_BINFO (t), b, target_fn);
  if (overrider == error_mark_node)
    {
      error ("no unique final overrider for %qD in %qT", target_fn, t);
      return;
    }
  overrider_target = overrider_fn = TREE_PURPOSE (overrider);

  /* Check for adjusting covariant return types.  */
  over_return = TREE_TYPE (TREE_TYPE (overrider_target));
  base_return = TREE_TYPE (TREE_TYPE (target_fn));

  if (POINTER_TYPE_P (over_return)
      && TREE_CODE (over_return) == TREE_CODE (base_return)
      && CLASS_TYPE_P (TREE_TYPE (over_return))
      && CLASS_TYPE_P (TREE_TYPE (base_return))
      /* If the overrider is invalid, don't even try.  */
      && !DECL_INVALID_OVERRIDER_P (overrider_target))
    {
      /* If FN is a covariant thunk, we must figure out the adjustment
	 to the final base FN was converting to. As OVERRIDER_TARGET might
	 also be converting to the return type of FN, we have to
	 combine the two conversions here.  */
      tree fixed_offset, virtual_offset;

      over_return = TREE_TYPE (over_return);
      base_return = TREE_TYPE (base_return);

      if (DECL_THUNK_P (fn))
	{
	  gcc_assert (DECL_RESULT_THUNK_P (fn));
	  fixed_offset = ssize_int (THUNK_FIXED_OFFSET (fn));
	  virtual_offset = THUNK_VIRTUAL_OFFSET (fn);
	}
      else
	fixed_offset = virtual_offset = NULL_TREE;

      if (virtual_offset)
	/* Find the equivalent binfo within the return type of the
	   overriding function. We will want the vbase offset from
	   there.  */
	virtual_offset = binfo_for_vbase (BINFO_TYPE (virtual_offset),
					  over_return);
      else if (!same_type_ignoring_top_level_qualifiers_p
	       (over_return, base_return))
	{
	  /* There was no existing virtual thunk (which takes
	     precedence).  So find the binfo of the base function's
	     return type within the overriding function's return type.
	     We cannot call lookup base here, because we're inside a
	     dfs_walk, and will therefore clobber the BINFO_MARKED
	     flags.  Fortunately we know the covariancy is valid (it
	     has already been checked), so we can just iterate along
	     the binfos, which have been chained in inheritance graph
	     order.  Of course it is lame that we have to repeat the
	     search here anyway -- we should really be caching pieces
	     of the vtable and avoiding this repeated work.  */
	  tree thunk_binfo, base_binfo;

	  /* Find the base binfo within the overriding function's
	     return type.  We will always find a thunk_binfo, except
	     when the covariancy is invalid (which we will have
	     already diagnosed).  */
	  for (base_binfo = TYPE_BINFO (base_return),
	       thunk_binfo = TYPE_BINFO (over_return);
	       thunk_binfo;
	       thunk_binfo = TREE_CHAIN (thunk_binfo))
	    if (SAME_BINFO_TYPE_P (BINFO_TYPE (thunk_binfo),
				   BINFO_TYPE (base_binfo)))
	      break;

	  /* See if virtual inheritance is involved.  */
	  for (virtual_offset = thunk_binfo;
	       virtual_offset;
	       virtual_offset = BINFO_INHERITANCE_CHAIN (virtual_offset))
	    if (BINFO_VIRTUAL_P (virtual_offset))
	      break;

	  if (virtual_offset
	      || (thunk_binfo && !BINFO_OFFSET_ZEROP (thunk_binfo)))
	    {
	      tree offset = convert (ssizetype, BINFO_OFFSET (thunk_binfo));

	      if (virtual_offset)
		{
		  /* We convert via virtual base.  Adjust the fixed
		     offset to be from there.  */
		  offset = 
		    size_diffop (offset,
				 convert (ssizetype,
					  BINFO_OFFSET (virtual_offset)));
		}
	      if (fixed_offset)
		/* There was an existing fixed offset, this must be
		   from the base just converted to, and the base the
		   FN was thunking to.  */
		fixed_offset = size_binop (PLUS_EXPR, fixed_offset, offset);
	      else
		fixed_offset = offset;
	    }
	}

      if (fixed_offset || virtual_offset)
	/* Replace the overriding function with a covariant thunk.  We
	   will emit the overriding function in its own slot as
	   well.  */
	overrider_fn = make_thunk (overrider_target, /*this_adjusting=*/0,
				   fixed_offset, virtual_offset);
    }
  else
    gcc_assert (DECL_INVALID_OVERRIDER_P (overrider_target) ||
		!DECL_THUNK_P (fn));

  /* If we need a covariant thunk, then we may need to adjust first_defn.
     The ABI specifies that the thunks emitted with a function are
     determined by which bases the function overrides, so we need to be
     sure that we're using a thunk for some overridden base; even if we
     know that the necessary this adjustment is zero, there may not be an
     appropriate zero-this-adjusment thunk for us to use since thunks for
     overriding virtual bases always use the vcall offset.

     Furthermore, just choosing any base that overrides this function isn't
     quite right, as this slot won't be used for calls through a type that
     puts a covariant thunk here.  Calling the function through such a type
     will use a different slot, and that slot is the one that determines
     the thunk emitted for that base.

     So, keep looking until we find the base that we're really overriding
     in this slot: the nearest primary base that doesn't use a covariant
     thunk in this slot.  */
  if (overrider_target != overrider_fn)
    {
      if (BINFO_TYPE (b) == DECL_CONTEXT (overrider_target))
	/* We already know that the overrider needs a covariant thunk.  */
	b = get_primary_binfo (b);
      for (; ; b = get_primary_binfo (b))
	{
	  tree main_binfo = TYPE_BINFO (BINFO_TYPE (b));
	  tree bv = chain_index (ix, BINFO_VIRTUALS (main_binfo));
	  if (BINFO_LOST_PRIMARY_P (b))
	    lost = true;
	  if (!DECL_THUNK_P (TREE_VALUE (bv)))
	    break;
	}
      first_defn = b;
    }

  /* Assume that we will produce a thunk that convert all the way to
     the final overrider, and not to an intermediate virtual base.  */
  virtual_base = NULL_TREE;

  /* See if we can convert to an intermediate virtual base first, and then
     use the vcall offset located there to finish the conversion.  */
  for (; b; b = BINFO_INHERITANCE_CHAIN (b))
    {
      /* If we find the final overrider, then we can stop
	 walking.  */
      if (SAME_BINFO_TYPE_P (BINFO_TYPE (b),
			     BINFO_TYPE (TREE_VALUE (overrider))))
	break;

      /* If we find a virtual base, and we haven't yet found the
	 overrider, then there is a virtual base between the
	 declaring base (first_defn) and the final overrider.  */
      if (BINFO_VIRTUAL_P (b))
	{
	  virtual_base = b;
	  break;
	}
    }

  /* Compute the constant adjustment to the `this' pointer.  The
     `this' pointer, when this function is called, will point at BINFO
     (or one of its primary bases, which are at the same offset).  */
  if (virtual_base)
    /* The `this' pointer needs to be adjusted from the declaration to
       the nearest virtual base.  */
    delta = size_diffop_loc (input_location,
			 convert (ssizetype, BINFO_OFFSET (virtual_base)),
			 convert (ssizetype, BINFO_OFFSET (first_defn)));
  else if (lost)
    /* If the nearest definition is in a lost primary, we don't need an
       entry in our vtable.  Except possibly in a constructor vtable,
       if we happen to get our primary back.  In that case, the offset
       will be zero, as it will be a primary base.  */
    delta = size_zero_node;
  else
    /* The `this' pointer needs to be adjusted from pointing to
       BINFO to pointing at the base where the final overrider
       appears.  */
    delta = size_diffop_loc (input_location,
			 convert (ssizetype,
				  BINFO_OFFSET (TREE_VALUE (overrider))),
			 convert (ssizetype, BINFO_OFFSET (binfo)));

  modify_vtable_entry (t, binfo, overrider_fn, delta, virtuals);

  if (virtual_base)
    BV_VCALL_INDEX (*virtuals)
      = get_vcall_index (overrider_target, BINFO_TYPE (virtual_base));
  else
    BV_VCALL_INDEX (*virtuals) = NULL_TREE;

  if (lost)
    BV_LOST_PRIMARY (*virtuals) = true;
}

/* Called from modify_all_vtables via dfs_walk.  */

static tree
dfs_modify_vtables (tree binfo, void* data)
{
  tree t = (tree) data;
  tree virtuals;
  tree old_virtuals;
  unsigned ix;

  if (!TYPE_CONTAINS_VPTR_P (BINFO_TYPE (binfo)))
    /* A base without a vtable needs no modification, and its bases
       are uninteresting.  */
    return dfs_skip_bases;

  if (SAME_BINFO_TYPE_P (BINFO_TYPE (binfo), t)
      && !CLASSTYPE_HAS_PRIMARY_BASE_P (t))
    /* Don't do the primary vtable, if it's new.  */
    return NULL_TREE;

  if (BINFO_PRIMARY_P (binfo) && !BINFO_VIRTUAL_P (binfo))
    /* There's no need to modify the vtable for a non-virtual primary
       base; we're not going to use that vtable anyhow.  We do still
       need to do this for virtual primary bases, as they could become
       non-primary in a construction vtable.  */
    return NULL_TREE;

  make_new_vtable (t, binfo);

  /* Now, go through each of the virtual functions in the virtual
     function table for BINFO.  Find the final overrider, and update
     the BINFO_VIRTUALS list appropriately.  */
  for (ix = 0, virtuals = BINFO_VIRTUALS (binfo),
	 old_virtuals = BINFO_VIRTUALS (TYPE_BINFO (BINFO_TYPE (binfo)));
       virtuals;
       ix++, virtuals = TREE_CHAIN (virtuals),
	 old_virtuals = TREE_CHAIN (old_virtuals))
    update_vtable_entry_for_fn (t,
				binfo,
				BV_FN (old_virtuals),
				&virtuals, ix);

  return NULL_TREE;
}

/* Update all of the primary and secondary vtables for T.  Create new
   vtables as required, and initialize their RTTI information.  Each
   of the functions in VIRTUALS is declared in T and may override a
   virtual function from a base class; find and modify the appropriate
   entries to point to the overriding functions.  Returns a list, in
   declaration order, of the virtual functions that are declared in T,
   but do not appear in the primary base class vtable, and which
   should therefore be appended to the end of the vtable for T.  */

static tree
modify_all_vtables (tree t, tree virtuals)
{
  tree binfo = TYPE_BINFO (t);
  tree *fnsp;

  /* Update all of the vtables.  */
  dfs_walk_once (binfo, dfs_modify_vtables, NULL, t);

  /* Add virtual functions not already in our primary vtable. These
     will be both those introduced by this class, and those overridden
     from secondary bases.  It does not include virtuals merely
     inherited from secondary bases.  */
  for (fnsp = &virtuals; *fnsp; )
    {
      tree fn = TREE_VALUE (*fnsp);

      if (!value_member (fn, BINFO_VIRTUALS (binfo))
	  || DECL_VINDEX (fn) == error_mark_node)
	{
	  /* We don't need to adjust the `this' pointer when
	     calling this function.  */
	  BV_DELTA (*fnsp) = integer_zero_node;
	  BV_VCALL_INDEX (*fnsp) = NULL_TREE;

	  /* This is a function not already in our vtable.  Keep it.  */
	  fnsp = &TREE_CHAIN (*fnsp);
	}
      else
	/* We've already got an entry for this function.  Skip it.  */
	*fnsp = TREE_CHAIN (*fnsp);
    }

  return virtuals;
}

/* Get the base virtual function declarations in T that have the
   indicated NAME.  */

static tree
get_basefndecls (tree name, tree t)
{
  tree methods;
  tree base_fndecls = NULL_TREE;
  int n_baseclasses = BINFO_N_BASE_BINFOS (TYPE_BINFO (t));
  int i;

  /* Find virtual functions in T with the indicated NAME.  */
  i = lookup_fnfields_1 (t, name);
  if (i != -1)
    for (methods = VEC_index (tree, CLASSTYPE_METHOD_VEC (t), i);
	 methods;
	 methods = OVL_NEXT (methods))
      {
	tree method = OVL_CURRENT (methods);

	if (TREE_CODE (method) == FUNCTION_DECL
	    && DECL_VINDEX (method))
	  base_fndecls = tree_cons (NULL_TREE, method, base_fndecls);
      }

  if (base_fndecls)
    return base_fndecls;

  for (i = 0; i < n_baseclasses; i++)
    {
      tree basetype = BINFO_TYPE (BINFO_BASE_BINFO (TYPE_BINFO (t), i));
      base_fndecls = chainon (get_basefndecls (name, basetype),
			      base_fndecls);
    }

  return base_fndecls;
}

/* If this declaration supersedes the declaration of
   a method declared virtual in the base class, then
   mark this field as being virtual as well.  */

void
check_for_override (tree decl, tree ctype)
{
  if (TREE_CODE (decl) == TEMPLATE_DECL)
    /* In [temp.mem] we have:

	 A specialization of a member function template does not
	 override a virtual function from a base class.  */
    return;
  if ((DECL_DESTRUCTOR_P (decl)
       || IDENTIFIER_VIRTUAL_P (DECL_NAME (decl))
       || DECL_CONV_FN_P (decl))
      && look_for_overrides (ctype, decl)
      && !DECL_STATIC_FUNCTION_P (decl))
    /* Set DECL_VINDEX to a value that is neither an INTEGER_CST nor
       the error_mark_node so that we know it is an overriding
       function.  */
    DECL_VINDEX (decl) = decl;

  if (DECL_VIRTUAL_P (decl))
    {
      if (!DECL_VINDEX (decl))
	DECL_VINDEX (decl) = error_mark_node;
      IDENTIFIER_VIRTUAL_P (DECL_NAME (decl)) = 1;
    }
}

/* Warn about hidden virtual functions that are not overridden in t.
   We know that constructors and destructors don't apply.  */

static void
warn_hidden (tree t)
{
  VEC(tree,gc) *method_vec = CLASSTYPE_METHOD_VEC (t);
  tree fns;
  size_t i;

  /* We go through each separately named virtual function.  */
  for (i = CLASSTYPE_FIRST_CONVERSION_SLOT;
       VEC_iterate (tree, method_vec, i, fns);
       ++i)
    {
      tree fn;
      tree name;
      tree fndecl;
      tree base_fndecls;
      tree base_binfo;
      tree binfo;
      int j;

      /* All functions in this slot in the CLASSTYPE_METHOD_VEC will
	 have the same name.  Figure out what name that is.  */
      name = DECL_NAME (OVL_CURRENT (fns));
      /* There are no possibly hidden functions yet.  */
      base_fndecls = NULL_TREE;
      /* Iterate through all of the base classes looking for possibly
	 hidden functions.  */
      for (binfo = TYPE_BINFO (t), j = 0;
	   BINFO_BASE_ITERATE (binfo, j, base_binfo); j++)
	{
	  tree basetype = BINFO_TYPE (base_binfo);
	  base_fndecls = chainon (get_basefndecls (name, basetype),
				  base_fndecls);
	}

      /* If there are no functions to hide, continue.  */
      if (!base_fndecls)
	continue;

      /* Remove any overridden functions.  */
      for (fn = fns; fn; fn = OVL_NEXT (fn))
	{
	  fndecl = OVL_CURRENT (fn);
	  if (DECL_VINDEX (fndecl))
	    {
	      tree *prev = &base_fndecls;

	      while (*prev)
		/* If the method from the base class has the same
		   signature as the method from the derived class, it
		   has been overridden.  */
		if (same_signature_p (fndecl, TREE_VALUE (*prev)))
		  *prev = TREE_CHAIN (*prev);
		else
		  prev = &TREE_CHAIN (*prev);
	    }
	}

      /* Now give a warning for all base functions without overriders,
	 as they are hidden.  */
      while (base_fndecls)
	{
	  /* Here we know it is a hider, and no overrider exists.  */
	  warning (OPT_Woverloaded_virtual, "%q+D was hidden", TREE_VALUE (base_fndecls));
	  warning (OPT_Woverloaded_virtual, "  by %q+D", fns);
	  base_fndecls = TREE_CHAIN (base_fndecls);
	}
    }
}

/* Check for things that are invalid.  There are probably plenty of other
   things we should check for also.  */

static void
finish_struct_anon (tree t)
{
  tree field;

  for (field = TYPE_FIELDS (t); field; field = DECL_CHAIN (field))
    {
      if (TREE_STATIC (field))
	continue;
      if (TREE_CODE (field) != FIELD_DECL)
	continue;

      if (DECL_NAME (field) == NULL_TREE
	  && ANON_AGGR_TYPE_P (TREE_TYPE (field)))
	{
	  bool is_union = TREE_CODE (TREE_TYPE (field)) == UNION_TYPE;
	  tree elt = TYPE_FIELDS (TREE_TYPE (field));
	  for (; elt; elt = DECL_CHAIN (elt))
	    {
	      /* We're generally only interested in entities the user
		 declared, but we also find nested classes by noticing
		 the TYPE_DECL that we create implicitly.  You're
		 allowed to put one anonymous union inside another,
		 though, so we explicitly tolerate that.  We use
		 TYPE_ANONYMOUS_P rather than ANON_AGGR_TYPE_P so that
		 we also allow unnamed types used for defining fields.  */
	      if (DECL_ARTIFICIAL (elt)
		  && (!DECL_IMPLICIT_TYPEDEF_P (elt)
		      || TYPE_ANONYMOUS_P (TREE_TYPE (elt))))
		continue;

	      if (TREE_CODE (elt) != FIELD_DECL)
		{
		  if (is_union)
		    permerror (input_location, "%q+#D invalid; an anonymous union can "
			       "only have non-static data members", elt);
		  else
		    permerror (input_location, "%q+#D invalid; an anonymous struct can "
			       "only have non-static data members", elt);
		  continue;
		}

	      if (TREE_PRIVATE (elt))
		{
		  if (is_union)
		    permerror (input_location, "private member %q+#D in anonymous union", elt);
		  else
		    permerror (input_location, "private member %q+#D in anonymous struct", elt);
		}
	      else if (TREE_PROTECTED (elt))
		{
		  if (is_union)
		    permerror (input_location, "protected member %q+#D in anonymous union", elt);
		  else
		    permerror (input_location, "protected member %q+#D in anonymous struct", elt);
		}

	      TREE_PRIVATE (elt) = TREE_PRIVATE (field);
	      TREE_PROTECTED (elt) = TREE_PROTECTED (field);
	    }
	}
    }
}

/* Add T to CLASSTYPE_DECL_LIST of current_class_type which
   will be used later during class template instantiation.
   When FRIEND_P is zero, T can be a static member data (VAR_DECL),
   a non-static member data (FIELD_DECL), a member function
   (FUNCTION_DECL), a nested type (RECORD_TYPE, ENUM_TYPE),
   a typedef (TYPE_DECL) or a member class template (TEMPLATE_DECL)
   When FRIEND_P is nonzero, T is either a friend class
   (RECORD_TYPE, TEMPLATE_DECL) or a friend function
   (FUNCTION_DECL, TEMPLATE_DECL).  */

void
maybe_add_class_template_decl_list (tree type, tree t, int friend_p)
{
  /* Save some memory by not creating TREE_LIST if TYPE is not template.  */
  if (CLASSTYPE_TEMPLATE_INFO (type))
    CLASSTYPE_DECL_LIST (type)
      = tree_cons (friend_p ? NULL_TREE : type,
		   t, CLASSTYPE_DECL_LIST (type));
}

/* Create default constructors, assignment operators, and so forth for
   the type indicated by T, if they are needed.  CANT_HAVE_CONST_CTOR,
   and CANT_HAVE_CONST_ASSIGNMENT are nonzero if, for whatever reason,
   the class cannot have a default constructor, copy constructor
   taking a const reference argument, or an assignment operator taking
   a const reference, respectively.  */

static void
add_implicitly_declared_members (tree t,
				 int cant_have_const_cctor,
				 int cant_have_const_assignment)
{
  /* Destructor.  */
  if (!CLASSTYPE_DESTRUCTORS (t))
    {
      /* In general, we create destructors lazily.  */
      CLASSTYPE_LAZY_DESTRUCTOR (t) = 1;

      if (TYPE_HAS_NONTRIVIAL_DESTRUCTOR (t)
	  && TYPE_FOR_JAVA (t))
	/* But if this is a Java class, any non-trivial destructor is
	   invalid, even if compiler-generated.  Therefore, if the
	   destructor is non-trivial we create it now.  */
	lazily_declare_fn (sfk_destructor, t);
    }

  /* [class.ctor]

     If there is no user-declared constructor for a class, a default
     constructor is implicitly declared.  */
  if (! TYPE_HAS_USER_CONSTRUCTOR (t))
    {
      TYPE_HAS_DEFAULT_CONSTRUCTOR (t) = 1;
      CLASSTYPE_LAZY_DEFAULT_CTOR (t) = 1;
    }

  /* [class.ctor]

     If a class definition does not explicitly declare a copy
     constructor, one is declared implicitly.  */
  if (! TYPE_HAS_COPY_CTOR (t) && ! TYPE_FOR_JAVA (t)
      && !type_has_move_constructor (t))
    {
      TYPE_HAS_COPY_CTOR (t) = 1;
      TYPE_HAS_CONST_COPY_CTOR (t) = !cant_have_const_cctor;
      CLASSTYPE_LAZY_COPY_CTOR (t) = 1;
      if (cxx_dialect >= cxx0x)
	CLASSTYPE_LAZY_MOVE_CTOR (t) = 1;
    }

  /* Currently only lambdas get a lazy move ctor, but N2987 adds them for
     other classes.  */
  if (LAMBDA_TYPE_P (t))
    CLASSTYPE_LAZY_MOVE_CTOR (t) = 1;

  /* If there is no assignment operator, one will be created if and
     when it is needed.  For now, just record whether or not the type
     of the parameter to the assignment operator will be a const or
     non-const reference.  */
  if (!TYPE_HAS_COPY_ASSIGN (t) && !TYPE_FOR_JAVA (t)
      && !type_has_move_assign (t))
    {
      TYPE_HAS_COPY_ASSIGN (t) = 1;
      TYPE_HAS_CONST_COPY_ASSIGN (t) = !cant_have_const_assignment;
      CLASSTYPE_LAZY_COPY_ASSIGN (t) = 1;
      if (cxx_dialect >= cxx0x)
	CLASSTYPE_LAZY_MOVE_ASSIGN (t) = 1;
    }

  /* We can't be lazy about declaring functions that might override
     a virtual function from a base class.  */
  if (TYPE_POLYMORPHIC_P (t)
      && (CLASSTYPE_LAZY_COPY_ASSIGN (t)
	  || CLASSTYPE_LAZY_MOVE_ASSIGN (t)
	  || CLASSTYPE_LAZY_DESTRUCTOR (t)))
    {
      tree binfo = TYPE_BINFO (t);
      tree base_binfo;
      int ix;
      tree opname = ansi_assopname (NOP_EXPR);
      for (ix = 0; BINFO_BASE_ITERATE (binfo, ix, base_binfo); ++ix)
	{
	  tree bv;
	  for (bv = BINFO_VIRTUALS (base_binfo); bv; bv = TREE_CHAIN (bv))
	    {
	      tree fn = BV_FN (bv);
	      if (DECL_NAME (fn) == opname)
		{
		  if (CLASSTYPE_LAZY_COPY_ASSIGN (t))
		    lazily_declare_fn (sfk_copy_assignment, t);
		  if (CLASSTYPE_LAZY_MOVE_ASSIGN (t))
		    lazily_declare_fn (sfk_move_assignment, t);
		}
	      else if (DECL_DESTRUCTOR_P (fn)
		       && CLASSTYPE_LAZY_DESTRUCTOR (t))
		lazily_declare_fn (sfk_destructor, t);
	    }
	}
    }
}

/* Subroutine of finish_struct_1.  Recursively count the number of fields
   in TYPE, including anonymous union members.  */

static int
count_fields (tree fields)
{
  tree x;
  int n_fields = 0;
  for (x = fields; x; x = DECL_CHAIN (x))
    {
      if (TREE_CODE (x) == FIELD_DECL && ANON_AGGR_TYPE_P (TREE_TYPE (x)))
	n_fields += count_fields (TYPE_FIELDS (TREE_TYPE (x)));
      else
	n_fields += 1;
    }
  return n_fields;
}

/* Subroutine of finish_struct_1.  Recursively add all the fields in the
   TREE_LIST FIELDS to the SORTED_FIELDS_TYPE elts, starting at offset IDX.  */

static int
add_fields_to_record_type (tree fields, struct sorted_fields_type *field_vec, int idx)
{
  tree x;
  for (x = fields; x; x = DECL_CHAIN (x))
    {
      if (TREE_CODE (x) == FIELD_DECL && ANON_AGGR_TYPE_P (TREE_TYPE (x)))
	idx = add_fields_to_record_type (TYPE_FIELDS (TREE_TYPE (x)), field_vec, idx);
      else
	field_vec->elts[idx++] = x;
    }
  return idx;
}

/* FIELD is a bit-field.  We are finishing the processing for its
   enclosing type.  Issue any appropriate messages and set appropriate
   flags.  Returns false if an error has been diagnosed.  */

static bool
check_bitfield_decl (tree field)
{
  tree type = TREE_TYPE (field);
  tree w;

  /* Extract the declared width of the bitfield, which has been
     temporarily stashed in DECL_INITIAL.  */
  w = DECL_INITIAL (field);
  gcc_assert (w != NULL_TREE);
  /* Remove the bit-field width indicator so that the rest of the
     compiler does not treat that value as an initializer.  */
  DECL_INITIAL (field) = NULL_TREE;

  /* Detect invalid bit-field type.  */
  if (!INTEGRAL_OR_ENUMERATION_TYPE_P (type))
    {
      error ("bit-field %q+#D with non-integral type", field);
      w = error_mark_node;
    }
  else
    {
      /* Avoid the non_lvalue wrapper added by fold for PLUS_EXPRs.  */
      STRIP_NOPS (w);

      /* detect invalid field size.  */
      w = integral_constant_value (w);

      if (TREE_CODE (w) != INTEGER_CST)
	{
	  error ("bit-field %q+D width not an integer constant", field);
	  w = error_mark_node;
	}
      else if (tree_int_cst_sgn (w) < 0)
	{
	  error ("negative width in bit-field %q+D", field);
	  w = error_mark_node;
	}
      else if (integer_zerop (w) && DECL_NAME (field) != 0)
	{
	  error ("zero width for bit-field %q+D", field);
	  w = error_mark_node;
	}
      else if (compare_tree_int (w, TYPE_PRECISION (type)) > 0
	       && TREE_CODE (type) != ENUMERAL_TYPE
	       && TREE_CODE (type) != BOOLEAN_TYPE)
	warning (0, "width of %q+D exceeds its type", field);
      else if (TREE_CODE (type) == ENUMERAL_TYPE
	       && (0 > (compare_tree_int
			(w, TYPE_PRECISION (ENUM_UNDERLYING_TYPE (type))))))
	warning (0, "%q+D is too small to hold all values of %q#T", field, type);
    }

  if (w != error_mark_node)
    {
      DECL_SIZE (field) = convert (bitsizetype, w);
      DECL_BIT_FIELD (field) = 1;
      return true;
    }
  else
    {
      /* Non-bit-fields are aligned for their type.  */
      DECL_BIT_FIELD (field) = 0;
      CLEAR_DECL_C_BIT_FIELD (field);
      return false;
    }
}

/* FIELD is a non bit-field.  We are finishing the processing for its
   enclosing type T.  Issue any appropriate messages and set appropriate
   flags.  */

static void
check_field_decl (tree field,
		  tree t,
		  int* cant_have_const_ctor,
		  int* no_const_asn_ref,
		  int* any_default_members)
{
  tree type = strip_array_types (TREE_TYPE (field));

  /* In C++98 an anonymous union cannot contain any fields which would change
     the settings of CANT_HAVE_CONST_CTOR and friends.  */
  if (ANON_UNION_TYPE_P (type) && cxx_dialect < cxx0x)
    ;
  /* And, we don't set TYPE_HAS_CONST_COPY_CTOR, etc., for anonymous
     structs.  So, we recurse through their fields here.  */
  else if (ANON_AGGR_TYPE_P (type))
    {
      tree fields;

      for (fields = TYPE_FIELDS (type); fields; fields = DECL_CHAIN (fields))
	if (TREE_CODE (fields) == FIELD_DECL && !DECL_C_BIT_FIELD (field))
	  check_field_decl (fields, t, cant_have_const_ctor,
			    no_const_asn_ref, any_default_members);
    }
  /* Check members with class type for constructors, destructors,
     etc.  */
  else if (CLASS_TYPE_P (type))
    {
      /* Never let anything with uninheritable virtuals
	 make it through without complaint.  */
      abstract_virtuals_error (field, type);

      if (TREE_CODE (t) == UNION_TYPE && cxx_dialect < cxx0x)
	{
	  static bool warned;
	  int oldcount = errorcount;
	  if (TYPE_NEEDS_CONSTRUCTING (type))
	    error ("member %q+#D with constructor not allowed in union",
		   field);
	  if (TYPE_HAS_NONTRIVIAL_DESTRUCTOR (type))
	    error ("member %q+#D with destructor not allowed in union", field);
	  if (TYPE_HAS_COMPLEX_COPY_ASSIGN (type))
	    error ("member %q+#D with copy assignment operator not allowed in union",
		   field);
	  if (!warned && errorcount > oldcount)
	    {
	      inform (DECL_SOURCE_LOCATION (field), "unrestricted unions "
		      "only available with -std=c++0x or -std=gnu++0x");
	      warned = true;
	    }
	}
      else
	{
	  TYPE_NEEDS_CONSTRUCTING (t) |= TYPE_NEEDS_CONSTRUCTING (type);
	  TYPE_HAS_NONTRIVIAL_DESTRUCTOR (t)
	    |= TYPE_HAS_NONTRIVIAL_DESTRUCTOR (type);
	  TYPE_HAS_COMPLEX_COPY_ASSIGN (t)
	    |= (TYPE_HAS_COMPLEX_COPY_ASSIGN (type)
		|| !TYPE_HAS_COPY_ASSIGN (type));
	  TYPE_HAS_COMPLEX_COPY_CTOR (t) |= (TYPE_HAS_COMPLEX_COPY_CTOR (type)
					     || !TYPE_HAS_COPY_CTOR (type));
	  TYPE_HAS_COMPLEX_MOVE_ASSIGN (t) |= TYPE_HAS_COMPLEX_MOVE_ASSIGN (type);
	  TYPE_HAS_COMPLEX_MOVE_CTOR (t) |= TYPE_HAS_COMPLEX_MOVE_CTOR (type);
	  TYPE_HAS_COMPLEX_DFLT (t) |= (!TYPE_HAS_DEFAULT_CONSTRUCTOR (type)
					|| TYPE_HAS_COMPLEX_DFLT (type));
	}

      if (TYPE_HAS_COPY_CTOR (type)
	  && !TYPE_HAS_CONST_COPY_CTOR (type))
	*cant_have_const_ctor = 1;

      if (TYPE_HAS_COPY_ASSIGN (type)
	  && !TYPE_HAS_CONST_COPY_ASSIGN (type))
	*no_const_asn_ref = 1;
    }
  if (DECL_INITIAL (field) != NULL_TREE)
    {
      /* `build_class_init_list' does not recognize
	 non-FIELD_DECLs.  */
      if (TREE_CODE (t) == UNION_TYPE && any_default_members != 0)
	error ("multiple fields in union %qT initialized", t);
      *any_default_members = 1;
    }
}

/* Check the data members (both static and non-static), class-scoped
   typedefs, etc., appearing in the declaration of T.  Issue
   appropriate diagnostics.  Sets ACCESS_DECLS to a list (in
   declaration order) of access declarations; each TREE_VALUE in this
   list is a USING_DECL.

   In addition, set the following flags:

     EMPTY_P
       The class is empty, i.e., contains no non-static data members.

     CANT_HAVE_CONST_CTOR_P
       This class cannot have an implicitly generated copy constructor
       taking a const reference.

     CANT_HAVE_CONST_ASN_REF
       This class cannot have an implicitly generated assignment
       operator taking a const reference.

   All of these flags should be initialized before calling this
   function.

   Returns a pointer to the end of the TYPE_FIELDs chain; additional
   fields can be added by adding to this chain.  */

static void
check_field_decls (tree t, tree *access_decls,
		   int *cant_have_const_ctor_p,
		   int *no_const_asn_ref_p)
{
  tree *field;
  tree *next;
  bool has_pointers;
  int any_default_members;
  int cant_pack = 0;
  int field_access = -1;

  /* Assume there are no access declarations.  */
  *access_decls = NULL_TREE;
  /* Assume this class has no pointer members.  */
  has_pointers = false;
  /* Assume none of the members of this class have default
     initializations.  */
  any_default_members = 0;

  for (field = &TYPE_FIELDS (t); *field; field = next)
    {
      tree x = *field;
      tree type = TREE_TYPE (x);
      int this_field_access;

      next = &DECL_CHAIN (x);

      if (TREE_CODE (x) == USING_DECL)
	{
	  /* Prune the access declaration from the list of fields.  */
	  *field = DECL_CHAIN (x);

	  /* Save the access declarations for our caller.  */
	  *access_decls = tree_cons (NULL_TREE, x, *access_decls);

	  /* Since we've reset *FIELD there's no reason to skip to the
	     next field.  */
	  next = field;
	  continue;
	}

      if (TREE_CODE (x) == TYPE_DECL
	  || TREE_CODE (x) == TEMPLATE_DECL)
	continue;

      /* If we've gotten this far, it's a data member, possibly static,
	 or an enumerator.  */
      DECL_CONTEXT (x) = t;

      /* When this goes into scope, it will be a non-local reference.  */
      DECL_NONLOCAL (x) = 1;

      if (TREE_CODE (t) == UNION_TYPE)
	{
	  /* [class.union]

	     If a union contains a static data member, or a member of
	     reference type, the program is ill-formed.  */
	  if (TREE_CODE (x) == VAR_DECL)
	    {
	      error ("%q+D may not be static because it is a member of a union", x);
	      continue;
	    }
	  if (TREE_CODE (type) == REFERENCE_TYPE)
	    {
	      error ("%q+D may not have reference type %qT because"
		     " it is a member of a union",
		     x, type);
	      continue;
	    }
	}

      /* Perform error checking that did not get done in
	 grokdeclarator.  */
      if (TREE_CODE (type) == FUNCTION_TYPE)
	{
	  error ("field %q+D invalidly declared function type", x);
	  type = build_pointer_type (type);
	  TREE_TYPE (x) = type;
	}
      else if (TREE_CODE (type) == METHOD_TYPE)
	{
	  error ("field %q+D invalidly declared method type", x);
	  type = build_pointer_type (type);
	  TREE_TYPE (x) = type;
	}

      if (type == error_mark_node)
	continue;

      if (TREE_CODE (x) == CONST_DECL || TREE_CODE (x) == VAR_DECL)
	continue;

      /* Now it can only be a FIELD_DECL.  */

      if (TREE_PRIVATE (x) || TREE_PROTECTED (x))
	CLASSTYPE_NON_AGGREGATE (t) = 1;

      /* A standard-layout class is a class that:
	 ...
	 has the same access control (Clause 11) for all non-static data members,
         ...  */
      this_field_access = TREE_PROTECTED (x) ? 1 : TREE_PRIVATE (x) ? 2 : 0;
      if (field_access == -1)
	field_access = this_field_access;
      else if (this_field_access != field_access)
	CLASSTYPE_NON_STD_LAYOUT (t) = 1;

      /* If this is of reference type, check if it needs an init.  */
      if (TREE_CODE (type) == REFERENCE_TYPE)
	{
	  CLASSTYPE_NON_LAYOUT_POD_P (t) = 1;
	  CLASSTYPE_NON_STD_LAYOUT (t) = 1;
	  if (DECL_INITIAL (x) == NULL_TREE)
	    SET_CLASSTYPE_REF_FIELDS_NEED_INIT (t, 1);

	  /* ARM $12.6.2: [A member initializer list] (or, for an
	     aggregate, initialization by a brace-enclosed list) is the
	     only way to initialize nonstatic const and reference
	     members.  */
	  TYPE_HAS_COMPLEX_COPY_ASSIGN (t) = 1;
	  TYPE_HAS_COMPLEX_MOVE_ASSIGN (t) = 1;
	}

      type = strip_array_types (type);

      if (TYPE_PACKED (t))
	{
	  if (!layout_pod_type_p (type) && !TYPE_PACKED (type))
	    {
	      warning
		(0,
		 "ignoring packed attribute because of unpacked non-POD field %q+#D",
		 x);
	      cant_pack = 1;
	    }
	  else if (DECL_C_BIT_FIELD (x)
		   || TYPE_ALIGN (TREE_TYPE (x)) > BITS_PER_UNIT)
	    DECL_PACKED (x) = 1;
	}

      if (DECL_C_BIT_FIELD (x) && integer_zerop (DECL_INITIAL (x)))
	/* We don't treat zero-width bitfields as making a class
	   non-empty.  */
	;
      else
	{
	  /* The class is non-empty.  */
	  CLASSTYPE_EMPTY_P (t) = 0;
	  /* The class is not even nearly empty.  */
	  CLASSTYPE_NEARLY_EMPTY_P (t) = 0;
	  /* If one of the data members contains an empty class,
	     so does T.  */
	  if (CLASS_TYPE_P (type)
	      && CLASSTYPE_CONTAINS_EMPTY_CLASS_P (type))
	    CLASSTYPE_CONTAINS_EMPTY_CLASS_P (t) = 1;
	}

      /* This is used by -Weffc++ (see below). Warn only for pointers
	 to members which might hold dynamic memory. So do not warn
	 for pointers to functions or pointers to members.  */
      if (TYPE_PTR_P (type)
	  && !TYPE_PTRFN_P (type)
	  && !TYPE_PTR_TO_MEMBER_P (type))
	has_pointers = true;

      if (CLASS_TYPE_P (type))
	{
	  if (CLASSTYPE_REF_FIELDS_NEED_INIT (type))
	    SET_CLASSTYPE_REF_FIELDS_NEED_INIT (t, 1);
	  if (CLASSTYPE_READONLY_FIELDS_NEED_INIT (type))
	    SET_CLASSTYPE_READONLY_FIELDS_NEED_INIT (t, 1);
	}

      if (DECL_MUTABLE_P (x) || TYPE_HAS_MUTABLE_P (type))
	CLASSTYPE_HAS_MUTABLE (t) = 1;

      if (! layout_pod_type_p (type))
	/* DR 148 now allows pointers to members (which are POD themselves),
	   to be allowed in POD structs.  */
	CLASSTYPE_NON_LAYOUT_POD_P (t) = 1;

      if (!std_layout_type_p (type))
	CLASSTYPE_NON_STD_LAYOUT (t) = 1;

      if (! zero_init_p (type))
	CLASSTYPE_NON_ZERO_INIT_P (t) = 1;

      /* We set DECL_C_BIT_FIELD in grokbitfield.
	 If the type and width are valid, we'll also set DECL_BIT_FIELD.  */
      if (! DECL_C_BIT_FIELD (x) || ! check_bitfield_decl (x))
	check_field_decl (x, t,
			  cant_have_const_ctor_p,
			  no_const_asn_ref_p,
			  &any_default_members);

      /* If any field is const, the structure type is pseudo-const.  */
      if (CP_TYPE_CONST_P (type))
	{
	  C_TYPE_FIELDS_READONLY (t) = 1;
	  if (DECL_INITIAL (x) == NULL_TREE)
	    SET_CLASSTYPE_READONLY_FIELDS_NEED_INIT (t, 1);

	  /* ARM $12.6.2: [A member initializer list] (or, for an
	     aggregate, initialization by a brace-enclosed list) is the
	     only way to initialize nonstatic const and reference
	     members.  */
	  TYPE_HAS_COMPLEX_COPY_ASSIGN (t) = 1;
	  TYPE_HAS_COMPLEX_MOVE_ASSIGN (t) = 1;
	}
      /* A field that is pseudo-const makes the structure likewise.  */
      else if (CLASS_TYPE_P (type))
	{
	  C_TYPE_FIELDS_READONLY (t) |= C_TYPE_FIELDS_READONLY (type);
	  SET_CLASSTYPE_READONLY_FIELDS_NEED_INIT (t,
	    CLASSTYPE_READONLY_FIELDS_NEED_INIT (t)
	    | CLASSTYPE_READONLY_FIELDS_NEED_INIT (type));
	}

      /* Core issue 80: A nonstatic data member is required to have a
	 different name from the class iff the class has a
	 user-declared constructor.  */
      if (constructor_name_p (DECL_NAME (x), t)
	  && TYPE_HAS_USER_CONSTRUCTOR (t))
	permerror (input_location, "field %q+#D with same name as class", x);
    }

  /* Effective C++ rule 11: if a class has dynamic memory held by pointers,
     it should also define a copy constructor and an assignment operator to
     implement the correct copy semantic (deep vs shallow, etc.). As it is
     not feasible to check whether the constructors do allocate dynamic memory
     and store it within members, we approximate the warning like this:

     -- Warn only if there are members which are pointers
     -- Warn only if there is a non-trivial constructor (otherwise,
	there cannot be memory allocated).
     -- Warn only if there is a non-trivial destructor. We assume that the
	user at least implemented the cleanup correctly, and a destructor
	is needed to free dynamic memory.

     This seems enough for practical purposes.  */
  if (warn_ecpp
      && has_pointers
      && TYPE_HAS_USER_CONSTRUCTOR (t)
      && TYPE_HAS_NONTRIVIAL_DESTRUCTOR (t)
      && !(TYPE_HAS_COPY_CTOR (t) && TYPE_HAS_COPY_ASSIGN (t)))
    {
      warning (OPT_Weffc__, "%q#T has pointer data members", t);

      if (! TYPE_HAS_COPY_CTOR (t))
	{
	  warning (OPT_Weffc__,
		   "  but does not override %<%T(const %T&)%>", t, t);
	  if (!TYPE_HAS_COPY_ASSIGN (t))
	    warning (OPT_Weffc__, "  or %<operator=(const %T&)%>", t);
	}
      else if (! TYPE_HAS_COPY_ASSIGN (t))
	warning (OPT_Weffc__,
		 "  but does not override %<operator=(const %T&)%>", t);
    }

  /* If any of the fields couldn't be packed, unset TYPE_PACKED.  */
  if (cant_pack)
    TYPE_PACKED (t) = 0;

  /* Check anonymous struct/anonymous union fields.  */
  finish_struct_anon (t);

  /* We've built up the list of access declarations in reverse order.
     Fix that now.  */
  *access_decls = nreverse (*access_decls);
}

/* If TYPE is an empty class type, records its OFFSET in the table of
   OFFSETS.  */

static int
record_subobject_offset (tree type, tree offset, splay_tree offsets)
{
  splay_tree_node n;

  if (!is_empty_class (type))
    return 0;

  /* Record the location of this empty object in OFFSETS.  */
  n = splay_tree_lookup (offsets, (splay_tree_key) offset);
  if (!n)
    n = splay_tree_insert (offsets,
			   (splay_tree_key) offset,
			   (splay_tree_value) NULL_TREE);
  n->value = ((splay_tree_value)
	      tree_cons (NULL_TREE,
			 type,
			 (tree) n->value));

  return 0;
}

/* Returns nonzero if TYPE is an empty class type and there is
   already an entry in OFFSETS for the same TYPE as the same OFFSET.  */

static int
check_subobject_offset (tree type, tree offset, splay_tree offsets)
{
  splay_tree_node n;
  tree t;

  if (!is_empty_class (type))
    return 0;

  /* Record the location of this empty object in OFFSETS.  */
  n = splay_tree_lookup (offsets, (splay_tree_key) offset);
  if (!n)
    return 0;

  for (t = (tree) n->value; t; t = TREE_CHAIN (t))
    if (same_type_p (TREE_VALUE (t), type))
      return 1;

  return 0;
}

/* Walk through all the subobjects of TYPE (located at OFFSET).  Call
   F for every subobject, passing it the type, offset, and table of
   OFFSETS.  If VBASES_P is one, then virtual non-primary bases should
   be traversed.

   If MAX_OFFSET is non-NULL, then subobjects with an offset greater
   than MAX_OFFSET will not be walked.

   If F returns a nonzero value, the traversal ceases, and that value
   is returned.  Otherwise, returns zero.  */

static int
walk_subobject_offsets (tree type,
			subobject_offset_fn f,
			tree offset,
			splay_tree offsets,
			tree max_offset,
			int vbases_p)
{
  int r = 0;
  tree type_binfo = NULL_TREE;

  /* If this OFFSET is bigger than the MAX_OFFSET, then we should
     stop.  */
  if (max_offset && INT_CST_LT (max_offset, offset))
    return 0;

  if (type == error_mark_node)
    return 0;

  if (!TYPE_P (type))
    {
      if (abi_version_at_least (2))
	type_binfo = type;
      type = BINFO_TYPE (type);
    }

  if (CLASS_TYPE_P (type))
    {
      tree field;
      tree binfo;
      int i;

      /* Avoid recursing into objects that are not interesting.  */
      if (!CLASSTYPE_CONTAINS_EMPTY_CLASS_P (type))
	return 0;

      /* Record the location of TYPE.  */
      r = (*f) (type, offset, offsets);
      if (r)
	return r;

      /* Iterate through the direct base classes of TYPE.  */
      if (!type_binfo)
	type_binfo = TYPE_BINFO (type);
      for (i = 0; BINFO_BASE_ITERATE (type_binfo, i, binfo); i++)
	{
	  tree binfo_offset;

	  if (abi_version_at_least (2)
	      && BINFO_VIRTUAL_P (binfo))
	    continue;

	  if (!vbases_p
	      && BINFO_VIRTUAL_P (binfo)
	      && !BINFO_PRIMARY_P (binfo))
	    continue;

	  if (!abi_version_at_least (2))
	    binfo_offset = size_binop (PLUS_EXPR,
				       offset,
				       BINFO_OFFSET (binfo));
	  else
	    {
	      tree orig_binfo;
	      /* We cannot rely on BINFO_OFFSET being set for the base
		 class yet, but the offsets for direct non-virtual
		 bases can be calculated by going back to the TYPE.  */
	      orig_binfo = BINFO_BASE_BINFO (TYPE_BINFO (type), i);
	      binfo_offset = size_binop (PLUS_EXPR,
					 offset,
					 BINFO_OFFSET (orig_binfo));
	    }

	  r = walk_subobject_offsets (binfo,
				      f,
				      binfo_offset,
				      offsets,
				      max_offset,
				      (abi_version_at_least (2)
				       ? /*vbases_p=*/0 : vbases_p));
	  if (r)
	    return r;
	}

      if (abi_version_at_least (2) && CLASSTYPE_VBASECLASSES (type))
	{
	  unsigned ix;
	  VEC(tree,gc) *vbases;

	  /* Iterate through the virtual base classes of TYPE.  In G++
	     3.2, we included virtual bases in the direct base class
	     loop above, which results in incorrect results; the
	     correct offsets for virtual bases are only known when
	     working with the most derived type.  */
	  if (vbases_p)
	    for (vbases = CLASSTYPE_VBASECLASSES (type), ix = 0;
		 VEC_iterate (tree, vbases, ix, binfo); ix++)
	      {
		r = walk_subobject_offsets (binfo,
					    f,
					    size_binop (PLUS_EXPR,
							offset,
							BINFO_OFFSET (binfo)),
					    offsets,
					    max_offset,
					    /*vbases_p=*/0);
		if (r)
		  return r;
	      }
	  else
	    {
	      /* We still have to walk the primary base, if it is
		 virtual.  (If it is non-virtual, then it was walked
		 above.)  */
	      tree vbase = get_primary_binfo (type_binfo);

	      if (vbase && BINFO_VIRTUAL_P (vbase)
		  && BINFO_PRIMARY_P (vbase)
		  && BINFO_INHERITANCE_CHAIN (vbase) == type_binfo)
		{
		  r = (walk_subobject_offsets
		       (vbase, f, offset,
			offsets, max_offset, /*vbases_p=*/0));
		  if (r)
		    return r;
		}
	    }
	}

      /* Iterate through the fields of TYPE.  */
      for (field = TYPE_FIELDS (type); field; field = DECL_CHAIN (field))
	if (TREE_CODE (field) == FIELD_DECL && !DECL_ARTIFICIAL (field))
	  {
	    tree field_offset;

	    if (abi_version_at_least (2))
	      field_offset = byte_position (field);
	    else
	      /* In G++ 3.2, DECL_FIELD_OFFSET was used.  */
	      field_offset = DECL_FIELD_OFFSET (field);

	    r = walk_subobject_offsets (TREE_TYPE (field),
					f,
					size_binop (PLUS_EXPR,
						    offset,
						    field_offset),
					offsets,
					max_offset,
					/*vbases_p=*/1);
	    if (r)
	      return r;
	  }
    }
  else if (TREE_CODE (type) == ARRAY_TYPE)
    {
      tree element_type = strip_array_types (type);
      tree domain = TYPE_DOMAIN (type);
      tree index;

      /* Avoid recursing into objects that are not interesting.  */
      if (!CLASS_TYPE_P (element_type)
	  || !CLASSTYPE_CONTAINS_EMPTY_CLASS_P (element_type))
	return 0;

      /* Step through each of the elements in the array.  */
      for (index = size_zero_node;
	   /* G++ 3.2 had an off-by-one error here.  */
	   (abi_version_at_least (2)
	    ? !INT_CST_LT (TYPE_MAX_VALUE (domain), index)
	    : INT_CST_LT (index, TYPE_MAX_VALUE (domain)));
	   index = size_binop (PLUS_EXPR, index, size_one_node))
	{
	  r = walk_subobject_offsets (TREE_TYPE (type),
				      f,
				      offset,
				      offsets,
				      max_offset,
				      /*vbases_p=*/1);
	  if (r)
	    return r;
	  offset = size_binop (PLUS_EXPR, offset,
			       TYPE_SIZE_UNIT (TREE_TYPE (type)));
	  /* If this new OFFSET is bigger than the MAX_OFFSET, then
	     there's no point in iterating through the remaining
	     elements of the array.  */
	  if (max_offset && INT_CST_LT (max_offset, offset))
	    break;
	}
    }

  return 0;
}

/* Record all of the empty subobjects of TYPE (either a type or a
   binfo).  If IS_DATA_MEMBER is true, then a non-static data member
   is being placed at OFFSET; otherwise, it is a base class that is
   being placed at OFFSET.  */

static void
record_subobject_offsets (tree type,
			  tree offset,
			  splay_tree offsets,
			  bool is_data_member)
{
  tree max_offset;
  /* If recording subobjects for a non-static data member or a
     non-empty base class , we do not need to record offsets beyond
     the size of the biggest empty class.  Additional data members
     will go at the end of the class.  Additional base classes will go
     either at offset zero (if empty, in which case they cannot
     overlap with offsets past the size of the biggest empty class) or
     at the end of the class.

     However, if we are placing an empty base class, then we must record
     all offsets, as either the empty class is at offset zero (where
     other empty classes might later be placed) or at the end of the
     class (where other objects might then be placed, so other empty
     subobjects might later overlap).  */
  if (is_data_member
      || !is_empty_class (BINFO_TYPE (type)))
    max_offset = sizeof_biggest_empty_class;
  else
    max_offset = NULL_TREE;
  walk_subobject_offsets (type, record_subobject_offset, offset,
			  offsets, max_offset, is_data_member);
}

/* Returns nonzero if any of the empty subobjects of TYPE (located at
   OFFSET) conflict with entries in OFFSETS.  If VBASES_P is nonzero,
   virtual bases of TYPE are examined.  */

static int
layout_conflict_p (tree type,
		   tree offset,
		   splay_tree offsets,
		   int vbases_p)
{
  splay_tree_node max_node;

  /* Get the node in OFFSETS that indicates the maximum offset where
     an empty subobject is located.  */
  max_node = splay_tree_max (offsets);
  /* If there aren't any empty subobjects, then there's no point in
     performing this check.  */
  if (!max_node)
    return 0;

  return walk_subobject_offsets (type, check_subobject_offset, offset,
				 offsets, (tree) (max_node->key),
				 vbases_p);
}

/* DECL is a FIELD_DECL corresponding either to a base subobject of a
   non-static data member of the type indicated by RLI.  BINFO is the
   binfo corresponding to the base subobject, OFFSETS maps offsets to
   types already located at those offsets.  This function determines
   the position of the DECL.  */

static void
layout_nonempty_base_or_field (record_layout_info rli,
			       tree decl,
			       tree binfo,
			       splay_tree offsets)
{
  tree offset = NULL_TREE;
  bool field_p;
  tree type;

  if (binfo)
    {
      /* For the purposes of determining layout conflicts, we want to
	 use the class type of BINFO; TREE_TYPE (DECL) will be the
	 CLASSTYPE_AS_BASE version, which does not contain entries for
	 zero-sized bases.  */
      type = TREE_TYPE (binfo);
      field_p = false;
    }
  else
    {
      type = TREE_TYPE (decl);
      field_p = true;
    }

  /* Try to place the field.  It may take more than one try if we have
     a hard time placing the field without putting two objects of the
     same type at the same address.  */
  while (1)
    {
      struct record_layout_info_s old_rli = *rli;

      /* Place this field.  */
      place_field (rli, decl);
      offset = byte_position (decl);

      /* We have to check to see whether or not there is already
	 something of the same type at the offset we're about to use.
	 For example, consider:

	   struct S {};
	   struct T : public S { int i; };
	   struct U : public S, public T {};

	 Here, we put S at offset zero in U.  Then, we can't put T at
	 offset zero -- its S component would be at the same address
	 as the S we already allocated.  So, we have to skip ahead.
	 Since all data members, including those whose type is an
	 empty class, have nonzero size, any overlap can happen only
	 with a direct or indirect base-class -- it can't happen with
	 a data member.  */
      /* In a union, overlap is permitted; all members are placed at
	 offset zero.  */
      if (TREE_CODE (rli->t) == UNION_TYPE)
	break;
      /* G++ 3.2 did not check for overlaps when placing a non-empty
	 virtual base.  */
      if (!abi_version_at_least (2) && binfo && BINFO_VIRTUAL_P (binfo))
	break;
      if (layout_conflict_p (field_p ? type : binfo, offset,
			     offsets, field_p))
	{
	  /* Strip off the size allocated to this field.  That puts us
	     at the first place we could have put the field with
	     proper alignment.  */
	  *rli = old_rli;

	  /* Bump up by the alignment required for the type.  */
	  rli->bitpos
	    = size_binop (PLUS_EXPR, rli->bitpos,
			  bitsize_int (binfo
				       ? CLASSTYPE_ALIGN (type)
				       : TYPE_ALIGN (type)));
	  normalize_rli (rli);
	}
      else
	/* There was no conflict.  We're done laying out this field.  */
	break;
    }

  /* Now that we know where it will be placed, update its
     BINFO_OFFSET.  */
  if (binfo && CLASS_TYPE_P (BINFO_TYPE (binfo)))
    /* Indirect virtual bases may have a nonzero BINFO_OFFSET at
       this point because their BINFO_OFFSET is copied from another
       hierarchy.  Therefore, we may not need to add the entire
       OFFSET.  */
    propagate_binfo_offsets (binfo,
			     size_diffop_loc (input_location,
					  convert (ssizetype, offset),
					  convert (ssizetype,
						   BINFO_OFFSET (binfo))));
}

/* Returns true if TYPE is empty and OFFSET is nonzero.  */

static int
empty_base_at_nonzero_offset_p (tree type,
				tree offset,
				splay_tree offsets ATTRIBUTE_UNUSED)
{
  return is_empty_class (type) && !integer_zerop (offset);
}

/* Layout the empty base BINFO.  EOC indicates the byte currently just
   past the end of the class, and should be correctly aligned for a
   class of the type indicated by BINFO; OFFSETS gives the offsets of
   the empty bases allocated so far. T is the most derived
   type.  Return nonzero iff we added it at the end.  */

static bool
layout_empty_base (record_layout_info rli, tree binfo,
		   tree eoc, splay_tree offsets)
{
  tree alignment;
  tree basetype = BINFO_TYPE (binfo);
  bool atend = false;

  /* This routine should only be used for empty classes.  */
  gcc_assert (is_empty_class (basetype));
  alignment = ssize_int (CLASSTYPE_ALIGN_UNIT (basetype));

  if (!integer_zerop (BINFO_OFFSET (binfo)))
    {
      if (abi_version_at_least (2))
	propagate_binfo_offsets
	  (binfo, size_diffop_loc (input_location,
			       size_zero_node, BINFO_OFFSET (binfo)));
      else
	warning (OPT_Wabi,
		 "offset of empty base %qT may not be ABI-compliant and may"
		 "change in a future version of GCC",
		 BINFO_TYPE (binfo));
    }

  /* This is an empty base class.  We first try to put it at offset
     zero.  */
  if (layout_conflict_p (binfo,
			 BINFO_OFFSET (binfo),
			 offsets,
			 /*vbases_p=*/0))
    {
      /* That didn't work.  Now, we move forward from the next
	 available spot in the class.  */
      atend = true;
      propagate_binfo_offsets (binfo, convert (ssizetype, eoc));
      while (1)
	{
	  if (!layout_conflict_p (binfo,
				  BINFO_OFFSET (binfo),
				  offsets,
				  /*vbases_p=*/0))
	    /* We finally found a spot where there's no overlap.  */
	    break;

	  /* There's overlap here, too.  Bump along to the next spot.  */
	  propagate_binfo_offsets (binfo, alignment);
	}
    }

  if (CLASSTYPE_USER_ALIGN (basetype))
    {
      rli->record_align = MAX (rli->record_align, CLASSTYPE_ALIGN (basetype));
      if (warn_packed)
	rli->unpacked_align = MAX (rli->unpacked_align, CLASSTYPE_ALIGN (basetype));
      TYPE_USER_ALIGN (rli->t) = 1;
    }

  return atend;
}

/* Layout the base given by BINFO in the class indicated by RLI.
   *BASE_ALIGN is a running maximum of the alignments of
   any base class.  OFFSETS gives the location of empty base
   subobjects.  T is the most derived type.  Return nonzero if the new
   object cannot be nearly-empty.  A new FIELD_DECL is inserted at
   *NEXT_FIELD, unless BINFO is for an empty base class.

   Returns the location at which the next field should be inserted.  */

static tree *
build_base_field (record_layout_info rli, tree binfo,
		  splay_tree offsets, tree *next_field)
{
  tree t = rli->t;
  tree basetype = BINFO_TYPE (binfo);

  if (!COMPLETE_TYPE_P (basetype))
    /* This error is now reported in xref_tag, thus giving better
       location information.  */
    return next_field;

  /* Place the base class.  */
  if (!is_empty_class (basetype))
    {
      tree decl;

      /* The containing class is non-empty because it has a non-empty
	 base class.  */
      CLASSTYPE_EMPTY_P (t) = 0;

      /* Create the FIELD_DECL.  */
      decl = build_decl (input_location,
			 FIELD_DECL, NULL_TREE, CLASSTYPE_AS_BASE (basetype));
      DECL_ARTIFICIAL (decl) = 1;
      DECL_IGNORED_P (decl) = 1;
      DECL_FIELD_CONTEXT (decl) = t;
      if (CLASSTYPE_AS_BASE (basetype))
	{
	  DECL_SIZE (decl) = CLASSTYPE_SIZE (basetype);
	  DECL_SIZE_UNIT (decl) = CLASSTYPE_SIZE_UNIT (basetype);
	  DECL_ALIGN (decl) = CLASSTYPE_ALIGN (basetype);
	  DECL_USER_ALIGN (decl) = CLASSTYPE_USER_ALIGN (basetype);
	  DECL_MODE (decl) = TYPE_MODE (basetype);
	  DECL_FIELD_IS_BASE (decl) = 1;

	  /* Try to place the field.  It may take more than one try if we
	     have a hard time placing the field without putting two
	     objects of the same type at the same address.  */
	  layout_nonempty_base_or_field (rli, decl, binfo, offsets);
	  /* Add the new FIELD_DECL to the list of fields for T.  */
	  DECL_CHAIN (decl) = *next_field;
	  *next_field = decl;
	  next_field = &DECL_CHAIN (decl);
	}
    }
  else
    {
      tree eoc;
      bool atend;

      /* On some platforms (ARM), even empty classes will not be
	 byte-aligned.  */
      eoc = round_up_loc (input_location,
		      rli_size_unit_so_far (rli),
		      CLASSTYPE_ALIGN_UNIT (basetype));
      atend = layout_empty_base (rli, binfo, eoc, offsets);
      /* A nearly-empty class "has no proper base class that is empty,
	 not morally virtual, and at an offset other than zero."  */
      if (!BINFO_VIRTUAL_P (binfo) && CLASSTYPE_NEARLY_EMPTY_P (t))
	{
	  if (atend)
	    CLASSTYPE_NEARLY_EMPTY_P (t) = 0;
	  /* The check above (used in G++ 3.2) is insufficient because
	     an empty class placed at offset zero might itself have an
	     empty base at a nonzero offset.  */
	  else if (walk_subobject_offsets (basetype,
					   empty_base_at_nonzero_offset_p,
					   size_zero_node,
					   /*offsets=*/NULL,
					   /*max_offset=*/NULL_TREE,
					   /*vbases_p=*/true))
	    {
	      if (abi_version_at_least (2))
		CLASSTYPE_NEARLY_EMPTY_P (t) = 0;
	      else
		warning (OPT_Wabi,
			 "class %qT will be considered nearly empty in a "
			 "future version of GCC", t);
	    }
	}

      /* We do not create a FIELD_DECL for empty base classes because
	 it might overlap some other field.  We want to be able to
	 create CONSTRUCTORs for the class by iterating over the
	 FIELD_DECLs, and the back end does not handle overlapping
	 FIELD_DECLs.  */

      /* An empty virtual base causes a class to be non-empty
	 -- but in that case we do not need to clear CLASSTYPE_EMPTY_P
	 here because that was already done when the virtual table
	 pointer was created.  */
    }

  /* Record the offsets of BINFO and its base subobjects.  */
  record_subobject_offsets (binfo,
			    BINFO_OFFSET (binfo),
			    offsets,
			    /*is_data_member=*/false);

  return next_field;
}

/* Layout all of the non-virtual base classes.  Record empty
   subobjects in OFFSETS.  T is the most derived type.  Return nonzero
   if the type cannot be nearly empty.  The fields created
   corresponding to the base classes will be inserted at
   *NEXT_FIELD.  */

static void
build_base_fields (record_layout_info rli,
		   splay_tree offsets, tree *next_field)
{
  /* Chain to hold all the new FIELD_DECLs which stand in for base class
     subobjects.  */
  tree t = rli->t;
  int n_baseclasses = BINFO_N_BASE_BINFOS (TYPE_BINFO (t));
  int i;

  /* The primary base class is always allocated first.  */
  if (CLASSTYPE_HAS_PRIMARY_BASE_P (t))
    next_field = build_base_field (rli, CLASSTYPE_PRIMARY_BINFO (t),
				   offsets, next_field);

  /* Now allocate the rest of the bases.  */
  for (i = 0; i < n_baseclasses; ++i)
    {
      tree base_binfo;

      base_binfo = BINFO_BASE_BINFO (TYPE_BINFO (t), i);

      /* The primary base was already allocated above, so we don't
	 need to allocate it again here.  */
      if (base_binfo == CLASSTYPE_PRIMARY_BINFO (t))
	continue;

      /* Virtual bases are added at the end (a primary virtual base
	 will have already been added).  */
      if (BINFO_VIRTUAL_P (base_binfo))
	continue;

      next_field = build_base_field (rli, base_binfo,
				     offsets, next_field);
    }
}

/* Go through the TYPE_METHODS of T issuing any appropriate
   diagnostics, figuring out which methods override which other
   methods, and so forth.  */

static void
check_methods (tree t)
{
  tree x;

  for (x = TYPE_METHODS (t); x; x = DECL_CHAIN (x))
    {
      check_for_override (x, t);
      if (DECL_PURE_VIRTUAL_P (x) && ! DECL_VINDEX (x))
	error ("initializer specified for non-virtual method %q+D", x);
      /* The name of the field is the original field name
	 Save this in auxiliary field for later overloading.  */
      if (DECL_VINDEX (x))
	{
	  TYPE_POLYMORPHIC_P (t) = 1;
	  if (DECL_PURE_VIRTUAL_P (x))
	    VEC_safe_push (tree, gc, CLASSTYPE_PURE_VIRTUALS (t), x);
	}
<<<<<<< HEAD
      /* All user-provided destructors are non-trivial.  */
=======
      /* All user-provided destructors are non-trivial.
         Constructors and assignment ops are handled in
	 grok_special_member_properties.  */
>>>>>>> 779871ac
      if (DECL_DESTRUCTOR_P (x) && user_provided_p (x))
	TYPE_HAS_NONTRIVIAL_DESTRUCTOR (t) = 1;
    }
}

/* FN is a constructor or destructor.  Clone the declaration to create
   a specialized in-charge or not-in-charge version, as indicated by
   NAME.  */

static tree
build_clone (tree fn, tree name)
{
  tree parms;
  tree clone;

  /* Copy the function.  */
  clone = copy_decl (fn);
  /* Reset the function name.  */
  DECL_NAME (clone) = name;
  SET_DECL_ASSEMBLER_NAME (clone, NULL_TREE);
  /* Remember where this function came from.  */
  DECL_ABSTRACT_ORIGIN (clone) = fn;
  /* Make it easy to find the CLONE given the FN.  */
  DECL_CHAIN (clone) = DECL_CHAIN (fn);
  DECL_CHAIN (fn) = clone;

  /* If this is a template, do the rest on the DECL_TEMPLATE_RESULT.  */
  if (TREE_CODE (clone) == TEMPLATE_DECL)
    {
      tree result = build_clone (DECL_TEMPLATE_RESULT (clone), name);
      DECL_TEMPLATE_RESULT (clone) = result;
      DECL_TEMPLATE_INFO (result) = copy_node (DECL_TEMPLATE_INFO (result));
      DECL_TI_TEMPLATE (result) = clone;
      TREE_TYPE (clone) = TREE_TYPE (result);
      return clone;
    }

  DECL_CLONED_FUNCTION (clone) = fn;
  /* There's no pending inline data for this function.  */
  DECL_PENDING_INLINE_INFO (clone) = NULL;
  DECL_PENDING_INLINE_P (clone) = 0;

  /* The base-class destructor is not virtual.  */
  if (name == base_dtor_identifier)
    {
      DECL_VIRTUAL_P (clone) = 0;
      if (TREE_CODE (clone) != TEMPLATE_DECL)
	DECL_VINDEX (clone) = NULL_TREE;
    }

  /* If there was an in-charge parameter, drop it from the function
     type.  */
  if (DECL_HAS_IN_CHARGE_PARM_P (clone))
    {
      tree basetype;
      tree parmtypes;
      tree exceptions;

      exceptions = TYPE_RAISES_EXCEPTIONS (TREE_TYPE (clone));
      basetype = TYPE_METHOD_BASETYPE (TREE_TYPE (clone));
      parmtypes = TYPE_ARG_TYPES (TREE_TYPE (clone));
      /* Skip the `this' parameter.  */
      parmtypes = TREE_CHAIN (parmtypes);
      /* Skip the in-charge parameter.  */
      parmtypes = TREE_CHAIN (parmtypes);
      /* And the VTT parm, in a complete [cd]tor.  */
      if (DECL_HAS_VTT_PARM_P (fn)
	  && ! DECL_NEEDS_VTT_PARM_P (clone))
	parmtypes = TREE_CHAIN (parmtypes);
       /* If this is subobject constructor or destructor, add the vtt
	 parameter.  */
      TREE_TYPE (clone)
	= build_method_type_directly (basetype,
				      TREE_TYPE (TREE_TYPE (clone)),
				      parmtypes);
      if (exceptions)
	TREE_TYPE (clone) = build_exception_variant (TREE_TYPE (clone),
						     exceptions);
      TREE_TYPE (clone)
	= cp_build_type_attribute_variant (TREE_TYPE (clone),
					   TYPE_ATTRIBUTES (TREE_TYPE (fn)));
    }

  /* Copy the function parameters.  */
  DECL_ARGUMENTS (clone) = copy_list (DECL_ARGUMENTS (clone));
  /* Remove the in-charge parameter.  */
  if (DECL_HAS_IN_CHARGE_PARM_P (clone))
    {
      DECL_CHAIN (DECL_ARGUMENTS (clone))
	= DECL_CHAIN (DECL_CHAIN (DECL_ARGUMENTS (clone)));
      DECL_HAS_IN_CHARGE_PARM_P (clone) = 0;
    }
  /* And the VTT parm, in a complete [cd]tor.  */
  if (DECL_HAS_VTT_PARM_P (fn))
    {
      if (DECL_NEEDS_VTT_PARM_P (clone))
	DECL_HAS_VTT_PARM_P (clone) = 1;
      else
	{
	  DECL_CHAIN (DECL_ARGUMENTS (clone))
	    = DECL_CHAIN (DECL_CHAIN (DECL_ARGUMENTS (clone)));
	  DECL_HAS_VTT_PARM_P (clone) = 0;
	}
    }

  for (parms = DECL_ARGUMENTS (clone); parms; parms = DECL_CHAIN (parms))
    {
      DECL_CONTEXT (parms) = clone;
      cxx_dup_lang_specific_decl (parms);
    }

  /* Create the RTL for this function.  */
  SET_DECL_RTL (clone, NULL);
  rest_of_decl_compilation (clone, /*top_level=*/1, at_eof);

  if (pch_file)
    note_decl_for_pch (clone);

  return clone;
}

/* Implementation of DECL_CLONED_FUNCTION and DECL_CLONED_FUNCTION_P, do
   not invoke this function directly.

   For a non-thunk function, returns the address of the slot for storing
   the function it is a clone of.  Otherwise returns NULL_TREE.

   If JUST_TESTING, looks through TEMPLATE_DECL and returns NULL if
   cloned_function is unset.  This is to support the separate
   DECL_CLONED_FUNCTION and DECL_CLONED_FUNCTION_P modes; using the latter
   on a template makes sense, but not the former.  */

tree *
decl_cloned_function_p (const_tree decl, bool just_testing)
{
  tree *ptr;
  if (just_testing)
    decl = STRIP_TEMPLATE (decl);

  if (TREE_CODE (decl) != FUNCTION_DECL
      || !DECL_LANG_SPECIFIC (decl)
      || DECL_LANG_SPECIFIC (decl)->u.fn.thunk_p)
    {
#if defined ENABLE_TREE_CHECKING && (GCC_VERSION >= 2007)
      if (!just_testing)
	lang_check_failed (__FILE__, __LINE__, __FUNCTION__);
      else
#endif
	return NULL;
    }

  ptr = &DECL_LANG_SPECIFIC (decl)->u.fn.u5.cloned_function;
  if (just_testing && *ptr == NULL_TREE)
    return NULL;
  else
    return ptr;
}

/* Produce declarations for all appropriate clones of FN.  If
   UPDATE_METHOD_VEC_P is nonzero, the clones are added to the
   CLASTYPE_METHOD_VEC as well.  */

void
clone_function_decl (tree fn, int update_method_vec_p)
{
  tree clone;

  /* Avoid inappropriate cloning.  */
  if (DECL_CHAIN (fn)
      && DECL_CLONED_FUNCTION_P (DECL_CHAIN (fn)))
    return;

  if (DECL_MAYBE_IN_CHARGE_CONSTRUCTOR_P (fn))
    {
      /* For each constructor, we need two variants: an in-charge version
	 and a not-in-charge version.  */
      clone = build_clone (fn, complete_ctor_identifier);
      if (update_method_vec_p)
	add_method (DECL_CONTEXT (clone), clone, NULL_TREE);
      clone = build_clone (fn, base_ctor_identifier);
      if (update_method_vec_p)
	add_method (DECL_CONTEXT (clone), clone, NULL_TREE);
    }
  else
    {
      gcc_assert (DECL_MAYBE_IN_CHARGE_DESTRUCTOR_P (fn));

      /* For each destructor, we need three variants: an in-charge
	 version, a not-in-charge version, and an in-charge deleting
	 version.  We clone the deleting version first because that
	 means it will go second on the TYPE_METHODS list -- and that
	 corresponds to the correct layout order in the virtual
	 function table.

	 For a non-virtual destructor, we do not build a deleting
	 destructor.  */
      if (DECL_VIRTUAL_P (fn))
	{
	  clone = build_clone (fn, deleting_dtor_identifier);
	  if (update_method_vec_p)
	    add_method (DECL_CONTEXT (clone), clone, NULL_TREE);
	}
      clone = build_clone (fn, complete_dtor_identifier);
      if (update_method_vec_p)
	add_method (DECL_CONTEXT (clone), clone, NULL_TREE);
      clone = build_clone (fn, base_dtor_identifier);
      if (update_method_vec_p)
	add_method (DECL_CONTEXT (clone), clone, NULL_TREE);
    }

  /* Note that this is an abstract function that is never emitted.  */
  DECL_ABSTRACT (fn) = 1;
}

/* DECL is an in charge constructor, which is being defined. This will
   have had an in class declaration, from whence clones were
   declared. An out-of-class definition can specify additional default
   arguments. As it is the clones that are involved in overload
   resolution, we must propagate the information from the DECL to its
   clones.  */

void
adjust_clone_args (tree decl)
{
  tree clone;

  for (clone = DECL_CHAIN (decl); clone && DECL_CLONED_FUNCTION_P (clone);
       clone = DECL_CHAIN (clone))
    {
      tree orig_clone_parms = TYPE_ARG_TYPES (TREE_TYPE (clone));
      tree orig_decl_parms = TYPE_ARG_TYPES (TREE_TYPE (decl));
      tree decl_parms, clone_parms;

      clone_parms = orig_clone_parms;

      /* Skip the 'this' parameter.  */
      orig_clone_parms = TREE_CHAIN (orig_clone_parms);
      orig_decl_parms = TREE_CHAIN (orig_decl_parms);

      if (DECL_HAS_IN_CHARGE_PARM_P (decl))
	orig_decl_parms = TREE_CHAIN (orig_decl_parms);
      if (DECL_HAS_VTT_PARM_P (decl))
	orig_decl_parms = TREE_CHAIN (orig_decl_parms);

      clone_parms = orig_clone_parms;
      if (DECL_HAS_VTT_PARM_P (clone))
	clone_parms = TREE_CHAIN (clone_parms);

      for (decl_parms = orig_decl_parms; decl_parms;
	   decl_parms = TREE_CHAIN (decl_parms),
	     clone_parms = TREE_CHAIN (clone_parms))
	{
	  gcc_assert (same_type_p (TREE_TYPE (decl_parms),
				   TREE_TYPE (clone_parms)));

	  if (TREE_PURPOSE (decl_parms) && !TREE_PURPOSE (clone_parms))
	    {
	      /* A default parameter has been added. Adjust the
		 clone's parameters.  */
	      tree exceptions = TYPE_RAISES_EXCEPTIONS (TREE_TYPE (clone));
	      tree attrs = TYPE_ATTRIBUTES (TREE_TYPE (clone));
	      tree basetype = TYPE_METHOD_BASETYPE (TREE_TYPE (clone));
	      tree type;

	      clone_parms = orig_decl_parms;

	      if (DECL_HAS_VTT_PARM_P (clone))
		{
		  clone_parms = tree_cons (TREE_PURPOSE (orig_clone_parms),
					   TREE_VALUE (orig_clone_parms),
					   clone_parms);
		  TREE_TYPE (clone_parms) = TREE_TYPE (orig_clone_parms);
		}
	      type = build_method_type_directly (basetype,
						 TREE_TYPE (TREE_TYPE (clone)),
						 clone_parms);
	      if (exceptions)
		type = build_exception_variant (type, exceptions);
	      if (attrs)
		type = cp_build_type_attribute_variant (type, attrs);
	      TREE_TYPE (clone) = type;

	      clone_parms = NULL_TREE;
	      break;
	    }
	}
      gcc_assert (!clone_parms);
    }
}

/* For each of the constructors and destructors in T, create an
   in-charge and not-in-charge variant.  */

static void
clone_constructors_and_destructors (tree t)
{
  tree fns;

  /* If for some reason we don't have a CLASSTYPE_METHOD_VEC, we bail
     out now.  */
  if (!CLASSTYPE_METHOD_VEC (t))
    return;

  for (fns = CLASSTYPE_CONSTRUCTORS (t); fns; fns = OVL_NEXT (fns))
    clone_function_decl (OVL_CURRENT (fns), /*update_method_vec_p=*/1);
  for (fns = CLASSTYPE_DESTRUCTORS (t); fns; fns = OVL_NEXT (fns))
    clone_function_decl (OVL_CURRENT (fns), /*update_method_vec_p=*/1);
}

/* Returns true iff class T has a user-defined constructor other than
   the default constructor.  */

bool
type_has_user_nondefault_constructor (tree t)
{
  tree fns;

  if (!TYPE_HAS_USER_CONSTRUCTOR (t))
    return false;

  for (fns = CLASSTYPE_CONSTRUCTORS (t); fns; fns = OVL_NEXT (fns))
    {
      tree fn = OVL_CURRENT (fns);
      if (!DECL_ARTIFICIAL (fn)
	  && (TREE_CODE (fn) == TEMPLATE_DECL
	      || (skip_artificial_parms_for (fn, DECL_ARGUMENTS (fn))
		  != NULL_TREE)))
	return true;
    }

  return false;
}

/* Returns the defaulted constructor if T has one. Otherwise, returns
   NULL_TREE.  */

tree
in_class_defaulted_default_constructor (tree t)
{
  tree fns, args;

  if (!TYPE_HAS_USER_CONSTRUCTOR (t))
    return NULL_TREE;

  for (fns = CLASSTYPE_CONSTRUCTORS (t); fns; fns = OVL_NEXT (fns))
    {
      tree fn = OVL_CURRENT (fns);

      if (DECL_DEFAULTED_IN_CLASS_P (fn))
	{
	  args = FUNCTION_FIRST_USER_PARMTYPE (fn);
	  while (args && TREE_PURPOSE (args))
	    args = TREE_CHAIN (args);
	  if (!args || args == void_list_node)
	    return fn;
	}
    }

  return NULL_TREE;
}

/* Returns true iff FN is a user-provided function, i.e. user-declared
   and not defaulted at its first declaration; or explicit, private,
   protected, or non-const.  */

bool
user_provided_p (tree fn)
{
  if (TREE_CODE (fn) == TEMPLATE_DECL)
    return true;
  else
    return (!DECL_ARTIFICIAL (fn)
	    && !DECL_DEFAULTED_IN_CLASS_P (fn));
}

/* Returns true iff class T has a user-provided constructor.  */

bool
type_has_user_provided_constructor (tree t)
{
  tree fns;

  if (!CLASS_TYPE_P (t))
    return false;

  if (!TYPE_HAS_USER_CONSTRUCTOR (t))
    return false;

  /* This can happen in error cases; avoid crashing.  */
  if (!CLASSTYPE_METHOD_VEC (t))
    return false;

  for (fns = CLASSTYPE_CONSTRUCTORS (t); fns; fns = OVL_NEXT (fns))
    if (user_provided_p (OVL_CURRENT (fns)))
      return true;

  return false;
}

/* Returns true iff class T has a user-provided default constructor.  */

bool
type_has_user_provided_default_constructor (tree t)
{
  tree fns;

  if (!TYPE_HAS_USER_CONSTRUCTOR (t))
    return false;

  for (fns = CLASSTYPE_CONSTRUCTORS (t); fns; fns = OVL_NEXT (fns))
    {
      tree fn = OVL_CURRENT (fns);
      if (TREE_CODE (fn) == FUNCTION_DECL
	  && user_provided_p (fn)
	  && sufficient_parms_p (FUNCTION_FIRST_USER_PARMTYPE (fn)))
	return true;
    }

  return false;
}

<<<<<<< HEAD
=======
/* Returns true iff class TYPE has a virtual destructor.  */

bool
type_has_virtual_destructor (tree type)
{
  tree dtor;

  if (!CLASS_TYPE_P (type))
    return false;

  gcc_assert (COMPLETE_TYPE_P (type));
  dtor = CLASSTYPE_DESTRUCTORS (type);
  return (dtor && DECL_VIRTUAL_P (dtor));
}

/* Returns true iff class T has a move constructor.  */

bool
type_has_move_constructor (tree t)
{
  tree fns;

  if (CLASSTYPE_LAZY_MOVE_CTOR (t))
    {
      gcc_assert (COMPLETE_TYPE_P (t));
      lazily_declare_fn (sfk_move_constructor, t);
    }

  if (!CLASSTYPE_METHOD_VEC (t))
    return false;

  for (fns = CLASSTYPE_CONSTRUCTORS (t); fns; fns = OVL_NEXT (fns))
    if (move_fn_p (OVL_CURRENT (fns)))
      return true;

  return false;
}

/* Returns true iff class T has a move assignment operator.  */

bool
type_has_move_assign (tree t)
{
  tree fns;

  if (CLASSTYPE_LAZY_MOVE_ASSIGN (t))
    {
      gcc_assert (COMPLETE_TYPE_P (t));
      lazily_declare_fn (sfk_move_assignment, t);
    }

  for (fns = lookup_fnfields_slot (t, ansi_assopname (NOP_EXPR));
       fns; fns = OVL_NEXT (fns))
    if (move_fn_p (OVL_CURRENT (fns)))
      return true;

  return false;
}

>>>>>>> 779871ac
/* Remove all zero-width bit-fields from T.  */

static void
remove_zero_width_bit_fields (tree t)
{
  tree *fieldsp;

  fieldsp = &TYPE_FIELDS (t);
  while (*fieldsp)
    {
      if (TREE_CODE (*fieldsp) == FIELD_DECL
	  && DECL_C_BIT_FIELD (*fieldsp)
          /* We should not be confused by the fact that grokbitfield
	     temporarily sets the width of the bit field into
	     DECL_INITIAL (*fieldsp).
	     check_bitfield_decl eventually sets DECL_SIZE (*fieldsp)
	     to that width.  */
	  && integer_zerop (DECL_SIZE (*fieldsp)))
	*fieldsp = DECL_CHAIN (*fieldsp);
      else
	fieldsp = &DECL_CHAIN (*fieldsp);
    }
}

/* Returns TRUE iff we need a cookie when dynamically allocating an
   array whose elements have the indicated class TYPE.  */

static bool
type_requires_array_cookie (tree type)
{
  tree fns;
  bool has_two_argument_delete_p = false;

  gcc_assert (CLASS_TYPE_P (type));

  /* If there's a non-trivial destructor, we need a cookie.  In order
     to iterate through the array calling the destructor for each
     element, we'll have to know how many elements there are.  */
  if (TYPE_HAS_NONTRIVIAL_DESTRUCTOR (type))
    return true;

  /* If the usual deallocation function is a two-argument whose second
     argument is of type `size_t', then we have to pass the size of
     the array to the deallocation function, so we will need to store
     a cookie.  */
  fns = lookup_fnfields (TYPE_BINFO (type),
			 ansi_opname (VEC_DELETE_EXPR),
			 /*protect=*/0);
  /* If there are no `operator []' members, or the lookup is
     ambiguous, then we don't need a cookie.  */
  if (!fns || fns == error_mark_node)
    return false;
  /* Loop through all of the functions.  */
  for (fns = BASELINK_FUNCTIONS (fns); fns; fns = OVL_NEXT (fns))
    {
      tree fn;
      tree second_parm;

      /* Select the current function.  */
      fn = OVL_CURRENT (fns);
      /* See if this function is a one-argument delete function.  If
	 it is, then it will be the usual deallocation function.  */
      second_parm = TREE_CHAIN (TYPE_ARG_TYPES (TREE_TYPE (fn)));
      if (second_parm == void_list_node)
	return false;
      /* Do not consider this function if its second argument is an
	 ellipsis.  */
      if (!second_parm)
	continue;
      /* Otherwise, if we have a two-argument function and the second
	 argument is `size_t', it will be the usual deallocation
	 function -- unless there is one-argument function, too.  */
      if (TREE_CHAIN (second_parm) == void_list_node
	  && same_type_p (TREE_VALUE (second_parm), size_type_node))
	has_two_argument_delete_p = true;
    }

  return has_two_argument_delete_p;
}

/* Check the validity of the bases and members declared in T.  Add any
   implicitly-generated functions (like copy-constructors and
   assignment operators).  Compute various flag bits (like
   CLASSTYPE_NON_LAYOUT_POD_T) for T.  This routine works purely at the C++
   level: i.e., independently of the ABI in use.  */

static void
check_bases_and_members (tree t)
{
  /* Nonzero if the implicitly generated copy constructor should take
     a non-const reference argument.  */
  int cant_have_const_ctor;
  /* Nonzero if the implicitly generated assignment operator
     should take a non-const reference argument.  */
  int no_const_asn_ref;
  tree access_decls;
  bool saved_complex_asn_ref;
  bool saved_nontrivial_dtor;
  tree fn;

  /* By default, we use const reference arguments and generate default
     constructors.  */
  cant_have_const_ctor = 0;
  no_const_asn_ref = 0;

  /* Check all the base-classes.  */
  check_bases (t, &cant_have_const_ctor,
	       &no_const_asn_ref);

  /* Check all the method declarations.  */
  check_methods (t);

  /* Save the initial values of these flags which only indicate whether
     or not the class has user-provided functions.  As we analyze the
     bases and members we can set these flags for other reasons.  */
  saved_complex_asn_ref = TYPE_HAS_COMPLEX_COPY_ASSIGN (t);
  saved_nontrivial_dtor = TYPE_HAS_NONTRIVIAL_DESTRUCTOR (t);

  /* Check all the data member declarations.  We cannot call
     check_field_decls until we have called check_bases check_methods,
     as check_field_decls depends on TYPE_HAS_NONTRIVIAL_DESTRUCTOR
     being set appropriately.  */
  check_field_decls (t, &access_decls,
		     &cant_have_const_ctor,
		     &no_const_asn_ref);

  /* A nearly-empty class has to be vptr-containing; a nearly empty
     class contains just a vptr.  */
  if (!TYPE_CONTAINS_VPTR_P (t))
    CLASSTYPE_NEARLY_EMPTY_P (t) = 0;

  /* Do some bookkeeping that will guide the generation of implicitly
     declared member functions.  */
  TYPE_HAS_COMPLEX_COPY_CTOR (t) |= TYPE_CONTAINS_VPTR_P (t);
  TYPE_HAS_COMPLEX_MOVE_CTOR (t) |= TYPE_CONTAINS_VPTR_P (t);
  /* We need to call a constructor for this class if it has a
     user-provided constructor, or if the default constructor is going
     to initialize the vptr.  (This is not an if-and-only-if;
     TYPE_NEEDS_CONSTRUCTING is set elsewhere if bases or members
     themselves need constructing.)  */
  TYPE_NEEDS_CONSTRUCTING (t)
    |= (type_has_user_provided_constructor (t) || TYPE_CONTAINS_VPTR_P (t));
  /* [dcl.init.aggr]

     An aggregate is an array or a class with no user-provided
     constructors ... and no virtual functions.  

     Again, other conditions for being an aggregate are checked
     elsewhere.  */
  CLASSTYPE_NON_AGGREGATE (t)
    |= (type_has_user_provided_constructor (t) || TYPE_POLYMORPHIC_P (t));
  /* This is the C++98/03 definition of POD; it changed in C++0x, but we
     retain the old definition internally for ABI reasons.  */
  CLASSTYPE_NON_LAYOUT_POD_P (t)
    |= (CLASSTYPE_NON_AGGREGATE (t)
	|| saved_nontrivial_dtor || saved_complex_asn_ref);
  CLASSTYPE_NON_STD_LAYOUT (t) |= TYPE_CONTAINS_VPTR_P (t);
  TYPE_HAS_COMPLEX_COPY_ASSIGN (t) |= TYPE_CONTAINS_VPTR_P (t);
  TYPE_HAS_COMPLEX_MOVE_ASSIGN (t) |= TYPE_CONTAINS_VPTR_P (t);
  TYPE_HAS_COMPLEX_DFLT (t) |= TYPE_CONTAINS_VPTR_P (t);

  /* If the class has no user-declared constructor, but does have
     non-static const or reference data members that can never be
     initialized, issue a warning.  */
  if (warn_uninitialized
      /* Classes with user-declared constructors are presumed to
	 initialize these members.  */
      && !TYPE_HAS_USER_CONSTRUCTOR (t)
      /* Aggregates can be initialized with brace-enclosed
	 initializers.  */
      && CLASSTYPE_NON_AGGREGATE (t))
    {
      tree field;

      for (field = TYPE_FIELDS (t); field; field = DECL_CHAIN (field))
	{
	  tree type;

	  if (TREE_CODE (field) != FIELD_DECL)
	    continue;

	  type = TREE_TYPE (field);
	  if (TREE_CODE (type) == REFERENCE_TYPE)
	    warning (OPT_Wuninitialized, "non-static reference %q+#D "
		     "in class without a constructor", field);
	  else if (CP_TYPE_CONST_P (type)
		   && (!CLASS_TYPE_P (type)
		       || !TYPE_HAS_DEFAULT_CONSTRUCTOR (type)))
	    warning (OPT_Wuninitialized, "non-static const member %q+#D "
		     "in class without a constructor", field);
	}
    }

  /* Synthesize any needed methods.  */
  add_implicitly_declared_members (t,
				   cant_have_const_ctor,
				   no_const_asn_ref);

  /* Check defaulted declarations here so we have cant_have_const_ctor
     and don't need to worry about clones.  */
<<<<<<< HEAD
  for (fn = TYPE_METHODS (t); fn; fn = TREE_CHAIN (fn))
=======
  for (fn = TYPE_METHODS (t); fn; fn = DECL_CHAIN (fn))
>>>>>>> 779871ac
    if (DECL_DEFAULTED_IN_CLASS_P (fn))
      {
	int copy = copy_fn_p (fn);
	if (copy > 0)
	  {
	    bool imp_const_p
	      = (DECL_CONSTRUCTOR_P (fn) ? !cant_have_const_ctor
		 : !no_const_asn_ref);
	    bool fn_const_p = (copy == 2);

	    if (fn_const_p && !imp_const_p)
	      /* If the function is defaulted outside the class, we just
		 give the synthesis error.  */
	      error ("%q+D declared to take const reference, but implicit "
		     "declaration would take non-const", fn);
	    else if (imp_const_p && !fn_const_p)
	      error ("%q+D declared to take non-const reference cannot be "
		     "defaulted in the class body", fn);
	  }
	defaulted_late_check (fn);
      }

  if (LAMBDA_TYPE_P (t))
    {
      /* "The closure type associated with a lambda-expression has a deleted
	 default constructor and a deleted copy assignment operator."  */
      TYPE_NEEDS_CONSTRUCTING (t) = 1;
<<<<<<< HEAD
      TYPE_HAS_DEFAULT_CONSTRUCTOR (t) = 0;
      CLASSTYPE_LAZY_DEFAULT_CTOR (t) = 0;
      TYPE_HAS_ASSIGN_REF (t) = 0;
      CLASSTYPE_LAZY_ASSIGNMENT_OP (t) = 0;
=======
      TYPE_HAS_COMPLEX_DFLT (t) = 1;
      TYPE_HAS_COMPLEX_COPY_ASSIGN (t) = 1;
      CLASSTYPE_LAZY_MOVE_ASSIGN (t) = 0;
>>>>>>> 779871ac

      /* "This class type is not an aggregate."  */
      CLASSTYPE_NON_AGGREGATE (t) = 1;
    }

  /* Create the in-charge and not-in-charge variants of constructors
     and destructors.  */
  clone_constructors_and_destructors (t);

  /* Process the using-declarations.  */
  for (; access_decls; access_decls = TREE_CHAIN (access_decls))
    handle_using_decl (TREE_VALUE (access_decls), t);

  /* Build and sort the CLASSTYPE_METHOD_VEC.  */
  finish_struct_methods (t);

  /* Figure out whether or not we will need a cookie when dynamically
     allocating an array of this type.  */
  TYPE_LANG_SPECIFIC (t)->u.c.vec_new_uses_cookie
    = type_requires_array_cookie (t);
}

/* If T needs a pointer to its virtual function table, set TYPE_VFIELD
   accordingly.  If a new vfield was created (because T doesn't have a
   primary base class), then the newly created field is returned.  It
   is not added to the TYPE_FIELDS list; it is the caller's
   responsibility to do that.  Accumulate declared virtual functions
   on VIRTUALS_P.  */

static tree
create_vtable_ptr (tree t, tree* virtuals_p)
{
  tree fn;

  /* Collect the virtual functions declared in T.  */
  for (fn = TYPE_METHODS (t); fn; fn = DECL_CHAIN (fn))
    if (DECL_VINDEX (fn) && !DECL_MAYBE_IN_CHARGE_DESTRUCTOR_P (fn)
	&& TREE_CODE (DECL_VINDEX (fn)) != INTEGER_CST)
      {
	tree new_virtual = make_node (TREE_LIST);

	BV_FN (new_virtual) = fn;
	BV_DELTA (new_virtual) = integer_zero_node;
	BV_VCALL_INDEX (new_virtual) = NULL_TREE;

	TREE_CHAIN (new_virtual) = *virtuals_p;
	*virtuals_p = new_virtual;
      }

  /* If we couldn't find an appropriate base class, create a new field
     here.  Even if there weren't any new virtual functions, we might need a
     new virtual function table if we're supposed to include vptrs in
     all classes that need them.  */
  if (!TYPE_VFIELD (t) && (*virtuals_p || TYPE_CONTAINS_VPTR_P (t)))
    {
      /* We build this decl with vtbl_ptr_type_node, which is a
	 `vtable_entry_type*'.  It might seem more precise to use
	 `vtable_entry_type (*)[N]' where N is the number of virtual
	 functions.  However, that would require the vtable pointer in
	 base classes to have a different type than the vtable pointer
	 in derived classes.  We could make that happen, but that
	 still wouldn't solve all the problems.  In particular, the
	 type-based alias analysis code would decide that assignments
	 to the base class vtable pointer can't alias assignments to
	 the derived class vtable pointer, since they have different
	 types.  Thus, in a derived class destructor, where the base
	 class constructor was inlined, we could generate bad code for
	 setting up the vtable pointer.

	 Therefore, we use one type for all vtable pointers.  We still
	 use a type-correct type; it's just doesn't indicate the array
	 bounds.  That's better than using `void*' or some such; it's
	 cleaner, and it let's the alias analysis code know that these
	 stores cannot alias stores to void*!  */
      tree field;

      field = build_decl (input_location, 
			  FIELD_DECL, get_vfield_name (t), vtbl_ptr_type_node);
      DECL_VIRTUAL_P (field) = 1;
      DECL_ARTIFICIAL (field) = 1;
      DECL_FIELD_CONTEXT (field) = t;
      DECL_FCONTEXT (field) = t;
      if (TYPE_PACKED (t))
	DECL_PACKED (field) = 1;

      TYPE_VFIELD (t) = field;

      /* This class is non-empty.  */
      CLASSTYPE_EMPTY_P (t) = 0;

      return field;
    }

  return NULL_TREE;
}

/* Add OFFSET to all base types of BINFO which is a base in the
   hierarchy dominated by T.

   OFFSET, which is a type offset, is number of bytes.  */

static void
propagate_binfo_offsets (tree binfo, tree offset)
{
  int i;
  tree primary_binfo;
  tree base_binfo;

  /* Update BINFO's offset.  */
  BINFO_OFFSET (binfo)
    = convert (sizetype,
	       size_binop (PLUS_EXPR,
			   convert (ssizetype, BINFO_OFFSET (binfo)),
			   offset));

  /* Find the primary base class.  */
  primary_binfo = get_primary_binfo (binfo);

  if (primary_binfo && BINFO_INHERITANCE_CHAIN (primary_binfo) == binfo)
    propagate_binfo_offsets (primary_binfo, offset);

  /* Scan all of the bases, pushing the BINFO_OFFSET adjust
     downwards.  */
  for (i = 0; BINFO_BASE_ITERATE (binfo, i, base_binfo); ++i)
    {
      /* Don't do the primary base twice.  */
      if (base_binfo == primary_binfo)
	continue;

      if (BINFO_VIRTUAL_P (base_binfo))
	continue;

      propagate_binfo_offsets (base_binfo, offset);
    }
}

/* Set BINFO_OFFSET for all of the virtual bases for RLI->T.  Update
   TYPE_ALIGN and TYPE_SIZE for T.  OFFSETS gives the location of
   empty subobjects of T.  */

static void
layout_virtual_bases (record_layout_info rli, splay_tree offsets)
{
  tree vbase;
  tree t = rli->t;
  bool first_vbase = true;
  tree *next_field;

  if (BINFO_N_BASE_BINFOS (TYPE_BINFO (t)) == 0)
    return;

  if (!abi_version_at_least(2))
    {
      /* In G++ 3.2, we incorrectly rounded the size before laying out
	 the virtual bases.  */
      finish_record_layout (rli, /*free_p=*/false);
#ifdef STRUCTURE_SIZE_BOUNDARY
      /* Packed structures don't need to have minimum size.  */
      if (! TYPE_PACKED (t))
	TYPE_ALIGN (t) = MAX (TYPE_ALIGN (t), (unsigned) STRUCTURE_SIZE_BOUNDARY);
#endif
      rli->offset = TYPE_SIZE_UNIT (t);
      rli->bitpos = bitsize_zero_node;
      rli->record_align = TYPE_ALIGN (t);
    }

  /* Find the last field.  The artificial fields created for virtual
     bases will go after the last extant field to date.  */
  next_field = &TYPE_FIELDS (t);
  while (*next_field)
    next_field = &DECL_CHAIN (*next_field);

  /* Go through the virtual bases, allocating space for each virtual
     base that is not already a primary base class.  These are
     allocated in inheritance graph order.  */
  for (vbase = TYPE_BINFO (t); vbase; vbase = TREE_CHAIN (vbase))
    {
      if (!BINFO_VIRTUAL_P (vbase))
	continue;

      if (!BINFO_PRIMARY_P (vbase))
	{
	  tree basetype = TREE_TYPE (vbase);

	  /* This virtual base is not a primary base of any class in the
	     hierarchy, so we have to add space for it.  */
	  next_field = build_base_field (rli, vbase,
					 offsets, next_field);

	  /* If the first virtual base might have been placed at a
	     lower address, had we started from CLASSTYPE_SIZE, rather
	     than TYPE_SIZE, issue a warning.  There can be both false
	     positives and false negatives from this warning in rare
	     cases; to deal with all the possibilities would probably
	     require performing both layout algorithms and comparing
	     the results which is not particularly tractable.  */
	  if (warn_abi
	      && first_vbase
	      && (tree_int_cst_lt
		  (size_binop (CEIL_DIV_EXPR,
			       round_up_loc (input_location,
					 CLASSTYPE_SIZE (t),
					 CLASSTYPE_ALIGN (basetype)),
			       bitsize_unit_node),
		   BINFO_OFFSET (vbase))))
	    warning (OPT_Wabi,
		     "offset of virtual base %qT is not ABI-compliant and "
		     "may change in a future version of GCC",
		     basetype);

	  first_vbase = false;
	}
    }
}

/* Returns the offset of the byte just past the end of the base class
   BINFO.  */

static tree
end_of_base (tree binfo)
{
  tree size;

  if (!CLASSTYPE_AS_BASE (BINFO_TYPE (binfo)))
    size = TYPE_SIZE_UNIT (char_type_node);
  else if (is_empty_class (BINFO_TYPE (binfo)))
    /* An empty class has zero CLASSTYPE_SIZE_UNIT, but we need to
       allocate some space for it. It cannot have virtual bases, so
       TYPE_SIZE_UNIT is fine.  */
    size = TYPE_SIZE_UNIT (BINFO_TYPE (binfo));
  else
    size = CLASSTYPE_SIZE_UNIT (BINFO_TYPE (binfo));

  return size_binop (PLUS_EXPR, BINFO_OFFSET (binfo), size);
}

/* Returns the offset of the byte just past the end of the base class
   with the highest offset in T.  If INCLUDE_VIRTUALS_P is zero, then
   only non-virtual bases are included.  */

static tree
end_of_class (tree t, int include_virtuals_p)
{
  tree result = size_zero_node;
  VEC(tree,gc) *vbases;
  tree binfo;
  tree base_binfo;
  tree offset;
  int i;

  for (binfo = TYPE_BINFO (t), i = 0;
       BINFO_BASE_ITERATE (binfo, i, base_binfo); ++i)
    {
      if (!include_virtuals_p
	  && BINFO_VIRTUAL_P (base_binfo)
	  && (!BINFO_PRIMARY_P (base_binfo)
	      || BINFO_INHERITANCE_CHAIN (base_binfo) != TYPE_BINFO (t)))
	continue;

      offset = end_of_base (base_binfo);
      if (INT_CST_LT_UNSIGNED (result, offset))
	result = offset;
    }

  /* G++ 3.2 did not check indirect virtual bases.  */
  if (abi_version_at_least (2) && include_virtuals_p)
    for (vbases = CLASSTYPE_VBASECLASSES (t), i = 0;
	 VEC_iterate (tree, vbases, i, base_binfo); i++)
      {
	offset = end_of_base (base_binfo);
	if (INT_CST_LT_UNSIGNED (result, offset))
	  result = offset;
      }

  return result;
}

/* Warn about bases of T that are inaccessible because they are
   ambiguous.  For example:

     struct S {};
     struct T : public S {};
     struct U : public S, public T {};

   Here, `(S*) new U' is not allowed because there are two `S'
   subobjects of U.  */

static void
warn_about_ambiguous_bases (tree t)
{
  int i;
  VEC(tree,gc) *vbases;
  tree basetype;
  tree binfo;
  tree base_binfo;

  /* If there are no repeated bases, nothing can be ambiguous.  */
  if (!CLASSTYPE_REPEATED_BASE_P (t))
    return;

  /* Check direct bases.  */
  for (binfo = TYPE_BINFO (t), i = 0;
       BINFO_BASE_ITERATE (binfo, i, base_binfo); ++i)
    {
      basetype = BINFO_TYPE (base_binfo);

      if (!lookup_base (t, basetype, ba_unique | ba_quiet, NULL))
	warning (0, "direct base %qT inaccessible in %qT due to ambiguity",
		 basetype, t);
    }

  /* Check for ambiguous virtual bases.  */
  if (extra_warnings)
    for (vbases = CLASSTYPE_VBASECLASSES (t), i = 0;
	 VEC_iterate (tree, vbases, i, binfo); i++)
      {
	basetype = BINFO_TYPE (binfo);

	if (!lookup_base (t, basetype, ba_unique | ba_quiet, NULL))
	  warning (OPT_Wextra, "virtual base %qT inaccessible in %qT due to ambiguity",
		   basetype, t);
      }
}

/* Compare two INTEGER_CSTs K1 and K2.  */

static int
splay_tree_compare_integer_csts (splay_tree_key k1, splay_tree_key k2)
{
  return tree_int_cst_compare ((tree) k1, (tree) k2);
}

/* Increase the size indicated in RLI to account for empty classes
   that are "off the end" of the class.  */

static void
include_empty_classes (record_layout_info rli)
{
  tree eoc;
  tree rli_size;

  /* It might be the case that we grew the class to allocate a
     zero-sized base class.  That won't be reflected in RLI, yet,
     because we are willing to overlay multiple bases at the same
     offset.  However, now we need to make sure that RLI is big enough
     to reflect the entire class.  */
  eoc = end_of_class (rli->t,
		      CLASSTYPE_AS_BASE (rli->t) != NULL_TREE);
  rli_size = rli_size_unit_so_far (rli);
  if (TREE_CODE (rli_size) == INTEGER_CST
      && INT_CST_LT_UNSIGNED (rli_size, eoc))
    {
      if (!abi_version_at_least (2))
	/* In version 1 of the ABI, the size of a class that ends with
	   a bitfield was not rounded up to a whole multiple of a
	   byte.  Because rli_size_unit_so_far returns only the number
	   of fully allocated bytes, any extra bits were not included
	   in the size.  */
	rli->bitpos = round_down (rli->bitpos, BITS_PER_UNIT);
      else
	/* The size should have been rounded to a whole byte.  */
	gcc_assert (tree_int_cst_equal
		    (rli->bitpos, round_down (rli->bitpos, BITS_PER_UNIT)));
      rli->bitpos
	= size_binop (PLUS_EXPR,
		      rli->bitpos,
		      size_binop (MULT_EXPR,
				  convert (bitsizetype,
					   size_binop (MINUS_EXPR,
						       eoc, rli_size)),
				  bitsize_int (BITS_PER_UNIT)));
      normalize_rli (rli);
    }
}

/* Calculate the TYPE_SIZE, TYPE_ALIGN, etc for T.  Calculate
   BINFO_OFFSETs for all of the base-classes.  Position the vtable
   pointer.  Accumulate declared virtual functions on VIRTUALS_P.  */

static void
layout_class_type (tree t, tree *virtuals_p)
{
  tree non_static_data_members;
  tree field;
  tree vptr;
  record_layout_info rli;
  /* Maps offsets (represented as INTEGER_CSTs) to a TREE_LIST of
     types that appear at that offset.  */
  splay_tree empty_base_offsets;
  /* True if the last field layed out was a bit-field.  */
  bool last_field_was_bitfield = false;
  /* The location at which the next field should be inserted.  */
  tree *next_field;
  /* T, as a base class.  */
  tree base_t;

  /* Keep track of the first non-static data member.  */
  non_static_data_members = TYPE_FIELDS (t);

  /* Start laying out the record.  */
  rli = start_record_layout (t);

  /* Mark all the primary bases in the hierarchy.  */
  determine_primary_bases (t);

  /* Create a pointer to our virtual function table.  */
  vptr = create_vtable_ptr (t, virtuals_p);

  /* The vptr is always the first thing in the class.  */
  if (vptr)
    {
      DECL_CHAIN (vptr) = TYPE_FIELDS (t);
      TYPE_FIELDS (t) = vptr;
      next_field = &DECL_CHAIN (vptr);
      place_field (rli, vptr);
    }
  else
    next_field = &TYPE_FIELDS (t);

  /* Build FIELD_DECLs for all of the non-virtual base-types.  */
  empty_base_offsets = splay_tree_new (splay_tree_compare_integer_csts,
				       NULL, NULL);
  build_base_fields (rli, empty_base_offsets, next_field);

  /* Layout the non-static data members.  */
  for (field = non_static_data_members; field; field = DECL_CHAIN (field))
    {
      tree type;
      tree padding;

      /* We still pass things that aren't non-static data members to
	 the back end, in case it wants to do something with them.  */
      if (TREE_CODE (field) != FIELD_DECL)
	{
	  place_field (rli, field);
	  /* If the static data member has incomplete type, keep track
	     of it so that it can be completed later.  (The handling
	     of pending statics in finish_record_layout is
	     insufficient; consider:

	       struct S1;
	       struct S2 { static S1 s1; };

	     At this point, finish_record_layout will be called, but
	     S1 is still incomplete.)  */
	  if (TREE_CODE (field) == VAR_DECL)
	    {
	      maybe_register_incomplete_var (field);
	      /* The visibility of static data members is determined
		 at their point of declaration, not their point of
		 definition.  */
	      determine_visibility (field);
	    }
	  continue;
	}

      type = TREE_TYPE (field);
      if (type == error_mark_node)
	continue;

      padding = NULL_TREE;

      /* If this field is a bit-field whose width is greater than its
	 type, then there are some special rules for allocating
	 it.  */
      if (DECL_C_BIT_FIELD (field)
	  && INT_CST_LT (TYPE_SIZE (type), DECL_SIZE (field)))
	{
	  unsigned int itk;
	  tree integer_type;
	  bool was_unnamed_p = false;
	  /* We must allocate the bits as if suitably aligned for the
	     longest integer type that fits in this many bits.  type
	     of the field.  Then, we are supposed to use the left over
	     bits as additional padding.  */
	  for (itk = itk_char; itk != itk_none; ++itk)
	    if (integer_types[itk] != NULL_TREE
		&& (INT_CST_LT (size_int (MAX_FIXED_MODE_SIZE),
				TYPE_SIZE (integer_types[itk]))
		    || INT_CST_LT (DECL_SIZE (field),
				   TYPE_SIZE (integer_types[itk]))))
	      break;

	  /* ITK now indicates a type that is too large for the
	     field.  We have to back up by one to find the largest
	     type that fits.  */
	  do
	  {
            --itk;
	    integer_type = integer_types[itk];
	  } while (itk > 0 && integer_type == NULL_TREE);

	  /* Figure out how much additional padding is required.  GCC
	     3.2 always created a padding field, even if it had zero
	     width.  */
	  if (!abi_version_at_least (2)
	      || INT_CST_LT (TYPE_SIZE (integer_type), DECL_SIZE (field)))
	    {
	      if (abi_version_at_least (2) && TREE_CODE (t) == UNION_TYPE)
		/* In a union, the padding field must have the full width
		   of the bit-field; all fields start at offset zero.  */
		padding = DECL_SIZE (field);
	      else
		{
		  if (TREE_CODE (t) == UNION_TYPE)
		    warning (OPT_Wabi, "size assigned to %qT may not be "
			     "ABI-compliant and may change in a future "
			     "version of GCC",
			     t);
		  padding = size_binop (MINUS_EXPR, DECL_SIZE (field),
					TYPE_SIZE (integer_type));
		}
	    }
#ifdef PCC_BITFIELD_TYPE_MATTERS
	  /* An unnamed bitfield does not normally affect the
	     alignment of the containing class on a target where
	     PCC_BITFIELD_TYPE_MATTERS.  But, the C++ ABI does not
	     make any exceptions for unnamed bitfields when the
	     bitfields are longer than their types.  Therefore, we
	     temporarily give the field a name.  */
	  if (PCC_BITFIELD_TYPE_MATTERS && !DECL_NAME (field))
	    {
	      was_unnamed_p = true;
	      DECL_NAME (field) = make_anon_name ();
	    }
#endif
	  DECL_SIZE (field) = TYPE_SIZE (integer_type);
	  DECL_ALIGN (field) = TYPE_ALIGN (integer_type);
	  DECL_USER_ALIGN (field) = TYPE_USER_ALIGN (integer_type);
	  layout_nonempty_base_or_field (rli, field, NULL_TREE,
					 empty_base_offsets);
	  if (was_unnamed_p)
	    DECL_NAME (field) = NULL_TREE;
	  /* Now that layout has been performed, set the size of the
	     field to the size of its declared type; the rest of the
	     field is effectively invisible.  */
	  DECL_SIZE (field) = TYPE_SIZE (type);
	  /* We must also reset the DECL_MODE of the field.  */
	  if (abi_version_at_least (2))
	    DECL_MODE (field) = TYPE_MODE (type);
	  else if (warn_abi
		   && DECL_MODE (field) != TYPE_MODE (type))
	    /* Versions of G++ before G++ 3.4 did not reset the
	       DECL_MODE.  */
	    warning (OPT_Wabi,
		     "the offset of %qD may not be ABI-compliant and may "
		     "change in a future version of GCC", field);
	}
      else
	layout_nonempty_base_or_field (rli, field, NULL_TREE,
				       empty_base_offsets);

      /* Remember the location of any empty classes in FIELD.  */
      if (abi_version_at_least (2))
	record_subobject_offsets (TREE_TYPE (field),
				  byte_position(field),
				  empty_base_offsets,
				  /*is_data_member=*/true);

      /* If a bit-field does not immediately follow another bit-field,
	 and yet it starts in the middle of a byte, we have failed to
	 comply with the ABI.  */
      if (warn_abi
	  && DECL_C_BIT_FIELD (field)
	  /* The TREE_NO_WARNING flag gets set by Objective-C when
	     laying out an Objective-C class.  The ObjC ABI differs
	     from the C++ ABI, and so we do not want a warning
	     here.  */
	  && !TREE_NO_WARNING (field)
	  && !last_field_was_bitfield
	  && !integer_zerop (size_binop (TRUNC_MOD_EXPR,
					 DECL_FIELD_BIT_OFFSET (field),
					 bitsize_unit_node)))
	warning (OPT_Wabi, "offset of %q+D is not ABI-compliant and may "
		 "change in a future version of GCC", field);

      /* G++ used to use DECL_FIELD_OFFSET as if it were the byte
	 offset of the field.  */
      if (warn_abi
	  && !abi_version_at_least (2)
	  && !tree_int_cst_equal (DECL_FIELD_OFFSET (field),
				  byte_position (field))
	  && contains_empty_class_p (TREE_TYPE (field)))
	warning (OPT_Wabi, "%q+D contains empty classes which may cause base "
		 "classes to be placed at different locations in a "
		 "future version of GCC", field);

      /* The middle end uses the type of expressions to determine the
	 possible range of expression values.  In order to optimize
	 "x.i > 7" to "false" for a 2-bit bitfield "i", the middle end
	 must be made aware of the width of "i", via its type.

	 Because C++ does not have integer types of arbitrary width,
	 we must (for the purposes of the front end) convert from the
	 type assigned here to the declared type of the bitfield
	 whenever a bitfield expression is used as an rvalue.
	 Similarly, when assigning a value to a bitfield, the value
	 must be converted to the type given the bitfield here.  */
      if (DECL_C_BIT_FIELD (field))
	{
	  unsigned HOST_WIDE_INT width;
	  tree ftype = TREE_TYPE (field);
	  width = tree_low_cst (DECL_SIZE (field), /*unsignedp=*/1);
	  if (width != TYPE_PRECISION (ftype))
	    {
	      TREE_TYPE (field)
		= c_build_bitfield_integer_type (width,
						 TYPE_UNSIGNED (ftype));
	      TREE_TYPE (field)
		= cp_build_qualified_type (TREE_TYPE (field),
					   cp_type_quals (ftype));
	    }
	}

      /* If we needed additional padding after this field, add it
	 now.  */
      if (padding)
	{
	  tree padding_field;

	  padding_field = build_decl (input_location,
				      FIELD_DECL,
				      NULL_TREE,
				      char_type_node);
	  DECL_BIT_FIELD (padding_field) = 1;
	  DECL_SIZE (padding_field) = padding;
	  DECL_CONTEXT (padding_field) = t;
	  DECL_ARTIFICIAL (padding_field) = 1;
	  DECL_IGNORED_P (padding_field) = 1;
	  layout_nonempty_base_or_field (rli, padding_field,
					 NULL_TREE,
					 empty_base_offsets);
	}

      last_field_was_bitfield = DECL_C_BIT_FIELD (field);
    }

  if (abi_version_at_least (2) && !integer_zerop (rli->bitpos))
    {
      /* Make sure that we are on a byte boundary so that the size of
	 the class without virtual bases will always be a round number
	 of bytes.  */
      rli->bitpos = round_up_loc (input_location, rli->bitpos, BITS_PER_UNIT);
      normalize_rli (rli);
    }

  /* G++ 3.2 does not allow virtual bases to be overlaid with tail
     padding.  */
  if (!abi_version_at_least (2))
    include_empty_classes(rli);

  /* Delete all zero-width bit-fields from the list of fields.  Now
     that the type is laid out they are no longer important.  */
  remove_zero_width_bit_fields (t);

  /* Create the version of T used for virtual bases.  We do not use
     make_class_type for this version; this is an artificial type.  For
     a POD type, we just reuse T.  */
  if (CLASSTYPE_NON_LAYOUT_POD_P (t) || CLASSTYPE_EMPTY_P (t))
    {
      base_t = make_node (TREE_CODE (t));

      /* Set the size and alignment for the new type.  In G++ 3.2, all
	 empty classes were considered to have size zero when used as
	 base classes.  */
      if (!abi_version_at_least (2) && CLASSTYPE_EMPTY_P (t))
	{
	  TYPE_SIZE (base_t) = bitsize_zero_node;
	  TYPE_SIZE_UNIT (base_t) = size_zero_node;
	  if (warn_abi && !integer_zerop (rli_size_unit_so_far (rli)))
	    warning (OPT_Wabi,
		     "layout of classes derived from empty class %qT "
		     "may change in a future version of GCC",
		     t);
	}
      else
	{
	  tree eoc;

	  /* If the ABI version is not at least two, and the last
	     field was a bit-field, RLI may not be on a byte
	     boundary.  In particular, rli_size_unit_so_far might
	     indicate the last complete byte, while rli_size_so_far
	     indicates the total number of bits used.  Therefore,
	     rli_size_so_far, rather than rli_size_unit_so_far, is
	     used to compute TYPE_SIZE_UNIT.  */
	  eoc = end_of_class (t, /*include_virtuals_p=*/0);
	  TYPE_SIZE_UNIT (base_t)
	    = size_binop (MAX_EXPR,
			  convert (sizetype,
				   size_binop (CEIL_DIV_EXPR,
					       rli_size_so_far (rli),
					       bitsize_int (BITS_PER_UNIT))),
			  eoc);
	  TYPE_SIZE (base_t)
	    = size_binop (MAX_EXPR,
			  rli_size_so_far (rli),
			  size_binop (MULT_EXPR,
				      convert (bitsizetype, eoc),
				      bitsize_int (BITS_PER_UNIT)));
	}
      TYPE_ALIGN (base_t) = rli->record_align;
      TYPE_USER_ALIGN (base_t) = TYPE_USER_ALIGN (t);

      /* Copy the fields from T.  */
      next_field = &TYPE_FIELDS (base_t);
      for (field = TYPE_FIELDS (t); field; field = DECL_CHAIN (field))
	if (TREE_CODE (field) == FIELD_DECL)
	  {
	    *next_field = build_decl (input_location,
				      FIELD_DECL,
				      DECL_NAME (field),
				      TREE_TYPE (field));
	    DECL_CONTEXT (*next_field) = base_t;
	    DECL_FIELD_OFFSET (*next_field) = DECL_FIELD_OFFSET (field);
	    DECL_FIELD_BIT_OFFSET (*next_field)
	      = DECL_FIELD_BIT_OFFSET (field);
	    DECL_SIZE (*next_field) = DECL_SIZE (field);
	    DECL_MODE (*next_field) = DECL_MODE (field);
	    next_field = &DECL_CHAIN (*next_field);
	  }

      /* Record the base version of the type.  */
      CLASSTYPE_AS_BASE (t) = base_t;
      TYPE_CONTEXT (base_t) = t;
    }
  else
    CLASSTYPE_AS_BASE (t) = t;

  /* Every empty class contains an empty class.  */
  if (CLASSTYPE_EMPTY_P (t))
    CLASSTYPE_CONTAINS_EMPTY_CLASS_P (t) = 1;

  /* Set the TYPE_DECL for this type to contain the right
     value for DECL_OFFSET, so that we can use it as part
     of a COMPONENT_REF for multiple inheritance.  */
  layout_decl (TYPE_MAIN_DECL (t), 0);

  /* Now fix up any virtual base class types that we left lying
     around.  We must get these done before we try to lay out the
     virtual function table.  As a side-effect, this will remove the
     base subobject fields.  */
  layout_virtual_bases (rli, empty_base_offsets);

  /* Make sure that empty classes are reflected in RLI at this
     point.  */
  include_empty_classes(rli);

  /* Make sure not to create any structures with zero size.  */
  if (integer_zerop (rli_size_unit_so_far (rli)) && CLASSTYPE_EMPTY_P (t))
    place_field (rli,
		 build_decl (input_location,
			     FIELD_DECL, NULL_TREE, char_type_node));

  /* If this is a non-POD, declaring it packed makes a difference to how it
     can be used as a field; don't let finalize_record_size undo it.  */
  if (TYPE_PACKED (t) && !layout_pod_type_p (t))
    rli->packed_maybe_necessary = true;

  /* Let the back end lay out the type.  */
  finish_record_layout (rli, /*free_p=*/true);

  /* Warn about bases that can't be talked about due to ambiguity.  */
  warn_about_ambiguous_bases (t);

  /* Now that we're done with layout, give the base fields the real types.  */
  for (field = TYPE_FIELDS (t); field; field = DECL_CHAIN (field))
    if (DECL_ARTIFICIAL (field) && IS_FAKE_BASE_TYPE (TREE_TYPE (field)))
      TREE_TYPE (field) = TYPE_CONTEXT (TREE_TYPE (field));

  /* Clean up.  */
  splay_tree_delete (empty_base_offsets);

  if (CLASSTYPE_EMPTY_P (t)
      && tree_int_cst_lt (sizeof_biggest_empty_class,
			  TYPE_SIZE_UNIT (t)))
    sizeof_biggest_empty_class = TYPE_SIZE_UNIT (t);
}

/* Determine the "key method" for the class type indicated by TYPE,
   and set CLASSTYPE_KEY_METHOD accordingly.  */

void
determine_key_method (tree type)
{
  tree method;

  if (TYPE_FOR_JAVA (type)
      || processing_template_decl
      || CLASSTYPE_TEMPLATE_INSTANTIATION (type)
      || CLASSTYPE_INTERFACE_KNOWN (type))
    return;

  /* The key method is the first non-pure virtual function that is not
     inline at the point of class definition.  On some targets the
     key function may not be inline; those targets should not call
     this function until the end of the translation unit.  */
  for (method = TYPE_METHODS (type); method != NULL_TREE;
       method = DECL_CHAIN (method))
    if (DECL_VINDEX (method) != NULL_TREE
	&& ! DECL_DECLARED_INLINE_P (method)
	&& ! DECL_PURE_VIRTUAL_P (method))
      {
	CLASSTYPE_KEY_METHOD (type) = method;
	break;
      }

  return;
}

/* Perform processing required when the definition of T (a class type)
   is complete.  */

void
finish_struct_1 (tree t)
{
  tree x;
  /* A TREE_LIST.  The TREE_VALUE of each node is a FUNCTION_DECL.  */
  tree virtuals = NULL_TREE;
  int n_fields = 0;

  if (COMPLETE_TYPE_P (t))
    {
      gcc_assert (MAYBE_CLASS_TYPE_P (t));
      error ("redefinition of %q#T", t);
      popclass ();
      return;
    }

  /* If this type was previously laid out as a forward reference,
     make sure we lay it out again.  */
  TYPE_SIZE (t) = NULL_TREE;
  CLASSTYPE_PRIMARY_BINFO (t) = NULL_TREE;

  /* Make assumptions about the class; we'll reset the flags if
     necessary.  */
  CLASSTYPE_EMPTY_P (t) = 1;
  CLASSTYPE_NEARLY_EMPTY_P (t) = 1;
  CLASSTYPE_CONTAINS_EMPTY_CLASS_P (t) = 0;

  /* Do end-of-class semantic processing: checking the validity of the
     bases and members and add implicitly generated methods.  */
  check_bases_and_members (t);

  /* Find the key method.  */
  if (TYPE_CONTAINS_VPTR_P (t))
    {
      /* The Itanium C++ ABI permits the key method to be chosen when
	 the class is defined -- even though the key method so
	 selected may later turn out to be an inline function.  On
	 some systems (such as ARM Symbian OS) the key method cannot
	 be determined until the end of the translation unit.  On such
	 systems, we leave CLASSTYPE_KEY_METHOD set to NULL, which
	 will cause the class to be added to KEYED_CLASSES.  Then, in
	 finish_file we will determine the key method.  */
      if (targetm.cxx.key_method_may_be_inline ())
	determine_key_method (t);

      /* If a polymorphic class has no key method, we may emit the vtable
	 in every translation unit where the class definition appears.  */
      if (CLASSTYPE_KEY_METHOD (t) == NULL_TREE)
	keyed_classes = tree_cons (NULL_TREE, t, keyed_classes);
    }

  /* Layout the class itself.  */
  layout_class_type (t, &virtuals);
  if (CLASSTYPE_AS_BASE (t) != t)
    /* We use the base type for trivial assignments, and hence it
       needs a mode.  */
    compute_record_mode (CLASSTYPE_AS_BASE (t));

  virtuals = modify_all_vtables (t, nreverse (virtuals));

  /* If necessary, create the primary vtable for this class.  */
  if (virtuals || TYPE_CONTAINS_VPTR_P (t))
    {
      /* We must enter these virtuals into the table.  */
      if (!CLASSTYPE_HAS_PRIMARY_BASE_P (t))
	build_primary_vtable (NULL_TREE, t);
      else if (! BINFO_NEW_VTABLE_MARKED (TYPE_BINFO (t)))
	/* Here we know enough to change the type of our virtual
	   function table, but we will wait until later this function.  */
	build_primary_vtable (CLASSTYPE_PRIMARY_BINFO (t), t);
    }

  if (TYPE_CONTAINS_VPTR_P (t))
    {
      int vindex;
      tree fn;

      if (BINFO_VTABLE (TYPE_BINFO (t)))
	gcc_assert (DECL_VIRTUAL_P (BINFO_VTABLE (TYPE_BINFO (t))));
      if (!CLASSTYPE_HAS_PRIMARY_BASE_P (t))
	gcc_assert (BINFO_VIRTUALS (TYPE_BINFO (t)) == NULL_TREE);

      /* Add entries for virtual functions introduced by this class.  */
      BINFO_VIRTUALS (TYPE_BINFO (t))
	= chainon (BINFO_VIRTUALS (TYPE_BINFO (t)), virtuals);

      /* Set DECL_VINDEX for all functions declared in this class.  */
      for (vindex = 0, fn = BINFO_VIRTUALS (TYPE_BINFO (t));
	   fn;
	   fn = TREE_CHAIN (fn),
	     vindex += (TARGET_VTABLE_USES_DESCRIPTORS
			? TARGET_VTABLE_USES_DESCRIPTORS : 1))
	{
	  tree fndecl = BV_FN (fn);

	  if (DECL_THUNK_P (fndecl))
	    /* A thunk. We should never be calling this entry directly
	       from this vtable -- we'd use the entry for the non
	       thunk base function.  */
	    DECL_VINDEX (fndecl) = NULL_TREE;
	  else if (TREE_CODE (DECL_VINDEX (fndecl)) != INTEGER_CST)
	    DECL_VINDEX (fndecl) = build_int_cst (NULL_TREE, vindex);
	}
    }

  finish_struct_bits (t);

  /* Complete the rtl for any static member objects of the type we're
     working on.  */
  for (x = TYPE_FIELDS (t); x; x = DECL_CHAIN (x))
    if (TREE_CODE (x) == VAR_DECL && TREE_STATIC (x)
        && TREE_TYPE (x) != error_mark_node
	&& same_type_p (TYPE_MAIN_VARIANT (TREE_TYPE (x)), t))
      DECL_MODE (x) = TYPE_MODE (t);

  /* Done with FIELDS...now decide whether to sort these for
     faster lookups later.

     We use a small number because most searches fail (succeeding
     ultimately as the search bores through the inheritance
     hierarchy), and we want this failure to occur quickly.  */

  n_fields = count_fields (TYPE_FIELDS (t));
  if (n_fields > 7)
    {
      struct sorted_fields_type *field_vec = ggc_alloc_sorted_fields_type
	 (sizeof (struct sorted_fields_type) + n_fields * sizeof (tree));
      field_vec->len = n_fields;
      add_fields_to_record_type (TYPE_FIELDS (t), field_vec, 0);
      qsort (field_vec->elts, n_fields, sizeof (tree),
	     field_decl_cmp);
      CLASSTYPE_SORTED_FIELDS (t) = field_vec;
    }

  /* Complain if one of the field types requires lower visibility.  */
  constrain_class_visibility (t);

  /* Make the rtl for any new vtables we have created, and unmark
     the base types we marked.  */
  finish_vtbls (t);

  /* Build the VTT for T.  */
  build_vtt (t);

  /* This warning does not make sense for Java classes, since they
     cannot have destructors.  */
  if (!TYPE_FOR_JAVA (t) && warn_nonvdtor && TYPE_POLYMORPHIC_P (t))
    {
      tree dtor;

      dtor = CLASSTYPE_DESTRUCTORS (t);
      if (/* An implicitly declared destructor is always public.  And,
	     if it were virtual, we would have created it by now.  */
	  !dtor
	  || (!DECL_VINDEX (dtor)
	      && (/* public non-virtual */
		  (!TREE_PRIVATE (dtor) && !TREE_PROTECTED (dtor))
		   || (/* non-public non-virtual with friends */
		       (TREE_PRIVATE (dtor) || TREE_PROTECTED (dtor))
			&& (CLASSTYPE_FRIEND_CLASSES (t)
			|| DECL_FRIENDLIST (TYPE_MAIN_DECL (t)))))))
	warning (OPT_Wnon_virtual_dtor,
		 "%q#T has virtual functions and accessible"
		 " non-virtual destructor", t);
    }

  complete_vars (t);

  if (warn_overloaded_virtual)
    warn_hidden (t);

  /* Class layout, assignment of virtual table slots, etc., is now
     complete.  Give the back end a chance to tweak the visibility of
     the class or perform any other required target modifications.  */
  targetm.cxx.adjust_class_at_definition (t);

  maybe_suppress_debug_info (t);

  dump_class_hierarchy (t);

  /* Finish debugging output for this type.  */
  rest_of_type_compilation (t, ! LOCAL_CLASS_P (t));
}

/* When T was built up, the member declarations were added in reverse
   order.  Rearrange them to declaration order.  */

void
unreverse_member_declarations (tree t)
{
  tree next;
  tree prev;
  tree x;

  /* The following lists are all in reverse order.  Put them in
     declaration order now.  */
  TYPE_METHODS (t) = nreverse (TYPE_METHODS (t));
  CLASSTYPE_DECL_LIST (t) = nreverse (CLASSTYPE_DECL_LIST (t));

  /* Actually, for the TYPE_FIELDS, only the non TYPE_DECLs are in
     reverse order, so we can't just use nreverse.  */
  prev = NULL_TREE;
  for (x = TYPE_FIELDS (t);
       x && TREE_CODE (x) != TYPE_DECL;
       x = next)
    {
      next = DECL_CHAIN (x);
      DECL_CHAIN (x) = prev;
      prev = x;
    }
  if (prev)
    {
      DECL_CHAIN (TYPE_FIELDS (t)) = x;
      if (prev)
	TYPE_FIELDS (t) = prev;
    }
}

tree
finish_struct (tree t, tree attributes)
{
  location_t saved_loc = input_location;

  /* Now that we've got all the field declarations, reverse everything
     as necessary.  */
  unreverse_member_declarations (t);

  cplus_decl_attributes (&t, attributes, (int) ATTR_FLAG_TYPE_IN_PLACE);

  /* Nadger the current location so that diagnostics point to the start of
     the struct, not the end.  */
  input_location = DECL_SOURCE_LOCATION (TYPE_NAME (t));

  if (processing_template_decl)
    {
      tree x;

      finish_struct_methods (t);
      TYPE_SIZE (t) = bitsize_zero_node;
      TYPE_SIZE_UNIT (t) = size_zero_node;

      /* We need to emit an error message if this type was used as a parameter
	 and it is an abstract type, even if it is a template. We construct
	 a simple CLASSTYPE_PURE_VIRTUALS list without taking bases into
	 account and we call complete_vars with this type, which will check
	 the PARM_DECLS. Note that while the type is being defined,
	 CLASSTYPE_PURE_VIRTUALS contains the list of the inline friends
	 (see CLASSTYPE_INLINE_FRIENDS) so we need to clear it.  */
      CLASSTYPE_PURE_VIRTUALS (t) = NULL;
      for (x = TYPE_METHODS (t); x; x = DECL_CHAIN (x))
	if (DECL_PURE_VIRTUAL_P (x))
	  VEC_safe_push (tree, gc, CLASSTYPE_PURE_VIRTUALS (t), x);
      complete_vars (t);

      /* Remember current #pragma pack value.  */
      TYPE_PRECISION (t) = maximum_field_alignment;
    }
  else
    finish_struct_1 (t);

  input_location = saved_loc;

  TYPE_BEING_DEFINED (t) = 0;

  if (current_class_type)
    popclass ();
  else
    error ("trying to finish struct, but kicked out due to previous parse errors");

  if (processing_template_decl && at_function_scope_p ())
    add_stmt (build_min (TAG_DEFN, t));

  return t;
}

/* Return the dynamic type of INSTANCE, if known.
   Used to determine whether the virtual function table is needed
   or not.

   *NONNULL is set iff INSTANCE can be known to be nonnull, regardless
   of our knowledge of its type.  *NONNULL should be initialized
   before this function is called.  */

static tree
fixed_type_or_null (tree instance, int *nonnull, int *cdtorp)
{
#define RECUR(T) fixed_type_or_null((T), nonnull, cdtorp)

  switch (TREE_CODE (instance))
    {
    case INDIRECT_REF:
      if (POINTER_TYPE_P (TREE_TYPE (instance)))
	return NULL_TREE;
      else
	return RECUR (TREE_OPERAND (instance, 0));

    case CALL_EXPR:
      /* This is a call to a constructor, hence it's never zero.  */
      if (TREE_HAS_CONSTRUCTOR (instance))
	{
	  if (nonnull)
	    *nonnull = 1;
	  return TREE_TYPE (instance);
	}
      return NULL_TREE;

    case SAVE_EXPR:
      /* This is a call to a constructor, hence it's never zero.  */
      if (TREE_HAS_CONSTRUCTOR (instance))
	{
	  if (nonnull)
	    *nonnull = 1;
	  return TREE_TYPE (instance);
	}
      return RECUR (TREE_OPERAND (instance, 0));

    case POINTER_PLUS_EXPR:
    case PLUS_EXPR:
    case MINUS_EXPR:
      if (TREE_CODE (TREE_OPERAND (instance, 0)) == ADDR_EXPR)
	return RECUR (TREE_OPERAND (instance, 0));
      if (TREE_CODE (TREE_OPERAND (instance, 1)) == INTEGER_CST)
	/* Propagate nonnull.  */
	return RECUR (TREE_OPERAND (instance, 0));

      return NULL_TREE;

    CASE_CONVERT:
      return RECUR (TREE_OPERAND (instance, 0));

    case ADDR_EXPR:
      instance = TREE_OPERAND (instance, 0);
      if (nonnull)
	{
	  /* Just because we see an ADDR_EXPR doesn't mean we're dealing
	     with a real object -- given &p->f, p can still be null.  */
	  tree t = get_base_address (instance);
	  /* ??? Probably should check DECL_WEAK here.  */
	  if (t && DECL_P (t))
	    *nonnull = 1;
	}
      return RECUR (instance);

    case COMPONENT_REF:
      /* If this component is really a base class reference, then the field
	 itself isn't definitive.  */
      if (DECL_FIELD_IS_BASE (TREE_OPERAND (instance, 1)))
	return RECUR (TREE_OPERAND (instance, 0));
      return RECUR (TREE_OPERAND (instance, 1));

    case VAR_DECL:
    case FIELD_DECL:
      if (TREE_CODE (TREE_TYPE (instance)) == ARRAY_TYPE
	  && MAYBE_CLASS_TYPE_P (TREE_TYPE (TREE_TYPE (instance))))
	{
	  if (nonnull)
	    *nonnull = 1;
	  return TREE_TYPE (TREE_TYPE (instance));
	}
      /* fall through...  */
    case TARGET_EXPR:
    case PARM_DECL:
    case RESULT_DECL:
      if (MAYBE_CLASS_TYPE_P (TREE_TYPE (instance)))
	{
	  if (nonnull)
	    *nonnull = 1;
	  return TREE_TYPE (instance);
	}
      else if (instance == current_class_ptr)
	{
	  if (nonnull)
	    *nonnull = 1;

	  /* if we're in a ctor or dtor, we know our type.  */
	  if (DECL_LANG_SPECIFIC (current_function_decl)
	      && (DECL_CONSTRUCTOR_P (current_function_decl)
		  || DECL_DESTRUCTOR_P (current_function_decl)))
	    {
	      if (cdtorp)
		*cdtorp = 1;
	      return TREE_TYPE (TREE_TYPE (instance));
	    }
	}
      else if (TREE_CODE (TREE_TYPE (instance)) == REFERENCE_TYPE)
	{
	  /* We only need one hash table because it is always left empty.  */
	  static htab_t ht;
	  if (!ht)
	    ht = htab_create (37, 
			      htab_hash_pointer,
			      htab_eq_pointer,
			      /*htab_del=*/NULL);

	  /* Reference variables should be references to objects.  */
	  if (nonnull)
	    *nonnull = 1;

	  /* Enter the INSTANCE in a table to prevent recursion; a
	     variable's initializer may refer to the variable
	     itself.  */
	  if (TREE_CODE (instance) == VAR_DECL
	      && DECL_INITIAL (instance)
	      && !htab_find (ht, instance))
	    {
	      tree type;
	      void **slot;

	      slot = htab_find_slot (ht, instance, INSERT);
	      *slot = instance;
	      type = RECUR (DECL_INITIAL (instance));
	      htab_remove_elt (ht, instance);

	      return type;
	    }
	}
      return NULL_TREE;

    default:
      return NULL_TREE;
    }
#undef RECUR
}

/* Return nonzero if the dynamic type of INSTANCE is known, and
   equivalent to the static type.  We also handle the case where
   INSTANCE is really a pointer. Return negative if this is a
   ctor/dtor. There the dynamic type is known, but this might not be
   the most derived base of the original object, and hence virtual
   bases may not be layed out according to this type.

   Used to determine whether the virtual function table is needed
   or not.

   *NONNULL is set iff INSTANCE can be known to be nonnull, regardless
   of our knowledge of its type.  *NONNULL should be initialized
   before this function is called.  */

int
resolves_to_fixed_type_p (tree instance, int* nonnull)
{
  tree t = TREE_TYPE (instance);
  int cdtorp = 0;
  tree fixed = fixed_type_or_null (instance, nonnull, &cdtorp);
  if (fixed == NULL_TREE)
    return 0;
  if (POINTER_TYPE_P (t))
    t = TREE_TYPE (t);
  if (!same_type_ignoring_top_level_qualifiers_p (t, fixed))
    return 0;
  return cdtorp ? -1 : 1;
}


void
init_class_processing (void)
{
  current_class_depth = 0;
  current_class_stack_size = 10;
  current_class_stack
    = XNEWVEC (struct class_stack_node, current_class_stack_size);
  local_classes = VEC_alloc (tree, gc, 8);
  sizeof_biggest_empty_class = size_zero_node;

  ridpointers[(int) RID_PUBLIC] = access_public_node;
  ridpointers[(int) RID_PRIVATE] = access_private_node;
  ridpointers[(int) RID_PROTECTED] = access_protected_node;
}

/* Restore the cached PREVIOUS_CLASS_LEVEL.  */

static void
restore_class_cache (void)
{
  tree type;

  /* We are re-entering the same class we just left, so we don't
     have to search the whole inheritance matrix to find all the
     decls to bind again.  Instead, we install the cached
     class_shadowed list and walk through it binding names.  */
  push_binding_level (previous_class_level);
  class_binding_level = previous_class_level;
  /* Restore IDENTIFIER_TYPE_VALUE.  */
  for (type = class_binding_level->type_shadowed;
       type;
       type = TREE_CHAIN (type))
    SET_IDENTIFIER_TYPE_VALUE (TREE_PURPOSE (type), TREE_TYPE (type));
}

/* Set global variables CURRENT_CLASS_NAME and CURRENT_CLASS_TYPE as
   appropriate for TYPE.

   So that we may avoid calls to lookup_name, we cache the _TYPE
   nodes of local TYPE_DECLs in the TREE_TYPE field of the name.

   For multiple inheritance, we perform a two-pass depth-first search
   of the type lattice.  */

void
pushclass (tree type)
{
  class_stack_node_t csn;

  type = TYPE_MAIN_VARIANT (type);

  /* Make sure there is enough room for the new entry on the stack.  */
  if (current_class_depth + 1 >= current_class_stack_size)
    {
      current_class_stack_size *= 2;
      current_class_stack
	= XRESIZEVEC (struct class_stack_node, current_class_stack,
		      current_class_stack_size);
    }

  /* Insert a new entry on the class stack.  */
  csn = current_class_stack + current_class_depth;
  csn->name = current_class_name;
  csn->type = current_class_type;
  csn->access = current_access_specifier;
  csn->names_used = 0;
  csn->hidden = 0;
  current_class_depth++;

  /* Now set up the new type.  */
  current_class_name = TYPE_NAME (type);
  if (TREE_CODE (current_class_name) == TYPE_DECL)
    current_class_name = DECL_NAME (current_class_name);
  current_class_type = type;

  /* By default, things in classes are private, while things in
     structures or unions are public.  */
  current_access_specifier = (CLASSTYPE_DECLARED_CLASS (type)
			      ? access_private_node
			      : access_public_node);

  if (previous_class_level
      && type != previous_class_level->this_entity
      && current_class_depth == 1)
    {
      /* Forcibly remove any old class remnants.  */
      invalidate_class_lookup_cache ();
    }

  if (!previous_class_level
      || type != previous_class_level->this_entity
      || current_class_depth > 1)
    pushlevel_class ();
  else
    restore_class_cache ();
}

/* When we exit a toplevel class scope, we save its binding level so
   that we can restore it quickly.  Here, we've entered some other
   class, so we must invalidate our cache.  */

void
invalidate_class_lookup_cache (void)
{
  previous_class_level = NULL;
}

/* Get out of the current class scope. If we were in a class scope
   previously, that is the one popped to.  */

void
popclass (void)
{
  poplevel_class ();

  current_class_depth--;
  current_class_name = current_class_stack[current_class_depth].name;
  current_class_type = current_class_stack[current_class_depth].type;
  current_access_specifier = current_class_stack[current_class_depth].access;
  if (current_class_stack[current_class_depth].names_used)
    splay_tree_delete (current_class_stack[current_class_depth].names_used);
}

/* Mark the top of the class stack as hidden.  */

void
push_class_stack (void)
{
  if (current_class_depth)
    ++current_class_stack[current_class_depth - 1].hidden;
}

/* Mark the top of the class stack as un-hidden.  */

void
pop_class_stack (void)
{
  if (current_class_depth)
    --current_class_stack[current_class_depth - 1].hidden;
}

/* Returns 1 if the class type currently being defined is either T or
   a nested type of T.  */

bool
currently_open_class (tree t)
{
  int i;

  if (!CLASS_TYPE_P (t))
    return false;

  t = TYPE_MAIN_VARIANT (t);

  /* We start looking from 1 because entry 0 is from global scope,
     and has no type.  */
  for (i = current_class_depth; i > 0; --i)
    {
      tree c;
      if (i == current_class_depth)
	c = current_class_type;
      else
	{
	  if (current_class_stack[i].hidden)
	    break;
	  c = current_class_stack[i].type;
	}
      if (!c)
	continue;
      if (same_type_p (c, t))
	return true;
    }
  return false;
}

/* If either current_class_type or one of its enclosing classes are derived
   from T, return the appropriate type.  Used to determine how we found
   something via unqualified lookup.  */

tree
currently_open_derived_class (tree t)
{
  int i;

  /* The bases of a dependent type are unknown.  */
  if (dependent_type_p (t))
    return NULL_TREE;

  if (!current_class_type)
    return NULL_TREE;

  if (DERIVED_FROM_P (t, current_class_type))
    return current_class_type;

  for (i = current_class_depth - 1; i > 0; --i)
    {
      if (current_class_stack[i].hidden)
	break;
      if (DERIVED_FROM_P (t, current_class_stack[i].type))
	return current_class_stack[i].type;
    }

  return NULL_TREE;
}

/* Returns the innermost class type which is not a lambda closure type.  */

tree
current_nonlambda_class_type (void)
{
  int i;

  /* We start looking from 1 because entry 0 is from global scope,
     and has no type.  */
  for (i = current_class_depth; i > 0; --i)
    {
      tree c;
      if (i == current_class_depth)
	c = current_class_type;
      else
	{
	  if (current_class_stack[i].hidden)
	    break;
	  c = current_class_stack[i].type;
	}
      if (!c)
	continue;
      if (!LAMBDA_TYPE_P (c))
	return c;
    }
  return NULL_TREE;
}

/* When entering a class scope, all enclosing class scopes' names with
   static meaning (static variables, static functions, types and
   enumerators) have to be visible.  This recursive function calls
   pushclass for all enclosing class contexts until global or a local
   scope is reached.  TYPE is the enclosed class.  */

void
push_nested_class (tree type)
{
  /* A namespace might be passed in error cases, like A::B:C.  */
  if (type == NULL_TREE
      || !CLASS_TYPE_P (type))
    return;

  push_nested_class (DECL_CONTEXT (TYPE_MAIN_DECL (type)));

  pushclass (type);
}

/* Undoes a push_nested_class call.  */

void
pop_nested_class (void)
{
  tree context = DECL_CONTEXT (TYPE_MAIN_DECL (current_class_type));

  popclass ();
  if (context && CLASS_TYPE_P (context))
    pop_nested_class ();
}

/* Returns the number of extern "LANG" blocks we are nested within.  */

int
current_lang_depth (void)
{
  return VEC_length (tree, current_lang_base);
}

/* Set global variables CURRENT_LANG_NAME to appropriate value
   so that behavior of name-mangling machinery is correct.  */

void
push_lang_context (tree name)
{
  VEC_safe_push (tree, gc, current_lang_base, current_lang_name);

  if (name == lang_name_cplusplus)
    {
      current_lang_name = name;
    }
  else if (name == lang_name_java)
    {
      current_lang_name = name;
      /* DECL_IGNORED_P is initially set for these types, to avoid clutter.
	 (See record_builtin_java_type in decl.c.)  However, that causes
	 incorrect debug entries if these types are actually used.
	 So we re-enable debug output after extern "Java".  */
      DECL_IGNORED_P (TYPE_NAME (java_byte_type_node)) = 0;
      DECL_IGNORED_P (TYPE_NAME (java_short_type_node)) = 0;
      DECL_IGNORED_P (TYPE_NAME (java_int_type_node)) = 0;
      DECL_IGNORED_P (TYPE_NAME (java_long_type_node)) = 0;
      DECL_IGNORED_P (TYPE_NAME (java_float_type_node)) = 0;
      DECL_IGNORED_P (TYPE_NAME (java_double_type_node)) = 0;
      DECL_IGNORED_P (TYPE_NAME (java_char_type_node)) = 0;
      DECL_IGNORED_P (TYPE_NAME (java_boolean_type_node)) = 0;
    }
  else if (name == lang_name_c)
    {
      current_lang_name = name;
    }
  else
    error ("language string %<\"%E\"%> not recognized", name);
}

/* Get out of the current language scope.  */

void
pop_lang_context (void)
{
  current_lang_name = VEC_pop (tree, current_lang_base);
}

/* Type instantiation routines.  */

/* Given an OVERLOAD and a TARGET_TYPE, return the function that
   matches the TARGET_TYPE.  If there is no satisfactory match, return
   error_mark_node, and issue an error & warning messages under
   control of FLAGS.  Permit pointers to member function if FLAGS
   permits.  If TEMPLATE_ONLY, the name of the overloaded function was
   a template-id, and EXPLICIT_TARGS are the explicitly provided
   template arguments.  

   If OVERLOAD is for one or more member functions, then ACCESS_PATH
   is the base path used to reference those member functions.  If
   TF_NO_ACCESS_CONTROL is not set in FLAGS, and the address is
   resolved to a member function, access checks will be performed and
   errors issued if appropriate.  */

static tree
resolve_address_of_overloaded_function (tree target_type,
					tree overload,
					tsubst_flags_t flags,
					bool template_only,
					tree explicit_targs,
					tree access_path)
{
  /* Here's what the standard says:

       [over.over]

       If the name is a function template, template argument deduction
       is done, and if the argument deduction succeeds, the deduced
       arguments are used to generate a single template function, which
       is added to the set of overloaded functions considered.

       Non-member functions and static member functions match targets of
       type "pointer-to-function" or "reference-to-function."  Nonstatic
       member functions match targets of type "pointer-to-member
       function;" the function type of the pointer to member is used to
       select the member function from the set of overloaded member
       functions.  If a nonstatic member function is selected, the
       reference to the overloaded function name is required to have the
       form of a pointer to member as described in 5.3.1.

       If more than one function is selected, any template functions in
       the set are eliminated if the set also contains a non-template
       function, and any given template function is eliminated if the
       set contains a second template function that is more specialized
       than the first according to the partial ordering rules 14.5.5.2.
       After such eliminations, if any, there shall remain exactly one
       selected function.  */

  int is_ptrmem = 0;
  /* We store the matches in a TREE_LIST rooted here.  The functions
     are the TREE_PURPOSE, not the TREE_VALUE, in this list, for easy
     interoperability with most_specialized_instantiation.  */
  tree matches = NULL_TREE;
  tree fn;
  tree target_fn_type;

  /* By the time we get here, we should be seeing only real
     pointer-to-member types, not the internal POINTER_TYPE to
     METHOD_TYPE representation.  */
  gcc_assert (TREE_CODE (target_type) != POINTER_TYPE
	      || TREE_CODE (TREE_TYPE (target_type)) != METHOD_TYPE);

  gcc_assert (is_overloaded_fn (overload));

  /* Check that the TARGET_TYPE is reasonable.  */
  if (TYPE_PTRFN_P (target_type))
    /* This is OK.  */;
  else if (TYPE_PTRMEMFUNC_P (target_type))
    /* This is OK, too.  */
    is_ptrmem = 1;
  else if (TREE_CODE (target_type) == FUNCTION_TYPE)
    /* This is OK, too.  This comes from a conversion to reference
       type.  */
    target_type = build_reference_type (target_type);
  else
    {
      if (flags & tf_error)
	error ("cannot resolve overloaded function %qD based on"
	       " conversion to type %qT",
	       DECL_NAME (OVL_FUNCTION (overload)), target_type);
      return error_mark_node;
    }

  /* Non-member functions and static member functions match targets of type
     "pointer-to-function" or "reference-to-function."  Nonstatic member
     functions match targets of type "pointer-to-member-function;" the
     function type of the pointer to member is used to select the member
     function from the set of overloaded member functions.

     So figure out the FUNCTION_TYPE that we want to match against.  */
  target_fn_type = static_fn_type (target_type);

  /* If we can find a non-template function that matches, we can just
     use it.  There's no point in generating template instantiations
     if we're just going to throw them out anyhow.  But, of course, we
     can only do this when we don't *need* a template function.  */
  if (!template_only)
    {
      tree fns;

      for (fns = overload; fns; fns = OVL_NEXT (fns))
	{
	  tree fn = OVL_CURRENT (fns);

	  if (TREE_CODE (fn) == TEMPLATE_DECL)
	    /* We're not looking for templates just yet.  */
	    continue;

	  if ((TREE_CODE (TREE_TYPE (fn)) == METHOD_TYPE)
	      != is_ptrmem)
	    /* We're looking for a non-static member, and this isn't
	       one, or vice versa.  */
	    continue;

	  /* Ignore functions which haven't been explicitly
	     declared.  */
	  if (DECL_ANTICIPATED (fn))
	    continue;

	  /* See if there's a match.  */
	  if (same_type_p (target_fn_type, static_fn_type (fn)))
	    matches = tree_cons (fn, NULL_TREE, matches);
	}
    }

  /* Now, if we've already got a match (or matches), there's no need
     to proceed to the template functions.  But, if we don't have a
     match we need to look at them, too.  */
  if (!matches)
    {
      tree target_arg_types;
      tree target_ret_type;
      tree fns;
      tree *args;
      unsigned int nargs, ia;
      tree arg;

      target_arg_types = TYPE_ARG_TYPES (target_fn_type);
      target_ret_type = TREE_TYPE (target_fn_type);

      nargs = list_length (target_arg_types);
      args = XALLOCAVEC (tree, nargs);
      for (arg = target_arg_types, ia = 0;
	   arg != NULL_TREE && arg != void_list_node;
	   arg = TREE_CHAIN (arg), ++ia)
	args[ia] = TREE_VALUE (arg);
      nargs = ia;

      for (fns = overload; fns; fns = OVL_NEXT (fns))
	{
	  tree fn = OVL_CURRENT (fns);
	  tree instantiation;
	  tree targs;

	  if (TREE_CODE (fn) != TEMPLATE_DECL)
	    /* We're only looking for templates.  */
	    continue;

	  if ((TREE_CODE (TREE_TYPE (fn)) == METHOD_TYPE)
	      != is_ptrmem)
	    /* We're not looking for a non-static member, and this is
	       one, or vice versa.  */
	    continue;

	  /* Try to do argument deduction.  */
	  targs = make_tree_vec (DECL_NTPARMS (fn));
	  if (fn_type_unification (fn, explicit_targs, targs, args, nargs,
				   target_ret_type, DEDUCE_EXACT,
				   LOOKUP_NORMAL))
	    /* Argument deduction failed.  */
	    continue;

	  /* Instantiate the template.  */
	  instantiation = instantiate_template (fn, targs, flags);
	  if (instantiation == error_mark_node)
	    /* Instantiation failed.  */
	    continue;

	  /* See if there's a match.  */
	  if (same_type_p (target_fn_type, static_fn_type (instantiation)))
	    matches = tree_cons (instantiation, fn, matches);
	}

      /* Now, remove all but the most specialized of the matches.  */
      if (matches)
	{
	  tree match = most_specialized_instantiation (matches);

	  if (match != error_mark_node)
	    matches = tree_cons (TREE_PURPOSE (match),
				 NULL_TREE,
				 NULL_TREE);
	}
    }

  /* Now we should have exactly one function in MATCHES.  */
  if (matches == NULL_TREE)
    {
      /* There were *no* matches.  */
      if (flags & tf_error)
	{
	  error ("no matches converting function %qD to type %q#T",
		 DECL_NAME (OVL_CURRENT (overload)),
		 target_type);

	  /* print_candidates expects a chain with the functions in
	     TREE_VALUE slots, so we cons one up here (we're losing anyway,
	     so why be clever?).  */
	  for (; overload; overload = OVL_NEXT (overload))
	    matches = tree_cons (NULL_TREE, OVL_CURRENT (overload),
				 matches);

	  print_candidates (matches);
	}
      return error_mark_node;
    }
  else if (TREE_CHAIN (matches))
    {
      /* There were too many matches.  First check if they're all
	 the same function.  */
      tree match;

      fn = TREE_PURPOSE (matches);
      for (match = TREE_CHAIN (matches); match; match = TREE_CHAIN (match))
	if (!decls_match (fn, TREE_PURPOSE (match)))
	  break;

      if (match)
	{
	  if (flags & tf_error)
	    {
	      error ("converting overloaded function %qD to type %q#T is ambiguous",
		     DECL_NAME (OVL_FUNCTION (overload)),
		     target_type);

	      /* Since print_candidates expects the functions in the
		 TREE_VALUE slot, we flip them here.  */
	      for (match = matches; match; match = TREE_CHAIN (match))
		TREE_VALUE (match) = TREE_PURPOSE (match);

	      print_candidates (matches);
	    }

	  return error_mark_node;
	}
    }

  /* Good, exactly one match.  Now, convert it to the correct type.  */
  fn = TREE_PURPOSE (matches);

  if (DECL_NONSTATIC_MEMBER_FUNCTION_P (fn)
      && !(flags & tf_ptrmem_ok) && !flag_ms_extensions)
    {
      static int explained;

      if (!(flags & tf_error))
	return error_mark_node;

      permerror (input_location, "assuming pointer to member %qD", fn);
      if (!explained)
	{
	  inform (input_location, "(a pointer to member can only be formed with %<&%E%>)", fn);
	  explained = 1;
	}
    }

  /* If we're doing overload resolution purely for the purpose of
     determining conversion sequences, we should not consider the
     function used.  If this conversion sequence is selected, the
     function will be marked as used at this point.  */
  if (!(flags & tf_conv))
    {
      /* Make =delete work with SFINAE.  */
      if (DECL_DELETED_FN (fn) && !(flags & tf_error))
	return error_mark_node;
      
      mark_used (fn);
    }

  /* We could not check access to member functions when this
     expression was originally created since we did not know at that
     time to which function the expression referred.  */
  if (!(flags & tf_no_access_control) 
      && DECL_FUNCTION_MEMBER_P (fn))
    {
      gcc_assert (access_path);
      perform_or_defer_access_check (access_path, fn, fn);
    }

  if (TYPE_PTRFN_P (target_type) || TYPE_PTRMEMFUNC_P (target_type))
    return cp_build_unary_op (ADDR_EXPR, fn, 0, flags);
  else
    {
      /* The target must be a REFERENCE_TYPE.  Above, cp_build_unary_op
	 will mark the function as addressed, but here we must do it
	 explicitly.  */
      cxx_mark_addressable (fn);

      return fn;
    }
}

/* This function will instantiate the type of the expression given in
   RHS to match the type of LHSTYPE.  If errors exist, then return
   error_mark_node. FLAGS is a bit mask.  If TF_ERROR is set, then
   we complain on errors.  If we are not complaining, never modify rhs,
   as overload resolution wants to try many possible instantiations, in
   the hope that at least one will work.

   For non-recursive calls, LHSTYPE should be a function, pointer to
   function, or a pointer to member function.  */

tree
instantiate_type (tree lhstype, tree rhs, tsubst_flags_t flags)
{
  tsubst_flags_t flags_in = flags;
  tree access_path = NULL_TREE;

  flags &= ~tf_ptrmem_ok;

  if (lhstype == unknown_type_node)
    {
      if (flags & tf_error)
	error ("not enough type information");
      return error_mark_node;
    }

  if (TREE_TYPE (rhs) != NULL_TREE && ! (type_unknown_p (rhs)))
    {
      if (same_type_p (lhstype, TREE_TYPE (rhs)))
	return rhs;
      if (flag_ms_extensions
	  && TYPE_PTRMEMFUNC_P (lhstype)
	  && !TYPE_PTRMEMFUNC_P (TREE_TYPE (rhs)))
	/* Microsoft allows `A::f' to be resolved to a
	   pointer-to-member.  */
	;
      else
	{
	  if (flags & tf_error)
	    error ("argument of type %qT does not match %qT",
		   TREE_TYPE (rhs), lhstype);
	  return error_mark_node;
	}
    }

  if (TREE_CODE (rhs) == BASELINK)
    {
      access_path = BASELINK_ACCESS_BINFO (rhs);
      rhs = BASELINK_FUNCTIONS (rhs);
    }

  /* If we are in a template, and have a NON_DEPENDENT_EXPR, we cannot
     deduce any type information.  */
  if (TREE_CODE (rhs) == NON_DEPENDENT_EXPR)
    {
      if (flags & tf_error)
	error ("not enough type information");
      return error_mark_node;
    }

  /* There only a few kinds of expressions that may have a type
     dependent on overload resolution.  */
  gcc_assert (TREE_CODE (rhs) == ADDR_EXPR
	      || TREE_CODE (rhs) == COMPONENT_REF
	      || really_overloaded_fn (rhs)
	      || (flag_ms_extensions && TREE_CODE (rhs) == FUNCTION_DECL));

  /* This should really only be used when attempting to distinguish
     what sort of a pointer to function we have.  For now, any
     arithmetic operation which is not supported on pointers
     is rejected as an error.  */

  switch (TREE_CODE (rhs))
    {
    case COMPONENT_REF:
      {
	tree member = TREE_OPERAND (rhs, 1);

	member = instantiate_type (lhstype, member, flags);
	if (member != error_mark_node
	    && TREE_SIDE_EFFECTS (TREE_OPERAND (rhs, 0)))
	  /* Do not lose object's side effects.  */
	  return build2 (COMPOUND_EXPR, TREE_TYPE (member),
			 TREE_OPERAND (rhs, 0), member);
	return member;
      }

    case OFFSET_REF:
      rhs = TREE_OPERAND (rhs, 1);
      if (BASELINK_P (rhs))
	return instantiate_type (lhstype, rhs, flags_in);

      /* This can happen if we are forming a pointer-to-member for a
	 member template.  */
      gcc_assert (TREE_CODE (rhs) == TEMPLATE_ID_EXPR);

      /* Fall through.  */

    case TEMPLATE_ID_EXPR:
      {
	tree fns = TREE_OPERAND (rhs, 0);
	tree args = TREE_OPERAND (rhs, 1);

	return
	  resolve_address_of_overloaded_function (lhstype, fns, flags_in,
						  /*template_only=*/true,
						  args, access_path);
      }

    case OVERLOAD:
    case FUNCTION_DECL:
      return
	resolve_address_of_overloaded_function (lhstype, rhs, flags_in,
						/*template_only=*/false,
						/*explicit_targs=*/NULL_TREE,
						access_path);

    case ADDR_EXPR:
    {
      if (PTRMEM_OK_P (rhs))
	flags |= tf_ptrmem_ok;

      return instantiate_type (lhstype, TREE_OPERAND (rhs, 0), flags);
    }

    case ERROR_MARK:
      return error_mark_node;

    default:
      gcc_unreachable ();
    }
  return error_mark_node;
}

/* Return the name of the virtual function pointer field
   (as an IDENTIFIER_NODE) for the given TYPE.  Note that
   this may have to look back through base types to find the
   ultimate field name.  (For single inheritance, these could
   all be the same name.  Who knows for multiple inheritance).  */

static tree
get_vfield_name (tree type)
{
  tree binfo, base_binfo;
  char *buf;

  for (binfo = TYPE_BINFO (type);
       BINFO_N_BASE_BINFOS (binfo);
       binfo = base_binfo)
    {
      base_binfo = BINFO_BASE_BINFO (binfo, 0);

      if (BINFO_VIRTUAL_P (base_binfo)
	  || !TYPE_CONTAINS_VPTR_P (BINFO_TYPE (base_binfo)))
	break;
    }

  type = BINFO_TYPE (binfo);
  buf = (char *) alloca (sizeof (VFIELD_NAME_FORMAT)
			 + TYPE_NAME_LENGTH (type) + 2);
  sprintf (buf, VFIELD_NAME_FORMAT,
	   IDENTIFIER_POINTER (constructor_name (type)));
  return get_identifier (buf);
}

void
print_class_statistics (void)
{
#ifdef GATHER_STATISTICS
  fprintf (stderr, "convert_harshness = %d\n", n_convert_harshness);
  fprintf (stderr, "compute_conversion_costs = %d\n", n_compute_conversion_costs);
  if (n_vtables)
    {
      fprintf (stderr, "vtables = %d; vtable searches = %d\n",
	       n_vtables, n_vtable_searches);
      fprintf (stderr, "vtable entries = %d; vtable elems = %d\n",
	       n_vtable_entries, n_vtable_elems);
    }
#endif
}

/* Build a dummy reference to ourselves so Derived::Base (and A::A) works,
   according to [class]:
					  The class-name is also inserted
   into  the scope of the class itself.  For purposes of access checking,
   the inserted class name is treated as if it were a public member name.  */

void
build_self_reference (void)
{
  tree name = constructor_name (current_class_type);
  tree value = build_lang_decl (TYPE_DECL, name, current_class_type);
  tree saved_cas;

  DECL_NONLOCAL (value) = 1;
  DECL_CONTEXT (value) = current_class_type;
  DECL_ARTIFICIAL (value) = 1;
  SET_DECL_SELF_REFERENCE_P (value);
  cp_set_underlying_type (value);

  if (processing_template_decl)
    value = push_template_decl (value);

  saved_cas = current_access_specifier;
  current_access_specifier = access_public_node;
  finish_member_declaration (value);
  current_access_specifier = saved_cas;
}

/* Returns 1 if TYPE contains only padding bytes.  */

int
is_empty_class (tree type)
{
  if (type == error_mark_node)
    return 0;

  if (! CLASS_TYPE_P (type))
    return 0;

  /* In G++ 3.2, whether or not a class was empty was determined by
     looking at its size.  */
  if (abi_version_at_least (2))
    return CLASSTYPE_EMPTY_P (type);
  else
    return integer_zerop (CLASSTYPE_SIZE (type));
}

/* Returns true if TYPE contains an empty class.  */

static bool
contains_empty_class_p (tree type)
{
  if (is_empty_class (type))
    return true;
  if (CLASS_TYPE_P (type))
    {
      tree field;
      tree binfo;
      tree base_binfo;
      int i;

      for (binfo = TYPE_BINFO (type), i = 0;
	   BINFO_BASE_ITERATE (binfo, i, base_binfo); ++i)
	if (contains_empty_class_p (BINFO_TYPE (base_binfo)))
	  return true;
      for (field = TYPE_FIELDS (type); field; field = TREE_CHAIN (field))
	if (TREE_CODE (field) == FIELD_DECL
	    && !DECL_ARTIFICIAL (field)
	    && is_empty_class (TREE_TYPE (field)))
	  return true;
    }
  else if (TREE_CODE (type) == ARRAY_TYPE)
    return contains_empty_class_p (TREE_TYPE (type));
  return false;
}

/* Returns true if TYPE contains no actual data, just various
   possible combinations of empty classes.  */

bool
is_really_empty_class (tree type)
{
  if (is_empty_class (type))
    return true;
  if (CLASS_TYPE_P (type))
    {
      tree field;
      tree binfo;
      tree base_binfo;
      int i;

      for (binfo = TYPE_BINFO (type), i = 0;
	   BINFO_BASE_ITERATE (binfo, i, base_binfo); ++i)
	if (!is_really_empty_class (BINFO_TYPE (base_binfo)))
	  return false;
      for (field = TYPE_FIELDS (type); field; field = DECL_CHAIN (field))
	if (TREE_CODE (field) == FIELD_DECL
	    && !DECL_ARTIFICIAL (field)
	    && !is_really_empty_class (TREE_TYPE (field)))
	  return false;
      return true;
    }
  else if (TREE_CODE (type) == ARRAY_TYPE)
    return is_really_empty_class (TREE_TYPE (type));
  return false;
}

/* Note that NAME was looked up while the current class was being
   defined and that the result of that lookup was DECL.  */

void
maybe_note_name_used_in_class (tree name, tree decl)
{
  splay_tree names_used;

  /* If we're not defining a class, there's nothing to do.  */
  if (!(innermost_scope_kind() == sk_class
	&& TYPE_BEING_DEFINED (current_class_type)
	&& !LAMBDA_TYPE_P (current_class_type)))
    return;

  /* If there's already a binding for this NAME, then we don't have
     anything to worry about.  */
  if (lookup_member (current_class_type, name,
		     /*protect=*/0, /*want_type=*/false))
    return;

  if (!current_class_stack[current_class_depth - 1].names_used)
    current_class_stack[current_class_depth - 1].names_used
      = splay_tree_new (splay_tree_compare_pointers, 0, 0);
  names_used = current_class_stack[current_class_depth - 1].names_used;

  splay_tree_insert (names_used,
		     (splay_tree_key) name,
		     (splay_tree_value) decl);
}

/* Note that NAME was declared (as DECL) in the current class.  Check
   to see that the declaration is valid.  */

void
note_name_declared_in_class (tree name, tree decl)
{
  splay_tree names_used;
  splay_tree_node n;

  /* Look to see if we ever used this name.  */
  names_used
    = current_class_stack[current_class_depth - 1].names_used;
  if (!names_used)
    return;
  /* The C language allows members to be declared with a type of the same
     name, and the C++ standard says this diagnostic is not required.  So
     allow it in extern "C" blocks unless predantic is specified.
     Allow it in all cases if -ms-extensions is specified.  */
  if ((!pedantic && current_lang_name == lang_name_c)
      || flag_ms_extensions)
    return;
  n = splay_tree_lookup (names_used, (splay_tree_key) name);
  if (n)
    {
      /* [basic.scope.class]

	 A name N used in a class S shall refer to the same declaration
	 in its context and when re-evaluated in the completed scope of
	 S.  */
      permerror (input_location, "declaration of %q#D", decl);
      permerror (input_location, "changes meaning of %qD from %q+#D",
	       DECL_NAME (OVL_CURRENT (decl)), (tree) n->value);
    }
}

/* Returns the VAR_DECL for the complete vtable associated with BINFO.
   Secondary vtables are merged with primary vtables; this function
   will return the VAR_DECL for the primary vtable.  */

tree
get_vtbl_decl_for_binfo (tree binfo)
{
  tree decl;

  decl = BINFO_VTABLE (binfo);
  if (decl && TREE_CODE (decl) == POINTER_PLUS_EXPR)
    {
      gcc_assert (TREE_CODE (TREE_OPERAND (decl, 0)) == ADDR_EXPR);
      decl = TREE_OPERAND (TREE_OPERAND (decl, 0), 0);
    }
  if (decl)
    gcc_assert (TREE_CODE (decl) == VAR_DECL);
  return decl;
}


/* Returns the binfo for the primary base of BINFO.  If the resulting
   BINFO is a virtual base, and it is inherited elsewhere in the
   hierarchy, then the returned binfo might not be the primary base of
   BINFO in the complete object.  Check BINFO_PRIMARY_P or
   BINFO_LOST_PRIMARY_P to be sure.  */

static tree
get_primary_binfo (tree binfo)
{
  tree primary_base;

  primary_base = CLASSTYPE_PRIMARY_BINFO (BINFO_TYPE (binfo));
  if (!primary_base)
    return NULL_TREE;

  return copied_binfo (primary_base, binfo);
}

/* If INDENTED_P is zero, indent to INDENT. Return nonzero.  */

static int
maybe_indent_hierarchy (FILE * stream, int indent, int indented_p)
{
  if (!indented_p)
    fprintf (stream, "%*s", indent, "");
  return 1;
}

/* Dump the offsets of all the bases rooted at BINFO to STREAM.
   INDENT should be zero when called from the top level; it is
   incremented recursively.  IGO indicates the next expected BINFO in
   inheritance graph ordering.  */

static tree
dump_class_hierarchy_r (FILE *stream,
			int flags,
			tree binfo,
			tree igo,
			int indent)
{
  int indented = 0;
  tree base_binfo;
  int i;

  indented = maybe_indent_hierarchy (stream, indent, 0);
  fprintf (stream, "%s (0x%lx) ",
	   type_as_string (BINFO_TYPE (binfo), TFF_PLAIN_IDENTIFIER),
	   (unsigned long) binfo);
  if (binfo != igo)
    {
      fprintf (stream, "alternative-path\n");
      return igo;
    }
  igo = TREE_CHAIN (binfo);

  fprintf (stream, HOST_WIDE_INT_PRINT_DEC,
	   tree_low_cst (BINFO_OFFSET (binfo), 0));
  if (is_empty_class (BINFO_TYPE (binfo)))
    fprintf (stream, " empty");
  else if (CLASSTYPE_NEARLY_EMPTY_P (BINFO_TYPE (binfo)))
    fprintf (stream, " nearly-empty");
  if (BINFO_VIRTUAL_P (binfo))
    fprintf (stream, " virtual");
  fprintf (stream, "\n");

  indented = 0;
  if (BINFO_PRIMARY_P (binfo))
    {
      indented = maybe_indent_hierarchy (stream, indent + 3, indented);
      fprintf (stream, " primary-for %s (0x%lx)",
	       type_as_string (BINFO_TYPE (BINFO_INHERITANCE_CHAIN (binfo)),
			       TFF_PLAIN_IDENTIFIER),
	       (unsigned long)BINFO_INHERITANCE_CHAIN (binfo));
    }
  if (BINFO_LOST_PRIMARY_P (binfo))
    {
      indented = maybe_indent_hierarchy (stream, indent + 3, indented);
      fprintf (stream, " lost-primary");
    }
  if (indented)
    fprintf (stream, "\n");

  if (!(flags & TDF_SLIM))
    {
      int indented = 0;

      if (BINFO_SUBVTT_INDEX (binfo))
	{
	  indented = maybe_indent_hierarchy (stream, indent + 3, indented);
	  fprintf (stream, " subvttidx=%s",
		   expr_as_string (BINFO_SUBVTT_INDEX (binfo),
				   TFF_PLAIN_IDENTIFIER));
	}
      if (BINFO_VPTR_INDEX (binfo))
	{
	  indented = maybe_indent_hierarchy (stream, indent + 3, indented);
	  fprintf (stream, " vptridx=%s",
		   expr_as_string (BINFO_VPTR_INDEX (binfo),
				   TFF_PLAIN_IDENTIFIER));
	}
      if (BINFO_VPTR_FIELD (binfo))
	{
	  indented = maybe_indent_hierarchy (stream, indent + 3, indented);
	  fprintf (stream, " vbaseoffset=%s",
		   expr_as_string (BINFO_VPTR_FIELD (binfo),
				   TFF_PLAIN_IDENTIFIER));
	}
      if (BINFO_VTABLE (binfo))
	{
	  indented = maybe_indent_hierarchy (stream, indent + 3, indented);
	  fprintf (stream, " vptr=%s",
		   expr_as_string (BINFO_VTABLE (binfo),
				   TFF_PLAIN_IDENTIFIER));
	}

      if (indented)
	fprintf (stream, "\n");
    }

  for (i = 0; BINFO_BASE_ITERATE (binfo, i, base_binfo); i++)
    igo = dump_class_hierarchy_r (stream, flags, base_binfo, igo, indent + 2);

  return igo;
}

/* Dump the BINFO hierarchy for T.  */

static void
dump_class_hierarchy_1 (FILE *stream, int flags, tree t)
{
  fprintf (stream, "Class %s\n", type_as_string (t, TFF_PLAIN_IDENTIFIER));
  fprintf (stream, "   size=%lu align=%lu\n",
	   (unsigned long)(tree_low_cst (TYPE_SIZE (t), 0) / BITS_PER_UNIT),
	   (unsigned long)(TYPE_ALIGN (t) / BITS_PER_UNIT));
  fprintf (stream, "   base size=%lu base align=%lu\n",
	   (unsigned long)(tree_low_cst (TYPE_SIZE (CLASSTYPE_AS_BASE (t)), 0)
			   / BITS_PER_UNIT),
	   (unsigned long)(TYPE_ALIGN (CLASSTYPE_AS_BASE (t))
			   / BITS_PER_UNIT));
  dump_class_hierarchy_r (stream, flags, TYPE_BINFO (t), TYPE_BINFO (t), 0);
  fprintf (stream, "\n");
}

/* Debug interface to hierarchy dumping.  */

void
debug_class (tree t)
{
  dump_class_hierarchy_1 (stderr, TDF_SLIM, t);
}

static void
dump_class_hierarchy (tree t)
{
  int flags;
  FILE *stream = dump_begin (TDI_class, &flags);

  if (stream)
    {
      dump_class_hierarchy_1 (stream, flags, t);
      dump_end (TDI_class, stream);
    }
}

static void
dump_array (FILE * stream, tree decl)
{
  tree value;
  unsigned HOST_WIDE_INT ix;
  HOST_WIDE_INT elt;
  tree size = TYPE_MAX_VALUE (TYPE_DOMAIN (TREE_TYPE (decl)));

  elt = (tree_low_cst (TYPE_SIZE (TREE_TYPE (TREE_TYPE (decl))), 0)
	 / BITS_PER_UNIT);
  fprintf (stream, "%s:", decl_as_string (decl, TFF_PLAIN_IDENTIFIER));
  fprintf (stream, " %s entries",
	   expr_as_string (size_binop (PLUS_EXPR, size, size_one_node),
			   TFF_PLAIN_IDENTIFIER));
  fprintf (stream, "\n");

  FOR_EACH_CONSTRUCTOR_VALUE (CONSTRUCTOR_ELTS (DECL_INITIAL (decl)),
			      ix, value)
    fprintf (stream, "%-4ld  %s\n", (long)(ix * elt),
	     expr_as_string (value, TFF_PLAIN_IDENTIFIER));
}

static void
dump_vtable (tree t, tree binfo, tree vtable)
{
  int flags;
  FILE *stream = dump_begin (TDI_class, &flags);

  if (!stream)
    return;

  if (!(flags & TDF_SLIM))
    {
      int ctor_vtbl_p = TYPE_BINFO (t) != binfo;

      fprintf (stream, "%s for %s",
	       ctor_vtbl_p ? "Construction vtable" : "Vtable",
	       type_as_string (BINFO_TYPE (binfo), TFF_PLAIN_IDENTIFIER));
      if (ctor_vtbl_p)
	{
	  if (!BINFO_VIRTUAL_P (binfo))
	    fprintf (stream, " (0x%lx instance)", (unsigned long)binfo);
	  fprintf (stream, " in %s", type_as_string (t, TFF_PLAIN_IDENTIFIER));
	}
      fprintf (stream, "\n");
      dump_array (stream, vtable);
      fprintf (stream, "\n");
    }

  dump_end (TDI_class, stream);
}

static void
dump_vtt (tree t, tree vtt)
{
  int flags;
  FILE *stream = dump_begin (TDI_class, &flags);

  if (!stream)
    return;

  if (!(flags & TDF_SLIM))
    {
      fprintf (stream, "VTT for %s\n",
	       type_as_string (t, TFF_PLAIN_IDENTIFIER));
      dump_array (stream, vtt);
      fprintf (stream, "\n");
    }

  dump_end (TDI_class, stream);
}

/* Dump a function or thunk and its thunkees.  */

static void
dump_thunk (FILE *stream, int indent, tree thunk)
{
  static const char spaces[] = "        ";
  tree name = DECL_NAME (thunk);
  tree thunks;

  fprintf (stream, "%.*s%p %s %s", indent, spaces,
	   (void *)thunk,
	   !DECL_THUNK_P (thunk) ? "function"
	   : DECL_THIS_THUNK_P (thunk) ? "this-thunk" : "covariant-thunk",
	   name ? IDENTIFIER_POINTER (name) : "<unset>");
  if (DECL_THUNK_P (thunk))
    {
      HOST_WIDE_INT fixed_adjust = THUNK_FIXED_OFFSET (thunk);
      tree virtual_adjust = THUNK_VIRTUAL_OFFSET (thunk);

      fprintf (stream, " fixed=" HOST_WIDE_INT_PRINT_DEC, fixed_adjust);
      if (!virtual_adjust)
	/*NOP*/;
      else if (DECL_THIS_THUNK_P (thunk))
	fprintf (stream, " vcall="  HOST_WIDE_INT_PRINT_DEC,
		 tree_low_cst (virtual_adjust, 0));
      else
	fprintf (stream, " vbase=" HOST_WIDE_INT_PRINT_DEC "(%s)",
		 tree_low_cst (BINFO_VPTR_FIELD (virtual_adjust), 0),
		 type_as_string (BINFO_TYPE (virtual_adjust), TFF_SCOPE));
      if (THUNK_ALIAS (thunk))
	fprintf (stream, " alias to %p", (void *)THUNK_ALIAS (thunk));
    }
  fprintf (stream, "\n");
  for (thunks = DECL_THUNKS (thunk); thunks; thunks = TREE_CHAIN (thunks))
    dump_thunk (stream, indent + 2, thunks);
}

/* Dump the thunks for FN.  */

void
debug_thunks (tree fn)
{
  dump_thunk (stderr, 0, fn);
}

/* Virtual function table initialization.  */

/* Create all the necessary vtables for T and its base classes.  */

static void
finish_vtbls (tree t)
{
  tree vbase;
  VEC(constructor_elt,gc) *v = NULL;
  tree vtable = BINFO_VTABLE (TYPE_BINFO (t));

  /* We lay out the primary and secondary vtables in one contiguous
     vtable.  The primary vtable is first, followed by the non-virtual
     secondary vtables in inheritance graph order.  */
  accumulate_vtbl_inits (TYPE_BINFO (t), TYPE_BINFO (t), TYPE_BINFO (t),
			 vtable, t, &v);

  /* Then come the virtual bases, also in inheritance graph order.  */
  for (vbase = TYPE_BINFO (t); vbase; vbase = TREE_CHAIN (vbase))
    {
      if (!BINFO_VIRTUAL_P (vbase))
	continue;
      accumulate_vtbl_inits (vbase, vbase, TYPE_BINFO (t), vtable, t, &v);
    }

  if (BINFO_VTABLE (TYPE_BINFO (t)))
    initialize_vtable (TYPE_BINFO (t), v);
}

/* Initialize the vtable for BINFO with the INITS.  */

static void
initialize_vtable (tree binfo, VEC(constructor_elt,gc) *inits)
{
  tree decl;

  layout_vtable_decl (binfo, VEC_length (constructor_elt, inits));
  decl = get_vtbl_decl_for_binfo (binfo);
  initialize_artificial_var (decl, inits);
  dump_vtable (BINFO_TYPE (binfo), binfo, decl);
}

/* Build the VTT (virtual table table) for T.
   A class requires a VTT if it has virtual bases.

   This holds
   1 - primary virtual pointer for complete object T
   2 - secondary VTTs for each direct non-virtual base of T which requires a
       VTT
   3 - secondary virtual pointers for each direct or indirect base of T which
       has virtual bases or is reachable via a virtual path from T.
   4 - secondary VTTs for each direct or indirect virtual base of T.

   Secondary VTTs look like complete object VTTs without part 4.  */

static void
build_vtt (tree t)
{
  tree type;
  tree vtt;
  tree index;
  VEC(constructor_elt,gc) *inits;

  /* Build up the initializers for the VTT.  */
  inits = NULL;
  index = size_zero_node;
  build_vtt_inits (TYPE_BINFO (t), t, &inits, &index);

  /* If we didn't need a VTT, we're done.  */
  if (!inits)
    return;

  /* Figure out the type of the VTT.  */
  type = build_index_type (size_int (VEC_length (constructor_elt, inits) - 1));
  type = build_cplus_array_type (const_ptr_type_node, type);

  /* Now, build the VTT object itself.  */
  vtt = build_vtable (t, mangle_vtt_for_type (t), type);
  initialize_artificial_var (vtt, inits);
  /* Add the VTT to the vtables list.  */
  DECL_CHAIN (vtt) = DECL_CHAIN (CLASSTYPE_VTABLES (t));
  DECL_CHAIN (CLASSTYPE_VTABLES (t)) = vtt;

  dump_vtt (t, vtt);
}

/* When building a secondary VTT, BINFO_VTABLE is set to a TREE_LIST with
   PURPOSE the RTTI_BINFO, VALUE the real vtable pointer for this binfo,
   and CHAIN the vtable pointer for this binfo after construction is
   complete.  VALUE can also be another BINFO, in which case we recurse.  */

static tree
binfo_ctor_vtable (tree binfo)
{
  tree vt;

  while (1)
    {
      vt = BINFO_VTABLE (binfo);
      if (TREE_CODE (vt) == TREE_LIST)
	vt = TREE_VALUE (vt);
      if (TREE_CODE (vt) == TREE_BINFO)
	binfo = vt;
      else
	break;
    }

  return vt;
}

/* Data for secondary VTT initialization.  */
typedef struct secondary_vptr_vtt_init_data_s
{
  /* Is this the primary VTT? */
  bool top_level_p;

  /* Current index into the VTT.  */
  tree index;

  /* Vector of initializers built up.  */
  VEC(constructor_elt,gc) *inits;

  /* The type being constructed by this secondary VTT.  */
  tree type_being_constructed;
} secondary_vptr_vtt_init_data;

/* Recursively build the VTT-initializer for BINFO (which is in the
   hierarchy dominated by T).  INITS points to the end of the initializer
   list to date.  INDEX is the VTT index where the next element will be
   replaced.  Iff BINFO is the binfo for T, this is the top level VTT (i.e.
   not a subvtt for some base of T).  When that is so, we emit the sub-VTTs
   for virtual bases of T. When it is not so, we build the constructor
   vtables for the BINFO-in-T variant.  */

static void
build_vtt_inits (tree binfo, tree t, VEC(constructor_elt,gc) **inits, tree *index)
{
  int i;
  tree b;
  tree init;
  secondary_vptr_vtt_init_data data;
  int top_level_p = SAME_BINFO_TYPE_P (BINFO_TYPE (binfo), t);

  /* We only need VTTs for subobjects with virtual bases.  */
  if (!CLASSTYPE_VBASECLASSES (BINFO_TYPE (binfo)))
    return;

  /* We need to use a construction vtable if this is not the primary
     VTT.  */
  if (!top_level_p)
    {
      build_ctor_vtbl_group (binfo, t);

      /* Record the offset in the VTT where this sub-VTT can be found.  */
      BINFO_SUBVTT_INDEX (binfo) = *index;
    }

  /* Add the address of the primary vtable for the complete object.  */
  init = binfo_ctor_vtable (binfo);
  CONSTRUCTOR_APPEND_ELT (*inits, NULL_TREE, init);
  if (top_level_p)
    {
      gcc_assert (!BINFO_VPTR_INDEX (binfo));
      BINFO_VPTR_INDEX (binfo) = *index;
    }
  *index = size_binop (PLUS_EXPR, *index, TYPE_SIZE_UNIT (ptr_type_node));

  /* Recursively add the secondary VTTs for non-virtual bases.  */
  for (i = 0; BINFO_BASE_ITERATE (binfo, i, b); ++i)
    if (!BINFO_VIRTUAL_P (b))
      build_vtt_inits (b, t, inits, index);

  /* Add secondary virtual pointers for all subobjects of BINFO with
     either virtual bases or reachable along a virtual path, except
     subobjects that are non-virtual primary bases.  */
  data.top_level_p = top_level_p;
  data.index = *index;
  data.inits = *inits;
  data.type_being_constructed = BINFO_TYPE (binfo);

  dfs_walk_once (binfo, dfs_build_secondary_vptr_vtt_inits, NULL, &data);

  *index = data.index;

  /* data.inits might have grown as we added secondary virtual pointers.
     Make sure our caller knows about the new vector.  */
  *inits = data.inits;

  if (top_level_p)
    /* Add the secondary VTTs for virtual bases in inheritance graph
       order.  */
    for (b = TYPE_BINFO (BINFO_TYPE (binfo)); b; b = TREE_CHAIN (b))
      {
	if (!BINFO_VIRTUAL_P (b))
	  continue;

	build_vtt_inits (b, t, inits, index);
      }
  else
    /* Remove the ctor vtables we created.  */
    dfs_walk_all (binfo, dfs_fixup_binfo_vtbls, NULL, binfo);
}

/* Called from build_vtt_inits via dfs_walk.  BINFO is the binfo for the base
   in most derived. DATA is a SECONDARY_VPTR_VTT_INIT_DATA structure.  */

static tree
dfs_build_secondary_vptr_vtt_inits (tree binfo, void *data_)
{
  secondary_vptr_vtt_init_data *data = (secondary_vptr_vtt_init_data *)data_;

  /* We don't care about bases that don't have vtables.  */
  if (!TYPE_VFIELD (BINFO_TYPE (binfo)))
    return dfs_skip_bases;

  /* We're only interested in proper subobjects of the type being
     constructed.  */
  if (SAME_BINFO_TYPE_P (BINFO_TYPE (binfo), data->type_being_constructed))
    return NULL_TREE;

  /* We're only interested in bases with virtual bases or reachable
     via a virtual path from the type being constructed.  */
  if (!(CLASSTYPE_VBASECLASSES (BINFO_TYPE (binfo))
	|| binfo_via_virtual (binfo, data->type_being_constructed)))
    return dfs_skip_bases;

  /* We're not interested in non-virtual primary bases.  */
  if (!BINFO_VIRTUAL_P (binfo) && BINFO_PRIMARY_P (binfo))
    return NULL_TREE;

  /* Record the index where this secondary vptr can be found.  */
  if (data->top_level_p)
    {
      gcc_assert (!BINFO_VPTR_INDEX (binfo));
      BINFO_VPTR_INDEX (binfo) = data->index;

      if (BINFO_VIRTUAL_P (binfo))
	{
	  /* It's a primary virtual base, and this is not a
	     construction vtable.  Find the base this is primary of in
	     the inheritance graph, and use that base's vtable
	     now.  */
	  while (BINFO_PRIMARY_P (binfo))
	    binfo = BINFO_INHERITANCE_CHAIN (binfo);
	}
    }

  /* Add the initializer for the secondary vptr itself.  */
  CONSTRUCTOR_APPEND_ELT (data->inits, NULL_TREE, binfo_ctor_vtable (binfo));

  /* Advance the vtt index.  */
  data->index = size_binop (PLUS_EXPR, data->index,
			    TYPE_SIZE_UNIT (ptr_type_node));

  return NULL_TREE;
}

/* Called from build_vtt_inits via dfs_walk. After building
   constructor vtables and generating the sub-vtt from them, we need
   to restore the BINFO_VTABLES that were scribbled on.  DATA is the
   binfo of the base whose sub vtt was generated.  */

static tree
dfs_fixup_binfo_vtbls (tree binfo, void* data)
{
  tree vtable = BINFO_VTABLE (binfo);

  if (!TYPE_CONTAINS_VPTR_P (BINFO_TYPE (binfo)))
    /* If this class has no vtable, none of its bases do.  */
    return dfs_skip_bases;

  if (!vtable)
    /* This might be a primary base, so have no vtable in this
       hierarchy.  */
    return NULL_TREE;

  /* If we scribbled the construction vtable vptr into BINFO, clear it
     out now.  */
  if (TREE_CODE (vtable) == TREE_LIST
      && (TREE_PURPOSE (vtable) == (tree) data))
    BINFO_VTABLE (binfo) = TREE_CHAIN (vtable);

  return NULL_TREE;
}

/* Build the construction vtable group for BINFO which is in the
   hierarchy dominated by T.  */

static void
build_ctor_vtbl_group (tree binfo, tree t)
{
  tree type;
  tree vtbl;
  tree id;
  tree vbase;
  VEC(constructor_elt,gc) *v;

  /* See if we've already created this construction vtable group.  */
  id = mangle_ctor_vtbl_for_type (t, binfo);
  if (IDENTIFIER_GLOBAL_VALUE (id))
    return;

  gcc_assert (!SAME_BINFO_TYPE_P (BINFO_TYPE (binfo), t));
  /* Build a version of VTBL (with the wrong type) for use in
     constructing the addresses of secondary vtables in the
     construction vtable group.  */
  vtbl = build_vtable (t, id, ptr_type_node);
  DECL_CONSTRUCTION_VTABLE_P (vtbl) = 1;

  v = NULL;
  accumulate_vtbl_inits (binfo, TYPE_BINFO (TREE_TYPE (binfo)),
			 binfo, vtbl, t, &v);

  /* Add the vtables for each of our virtual bases using the vbase in T
     binfo.  */
  for (vbase = TYPE_BINFO (BINFO_TYPE (binfo));
       vbase;
       vbase = TREE_CHAIN (vbase))
    {
      tree b;

      if (!BINFO_VIRTUAL_P (vbase))
	continue;
      b = copied_binfo (vbase, binfo);

      accumulate_vtbl_inits (b, vbase, binfo, vtbl, t, &v);
    }

  /* Figure out the type of the construction vtable.  */
  type = build_index_type (size_int (VEC_length (constructor_elt, v) - 1));
  type = build_cplus_array_type (vtable_entry_type, type);
  layout_type (type);
  TREE_TYPE (vtbl) = type;
  DECL_SIZE (vtbl) = DECL_SIZE_UNIT (vtbl) = NULL_TREE;
  layout_decl (vtbl, 0);

  /* Initialize the construction vtable.  */
  CLASSTYPE_VTABLES (t) = chainon (CLASSTYPE_VTABLES (t), vtbl);
  initialize_artificial_var (vtbl, v);
  dump_vtable (t, binfo, vtbl);
}

/* Add the vtbl initializers for BINFO (and its bases other than
   non-virtual primaries) to the list of INITS.  BINFO is in the
   hierarchy dominated by T.  RTTI_BINFO is the binfo within T of
   the constructor the vtbl inits should be accumulated for. (If this
   is the complete object vtbl then RTTI_BINFO will be TYPE_BINFO (T).)
   ORIG_BINFO is the binfo for this object within BINFO_TYPE (RTTI_BINFO).
   BINFO is the active base equivalent of ORIG_BINFO in the inheritance
   graph of T. Both BINFO and ORIG_BINFO will have the same BINFO_TYPE,
   but are not necessarily the same in terms of layout.  */

static void
accumulate_vtbl_inits (tree binfo,
		       tree orig_binfo,
		       tree rtti_binfo,
		       tree vtbl,
		       tree t,
		       VEC(constructor_elt,gc) **inits)
{
  int i;
  tree base_binfo;
  int ctor_vtbl_p = !SAME_BINFO_TYPE_P (BINFO_TYPE (rtti_binfo), t);

  gcc_assert (SAME_BINFO_TYPE_P (BINFO_TYPE (binfo), BINFO_TYPE (orig_binfo)));

  /* If it doesn't have a vptr, we don't do anything.  */
  if (!TYPE_CONTAINS_VPTR_P (BINFO_TYPE (binfo)))
    return;

  /* If we're building a construction vtable, we're not interested in
     subobjects that don't require construction vtables.  */
  if (ctor_vtbl_p
      && !CLASSTYPE_VBASECLASSES (BINFO_TYPE (binfo))
      && !binfo_via_virtual (orig_binfo, BINFO_TYPE (rtti_binfo)))
    return;

  /* Build the initializers for the BINFO-in-T vtable.  */
  dfs_accumulate_vtbl_inits (binfo, orig_binfo, rtti_binfo, vtbl, t, inits);

  /* Walk the BINFO and its bases.  We walk in preorder so that as we
     initialize each vtable we can figure out at what offset the
     secondary vtable lies from the primary vtable.  We can't use
     dfs_walk here because we need to iterate through bases of BINFO
     and RTTI_BINFO simultaneously.  */
  for (i = 0; BINFO_BASE_ITERATE (binfo, i, base_binfo); ++i)
    {
      /* Skip virtual bases.  */
      if (BINFO_VIRTUAL_P (base_binfo))
	continue;
      accumulate_vtbl_inits (base_binfo,
			     BINFO_BASE_BINFO (orig_binfo, i),
			     rtti_binfo, vtbl, t,
			     inits);
    }
}

/* Called from accumulate_vtbl_inits.  Adds the initializers for the
   BINFO vtable to L.  */

static void
dfs_accumulate_vtbl_inits (tree binfo,
			   tree orig_binfo,
			   tree rtti_binfo,
			   tree orig_vtbl,
			   tree t,
			   VEC(constructor_elt,gc) **l)
{
  tree vtbl = NULL_TREE;
  int ctor_vtbl_p = !SAME_BINFO_TYPE_P (BINFO_TYPE (rtti_binfo), t);
  int n_inits;

  if (ctor_vtbl_p
      && BINFO_VIRTUAL_P (orig_binfo) && BINFO_PRIMARY_P (orig_binfo))
    {
      /* In the hierarchy of BINFO_TYPE (RTTI_BINFO), this is a
	 primary virtual base.  If it is not the same primary in
	 the hierarchy of T, we'll need to generate a ctor vtable
	 for it, to place at its location in T.  If it is the same
	 primary, we still need a VTT entry for the vtable, but it
	 should point to the ctor vtable for the base it is a
	 primary for within the sub-hierarchy of RTTI_BINFO.

	 There are three possible cases:

	 1) We are in the same place.
	 2) We are a primary base within a lost primary virtual base of
	 RTTI_BINFO.
	 3) We are primary to something not a base of RTTI_BINFO.  */

      tree b;
      tree last = NULL_TREE;

      /* First, look through the bases we are primary to for RTTI_BINFO
	 or a virtual base.  */
      b = binfo;
      while (BINFO_PRIMARY_P (b))
	{
	  b = BINFO_INHERITANCE_CHAIN (b);
	  last = b;
	  if (BINFO_VIRTUAL_P (b) || b == rtti_binfo)
	    goto found;
	}
      /* If we run out of primary links, keep looking down our
	 inheritance chain; we might be an indirect primary.  */
      for (b = last; b; b = BINFO_INHERITANCE_CHAIN (b))
	if (BINFO_VIRTUAL_P (b) || b == rtti_binfo)
	  break;
    found:

      /* If we found RTTI_BINFO, this is case 1.  If we found a virtual
	 base B and it is a base of RTTI_BINFO, this is case 2.  In
	 either case, we share our vtable with LAST, i.e. the
	 derived-most base within B of which we are a primary.  */
      if (b == rtti_binfo
	  || (b && binfo_for_vbase (BINFO_TYPE (b), BINFO_TYPE (rtti_binfo))))
	/* Just set our BINFO_VTABLE to point to LAST, as we may not have
	   set LAST's BINFO_VTABLE yet.  We'll extract the actual vptr in
	   binfo_ctor_vtable after everything's been set up.  */
	vtbl = last;

      /* Otherwise, this is case 3 and we get our own.  */
    }
  else if (!BINFO_NEW_VTABLE_MARKED (orig_binfo))
    return;

  n_inits = VEC_length (constructor_elt, *l);

  if (!vtbl)
    {
      tree index;
      int non_fn_entries;

      /* Add the initializer for this vtable.  */
      build_vtbl_initializer (binfo, orig_binfo, t, rtti_binfo,
                              &non_fn_entries, l);

      /* Figure out the position to which the VPTR should point.  */
      vtbl = build1 (ADDR_EXPR, vtbl_ptr_type_node, orig_vtbl);
      index = size_binop (PLUS_EXPR,
			  size_int (non_fn_entries),
			  size_int (n_inits));
      index = size_binop (MULT_EXPR,
			  TYPE_SIZE_UNIT (vtable_entry_type),
			  index);
      vtbl = build2 (POINTER_PLUS_EXPR, TREE_TYPE (vtbl), vtbl, index);
    }

  if (ctor_vtbl_p)
    /* For a construction vtable, we can't overwrite BINFO_VTABLE.
       So, we make a TREE_LIST.  Later, dfs_fixup_binfo_vtbls will
       straighten this out.  */
    BINFO_VTABLE (binfo) = tree_cons (rtti_binfo, vtbl, BINFO_VTABLE (binfo));
  else if (BINFO_PRIMARY_P (binfo) && BINFO_VIRTUAL_P (binfo))
    /* Throw away any unneeded intializers.  */
    VEC_truncate (constructor_elt, *l, n_inits);
  else
     /* For an ordinary vtable, set BINFO_VTABLE.  */
    BINFO_VTABLE (binfo) = vtbl;
}

static GTY(()) tree abort_fndecl_addr;

/* Construct the initializer for BINFO's virtual function table.  BINFO
   is part of the hierarchy dominated by T.  If we're building a
   construction vtable, the ORIG_BINFO is the binfo we should use to
   find the actual function pointers to put in the vtable - but they
   can be overridden on the path to most-derived in the graph that
   ORIG_BINFO belongs.  Otherwise,
   ORIG_BINFO should be the same as BINFO.  The RTTI_BINFO is the
   BINFO that should be indicated by the RTTI information in the
   vtable; it will be a base class of T, rather than T itself, if we
   are building a construction vtable.

   The value returned is a TREE_LIST suitable for wrapping in a
   CONSTRUCTOR to use as the DECL_INITIAL for a vtable.  If
   NON_FN_ENTRIES_P is not NULL, *NON_FN_ENTRIES_P is set to the
   number of non-function entries in the vtable.

   It might seem that this function should never be called with a
   BINFO for which BINFO_PRIMARY_P holds, the vtable for such a
   base is always subsumed by a derived class vtable.  However, when
   we are building construction vtables, we do build vtables for
   primary bases; we need these while the primary base is being
   constructed.  */

static void
build_vtbl_initializer (tree binfo,
			tree orig_binfo,
			tree t,
			tree rtti_binfo,
			int* non_fn_entries_p,
			VEC(constructor_elt,gc) **inits)
{
  tree v;
  vtbl_init_data vid;
  unsigned ix, jx;
  tree vbinfo;
  VEC(tree,gc) *vbases;
  constructor_elt *e;

  /* Initialize VID.  */
  memset (&vid, 0, sizeof (vid));
  vid.binfo = binfo;
  vid.derived = t;
  vid.rtti_binfo = rtti_binfo;
  vid.primary_vtbl_p = SAME_BINFO_TYPE_P (BINFO_TYPE (binfo), t);
  vid.ctor_vtbl_p = !SAME_BINFO_TYPE_P (BINFO_TYPE (rtti_binfo), t);
  vid.generate_vcall_entries = true;
  /* The first vbase or vcall offset is at index -3 in the vtable.  */
  vid.index = ssize_int(-3 * TARGET_VTABLE_DATA_ENTRY_DISTANCE);

  /* Add entries to the vtable for RTTI.  */
  build_rtti_vtbl_entries (binfo, &vid);

  /* Create an array for keeping track of the functions we've
     processed.  When we see multiple functions with the same
     signature, we share the vcall offsets.  */
  vid.fns = VEC_alloc (tree, gc, 32);
  /* Add the vcall and vbase offset entries.  */
  build_vcall_and_vbase_vtbl_entries (binfo, &vid);

  /* Clear BINFO_VTABLE_PATH_MARKED; it's set by
     build_vbase_offset_vtbl_entries.  */
  for (vbases = CLASSTYPE_VBASECLASSES (t), ix = 0;
       VEC_iterate (tree, vbases, ix, vbinfo); ix++)
    BINFO_VTABLE_PATH_MARKED (vbinfo) = 0;

  /* If the target requires padding between data entries, add that now.  */
  if (TARGET_VTABLE_DATA_ENTRY_DISTANCE > 1)
    {
      int n_entries = VEC_length (constructor_elt, vid.inits);

      VEC_safe_grow (constructor_elt, gc, vid.inits,
		     TARGET_VTABLE_DATA_ENTRY_DISTANCE * n_entries);

      /* Move data entries into their new positions and add padding
	 after the new positions.  Iterate backwards so we don't
	 overwrite entries that we would need to process later.  */
      for (ix = n_entries - 1;
	   VEC_iterate (constructor_elt, vid.inits, ix, e);
	   ix--)
	{
	  int j;
	  int new_position = (TARGET_VTABLE_DATA_ENTRY_DISTANCE * ix
			      + (TARGET_VTABLE_DATA_ENTRY_DISTANCE - 1));

	  VEC_replace (constructor_elt, vid.inits, new_position, e);

	  for (j = 1; j < TARGET_VTABLE_DATA_ENTRY_DISTANCE; ++j)
	    {
	      constructor_elt *f = VEC_index (constructor_elt, vid.inits,
					      new_position - j);
	      f->index = NULL_TREE;
	      f->value = build1 (NOP_EXPR, vtable_entry_type,
				 null_pointer_node);
	    }
	}
    }

  if (non_fn_entries_p)
    *non_fn_entries_p = VEC_length (constructor_elt, vid.inits);

  /* The initializers for virtual functions were built up in reverse
     order.  Straighten them out and add them to the running list in one
     step.  */
  jx = VEC_length (constructor_elt, *inits);
  VEC_safe_grow (constructor_elt, gc, *inits,
		 (jx + VEC_length (constructor_elt, vid.inits)));

  for (ix = VEC_length (constructor_elt, vid.inits) - 1;
       VEC_iterate (constructor_elt, vid.inits, ix, e);
       ix--, jx++)
    VEC_replace (constructor_elt, *inits, jx, e);

  /* Go through all the ordinary virtual functions, building up
     initializers.  */
  for (v = BINFO_VIRTUALS (orig_binfo); v; v = TREE_CHAIN (v))
    {
      tree delta;
      tree vcall_index;
      tree fn, fn_original;
      tree init = NULL_TREE;

      fn = BV_FN (v);
      fn_original = fn;
      if (DECL_THUNK_P (fn))
	{
	  if (!DECL_NAME (fn))
	    finish_thunk (fn);
	  if (THUNK_ALIAS (fn))
	    {
	      fn = THUNK_ALIAS (fn);
	      BV_FN (v) = fn;
	    }
	  fn_original = THUNK_TARGET (fn);
	}

      /* If the only definition of this function signature along our
	 primary base chain is from a lost primary, this vtable slot will
	 never be used, so just zero it out.  This is important to avoid
	 requiring extra thunks which cannot be generated with the function.

	 We first check this in update_vtable_entry_for_fn, so we handle
	 restored primary bases properly; we also need to do it here so we
	 zero out unused slots in ctor vtables, rather than filling them
	 with erroneous values (though harmless, apart from relocation
	 costs).  */
      if (BV_LOST_PRIMARY (v))
	init = size_zero_node;

      if (! init)
	{
	  /* Pull the offset for `this', and the function to call, out of
	     the list.  */
	  delta = BV_DELTA (v);
	  vcall_index = BV_VCALL_INDEX (v);

	  gcc_assert (TREE_CODE (delta) == INTEGER_CST);
	  gcc_assert (TREE_CODE (fn) == FUNCTION_DECL);

	  /* You can't call an abstract virtual function; it's abstract.
	     So, we replace these functions with __pure_virtual.  */
	  if (DECL_PURE_VIRTUAL_P (fn_original))
	    {
	      fn = abort_fndecl;
	      if (!TARGET_VTABLE_USES_DESCRIPTORS)
		{
		  if (abort_fndecl_addr == NULL)
		    abort_fndecl_addr
		      = fold_convert (vfunc_ptr_type_node,
				      build_fold_addr_expr (fn));
		  init = abort_fndecl_addr;
		}
	    }
	  else
	    {
	      if (!integer_zerop (delta) || vcall_index)
		{
		  fn = make_thunk (fn, /*this_adjusting=*/1, delta, vcall_index);
		  if (!DECL_NAME (fn))
		    finish_thunk (fn);
		}
	      /* Take the address of the function, considering it to be of an
		 appropriate generic type.  */
	      if (!TARGET_VTABLE_USES_DESCRIPTORS)
		init = fold_convert (vfunc_ptr_type_node,
				     build_fold_addr_expr (fn));
	    }
	}

      /* And add it to the chain of initializers.  */
      if (TARGET_VTABLE_USES_DESCRIPTORS)
	{
	  int i;
	  if (init == size_zero_node)
	    for (i = 0; i < TARGET_VTABLE_USES_DESCRIPTORS; ++i)
	      CONSTRUCTOR_APPEND_ELT (*inits, NULL_TREE, init);
	  else
	    for (i = 0; i < TARGET_VTABLE_USES_DESCRIPTORS; ++i)
	      {
		tree fdesc = build2 (FDESC_EXPR, vfunc_ptr_type_node,
				     fn, build_int_cst (NULL_TREE, i));
		TREE_CONSTANT (fdesc) = 1;

		CONSTRUCTOR_APPEND_ELT (*inits, NULL_TREE, fdesc);
	      }
	}
      else
	CONSTRUCTOR_APPEND_ELT (*inits, NULL_TREE, init);
    }
}

/* Adds to vid->inits the initializers for the vbase and vcall
   offsets in BINFO, which is in the hierarchy dominated by T.  */

static void
build_vcall_and_vbase_vtbl_entries (tree binfo, vtbl_init_data* vid)
{
  tree b;

  /* If this is a derived class, we must first create entries
     corresponding to the primary base class.  */
  b = get_primary_binfo (binfo);
  if (b)
    build_vcall_and_vbase_vtbl_entries (b, vid);

  /* Add the vbase entries for this base.  */
  build_vbase_offset_vtbl_entries (binfo, vid);
  /* Add the vcall entries for this base.  */
  build_vcall_offset_vtbl_entries (binfo, vid);
}

/* Returns the initializers for the vbase offset entries in the vtable
   for BINFO (which is part of the class hierarchy dominated by T), in
   reverse order.  VBASE_OFFSET_INDEX gives the vtable index
   where the next vbase offset will go.  */

static void
build_vbase_offset_vtbl_entries (tree binfo, vtbl_init_data* vid)
{
  tree vbase;
  tree t;
  tree non_primary_binfo;

  /* If there are no virtual baseclasses, then there is nothing to
     do.  */
  if (!CLASSTYPE_VBASECLASSES (BINFO_TYPE (binfo)))
    return;

  t = vid->derived;

  /* We might be a primary base class.  Go up the inheritance hierarchy
     until we find the most derived class of which we are a primary base:
     it is the offset of that which we need to use.  */
  non_primary_binfo = binfo;
  while (BINFO_INHERITANCE_CHAIN (non_primary_binfo))
    {
      tree b;

      /* If we have reached a virtual base, then it must be a primary
	 base (possibly multi-level) of vid->binfo, or we wouldn't
	 have called build_vcall_and_vbase_vtbl_entries for it.  But it
	 might be a lost primary, so just skip down to vid->binfo.  */
      if (BINFO_VIRTUAL_P (non_primary_binfo))
	{
	  non_primary_binfo = vid->binfo;
	  break;
	}

      b = BINFO_INHERITANCE_CHAIN (non_primary_binfo);
      if (get_primary_binfo (b) != non_primary_binfo)
	break;
      non_primary_binfo = b;
    }

  /* Go through the virtual bases, adding the offsets.  */
  for (vbase = TYPE_BINFO (BINFO_TYPE (binfo));
       vbase;
       vbase = TREE_CHAIN (vbase))
    {
      tree b;
      tree delta;

      if (!BINFO_VIRTUAL_P (vbase))
	continue;

      /* Find the instance of this virtual base in the complete
	 object.  */
      b = copied_binfo (vbase, binfo);

      /* If we've already got an offset for this virtual base, we
	 don't need another one.  */
      if (BINFO_VTABLE_PATH_MARKED (b))
	continue;
      BINFO_VTABLE_PATH_MARKED (b) = 1;

      /* Figure out where we can find this vbase offset.  */
      delta = size_binop (MULT_EXPR,
			  vid->index,
			  convert (ssizetype,
				   TYPE_SIZE_UNIT (vtable_entry_type)));
      if (vid->primary_vtbl_p)
	BINFO_VPTR_FIELD (b) = delta;

      if (binfo != TYPE_BINFO (t))
	/* The vbase offset had better be the same.  */
	gcc_assert (tree_int_cst_equal (delta, BINFO_VPTR_FIELD (vbase)));

      /* The next vbase will come at a more negative offset.  */
      vid->index = size_binop (MINUS_EXPR, vid->index,
			       ssize_int (TARGET_VTABLE_DATA_ENTRY_DISTANCE));

      /* The initializer is the delta from BINFO to this virtual base.
	 The vbase offsets go in reverse inheritance-graph order, and
	 we are walking in inheritance graph order so these end up in
	 the right order.  */
      delta = size_diffop_loc (input_location,
			   BINFO_OFFSET (b), BINFO_OFFSET (non_primary_binfo));

      CONSTRUCTOR_APPEND_ELT (vid->inits, NULL_TREE,
			      fold_build1_loc (input_location, NOP_EXPR,
					       vtable_entry_type, delta));
    }
}

/* Adds the initializers for the vcall offset entries in the vtable
   for BINFO (which is part of the class hierarchy dominated by VID->DERIVED)
   to VID->INITS.  */

static void
build_vcall_offset_vtbl_entries (tree binfo, vtbl_init_data* vid)
{
  /* We only need these entries if this base is a virtual base.  We
     compute the indices -- but do not add to the vtable -- when
     building the main vtable for a class.  */
  if (binfo == TYPE_BINFO (vid->derived)
      || (BINFO_VIRTUAL_P (binfo) 
	  /* If BINFO is RTTI_BINFO, then (since BINFO does not
	     correspond to VID->DERIVED), we are building a primary
	     construction virtual table.  Since this is a primary
	     virtual table, we do not need the vcall offsets for
	     BINFO.  */
	  && binfo != vid->rtti_binfo))
    {
      /* We need a vcall offset for each of the virtual functions in this
	 vtable.  For example:

	   class A { virtual void f (); };
	   class B1 : virtual public A { virtual void f (); };
	   class B2 : virtual public A { virtual void f (); };
	   class C: public B1, public B2 { virtual void f (); };

	 A C object has a primary base of B1, which has a primary base of A.  A
	 C also has a secondary base of B2, which no longer has a primary base
	 of A.  So the B2-in-C construction vtable needs a secondary vtable for
	 A, which will adjust the A* to a B2* to call f.  We have no way of
	 knowing what (or even whether) this offset will be when we define B2,
	 so we store this "vcall offset" in the A sub-vtable and look it up in
	 a "virtual thunk" for B2::f.

	 We need entries for all the functions in our primary vtable and
	 in our non-virtual bases' secondary vtables.  */
      vid->vbase = binfo;
      /* If we are just computing the vcall indices -- but do not need
	 the actual entries -- not that.  */
      if (!BINFO_VIRTUAL_P (binfo))
	vid->generate_vcall_entries = false;
      /* Now, walk through the non-virtual bases, adding vcall offsets.  */
      add_vcall_offset_vtbl_entries_r (binfo, vid);
    }
}

/* Build vcall offsets, starting with those for BINFO.  */

static void
add_vcall_offset_vtbl_entries_r (tree binfo, vtbl_init_data* vid)
{
  int i;
  tree primary_binfo;
  tree base_binfo;

  /* Don't walk into virtual bases -- except, of course, for the
     virtual base for which we are building vcall offsets.  Any
     primary virtual base will have already had its offsets generated
     through the recursion in build_vcall_and_vbase_vtbl_entries.  */
  if (BINFO_VIRTUAL_P (binfo) && vid->vbase != binfo)
    return;

  /* If BINFO has a primary base, process it first.  */
  primary_binfo = get_primary_binfo (binfo);
  if (primary_binfo)
    add_vcall_offset_vtbl_entries_r (primary_binfo, vid);

  /* Add BINFO itself to the list.  */
  add_vcall_offset_vtbl_entries_1 (binfo, vid);

  /* Scan the non-primary bases of BINFO.  */
  for (i = 0; BINFO_BASE_ITERATE (binfo, i, base_binfo); ++i)
    if (base_binfo != primary_binfo)
      add_vcall_offset_vtbl_entries_r (base_binfo, vid);
}

/* Called from build_vcall_offset_vtbl_entries_r.  */

static void
add_vcall_offset_vtbl_entries_1 (tree binfo, vtbl_init_data* vid)
{
  /* Make entries for the rest of the virtuals.  */
  if (abi_version_at_least (2))
    {
      tree orig_fn;

      /* The ABI requires that the methods be processed in declaration
	 order.  G++ 3.2 used the order in the vtable.  */
      for (orig_fn = TYPE_METHODS (BINFO_TYPE (binfo));
	   orig_fn;
	   orig_fn = DECL_CHAIN (orig_fn))
	if (DECL_VINDEX (orig_fn))
	  add_vcall_offset (orig_fn, binfo, vid);
    }
  else
    {
      tree derived_virtuals;
      tree base_virtuals;
      tree orig_virtuals;
      /* If BINFO is a primary base, the most derived class which has
	 BINFO as a primary base; otherwise, just BINFO.  */
      tree non_primary_binfo;

      /* We might be a primary base class.  Go up the inheritance hierarchy
	 until we find the most derived class of which we are a primary base:
	 it is the BINFO_VIRTUALS there that we need to consider.  */
      non_primary_binfo = binfo;
      while (BINFO_INHERITANCE_CHAIN (non_primary_binfo))
	{
	  tree b;

	  /* If we have reached a virtual base, then it must be vid->vbase,
	     because we ignore other virtual bases in
	     add_vcall_offset_vtbl_entries_r.  In turn, it must be a primary
	     base (possibly multi-level) of vid->binfo, or we wouldn't
	     have called build_vcall_and_vbase_vtbl_entries for it.  But it
	     might be a lost primary, so just skip down to vid->binfo.  */
	  if (BINFO_VIRTUAL_P (non_primary_binfo))
	    {
	      gcc_assert (non_primary_binfo == vid->vbase);
	      non_primary_binfo = vid->binfo;
	      break;
	    }

	  b = BINFO_INHERITANCE_CHAIN (non_primary_binfo);
	  if (get_primary_binfo (b) != non_primary_binfo)
	    break;
	  non_primary_binfo = b;
	}

      if (vid->ctor_vtbl_p)
	/* For a ctor vtable we need the equivalent binfo within the hierarchy
	   where rtti_binfo is the most derived type.  */
	non_primary_binfo
	  = original_binfo (non_primary_binfo, vid->rtti_binfo);

      for (base_virtuals = BINFO_VIRTUALS (binfo),
	     derived_virtuals = BINFO_VIRTUALS (non_primary_binfo),
	     orig_virtuals = BINFO_VIRTUALS (TYPE_BINFO (BINFO_TYPE (binfo)));
	   base_virtuals;
	   base_virtuals = TREE_CHAIN (base_virtuals),
	     derived_virtuals = TREE_CHAIN (derived_virtuals),
	     orig_virtuals = TREE_CHAIN (orig_virtuals))
	{
	  tree orig_fn;

	  /* Find the declaration that originally caused this function to
	     be present in BINFO_TYPE (binfo).  */
	  orig_fn = BV_FN (orig_virtuals);

	  /* When processing BINFO, we only want to generate vcall slots for
	     function slots introduced in BINFO.  So don't try to generate
	     one if the function isn't even defined in BINFO.  */
	  if (!SAME_BINFO_TYPE_P (BINFO_TYPE (binfo), DECL_CONTEXT (orig_fn)))
	    continue;

	  add_vcall_offset (orig_fn, binfo, vid);
	}
    }
}

/* Add a vcall offset entry for ORIG_FN to the vtable.  */

static void
add_vcall_offset (tree orig_fn, tree binfo, vtbl_init_data *vid)
{
  size_t i;
  tree vcall_offset;
  tree derived_entry;

  /* If there is already an entry for a function with the same
     signature as FN, then we do not need a second vcall offset.
     Check the list of functions already present in the derived
     class vtable.  */
  FOR_EACH_VEC_ELT (tree, vid->fns, i, derived_entry)
    {
      if (same_signature_p (derived_entry, orig_fn)
	  /* We only use one vcall offset for virtual destructors,
	     even though there are two virtual table entries.  */
	  || (DECL_DESTRUCTOR_P (derived_entry)
	      && DECL_DESTRUCTOR_P (orig_fn)))
	return;
    }

  /* If we are building these vcall offsets as part of building
     the vtable for the most derived class, remember the vcall
     offset.  */
  if (vid->binfo == TYPE_BINFO (vid->derived))
    {
      tree_pair_p elt = VEC_safe_push (tree_pair_s, gc,
				       CLASSTYPE_VCALL_INDICES (vid->derived),
				       NULL);
      elt->purpose = orig_fn;
      elt->value = vid->index;
    }

  /* The next vcall offset will be found at a more negative
     offset.  */
  vid->index = size_binop (MINUS_EXPR, vid->index,
			   ssize_int (TARGET_VTABLE_DATA_ENTRY_DISTANCE));

  /* Keep track of this function.  */
  VEC_safe_push (tree, gc, vid->fns, orig_fn);

  if (vid->generate_vcall_entries)
    {
      tree base;
      tree fn;

      /* Find the overriding function.  */
      fn = find_final_overrider (vid->rtti_binfo, binfo, orig_fn);
      if (fn == error_mark_node)
	vcall_offset = build1 (NOP_EXPR, vtable_entry_type,
			       integer_zero_node);
      else
	{
	  base = TREE_VALUE (fn);

	  /* The vbase we're working on is a primary base of
	     vid->binfo.  But it might be a lost primary, so its
	     BINFO_OFFSET might be wrong, so we just use the
	     BINFO_OFFSET from vid->binfo.  */
	  vcall_offset = size_diffop_loc (input_location,
				      BINFO_OFFSET (base),
				      BINFO_OFFSET (vid->binfo));
	  vcall_offset = fold_build1_loc (input_location,
				      NOP_EXPR, vtable_entry_type,
				      vcall_offset);
	}
      /* Add the initializer to the vtable.  */
      CONSTRUCTOR_APPEND_ELT (vid->inits, NULL_TREE, vcall_offset);
    }
}

/* Return vtbl initializers for the RTTI entries corresponding to the
   BINFO's vtable.  The RTTI entries should indicate the object given
   by VID->rtti_binfo.  */

static void
build_rtti_vtbl_entries (tree binfo, vtbl_init_data* vid)
{
  tree b;
  tree t;
  tree offset;
  tree decl;
  tree init;

  t = BINFO_TYPE (vid->rtti_binfo);

  /* To find the complete object, we will first convert to our most
     primary base, and then add the offset in the vtbl to that value.  */
  b = binfo;
  while (CLASSTYPE_HAS_PRIMARY_BASE_P (BINFO_TYPE (b))
	 && !BINFO_LOST_PRIMARY_P (b))
    {
      tree primary_base;

      primary_base = get_primary_binfo (b);
      gcc_assert (BINFO_PRIMARY_P (primary_base)
		  && BINFO_INHERITANCE_CHAIN (primary_base) == b);
      b = primary_base;
    }
  offset = size_diffop_loc (input_location,
			BINFO_OFFSET (vid->rtti_binfo), BINFO_OFFSET (b));

  /* The second entry is the address of the typeinfo object.  */
  if (flag_rtti)
    decl = build_address (get_tinfo_decl (t));
  else
    decl = integer_zero_node;

  /* Convert the declaration to a type that can be stored in the
     vtable.  */
  init = build_nop (vfunc_ptr_type_node, decl);
  CONSTRUCTOR_APPEND_ELT (vid->inits, NULL_TREE, init);

  /* Add the offset-to-top entry.  It comes earlier in the vtable than
     the typeinfo entry.  Convert the offset to look like a
     function pointer, so that we can put it in the vtable.  */
  init = build_nop (vfunc_ptr_type_node, offset);
  CONSTRUCTOR_APPEND_ELT (vid->inits, NULL_TREE, init);
}

/* Fold a OBJ_TYPE_REF expression to the address of a function.
   KNOWN_TYPE carries the true type of OBJ_TYPE_REF_OBJECT(REF).  */

tree
cp_fold_obj_type_ref (tree ref, tree known_type)
{
  HOST_WIDE_INT index = tree_low_cst (OBJ_TYPE_REF_TOKEN (ref), 1);
  HOST_WIDE_INT i = 0;
  tree v = BINFO_VIRTUALS (TYPE_BINFO (known_type));
  tree fndecl;

  while (i != index)
    {
      i += (TARGET_VTABLE_USES_DESCRIPTORS
	    ? TARGET_VTABLE_USES_DESCRIPTORS : 1);
      v = TREE_CHAIN (v);
    }

  fndecl = BV_FN (v);

#ifdef ENABLE_CHECKING
  gcc_assert (tree_int_cst_equal (OBJ_TYPE_REF_TOKEN (ref),
				  DECL_VINDEX (fndecl)));
#endif

  cgraph_node (fndecl)->local.vtable_method = true;

  return build_address (fndecl);
}

#include "gt-cp-class.h"<|MERGE_RESOLUTION|>--- conflicted
+++ resolved
@@ -2672,11 +2672,6 @@
 	CLASSTYPE_LAZY_MOVE_CTOR (t) = 1;
     }
 
-  /* Currently only lambdas get a lazy move ctor, but N2987 adds them for
-     other classes.  */
-  if (LAMBDA_TYPE_P (t))
-    CLASSTYPE_LAZY_MOVE_CTOR (t) = 1;
-
   /* If there is no assignment operator, one will be created if and
      when it is needed.  For now, just record whether or not the type
      of the parameter to the assignment operator will be a const or
@@ -3884,13 +3879,9 @@
 	  if (DECL_PURE_VIRTUAL_P (x))
 	    VEC_safe_push (tree, gc, CLASSTYPE_PURE_VIRTUALS (t), x);
 	}
-<<<<<<< HEAD
-      /* All user-provided destructors are non-trivial.  */
-=======
       /* All user-provided destructors are non-trivial.
          Constructors and assignment ops are handled in
 	 grok_special_member_properties.  */
->>>>>>> 779871ac
       if (DECL_DESTRUCTOR_P (x) && user_provided_p (x))
 	TYPE_HAS_NONTRIVIAL_DESTRUCTOR (t) = 1;
     }
@@ -4312,8 +4303,6 @@
   return false;
 }
 
-<<<<<<< HEAD
-=======
 /* Returns true iff class TYPE has a virtual destructor.  */
 
 bool
@@ -4373,7 +4362,6 @@
   return false;
 }
 
->>>>>>> 779871ac
 /* Remove all zero-width bit-fields from T.  */
 
 static void
@@ -4574,11 +4562,7 @@
 
   /* Check defaulted declarations here so we have cant_have_const_ctor
      and don't need to worry about clones.  */
-<<<<<<< HEAD
-  for (fn = TYPE_METHODS (t); fn; fn = TREE_CHAIN (fn))
-=======
   for (fn = TYPE_METHODS (t); fn; fn = DECL_CHAIN (fn))
->>>>>>> 779871ac
     if (DECL_DEFAULTED_IN_CLASS_P (fn))
       {
 	int copy = copy_fn_p (fn);
@@ -4606,16 +4590,9 @@
       /* "The closure type associated with a lambda-expression has a deleted
 	 default constructor and a deleted copy assignment operator."  */
       TYPE_NEEDS_CONSTRUCTING (t) = 1;
-<<<<<<< HEAD
-      TYPE_HAS_DEFAULT_CONSTRUCTOR (t) = 0;
-      CLASSTYPE_LAZY_DEFAULT_CTOR (t) = 0;
-      TYPE_HAS_ASSIGN_REF (t) = 0;
-      CLASSTYPE_LAZY_ASSIGNMENT_OP (t) = 0;
-=======
       TYPE_HAS_COMPLEX_DFLT (t) = 1;
       TYPE_HAS_COMPLEX_COPY_ASSIGN (t) = 1;
       CLASSTYPE_LAZY_MOVE_ASSIGN (t) = 0;
->>>>>>> 779871ac
 
       /* "This class type is not an aggregate."  */
       CLASSTYPE_NON_AGGREGATE (t) = 1;
