--- conflicted
+++ resolved
@@ -1243,12 +1243,6 @@
     only the first call to "f" is valid.  However, if the function is
     static, we can check.  */
   if (rval && protect 
-<<<<<<< HEAD
-      && !really_overloaded_fn (rval)
-      && !(TREE_CODE (rval) == FUNCTION_DECL
-	   && DECL_NONSTATIC_MEMBER_FUNCTION_P (rval)))
-    perform_or_defer_access_check (basetype_path, rval, rval);
-=======
       && !really_overloaded_fn (rval))
     {
       tree decl = is_overloaded_fn (rval) ? get_first_fn (rval) : rval;
@@ -1257,7 +1251,6 @@
 					     complain))
 	rval = error_mark_node;
     }
->>>>>>> 747e4b8f
 
   if (errstr && protect)
     {
