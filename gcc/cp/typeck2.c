--- conflicted
+++ resolved
@@ -739,12 +739,8 @@
 	}
       else
 	/* We get here with code like `int a (2);' */
-<<<<<<< HEAD
-	init = build_x_compound_expr_from_list (init, ELK_INIT);
-=======
 	init = build_x_compound_expr_from_list (init, ELK_INIT,
 						tf_warning_or_error);
->>>>>>> 3bd7a983
     }
 
   /* End of special C++ code.  */
@@ -1488,13 +1484,8 @@
   if (error_operand_p (datum) || error_operand_p (component))
     return error_mark_node;
 
-<<<<<<< HEAD
-  mark_lvalue_use (datum);
-  mark_rvalue_use (component);
-=======
   datum = mark_lvalue_use (datum);
   component = mark_rvalue_use (component);
->>>>>>> 3bd7a983
 
   ptrmem_type = TREE_TYPE (component);
   if (!TYPE_PTR_TO_MEMBER_P (ptrmem_type))
@@ -1609,11 +1600,7 @@
 	return cp_convert (type, integer_zero_node);
 
       /* This must build a C cast.  */
-<<<<<<< HEAD
-      parms = build_x_compound_expr_from_list (parms, ELK_FUNC_CAST);
-=======
       parms = build_x_compound_expr_from_list (parms, ELK_FUNC_CAST, complain);
->>>>>>> 3bd7a983
       return cp_build_c_cast (type, parms, complain);
     }
 
