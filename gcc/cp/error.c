/* Call-backs for C++ error reporting.
   This code is non-reentrant.
<<<<<<< HEAD
   Copyright (C) 1993, 1994, 1995, 1996, 1997, 1998, 1999, 2000, 2002,
   2003, 2004, 2005, 2006, 2007, 2008, 2009 Free Software Foundation, Inc.
=======
   Copyright (C) 1993, 1994, 1995, 1996, 1997, 1998, 1999, 2000, 2002, 2003,
   2004, 2005, 2006, 2007, 2008, 2009, 2010, 2011
   Free Software Foundation, Inc.
>>>>>>> 3082eeb7
   This file is part of GCC.

GCC is free software; you can redistribute it and/or modify
it under the terms of the GNU General Public License as published by
the Free Software Foundation; either version 3, or (at your option)
any later version.

GCC is distributed in the hope that it will be useful,
but WITHOUT ANY WARRANTY; without even the implied warranty of
MERCHANTABILITY or FITNESS FOR A PARTICULAR PURPOSE.  See the
GNU General Public License for more details.

You should have received a copy of the GNU General Public License
along with GCC; see the file COPYING3.  If not see
<http://www.gnu.org/licenses/>.  */

#include "config.h"
#include "system.h"
#include "coretypes.h"
#include "tm.h"
#include "tree.h"
#include "cp-tree.h"
#include "flags.h"
#include "diagnostic.h"
#include "tree-diagnostic.h"
#include "langhooks-def.h"
#include "intl.h"
#include "cxx-pretty-print.h"
<<<<<<< HEAD
#include "pointer-set.h"
=======
#include "tree-pretty-print.h"
#include "pointer-set.h"
#include "c-family/c-objc.h"
>>>>>>> 3082eeb7

#define pp_separate_with_comma(PP) pp_cxx_separate_with (PP, ',')

/* The global buffer where we dump everything.  It is there only for
   transitional purpose.  It is expected, in the near future, to be
   completely removed.  */
static cxx_pretty_printer scratch_pretty_printer;
#define cxx_pp (&scratch_pretty_printer)

/* Translate if being used for diagnostics, but not for dump files or
   __PRETTY_FUNCTION.  */
#define M_(msgid) (pp_translate_identifiers (cxx_pp) ? _(msgid) : (msgid))

# define NEXT_CODE(T) (TREE_CODE (TREE_TYPE (T)))

static const char *args_to_string (tree, int);
static const char *assop_to_string (enum tree_code);
static const char *code_to_string (enum tree_code);
static const char *cv_to_string (tree, int);
static const char *decl_to_string (tree, int);
static const char *expr_to_string (tree);
static const char *fndecl_to_string (tree, int);
static const char *op_to_string	(enum tree_code);
static const char *parm_to_string (int);
static const char *type_to_string (tree, int);

static void dump_type (tree, int);
static void dump_typename (tree, int);
static void dump_simple_decl (tree, tree, int);
static void dump_decl (tree, int);
static void dump_template_decl (tree, int);
static void dump_function_decl (tree, int);
static void dump_expr (tree, int);
static void dump_unary_op (const char *, tree, int);
static void dump_binary_op (const char *, tree, int);
static void dump_aggr_type (tree, int);
static void dump_type_prefix (tree, int);
static void dump_type_suffix (tree, int);
static void dump_function_name (tree, int);
static void dump_call_expr_args (tree, int, bool);
static void dump_aggr_init_expr_args (tree, int, bool);
static void dump_expr_list (tree, int);
static void dump_global_iord (tree);
static void dump_parameters (tree, int);
static void dump_exception_spec (tree, int);
static void dump_template_argument (tree, int);
static void dump_template_argument_list (tree, int);
static void dump_template_parameter (tree, int);
static void dump_template_bindings (tree, tree, VEC(tree,gc) *);
static void dump_scope (tree, int);
static void dump_template_parms (tree, int, int);
static int get_non_default_template_args_count (tree, int);
static const char *function_category (tree);
static void maybe_print_constexpr_context (diagnostic_context *);
static void maybe_print_instantiation_context (diagnostic_context *);
static void print_instantiation_full_context (diagnostic_context *);
static void print_instantiation_partial_context (diagnostic_context *,
						 struct tinst_level *,
						 location_t);
static void cp_diagnostic_starter (diagnostic_context *, diagnostic_info *);
static void cp_diagnostic_finalizer (diagnostic_context *, diagnostic_info *);
static void cp_print_error_function (diagnostic_context *, diagnostic_info *);

static bool cp_printer (pretty_printer *, text_info *, const char *,
			int, bool, bool, bool);

void
init_error (void)
{
  diagnostic_starter (global_dc) = cp_diagnostic_starter;
  diagnostic_finalizer (global_dc) = cp_diagnostic_finalizer;
  diagnostic_format_decoder (global_dc) = cp_printer;

  pp_construct (pp_base (cxx_pp), NULL, 0);
  pp_cxx_pretty_printer_init (cxx_pp);
}

/* Dump a scope, if deemed necessary.  */

static void
dump_scope (tree scope, int flags)
{
  int f = flags & (TFF_SCOPE | TFF_CHASE_TYPEDEF);

  if (scope == NULL_TREE)
    return;

  if (TREE_CODE (scope) == NAMESPACE_DECL)
    {
      if (scope != global_namespace)
	{
	  dump_decl (scope, f);
	  pp_cxx_colon_colon (cxx_pp);
	}
    }
  else if (AGGREGATE_TYPE_P (scope))
    {
      dump_type (scope, f);
      pp_cxx_colon_colon (cxx_pp);
    }
  else if ((flags & TFF_SCOPE) && TREE_CODE (scope) == FUNCTION_DECL)
    {
      dump_function_decl (scope, f);
      pp_cxx_colon_colon (cxx_pp);
    }
}

/* Dump the template ARGument under control of FLAGS.  */

static void
dump_template_argument (tree arg, int flags)
{
  if (ARGUMENT_PACK_P (arg))
    dump_template_argument_list (ARGUMENT_PACK_ARGS (arg),
				 /* No default args in argument packs.  */
				 flags|TFF_NO_OMIT_DEFAULT_TEMPLATE_ARGUMENTS);
  else if (TYPE_P (arg) || TREE_CODE (arg) == TEMPLATE_DECL)
    dump_type (arg, flags & ~TFF_CLASS_KEY_OR_ENUM);
  else
    {
      if (TREE_CODE (arg) == TREE_LIST)
	arg = TREE_VALUE (arg);

      dump_expr (arg, (flags | TFF_EXPR_IN_PARENS) & ~TFF_CLASS_KEY_OR_ENUM);
    }
}

/* Count the number of template arguments ARGS whose value does not
   match the (optional) default template parameter in PARAMS  */

static int
get_non_default_template_args_count (tree args, int flags)
{
  int n = TREE_VEC_LENGTH (INNERMOST_TEMPLATE_ARGS (args));

  if (/* We use this flag when generating debug information.  We don't
	 want to expand templates at this point, for this may generate
	 new decls, which gets decl counts out of sync, which may in
	 turn cause codegen differences between compilations with and
	 without -g.  */
      (flags & TFF_NO_OMIT_DEFAULT_TEMPLATE_ARGUMENTS) != 0
      || !flag_pretty_templates)
    return n;

  return GET_NON_DEFAULT_TEMPLATE_ARGS_COUNT (INNERMOST_TEMPLATE_ARGS (args));
}

/* Dump a template-argument-list ARGS (always a TREE_VEC) under control
   of FLAGS.  */

static void
dump_template_argument_list (tree args, int flags)
{
  int n = get_non_default_template_args_count (args, flags);
  int need_comma = 0;
  int i;

  for (i = 0; i < n; ++i)
    {
      tree arg = TREE_VEC_ELT (args, i);

      /* Only print a comma if we know there is an argument coming. In
         the case of an empty template argument pack, no actual
         argument will be printed.  */
      if (need_comma
          && (!ARGUMENT_PACK_P (arg)
              || TREE_VEC_LENGTH (ARGUMENT_PACK_ARGS (arg)) > 0))
	pp_separate_with_comma (cxx_pp);

      dump_template_argument (arg, flags);
      need_comma = 1;
    }
}

/* Dump a template parameter PARM (a TREE_LIST) under control of FLAGS.  */

static void
dump_template_parameter (tree parm, int flags)
{
  tree p;
  tree a;

  if (parm == error_mark_node)
   return;

  p = TREE_VALUE (parm);
  a = TREE_PURPOSE (parm);

  if (TREE_CODE (p) == TYPE_DECL)
    {
      if (flags & TFF_DECL_SPECIFIERS)
	{
	  pp_cxx_ws_string (cxx_pp, "class");
          if (TEMPLATE_TYPE_PARAMETER_PACK (TREE_TYPE (p)))
            pp_cxx_ws_string (cxx_pp, "...");
	  if (DECL_NAME (p))
	    pp_cxx_tree_identifier (cxx_pp, DECL_NAME (p));
	}
      else if (DECL_NAME (p))
	pp_cxx_tree_identifier (cxx_pp, DECL_NAME (p));
      else
	pp_cxx_canonical_template_parameter (cxx_pp, TREE_TYPE (p));
    }
  else
    dump_decl (p, flags | TFF_DECL_SPECIFIERS);

  if ((flags & TFF_FUNCTION_DEFAULT_ARGUMENTS) && a != NULL_TREE)
    {
      pp_cxx_whitespace (cxx_pp);
      pp_equal (cxx_pp);
      pp_cxx_whitespace (cxx_pp);
      if (TREE_CODE (p) == TYPE_DECL || TREE_CODE (p) == TEMPLATE_DECL)
	dump_type (a, flags & ~TFF_CHASE_TYPEDEF);
      else
	dump_expr (a, flags | TFF_EXPR_IN_PARENS);
    }
}

/* Dump, under control of FLAGS, a template-parameter-list binding.
   PARMS is a TREE_LIST of TREE_VEC of TREE_LIST and ARGS is a
   TREE_VEC.  */

static void
dump_template_bindings (tree parms, tree args, VEC(tree,gc)* typenames)
{
  int need_comma = 0;
  int i;
  tree t;

  while (parms)
    {
      tree p = TREE_VALUE (parms);
      int lvl = TMPL_PARMS_DEPTH (parms);
      int arg_idx = 0;
      int i;
      tree lvl_args = NULL_TREE;

      /* Don't crash if we had an invalid argument list.  */
      if (TMPL_ARGS_DEPTH (args) >= lvl)
	lvl_args = TMPL_ARGS_LEVEL (args, lvl);

      for (i = 0; i < TREE_VEC_LENGTH (p); ++i)
	{
	  tree arg = NULL_TREE;

	  /* Don't crash if we had an invalid argument list.  */
	  if (lvl_args && NUM_TMPL_ARGS (lvl_args) > arg_idx)
	    arg = TREE_VEC_ELT (lvl_args, arg_idx);

	  if (need_comma)
	    pp_separate_with_comma (cxx_pp);
	  dump_template_parameter (TREE_VEC_ELT (p, i), TFF_PLAIN_IDENTIFIER);
	  pp_cxx_whitespace (cxx_pp);
	  pp_equal (cxx_pp);
	  pp_cxx_whitespace (cxx_pp);
	  if (arg)
	    {
	      if (ARGUMENT_PACK_P (arg))
		pp_cxx_left_brace (cxx_pp);
	      dump_template_argument (arg, TFF_PLAIN_IDENTIFIER);
	      if (ARGUMENT_PACK_P (arg))
		pp_cxx_right_brace (cxx_pp);
	    }
	  else
	    pp_string (cxx_pp, M_("<missing>"));

	  ++arg_idx;
	  need_comma = 1;
	}

      parms = TREE_CHAIN (parms);
    }

<<<<<<< HEAD
  for (i = 0; VEC_iterate (tree, typenames, i, t); ++i)
=======
  /* Don't bother with typenames for a partial instantiation.  */
  if (VEC_empty (tree, typenames) || uses_template_parms (args))
    return;

  FOR_EACH_VEC_ELT (tree, typenames, i, t)
>>>>>>> 3082eeb7
    {
      if (need_comma)
	pp_separate_with_comma (cxx_pp);
      dump_type (t, TFF_PLAIN_IDENTIFIER);
      pp_cxx_whitespace (cxx_pp);
      pp_equal (cxx_pp);
      pp_cxx_whitespace (cxx_pp);
<<<<<<< HEAD
      t = tsubst (t, args, tf_none, NULL_TREE);
=======
      push_deferring_access_checks (dk_no_check);
      t = tsubst (t, args, tf_none, NULL_TREE);
      pop_deferring_access_checks ();
>>>>>>> 3082eeb7
      /* Strip typedefs.  We can't just use TFF_CHASE_TYPEDEF because
	 pp_simple_type_specifier doesn't know about it.  */
      t = strip_typedefs (t);
      dump_type (t, TFF_PLAIN_IDENTIFIER);
    }
}

/* Dump a human-readable equivalent of TYPE.  FLAGS controls the
   format.  */

static void
dump_type (tree t, int flags)
{
  if (t == NULL_TREE)
    return;

  /* Don't print e.g. "struct mytypedef".  */
  if (TYPE_P (t) && typedef_variant_p (t))
    {
      tree decl = TYPE_NAME (t);
      if ((flags & TFF_CHASE_TYPEDEF)
	  || DECL_SELF_REFERENCE_P (decl)
	  || (!flag_pretty_templates
	      && DECL_LANG_SPECIFIC (decl) && DECL_TEMPLATE_INFO (decl)))
	t = strip_typedefs (t);
      else if (same_type_p (t, TREE_TYPE (decl)))
	t = decl;
      else
	{
	  pp_cxx_cv_qualifier_seq (cxx_pp, t);
	  pp_cxx_tree_identifier (cxx_pp, TYPE_IDENTIFIER (t));
	  return;
	}
    }

  if (TYPE_PTRMEMFUNC_P (t))
    goto offset_type;

  switch (TREE_CODE (t))
    {
    case LANG_TYPE:
      if (t == init_list_type_node)
	pp_string (cxx_pp, M_("<brace-enclosed initializer list>"));
<<<<<<< HEAD
      else
	pp_string (cxx_pp, M_("<unresolved overloaded function type>"));
=======
      else if (t == unknown_type_node)
	pp_string (cxx_pp, M_("<unresolved overloaded function type>"));
      else
	{
	  pp_cxx_cv_qualifier_seq (cxx_pp, t);
	  pp_cxx_tree_identifier (cxx_pp, TYPE_IDENTIFIER (t));
	}
>>>>>>> 3082eeb7
      break;

    case TREE_LIST:
      /* A list of function parms.  */
      dump_parameters (t, flags);
      break;

    case IDENTIFIER_NODE:
      pp_cxx_tree_identifier (cxx_pp, t);
      break;

    case TREE_BINFO:
      dump_type (BINFO_TYPE (t), flags);
      break;

    case RECORD_TYPE:
    case UNION_TYPE:
    case ENUMERAL_TYPE:
      dump_aggr_type (t, flags);
      break;

    case TYPE_DECL:
      if (flags & TFF_CHASE_TYPEDEF)
	{
	  dump_type (DECL_ORIGINAL_TYPE (t)
		     ? DECL_ORIGINAL_TYPE (t) : TREE_TYPE (t), flags);
	  break;
	}
      /* Else fall through.  */

    case TEMPLATE_DECL:
    case NAMESPACE_DECL:
      dump_decl (t, flags & ~TFF_DECL_SPECIFIERS);
      break;

    case INTEGER_TYPE:
    case REAL_TYPE:
    case VOID_TYPE:
    case BOOLEAN_TYPE:
    case COMPLEX_TYPE:
    case VECTOR_TYPE:
    case FIXED_POINT_TYPE:
      pp_type_specifier_seq (cxx_pp, t);
      break;

    case TEMPLATE_TEMPLATE_PARM:
      /* For parameters inside template signature.  */
      if (TYPE_IDENTIFIER (t))
	pp_cxx_tree_identifier (cxx_pp, TYPE_IDENTIFIER (t));
      else
	pp_cxx_canonical_template_parameter (cxx_pp, t);
      break;

    case BOUND_TEMPLATE_TEMPLATE_PARM:
      {
	tree args = TYPE_TI_ARGS (t);
	pp_cxx_cv_qualifier_seq (cxx_pp, t);
	pp_cxx_tree_identifier (cxx_pp, TYPE_IDENTIFIER (t));
	pp_cxx_begin_template_argument_list (cxx_pp);
	dump_template_argument_list (args, flags);
	pp_cxx_end_template_argument_list (cxx_pp);
      }
      break;

    case TEMPLATE_TYPE_PARM:
      pp_cxx_cv_qualifier_seq (cxx_pp, t);
      if (TYPE_IDENTIFIER (t))
	pp_cxx_tree_identifier (cxx_pp, TYPE_IDENTIFIER (t));
      else
	pp_cxx_canonical_template_parameter
	  (cxx_pp, TEMPLATE_TYPE_PARM_INDEX (t));
      break;

      /* This is not always necessary for pointers and such, but doing this
	 reduces code size.  */
    case ARRAY_TYPE:
    case POINTER_TYPE:
    case REFERENCE_TYPE:
    case OFFSET_TYPE:
    offset_type:
    case FUNCTION_TYPE:
    case METHOD_TYPE:
    {
      dump_type_prefix (t, flags);
      dump_type_suffix (t, flags);
      break;
    }
    case TYPENAME_TYPE:
      if (! (flags & TFF_CHASE_TYPEDEF)
	  && DECL_ORIGINAL_TYPE (TYPE_NAME (t)))
	{
	  dump_decl (TYPE_NAME (t), TFF_PLAIN_IDENTIFIER);
	  break;
	}
      pp_cxx_cv_qualifier_seq (cxx_pp, t);
      pp_cxx_ws_string (cxx_pp,
			 TYPENAME_IS_ENUM_P (t) ? "enum"
			 : TYPENAME_IS_CLASS_P (t) ? "class"
			 : "typename");
      dump_typename (t, flags);
      break;

    case UNBOUND_CLASS_TEMPLATE:
      if (! (flags & TFF_UNQUALIFIED_NAME))
	{
	  dump_type (TYPE_CONTEXT (t), flags);
	  pp_cxx_colon_colon (cxx_pp);
	}
      pp_cxx_ws_string (cxx_pp, "template");
      dump_type (DECL_NAME (TYPE_NAME (t)), flags);
      break;

    case TYPEOF_TYPE:
      pp_cxx_ws_string (cxx_pp, "__typeof__");
      pp_cxx_whitespace (cxx_pp);
      pp_cxx_left_paren (cxx_pp);
      dump_expr (TYPEOF_TYPE_EXPR (t), flags & ~TFF_EXPR_IN_PARENS);
      pp_cxx_right_paren (cxx_pp);
      break;

    case UNDERLYING_TYPE:
      pp_cxx_ws_string (cxx_pp, "__underlying_type");
      pp_cxx_whitespace (cxx_pp);
      pp_cxx_left_paren (cxx_pp);
      dump_expr (UNDERLYING_TYPE_TYPE (t), flags & ~TFF_EXPR_IN_PARENS);
      pp_cxx_right_paren (cxx_pp);
      break;

    case TYPE_PACK_EXPANSION:
      dump_type (PACK_EXPANSION_PATTERN (t), flags);
      pp_cxx_ws_string (cxx_pp, "...");
      break;

    case TYPE_ARGUMENT_PACK:
      dump_template_argument (t, flags);
      break;

    case DECLTYPE_TYPE:
      pp_cxx_ws_string (cxx_pp, "decltype");
      pp_cxx_whitespace (cxx_pp);
      pp_cxx_left_paren (cxx_pp);
      dump_expr (DECLTYPE_TYPE_EXPR (t), flags & ~TFF_EXPR_IN_PARENS);
      pp_cxx_right_paren (cxx_pp);
      break;

    case NULLPTR_TYPE:
      pp_string (cxx_pp, "std::nullptr_t");
      break;

    default:
      pp_unsupported_tree (cxx_pp, t);
      /* Fall through to error.  */

    case ERROR_MARK:
      pp_string (cxx_pp, M_("<type error>"));
      break;
    }
}

/* Dump a TYPENAME_TYPE. We need to notice when the context is itself
   a TYPENAME_TYPE.  */

static void
dump_typename (tree t, int flags)
{
  tree ctx = TYPE_CONTEXT (t);

  if (TREE_CODE (ctx) == TYPENAME_TYPE)
    dump_typename (ctx, flags);
  else
    dump_type (ctx, flags & ~TFF_CLASS_KEY_OR_ENUM);
  pp_cxx_colon_colon (cxx_pp);
  dump_decl (TYPENAME_TYPE_FULLNAME (t), flags);
}

/* Return the name of the supplied aggregate, or enumeral type.  */

const char *
class_key_or_enum_as_string (tree t)
{
  if (TREE_CODE (t) == ENUMERAL_TYPE) 
    {
      if (SCOPED_ENUM_P (t))
        return "enum class";
      else
        return "enum";
    }
  else if (TREE_CODE (t) == UNION_TYPE)
    return "union";
  else if (TYPE_LANG_SPECIFIC (t) && CLASSTYPE_DECLARED_CLASS (t))
    return "class";
  else
    return "struct";
}

/* Print out a class declaration T under the control of FLAGS,
   in the form `class foo'.  */

static void
dump_aggr_type (tree t, int flags)
{
  tree name;
  const char *variety = class_key_or_enum_as_string (t);
  int typdef = 0;
  int tmplate = 0;

  pp_cxx_cv_qualifier_seq (cxx_pp, t);

  if (flags & TFF_CLASS_KEY_OR_ENUM)
    pp_cxx_ws_string (cxx_pp, variety);

  name = TYPE_NAME (t);

  if (name)
    {
      typdef = !DECL_ARTIFICIAL (name);

      if ((typdef
	   && ((flags & TFF_CHASE_TYPEDEF)
	       || (!flag_pretty_templates && DECL_LANG_SPECIFIC (name)
		   && DECL_TEMPLATE_INFO (name))))
	  || DECL_SELF_REFERENCE_P (name))
	{
	  t = TYPE_MAIN_VARIANT (t);
	  name = TYPE_NAME (t);
	  typdef = 0;
	}

      tmplate = !typdef && TREE_CODE (t) != ENUMERAL_TYPE
		&& TYPE_LANG_SPECIFIC (t) && CLASSTYPE_TEMPLATE_INFO (t)
		&& (TREE_CODE (CLASSTYPE_TI_TEMPLATE (t)) != TEMPLATE_DECL
		    || PRIMARY_TEMPLATE_P (CLASSTYPE_TI_TEMPLATE (t)));
      
      if (! (flags & TFF_UNQUALIFIED_NAME))
	dump_scope (CP_DECL_CONTEXT (name), flags | TFF_SCOPE);
      flags &= ~TFF_UNQUALIFIED_NAME;
      if (tmplate)
	{
	  /* Because the template names are mangled, we have to locate
	     the most general template, and use that name.  */
	  tree tpl = CLASSTYPE_TI_TEMPLATE (t);

	  while (DECL_TEMPLATE_INFO (tpl))
	    tpl = DECL_TI_TEMPLATE (tpl);
	  name = tpl;
	}
      name = DECL_NAME (name);
    }

  if (name == 0 || ANON_AGGRNAME_P (name))
    {
      if (flags & TFF_CLASS_KEY_OR_ENUM)
	pp_string (cxx_pp, M_("<anonymous>"));
      else
	pp_printf (pp_base (cxx_pp), M_("<anonymous %s>"), variety);
    }
  else if (LAMBDANAME_P (name))
    {
      /* A lambda's "type" is essentially its signature.  */
      pp_string (cxx_pp, M_("<lambda"));
      if (lambda_function (t))
	dump_parameters (FUNCTION_FIRST_USER_PARMTYPE (lambda_function (t)),
			 flags);
      pp_character(cxx_pp, '>');
    }
  else
    pp_cxx_tree_identifier (cxx_pp, name);
  if (tmplate)
    dump_template_parms (TYPE_TEMPLATE_INFO (t),
			 !CLASSTYPE_USE_TEMPLATE (t),
			 flags & ~TFF_TEMPLATE_HEADER);
}

/* Dump into the obstack the initial part of the output for a given type.
   This is necessary when dealing with things like functions returning
   functions.  Examples:

   return type of `int (* fee ())()': pointer -> function -> int.  Both
   pointer (and reference and offset) and function (and member) types must
   deal with prefix and suffix.

   Arrays must also do this for DECL nodes, like int a[], and for things like
   int *[]&.  */

static void
dump_type_prefix (tree t, int flags)
{
  if (TYPE_PTRMEMFUNC_P (t))
    {
      t = TYPE_PTRMEMFUNC_FN_TYPE (t);
      goto offset_type;
    }

  switch (TREE_CODE (t))
    {
    case POINTER_TYPE:
    case REFERENCE_TYPE:
      {
	tree sub = TREE_TYPE (t);

	dump_type_prefix (sub, flags);
	if (TREE_CODE (sub) == ARRAY_TYPE
	    || TREE_CODE (sub) == FUNCTION_TYPE)
	  {
	    pp_cxx_whitespace (cxx_pp);
	    pp_cxx_left_paren (cxx_pp);
	    pp_c_attributes_display (pp_c_base (cxx_pp),
				     TYPE_ATTRIBUTES (sub));
	  }
	if (TREE_CODE (t) == POINTER_TYPE)
	  pp_character(cxx_pp, '*');
	else if (TREE_CODE (t) == REFERENCE_TYPE)
	{
	  if (TYPE_REF_IS_RVALUE (t))
	    pp_string (cxx_pp, "&&");
	  else
	    pp_character (cxx_pp, '&');
	}
	pp_base (cxx_pp)->padding = pp_before;
	pp_cxx_cv_qualifier_seq (cxx_pp, t);
      }
      break;

    case OFFSET_TYPE:
    offset_type:
      dump_type_prefix (TREE_TYPE (t), flags);
      if (TREE_CODE (t) == OFFSET_TYPE)	/* pmfs deal with this in d_t_p */
	{
	  pp_maybe_space (cxx_pp);
	  if (TREE_CODE (TREE_TYPE (t)) == ARRAY_TYPE)
	     pp_cxx_left_paren (cxx_pp);
	  dump_type (TYPE_OFFSET_BASETYPE (t), flags);
	  pp_cxx_colon_colon (cxx_pp);
	}
      pp_cxx_star (cxx_pp);
      pp_cxx_cv_qualifier_seq (cxx_pp, t);
      pp_base (cxx_pp)->padding = pp_before;
      break;

      /* This can be reached without a pointer when dealing with
	 templates, e.g. std::is_function.  */
    case FUNCTION_TYPE:
      dump_type_prefix (TREE_TYPE (t), flags);
      break;

    case METHOD_TYPE:
      dump_type_prefix (TREE_TYPE (t), flags);
      pp_maybe_space (cxx_pp);
      pp_cxx_left_paren (cxx_pp);
      dump_aggr_type (TYPE_METHOD_BASETYPE (t), flags);
      pp_cxx_colon_colon (cxx_pp);
      break;

    case ARRAY_TYPE:
      dump_type_prefix (TREE_TYPE (t), flags);
      break;

    case ENUMERAL_TYPE:
    case IDENTIFIER_NODE:
    case INTEGER_TYPE:
    case BOOLEAN_TYPE:
    case REAL_TYPE:
    case RECORD_TYPE:
    case TEMPLATE_TYPE_PARM:
    case TEMPLATE_TEMPLATE_PARM:
    case BOUND_TEMPLATE_TEMPLATE_PARM:
    case TREE_LIST:
    case TYPE_DECL:
    case TREE_VEC:
    case UNION_TYPE:
    case LANG_TYPE:
    case VOID_TYPE:
    case TYPENAME_TYPE:
    case COMPLEX_TYPE:
    case VECTOR_TYPE:
    case TYPEOF_TYPE:
    case UNDERLYING_TYPE:
    case DECLTYPE_TYPE:
    case TYPE_PACK_EXPANSION:
    case FIXED_POINT_TYPE:
<<<<<<< HEAD
=======
    case NULLPTR_TYPE:
>>>>>>> 3082eeb7
      dump_type (t, flags);
      pp_base (cxx_pp)->padding = pp_before;
      break;

    default:
      pp_unsupported_tree (cxx_pp, t);
      /* fall through.  */
    case ERROR_MARK:
      pp_string (cxx_pp, M_("<typeprefixerror>"));
      break;
    }
}

/* Dump the suffix of type T, under control of FLAGS.  This is the part
   which appears after the identifier (or function parms).  */

static void
dump_type_suffix (tree t, int flags)
{
  if (TYPE_PTRMEMFUNC_P (t))
    t = TYPE_PTRMEMFUNC_FN_TYPE (t);

  switch (TREE_CODE (t))
    {
    case POINTER_TYPE:
    case REFERENCE_TYPE:
    case OFFSET_TYPE:
      if (TREE_CODE (TREE_TYPE (t)) == ARRAY_TYPE
	  || TREE_CODE (TREE_TYPE (t)) == FUNCTION_TYPE)
	pp_cxx_right_paren (cxx_pp);
      dump_type_suffix (TREE_TYPE (t), flags);
      break;

    case FUNCTION_TYPE:
    case METHOD_TYPE:
      {
	tree arg;
	if (TREE_CODE (t) == METHOD_TYPE)
	  /* Can only be reached through a pointer.  */
	  pp_cxx_right_paren (cxx_pp);
	arg = TYPE_ARG_TYPES (t);
	if (TREE_CODE (t) == METHOD_TYPE)
	  arg = TREE_CHAIN (arg);

	/* Function pointers don't have default args.  Not in standard C++,
	   anyway; they may in g++, but we'll just pretend otherwise.  */
	dump_parameters (arg, flags & ~TFF_FUNCTION_DEFAULT_ARGUMENTS);

	if (TREE_CODE (t) == METHOD_TYPE)
	  pp_cxx_cv_qualifier_seq (cxx_pp, class_of_this_parm (t));
	else
	  pp_cxx_cv_qualifier_seq (cxx_pp, t);
	dump_exception_spec (TYPE_RAISES_EXCEPTIONS (t), flags);
	dump_type_suffix (TREE_TYPE (t), flags);
	break;
      }

    case ARRAY_TYPE:
      pp_maybe_space (cxx_pp);
      pp_cxx_left_bracket (cxx_pp);
      if (TYPE_DOMAIN (t))
	{
	  tree dtype = TYPE_DOMAIN (t);
	  tree max = TYPE_MAX_VALUE (dtype);
	  if (host_integerp (max, 0))
	    pp_wide_integer (cxx_pp, tree_low_cst (max, 0) + 1);
	  else if (TREE_CODE (max) == MINUS_EXPR)
	    dump_expr (TREE_OPERAND (max, 0),
		       flags & ~TFF_EXPR_IN_PARENS);
	  else
	    dump_expr (fold_build2_loc (input_location,
				    PLUS_EXPR, dtype, max,
				    build_int_cst (dtype, 1)),
		       flags & ~TFF_EXPR_IN_PARENS);
	}
      pp_cxx_right_bracket (cxx_pp);
      dump_type_suffix (TREE_TYPE (t), flags);
      break;

    case ENUMERAL_TYPE:
    case IDENTIFIER_NODE:
    case INTEGER_TYPE:
    case BOOLEAN_TYPE:
    case REAL_TYPE:
    case RECORD_TYPE:
    case TEMPLATE_TYPE_PARM:
    case TEMPLATE_TEMPLATE_PARM:
    case BOUND_TEMPLATE_TEMPLATE_PARM:
    case TREE_LIST:
    case TYPE_DECL:
    case TREE_VEC:
    case UNION_TYPE:
    case LANG_TYPE:
    case VOID_TYPE:
    case TYPENAME_TYPE:
    case COMPLEX_TYPE:
    case VECTOR_TYPE:
    case TYPEOF_TYPE:
    case UNDERLYING_TYPE:
    case DECLTYPE_TYPE:
    case TYPE_PACK_EXPANSION:
    case FIXED_POINT_TYPE:
<<<<<<< HEAD
=======
    case NULLPTR_TYPE:
>>>>>>> 3082eeb7
      break;

    default:
      pp_unsupported_tree (cxx_pp, t);
    case ERROR_MARK:
      /* Don't mark it here, we should have already done in
	 dump_type_prefix.  */
      break;
    }
}

static void
dump_global_iord (tree t)
{
  const char *p = NULL;

  if (DECL_GLOBAL_CTOR_P (t))
    p = M_("(static initializers for %s)");
  else if (DECL_GLOBAL_DTOR_P (t))
    p = M_("(static destructors for %s)");
  else
    gcc_unreachable ();

  pp_printf (pp_base (cxx_pp), p, input_filename);
}

static void
dump_simple_decl (tree t, tree type, int flags)
{
  if (flags & TFF_DECL_SPECIFIERS)
    {
      if (TREE_CODE (t) == VAR_DECL
	  && DECL_DECLARED_CONSTEXPR_P (t))
	pp_cxx_ws_string (cxx_pp, "constexpr");
      dump_type_prefix (type, flags & ~TFF_UNQUALIFIED_NAME);
      pp_maybe_space (cxx_pp);
    }
  if (! (flags & TFF_UNQUALIFIED_NAME)
      && TREE_CODE (t) != PARM_DECL
      && (!DECL_INITIAL (t)
	  || TREE_CODE (DECL_INITIAL (t)) != TEMPLATE_PARM_INDEX))
    dump_scope (CP_DECL_CONTEXT (t), flags);
  flags &= ~TFF_UNQUALIFIED_NAME;
  if ((flags & TFF_DECL_SPECIFIERS)
      && DECL_TEMPLATE_PARM_P (t) 
      && TEMPLATE_PARM_PARAMETER_PACK (DECL_INITIAL (t)))
    pp_string (cxx_pp, "...");
  if (DECL_NAME (t))
    dump_decl (DECL_NAME (t), flags);
  else
    pp_string (cxx_pp, M_("<anonymous>"));
  if (flags & TFF_DECL_SPECIFIERS)
    dump_type_suffix (type, flags);
}

/* Dump a human readable string for the decl T under control of FLAGS.  */

static void
dump_decl (tree t, int flags)
{
  if (t == NULL_TREE)
    return;

  /* If doing Objective-C++, give Objective-C a chance to demangle
     Objective-C method names.  */
  if (c_dialect_objc ())
    {
      const char *demangled = objc_maybe_printable_name (t, flags);
      if (demangled)
	{
	  pp_string (cxx_pp, demangled);
	  return;
	}
    }

  switch (TREE_CODE (t))
    {
    case TYPE_DECL:
      /* Don't say 'typedef class A' */
      if (DECL_ARTIFICIAL (t) && !DECL_SELF_REFERENCE_P (t))
	{
	  if ((flags & TFF_DECL_SPECIFIERS)
	      && TREE_CODE (TREE_TYPE (t)) == TEMPLATE_TYPE_PARM)
	    {
	      /* Say `class T' not just `T'.  */
	      pp_cxx_ws_string (cxx_pp, "class");

	      /* Emit the `...' for a parameter pack.  */
	      if (TEMPLATE_TYPE_PARAMETER_PACK (TREE_TYPE (t)))
		pp_cxx_ws_string (cxx_pp, "...");
	    }

	  dump_type (TREE_TYPE (t), flags);
	  break;
	}
      if ((flags & TFF_DECL_SPECIFIERS)
	  && !DECL_SELF_REFERENCE_P (t))
	pp_cxx_ws_string (cxx_pp, "typedef");
      dump_simple_decl (t, DECL_ORIGINAL_TYPE (t)
			? DECL_ORIGINAL_TYPE (t) : TREE_TYPE (t),
			flags);
      break;

    case VAR_DECL:
      if (DECL_NAME (t) && VTABLE_NAME_P (DECL_NAME (t)))
	{
	  pp_string (cxx_pp, M_("vtable for "));
	  gcc_assert (TYPE_P (DECL_CONTEXT (t)));
	  dump_type (DECL_CONTEXT (t), flags);
	  break;
	}
      /* Else fall through.  */
    case FIELD_DECL:
    case PARM_DECL:
      dump_simple_decl (t, TREE_TYPE (t), flags);
      break;

    case RESULT_DECL:
      pp_string (cxx_pp, M_("<return value> "));
      dump_simple_decl (t, TREE_TYPE (t), flags);
      break;

    case NAMESPACE_DECL:
      if (flags & TFF_DECL_SPECIFIERS)
	pp_cxx_declaration (cxx_pp, t);
      else
	{
	  if (! (flags & TFF_UNQUALIFIED_NAME))
	    dump_scope (CP_DECL_CONTEXT (t), flags);
	  flags &= ~TFF_UNQUALIFIED_NAME;
	  if (DECL_NAME (t) == NULL_TREE)
<<<<<<< HEAD
	    pp_string (cxx_pp, M_("<unnamed>"));
=======
	    pp_cxx_ws_string (cxx_pp, M_("{anonymous}"));
>>>>>>> 3082eeb7
	  else
	    pp_cxx_tree_identifier (cxx_pp, DECL_NAME (t));
	}
      break;

    case SCOPE_REF:
      dump_type (TREE_OPERAND (t, 0), flags);
      pp_string (cxx_pp, "::");
      dump_decl (TREE_OPERAND (t, 1), flags|TFF_UNQUALIFIED_NAME);
      break;

    case ARRAY_REF:
      dump_decl (TREE_OPERAND (t, 0), flags);
      pp_cxx_left_bracket (cxx_pp);
      dump_decl (TREE_OPERAND (t, 1), flags);
      pp_cxx_right_bracket (cxx_pp);
      break;

      /* So that we can do dump_decl on an aggr type.  */
    case RECORD_TYPE:
    case UNION_TYPE:
    case ENUMERAL_TYPE:
      dump_type (t, flags);
      break;

    case BIT_NOT_EXPR:
      /* This is a pseudo destructor call which has not been folded into
	 a PSEUDO_DTOR_EXPR yet.  */
      pp_cxx_complement (cxx_pp);
      dump_type (TREE_OPERAND (t, 0), flags);
      break;

    case TYPE_EXPR:
      gcc_unreachable ();
      break;

      /* These special cases are duplicated here so that other functions
	 can feed identifiers to error and get them demangled properly.  */
    case IDENTIFIER_NODE:
      if (IDENTIFIER_TYPENAME_P (t))
	{
	  pp_cxx_ws_string (cxx_pp, "operator");
	  /* Not exactly IDENTIFIER_TYPE_VALUE.  */
	  dump_type (TREE_TYPE (t), flags);
	  break;
	}
      else
	pp_cxx_tree_identifier (cxx_pp, t);
      break;

    case OVERLOAD:
      if (OVL_CHAIN (t))
	{
	  t = OVL_CURRENT (t);
	  if (DECL_CLASS_SCOPE_P (t))
	    {
	      dump_type (DECL_CONTEXT (t), flags);
	      pp_cxx_colon_colon (cxx_pp);
	    }
	  else if (!DECL_FILE_SCOPE_P (t))
	    {
	      dump_decl (DECL_CONTEXT (t), flags);
	      pp_cxx_colon_colon (cxx_pp);
	    }
	  dump_decl (DECL_NAME (t), flags);
	  break;
	}

      /* If there's only one function, just treat it like an ordinary
	 FUNCTION_DECL.  */
      t = OVL_CURRENT (t);
      /* Fall through.  */

    case FUNCTION_DECL:
      if (! DECL_LANG_SPECIFIC (t))
	pp_string (cxx_pp, M_("<built-in>"));
      else if (DECL_GLOBAL_CTOR_P (t) || DECL_GLOBAL_DTOR_P (t))
	dump_global_iord (t);
      else
	dump_function_decl (t, flags);
      break;

    case TEMPLATE_DECL:
      dump_template_decl (t, flags);
      break;

    case TEMPLATE_ID_EXPR:
      {
	tree name = TREE_OPERAND (t, 0);

	if (is_overloaded_fn (name))
	  name = DECL_NAME (get_first_fn (name));
	dump_decl (name, flags);
	pp_cxx_begin_template_argument_list (cxx_pp);
	if (TREE_OPERAND (t, 1))
	  dump_template_argument_list (TREE_OPERAND (t, 1), flags);
	pp_cxx_end_template_argument_list (cxx_pp);
      }
      break;

    case LABEL_DECL:
      pp_cxx_tree_identifier (cxx_pp, DECL_NAME (t));
      break;

    case CONST_DECL:
      if ((TREE_TYPE (t) != NULL_TREE && NEXT_CODE (t) == ENUMERAL_TYPE)
	  || (DECL_INITIAL (t) &&
	      TREE_CODE (DECL_INITIAL (t)) == TEMPLATE_PARM_INDEX))
	dump_simple_decl (t, TREE_TYPE (t), flags);
      else if (DECL_NAME (t))
	dump_decl (DECL_NAME (t), flags);
      else if (DECL_INITIAL (t))
	dump_expr (DECL_INITIAL (t), flags | TFF_EXPR_IN_PARENS);
      else
	pp_string (cxx_pp, M_("<enumerator>"));
      break;

    case USING_DECL:
      pp_cxx_ws_string (cxx_pp, "using");
      dump_type (USING_DECL_SCOPE (t), flags);
      pp_cxx_colon_colon (cxx_pp);
      dump_decl (DECL_NAME (t), flags);
      break;

    case STATIC_ASSERT:
      pp_cxx_declaration (cxx_pp, t);
      break;

    case BASELINK:
      dump_decl (BASELINK_FUNCTIONS (t), flags);
      break;

    case NON_DEPENDENT_EXPR:
      dump_expr (t, flags);
      break;

    case TEMPLATE_TYPE_PARM:
      if (flags & TFF_DECL_SPECIFIERS)
	pp_cxx_declaration (cxx_pp, t);
      else
	pp_type_id (cxx_pp, t);
      break;

    case UNBOUND_CLASS_TEMPLATE:
    case TYPE_PACK_EXPANSION:
    case TREE_BINFO:
      dump_type (t, flags);
      break;

    default:
      pp_unsupported_tree (cxx_pp, t);
      /* Fall through to error.  */

    case ERROR_MARK:
      pp_string (cxx_pp, M_("<declaration error>"));
      break;
    }
}

/* Dump a template declaration T under control of FLAGS. This means the
   'template <...> leaders plus the 'class X' or 'void fn(...)' part.  */

static void
dump_template_decl (tree t, int flags)
{
  tree orig_parms = DECL_TEMPLATE_PARMS (t);
  tree parms;
  int i;

  if (flags & TFF_TEMPLATE_HEADER)
    {
      for (parms = orig_parms = nreverse (orig_parms);
	   parms;
	   parms = TREE_CHAIN (parms))
	{
	  tree inner_parms = INNERMOST_TEMPLATE_PARMS (parms);
	  int len = TREE_VEC_LENGTH (inner_parms);

	  pp_cxx_ws_string (cxx_pp, "template");
	  pp_cxx_begin_template_argument_list (cxx_pp);

	  /* If we've shown the template prefix, we'd better show the
	     parameters' and decl's type too.  */
	    flags |= TFF_DECL_SPECIFIERS;

	  for (i = 0; i < len; i++)
	    {
	      if (i)
		pp_separate_with_comma (cxx_pp);
	      dump_template_parameter (TREE_VEC_ELT (inner_parms, i), flags);
	    }
	  pp_cxx_end_template_argument_list (cxx_pp);
	  pp_cxx_whitespace (cxx_pp);
	}
      nreverse(orig_parms);

      if (DECL_TEMPLATE_TEMPLATE_PARM_P (t))
	{
	  /* Say `template<arg> class TT' not just `template<arg> TT'.  */
	  pp_cxx_ws_string (cxx_pp, "class");

	  /* If this is a parameter pack, print the ellipsis.  */
	  if (TEMPLATE_TYPE_PARAMETER_PACK (TREE_TYPE (t)))
	    pp_cxx_ws_string (cxx_pp, "...");
	}
    }

  if (DECL_TEMPLATE_RESULT (t)
      && TREE_CODE (DECL_TEMPLATE_RESULT (t)) == TYPE_DECL)
    dump_type (TREE_TYPE (t),
	       ((flags & ~TFF_CLASS_KEY_OR_ENUM) | TFF_TEMPLATE_NAME
		| (flags & TFF_DECL_SPECIFIERS ? TFF_CLASS_KEY_OR_ENUM : 0)));
  else if (DECL_TEMPLATE_RESULT (t)
           && TREE_CODE (DECL_TEMPLATE_RESULT (t)) == VAR_DECL)
    dump_decl (DECL_TEMPLATE_RESULT (t), flags | TFF_TEMPLATE_NAME);
  else
    {
      gcc_assert (TREE_TYPE (t));
      switch (NEXT_CODE (t))
	{
	case METHOD_TYPE:
	case FUNCTION_TYPE:
	  dump_function_decl (t, flags | TFF_TEMPLATE_NAME);
	  break;
	default:
	  /* This case can occur with some invalid code.  */
	  dump_type (TREE_TYPE (t),
		     (flags & ~TFF_CLASS_KEY_OR_ENUM) | TFF_TEMPLATE_NAME
		     | (flags & TFF_DECL_SPECIFIERS
			? TFF_CLASS_KEY_OR_ENUM : 0));
	}
    }
}

/* find_typenames looks through the type of the function template T
   and returns a VEC containing any typedefs, decltypes or TYPENAME_TYPEs
   it finds.  */

struct find_typenames_t
{
  struct pointer_set_t *p_set;
  VEC (tree,gc) *typenames;
};

static tree
find_typenames_r (tree *tp, int *walk_subtrees ATTRIBUTE_UNUSED, void *data)
{
  struct find_typenames_t *d = (struct find_typenames_t *)data;
  tree mv = NULL_TREE;

  if (TYPE_P (*tp) && is_typedef_decl (TYPE_NAME (*tp)))
    /* Add the type of the typedef without any additional cv-quals.  */
    mv = TREE_TYPE (TYPE_NAME (*tp));
  else if (TREE_CODE (*tp) == TYPENAME_TYPE
	   || TREE_CODE (*tp) == DECLTYPE_TYPE)
    /* Add the typename without any cv-qualifiers.  */
    mv = TYPE_MAIN_VARIANT (*tp);

  if (mv && (mv == *tp || !pointer_set_insert (d->p_set, mv)))
    VEC_safe_push (tree, gc, d->typenames, mv);

  /* Search into class template arguments, which cp_walk_subtrees
     doesn't do.  */
  if (CLASS_TYPE_P (*tp) && CLASSTYPE_TEMPLATE_INFO (*tp))
    cp_walk_tree (&CLASSTYPE_TI_ARGS (*tp), find_typenames_r,
		  data, d->p_set);

  return NULL_TREE;
}

static VEC(tree,gc) *
find_typenames (tree t)
{
  struct find_typenames_t ft;
  ft.p_set = pointer_set_create ();
  ft.typenames = NULL;
  cp_walk_tree (&TREE_TYPE (DECL_TEMPLATE_RESULT (t)),
		find_typenames_r, &ft, ft.p_set);
  pointer_set_destroy (ft.p_set);
  return ft.typenames;
}

/* Pretty print a function decl. There are several ways we want to print a
   function declaration. The TFF_ bits in FLAGS tells us how to behave.
   As error can only apply the '#' flag once to give 0 and 1 for V, there
   is %D which doesn't print the throw specs, and %F which does.  */

static void
dump_function_decl (tree t, int flags)
{
  tree fntype;
  tree parmtypes;
  tree cname = NULL_TREE;
  tree template_args = NULL_TREE;
  tree template_parms = NULL_TREE;
  int show_return = flags & TFF_RETURN_TYPE || flags & TFF_DECL_SPECIFIERS;
  int do_outer_scope = ! (flags & TFF_UNQUALIFIED_NAME);
  tree exceptions;
  VEC(tree,gc) *typenames = NULL;

<<<<<<< HEAD
  if (LAMBDA_FUNCTION_P (t))
=======
  if (DECL_NAME (t) && LAMBDA_FUNCTION_P (t))
>>>>>>> 3082eeb7
    {
      /* A lambda's signature is essentially its "type", so defer.  */
      gcc_assert (LAMBDA_TYPE_P (DECL_CONTEXT (t)));
      dump_type (DECL_CONTEXT (t), flags);
      return;
    }

  flags &= ~TFF_UNQUALIFIED_NAME;
  if (TREE_CODE (t) == TEMPLATE_DECL)
    t = DECL_TEMPLATE_RESULT (t);

  /* Save the exceptions, in case t is a specialization and we are
     emitting an error about incompatible specifications.  */
  exceptions = TYPE_RAISES_EXCEPTIONS (TREE_TYPE (t));

  /* Pretty print template instantiations only.  */
  if (DECL_USE_TEMPLATE (t) && DECL_TEMPLATE_INFO (t)
      && flag_pretty_templates)
    {
      tree tmpl;

      template_args = DECL_TI_ARGS (t);
      tmpl = most_general_template (t);
      if (tmpl && TREE_CODE (tmpl) == TEMPLATE_DECL)
	{
	  template_parms = DECL_TEMPLATE_PARMS (tmpl);
	  t = tmpl;
	  typenames = find_typenames (t);
	}
    }

  fntype = TREE_TYPE (t);
  parmtypes = FUNCTION_FIRST_USER_PARMTYPE (t);

  if (DECL_CLASS_SCOPE_P (t))
    cname = DECL_CONTEXT (t);
  /* This is for partially instantiated template methods.  */
  else if (TREE_CODE (fntype) == METHOD_TYPE)
    cname = TREE_TYPE (TREE_VALUE (parmtypes));

<<<<<<< HEAD
  if (!(flags & TFF_DECL_SPECIFIERS))
    /* OK */;
  else if (DECL_STATIC_FUNCTION_P (t))
    pp_cxx_ws_string (cxx_pp, "static");
  else if (DECL_VIRTUAL_P (t))
    pp_cxx_ws_string (cxx_pp, "virtual");
=======
  if (flags & TFF_DECL_SPECIFIERS)
    {
      if (DECL_STATIC_FUNCTION_P (t))
	pp_cxx_ws_string (cxx_pp, "static");
      else if (DECL_VIRTUAL_P (t))
	pp_cxx_ws_string (cxx_pp, "virtual");

      if (DECL_DECLARED_CONSTEXPR_P (STRIP_TEMPLATE (t)))
	pp_cxx_ws_string (cxx_pp, "constexpr");
    }
>>>>>>> 3082eeb7

  /* Print the return type?  */
  if (show_return)
    show_return = !DECL_CONV_FN_P (t)  && !DECL_CONSTRUCTOR_P (t)
		  && !DECL_DESTRUCTOR_P (t);
  if (show_return)
    dump_type_prefix (TREE_TYPE (fntype), flags);

  /* Print the function name.  */
  if (!do_outer_scope)
    /* Nothing.  */;
  else if (cname)
    {
      dump_type (cname, flags);
      pp_cxx_colon_colon (cxx_pp);
    }
  else
    dump_scope (CP_DECL_CONTEXT (t), flags);

  dump_function_name (t, flags);

  if (!(flags & TFF_NO_FUNCTION_ARGUMENTS))
    {
      dump_parameters (parmtypes, flags);

      if (TREE_CODE (fntype) == METHOD_TYPE)
	{
	  pp_base (cxx_pp)->padding = pp_before;
	  pp_cxx_cv_qualifier_seq (cxx_pp, class_of_this_parm (fntype));
	}

      if (flags & TFF_EXCEPTION_SPECIFICATION)
	{
	  pp_base (cxx_pp)->padding = pp_before;
	  dump_exception_spec (exceptions, flags);
	}

      if (show_return)
	dump_type_suffix (TREE_TYPE (fntype), flags);

      /* If T is a template instantiation, dump the parameter binding.  */
      if (template_parms != NULL_TREE && template_args != NULL_TREE)
	{
	  pp_cxx_whitespace (cxx_pp);
	  pp_cxx_left_bracket (cxx_pp);
	  pp_cxx_ws_string (cxx_pp, M_("with"));
	  pp_cxx_whitespace (cxx_pp);
	  dump_template_bindings (template_parms, template_args, typenames);
	  pp_cxx_right_bracket (cxx_pp);
	}
    }
  else if (template_args)
    {
<<<<<<< HEAD
      pp_cxx_whitespace (cxx_pp);
      pp_cxx_left_bracket (cxx_pp);
      pp_cxx_ws_string (cxx_pp, M_("with"));
      pp_cxx_whitespace (cxx_pp);
      dump_template_bindings (template_parms, template_args, typenames);
      pp_cxx_right_bracket (cxx_pp);
=======
      bool need_comma = false;
      int i;
      pp_cxx_begin_template_argument_list (cxx_pp);
      template_args = INNERMOST_TEMPLATE_ARGS (template_args);
      for (i = 0; i < TREE_VEC_LENGTH (template_args); ++i)
	{
	  tree arg = TREE_VEC_ELT (template_args, i);
	  if (need_comma)
	    pp_separate_with_comma (cxx_pp);
	  if (ARGUMENT_PACK_P (arg))
	    pp_cxx_left_brace (cxx_pp);
	  dump_template_argument (arg, TFF_PLAIN_IDENTIFIER);
	  if (ARGUMENT_PACK_P (arg))
	    pp_cxx_right_brace (cxx_pp);
	  need_comma = true;
	}
      pp_cxx_end_template_argument_list (cxx_pp);
>>>>>>> 3082eeb7
    }
}

/* Print a parameter list. If this is for a member function, the
   member object ptr (and any other hidden args) should have
   already been removed.  */

static void
dump_parameters (tree parmtypes, int flags)
{
  int first = 1;
  flags &= ~TFF_SCOPE;
  pp_cxx_left_paren (cxx_pp);

  for (first = 1; parmtypes != void_list_node;
       parmtypes = TREE_CHAIN (parmtypes))
    {
      if (!first)
	pp_separate_with_comma (cxx_pp);
      first = 0;
      if (!parmtypes)
	{
	  pp_cxx_ws_string (cxx_pp, "...");
	  break;
	}

      dump_type (TREE_VALUE (parmtypes), flags);

      if ((flags & TFF_FUNCTION_DEFAULT_ARGUMENTS) && TREE_PURPOSE (parmtypes))
	{
	  pp_cxx_whitespace (cxx_pp);
	  pp_equal (cxx_pp);
	  pp_cxx_whitespace (cxx_pp);
	  dump_expr (TREE_PURPOSE (parmtypes), flags | TFF_EXPR_IN_PARENS);
	}
    }

  pp_cxx_right_paren (cxx_pp);
}

/* Print an exception specification. T is the exception specification.  */

static void
dump_exception_spec (tree t, int flags)
{
  if (t && TREE_PURPOSE (t))
    {
<<<<<<< HEAD
=======
      pp_cxx_ws_string (cxx_pp, "noexcept");
      pp_cxx_whitespace (cxx_pp);
      pp_cxx_left_paren (cxx_pp);
      if (DEFERRED_NOEXCEPT_SPEC_P (t))
	pp_cxx_ws_string (cxx_pp, "<uninstantiated>");
      else
	dump_expr (TREE_PURPOSE (t), flags);
      pp_cxx_right_paren (cxx_pp);
    }
  else if (t)
    {
>>>>>>> 3082eeb7
      pp_cxx_ws_string (cxx_pp, "throw");
      pp_cxx_whitespace (cxx_pp);
      pp_cxx_left_paren (cxx_pp);
      if (TREE_VALUE (t) != NULL_TREE)
	while (1)
	  {
	    dump_type (TREE_VALUE (t), flags);
	    t = TREE_CHAIN (t);
	    if (!t)
	      break;
	    pp_separate_with_comma (cxx_pp);
	  }
      pp_cxx_right_paren (cxx_pp);
    }
}

/* Handle the function name for a FUNCTION_DECL node, grokking operators
   and destructors properly.  */

static void
dump_function_name (tree t, int flags)
{
  tree name = DECL_NAME (t);

  /* We can get here with a decl that was synthesized by language-
     independent machinery (e.g. coverage.c) in which case it won't
     have a lang_specific structure attached and DECL_CONSTRUCTOR_P
     will crash.  In this case it is safe just to print out the
     literal name.  */
  if (!DECL_LANG_SPECIFIC (t))
    {
      pp_cxx_tree_identifier (cxx_pp, name);
      return;
    }

  if (TREE_CODE (t) == TEMPLATE_DECL)
    t = DECL_TEMPLATE_RESULT (t);

  /* Don't let the user see __comp_ctor et al.  */
  if (DECL_CONSTRUCTOR_P (t)
      || DECL_DESTRUCTOR_P (t))
    {
      if (LAMBDA_TYPE_P (DECL_CONTEXT (t)))
	name = get_identifier ("<lambda>");
      else
	name = constructor_name (DECL_CONTEXT (t));
    }

  if (DECL_DESTRUCTOR_P (t))
    {
      pp_cxx_complement (cxx_pp);
      dump_decl (name, TFF_PLAIN_IDENTIFIER);
    }
  else if (DECL_CONV_FN_P (t))
    {
      /* This cannot use the hack that the operator's return
	 type is stashed off of its name because it may be
	 used for error reporting.  In the case of conflicting
	 declarations, both will have the same name, yet
	 the types will be different, hence the TREE_TYPE field
	 of the first name will be clobbered by the second.  */
      pp_cxx_ws_string (cxx_pp, "operator");
      dump_type (TREE_TYPE (TREE_TYPE (t)), flags);
    }
  else if (name && IDENTIFIER_OPNAME_P (name))
    pp_cxx_tree_identifier (cxx_pp, name);
  else
    dump_decl (name, flags);

  if (DECL_TEMPLATE_INFO (t)
      && !DECL_FRIEND_PSEUDO_TEMPLATE_INSTANTIATION (t)
      && (TREE_CODE (DECL_TI_TEMPLATE (t)) != TEMPLATE_DECL
	  || PRIMARY_TEMPLATE_P (DECL_TI_TEMPLATE (t))))
    dump_template_parms (DECL_TEMPLATE_INFO (t), !DECL_USE_TEMPLATE (t), flags);
}

/* Dump the template parameters from the template info INFO under control of
   FLAGS. PRIMARY indicates whether this is a primary template decl, or
   specialization (partial or complete). For partial specializations we show
   the specialized parameter values. For a primary template we show no
   decoration.  */

static void
dump_template_parms (tree info, int primary, int flags)
{
  tree args = info ? TI_ARGS (info) : NULL_TREE;

  if (primary && flags & TFF_TEMPLATE_NAME)
    return;
  flags &= ~(TFF_CLASS_KEY_OR_ENUM | TFF_TEMPLATE_NAME);
  pp_cxx_begin_template_argument_list (cxx_pp);

  /* Be careful only to print things when we have them, so as not
     to crash producing error messages.  */
  if (args && !primary)
    {
      int len, ix;
      len = get_non_default_template_args_count (args, flags);

      args = INNERMOST_TEMPLATE_ARGS (args);
      for (ix = 0; ix != len; ix++)
	{
	  tree arg = TREE_VEC_ELT (args, ix);

          /* Only print a comma if we know there is an argument coming. In
             the case of an empty template argument pack, no actual
             argument will be printed.  */
          if (ix
              && (!ARGUMENT_PACK_P (arg)
                  || TREE_VEC_LENGTH (ARGUMENT_PACK_ARGS (arg)) > 0))
            pp_separate_with_comma (cxx_pp);
          
          if (!arg)
            pp_string (cxx_pp, M_("<template parameter error>"));
          else
            dump_template_argument (arg, flags);
        }
    }
  else if (primary)
    {
      tree tpl = TI_TEMPLATE (info);
      tree parms = DECL_TEMPLATE_PARMS (tpl);
      int len, ix;

      parms = TREE_CODE (parms) == TREE_LIST ? TREE_VALUE (parms) : NULL_TREE;
      len = parms ? TREE_VEC_LENGTH (parms) : 0;

      for (ix = 0; ix != len; ix++)
	{
	  tree parm;

          if (TREE_VEC_ELT (parms, ix) == error_mark_node)
            {
              pp_string (cxx_pp, M_("<template parameter error>"));
              continue;
            }

          parm = TREE_VALUE (TREE_VEC_ELT (parms, ix));

	  if (ix)
	    pp_separate_with_comma (cxx_pp);

	  dump_decl (parm, flags & ~TFF_DECL_SPECIFIERS);
	}
    }
  pp_cxx_end_template_argument_list (cxx_pp);
}

/* Print out the arguments of CALL_EXPR T as a parenthesized list using
   flags FLAGS.  Skip over the first argument if SKIPFIRST is true.  */

static void
dump_call_expr_args (tree t, int flags, bool skipfirst)
{
  tree arg;
  call_expr_arg_iterator iter;
  
  pp_cxx_left_paren (cxx_pp);
  FOR_EACH_CALL_EXPR_ARG (arg, iter, t)
    {
      if (skipfirst)
	skipfirst = false;
      else
	{
	  dump_expr (arg, flags | TFF_EXPR_IN_PARENS);
	  if (more_call_expr_args_p (&iter))
	    pp_separate_with_comma (cxx_pp);
	}
    }
  pp_cxx_right_paren (cxx_pp);
}

/* Print out the arguments of AGGR_INIT_EXPR T as a parenthesized list
   using flags FLAGS.  Skip over the first argument if SKIPFIRST is
   true.  */

static void
dump_aggr_init_expr_args (tree t, int flags, bool skipfirst)
{
  tree arg;
  aggr_init_expr_arg_iterator iter;
  
  pp_cxx_left_paren (cxx_pp);
  FOR_EACH_AGGR_INIT_EXPR_ARG (arg, iter, t)
    {
      if (skipfirst)
	skipfirst = false;
      else
	{
	  dump_expr (arg, flags | TFF_EXPR_IN_PARENS);
	  if (more_aggr_init_expr_args_p (&iter))
	    pp_separate_with_comma (cxx_pp);
	}
    }
  pp_cxx_right_paren (cxx_pp);
}

/* Print out a list of initializers (subr of dump_expr).  */

static void
dump_expr_list (tree l, int flags)
{
  while (l)
    {
      dump_expr (TREE_VALUE (l), flags | TFF_EXPR_IN_PARENS);
      l = TREE_CHAIN (l);
      if (l)
	pp_separate_with_comma (cxx_pp);
    }
}

/* Print out a vector of initializers (subr of dump_expr).  */

static void
dump_expr_init_vec (VEC(constructor_elt,gc) *v, int flags)
{
  unsigned HOST_WIDE_INT idx;
  tree value;

  FOR_EACH_CONSTRUCTOR_VALUE (v, idx, value)
    {
      dump_expr (value, flags | TFF_EXPR_IN_PARENS);
      if (idx != VEC_length (constructor_elt, v) - 1)
	pp_separate_with_comma (cxx_pp);
    }
}


/* We've gotten an indirect REFERENCE (an OBJ_TYPE_REF) to a virtual
   function.  Resolve it to a close relative -- in the sense of static
   type -- variant being overridden.  That is close to what was written in
   the source code.  Subroutine of dump_expr.  */

static tree
resolve_virtual_fun_from_obj_type_ref (tree ref)
{
  tree obj_type = TREE_TYPE (OBJ_TYPE_REF_OBJECT (ref));
  HOST_WIDE_INT index = tree_low_cst (OBJ_TYPE_REF_TOKEN (ref), 1);
  tree fun = BINFO_VIRTUALS (TYPE_BINFO (TREE_TYPE (obj_type)));
  while (index)
    {
      fun = TREE_CHAIN (fun);
      index -= (TARGET_VTABLE_USES_DESCRIPTORS
		? TARGET_VTABLE_USES_DESCRIPTORS : 1);
    }

  return BV_FN (fun);
}

/* Print out an expression E under control of FLAGS.  */

static void
dump_expr (tree t, int flags)
{
  if (t == 0)
    return;

  if (STATEMENT_CLASS_P (t))
    {
      pp_cxx_ws_string (cxx_pp, M_("<statement>"));
      return;
    }

  switch (TREE_CODE (t))
    {
    case VAR_DECL:
    case PARM_DECL:
    case FIELD_DECL:
    case CONST_DECL:
    case FUNCTION_DECL:
    case TEMPLATE_DECL:
    case NAMESPACE_DECL:
    case LABEL_DECL:
    case OVERLOAD:
    case TYPE_DECL:
    case IDENTIFIER_NODE:
      dump_decl (t, ((flags & ~(TFF_DECL_SPECIFIERS|TFF_RETURN_TYPE
				|TFF_TEMPLATE_HEADER))
		     | TFF_NO_FUNCTION_ARGUMENTS));
      break;

    case INTEGER_CST:
    case REAL_CST:
    case STRING_CST:
    case COMPLEX_CST:
      pp_constant (cxx_pp, t);
      break;

    case THROW_EXPR:
      /* While waiting for caret diagnostics, avoid printing
	 __cxa_allocate_exception, __cxa_throw, and the like.  */
      pp_cxx_ws_string (cxx_pp, M_("<throw-expression>"));
      break;

    case PTRMEM_CST:
      pp_ampersand (cxx_pp);
      dump_type (PTRMEM_CST_CLASS (t), flags);
      pp_cxx_colon_colon (cxx_pp);
      pp_cxx_tree_identifier (cxx_pp, DECL_NAME (PTRMEM_CST_MEMBER (t)));
      break;

    case COMPOUND_EXPR:
      pp_cxx_left_paren (cxx_pp);
      dump_expr (TREE_OPERAND (t, 0), flags | TFF_EXPR_IN_PARENS);
      pp_separate_with_comma (cxx_pp);
      dump_expr (TREE_OPERAND (t, 1), flags | TFF_EXPR_IN_PARENS);
      pp_cxx_right_paren (cxx_pp);
      break;

    case COND_EXPR:
      pp_cxx_left_paren (cxx_pp);
      dump_expr (TREE_OPERAND (t, 0), flags | TFF_EXPR_IN_PARENS);
      pp_string (cxx_pp, " ? ");
      dump_expr (TREE_OPERAND (t, 1), flags | TFF_EXPR_IN_PARENS);
      pp_string (cxx_pp, " : ");
      dump_expr (TREE_OPERAND (t, 2), flags | TFF_EXPR_IN_PARENS);
      pp_cxx_right_paren (cxx_pp);
      break;

    case SAVE_EXPR:
      if (TREE_HAS_CONSTRUCTOR (t))
	{
	  pp_cxx_ws_string (cxx_pp, "new");
	  pp_cxx_whitespace (cxx_pp);
	  dump_type (TREE_TYPE (TREE_TYPE (t)), flags);
	}
      else
	dump_expr (TREE_OPERAND (t, 0), flags | TFF_EXPR_IN_PARENS);
      break;

    case AGGR_INIT_EXPR:
      {
	tree fn = NULL_TREE;

	if (TREE_CODE (AGGR_INIT_EXPR_FN (t)) == ADDR_EXPR)
	  fn = TREE_OPERAND (AGGR_INIT_EXPR_FN (t), 0);

	if (fn && TREE_CODE (fn) == FUNCTION_DECL)
	  {
	    if (DECL_CONSTRUCTOR_P (fn))
	      dump_type (DECL_CONTEXT (fn), flags);
	    else
	      dump_decl (fn, 0);
	  }
	else
	  dump_expr (AGGR_INIT_EXPR_FN (t), 0);
      }
      dump_aggr_init_expr_args (t, flags, true);
      break;

    case CALL_EXPR:
      {
	tree fn = CALL_EXPR_FN (t);
	bool skipfirst = false;

	if (TREE_CODE (fn) == ADDR_EXPR)
	  fn = TREE_OPERAND (fn, 0);

	/* Nobody is interested in seeing the guts of vcalls.  */
	if (TREE_CODE (fn) == OBJ_TYPE_REF)
	  fn = resolve_virtual_fun_from_obj_type_ref (fn);

	if (TREE_TYPE (fn) != NULL_TREE
	    && NEXT_CODE (fn) == METHOD_TYPE
	    && call_expr_nargs (t))
	  {
	    tree ob = CALL_EXPR_ARG (t, 0);
	    if (TREE_CODE (ob) == ADDR_EXPR)
	      {
		dump_expr (TREE_OPERAND (ob, 0), flags | TFF_EXPR_IN_PARENS);
		pp_cxx_dot (cxx_pp);
	      }
	    else if (TREE_CODE (ob) != PARM_DECL
		     || strcmp (IDENTIFIER_POINTER (DECL_NAME (ob)), "this"))
	      {
		dump_expr (ob, flags | TFF_EXPR_IN_PARENS);
		pp_cxx_arrow (cxx_pp);
	      }
	    skipfirst = true;
	  }
	dump_expr (fn, flags | TFF_EXPR_IN_PARENS);
	dump_call_expr_args (t, flags, skipfirst);
      }
      break;

    case TARGET_EXPR:
      /* Note that this only works for G++ target exprs.  If somebody
	 builds a general TARGET_EXPR, there's no way to represent that
	 it initializes anything other that the parameter slot for the
	 default argument.  Note we may have cleared out the first
	 operand in expand_expr, so don't go killing ourselves.  */
      if (TREE_OPERAND (t, 1))
	dump_expr (TREE_OPERAND (t, 1), flags | TFF_EXPR_IN_PARENS);
      break;

    case POINTER_PLUS_EXPR:
      dump_binary_op ("+", t, flags);
      break;

    case INIT_EXPR:
    case MODIFY_EXPR:
      dump_binary_op (assignment_operator_name_info[(int)NOP_EXPR].name,
		      t, flags);
      break;

    case PLUS_EXPR:
    case MINUS_EXPR:
    case MULT_EXPR:
    case TRUNC_DIV_EXPR:
    case TRUNC_MOD_EXPR:
    case MIN_EXPR:
    case MAX_EXPR:
    case LSHIFT_EXPR:
    case RSHIFT_EXPR:
    case BIT_IOR_EXPR:
    case BIT_XOR_EXPR:
    case BIT_AND_EXPR:
    case TRUTH_ANDIF_EXPR:
    case TRUTH_ORIF_EXPR:
    case LT_EXPR:
    case LE_EXPR:
    case GT_EXPR:
    case GE_EXPR:
    case EQ_EXPR:
    case NE_EXPR:
    case EXACT_DIV_EXPR:
      dump_binary_op (operator_name_info[(int) TREE_CODE (t)].name, t, flags);
      break;

    case CEIL_DIV_EXPR:
    case FLOOR_DIV_EXPR:
    case ROUND_DIV_EXPR:
    case RDIV_EXPR:
      dump_binary_op ("/", t, flags);
      break;

    case CEIL_MOD_EXPR:
    case FLOOR_MOD_EXPR:
    case ROUND_MOD_EXPR:
      dump_binary_op ("%", t, flags);
      break;

    case COMPONENT_REF:
      {
	tree ob = TREE_OPERAND (t, 0);
	if (TREE_CODE (ob) == INDIRECT_REF)
	  {
	    ob = TREE_OPERAND (ob, 0);
	    if (TREE_CODE (ob) != PARM_DECL
		|| (DECL_NAME (ob)
		    && strcmp (IDENTIFIER_POINTER (DECL_NAME (ob)), "this")))
	      {
		dump_expr (ob, flags | TFF_EXPR_IN_PARENS);
		if (TREE_CODE (TREE_TYPE (ob)) == REFERENCE_TYPE)
		  pp_cxx_dot (cxx_pp);
		else
		  pp_cxx_arrow (cxx_pp);
	      }
	  }
	else
	  {
	    dump_expr (ob, flags | TFF_EXPR_IN_PARENS);
	    pp_cxx_dot (cxx_pp);
	  }
	dump_expr (TREE_OPERAND (t, 1), flags & ~TFF_EXPR_IN_PARENS);
      }
      break;

    case ARRAY_REF:
      dump_expr (TREE_OPERAND (t, 0), flags | TFF_EXPR_IN_PARENS);
      pp_cxx_left_bracket (cxx_pp);
      dump_expr (TREE_OPERAND (t, 1), flags | TFF_EXPR_IN_PARENS);
      pp_cxx_right_bracket (cxx_pp);
      break;

    case UNARY_PLUS_EXPR:
      dump_unary_op ("+", t, flags);
      break;

    case ADDR_EXPR:
      if (TREE_CODE (TREE_OPERAND (t, 0)) == FUNCTION_DECL
	  || TREE_CODE (TREE_OPERAND (t, 0)) == STRING_CST
	  /* An ADDR_EXPR can have reference type.  In that case, we
	     shouldn't print the `&' doing so indicates to the user
	     that the expression has pointer type.  */
	  || (TREE_TYPE (t)
	      && TREE_CODE (TREE_TYPE (t)) == REFERENCE_TYPE))
	dump_expr (TREE_OPERAND (t, 0), flags | TFF_EXPR_IN_PARENS);
      else if (TREE_CODE (TREE_OPERAND (t, 0)) == LABEL_DECL)
	dump_unary_op ("&&", t, flags);
      else
	dump_unary_op ("&", t, flags);
      break;

    case INDIRECT_REF:
      if (TREE_HAS_CONSTRUCTOR (t))
	{
	  t = TREE_OPERAND (t, 0);
	  gcc_assert (TREE_CODE (t) == CALL_EXPR);
	  dump_expr (CALL_EXPR_FN (t), flags | TFF_EXPR_IN_PARENS);
	  dump_call_expr_args (t, flags, true);
	}
      else
	{
	  if (TREE_OPERAND (t,0) != NULL_TREE
	      && TREE_TYPE (TREE_OPERAND (t, 0))
	      && NEXT_CODE (TREE_OPERAND (t, 0)) == REFERENCE_TYPE)
	    dump_expr (TREE_OPERAND (t, 0), flags);
	  else
	    dump_unary_op ("*", t, flags);
	}
      break;

    case MEM_REF:
      if (TREE_CODE (TREE_OPERAND (t, 0)) == ADDR_EXPR
	  && integer_zerop (TREE_OPERAND (t, 1)))
	dump_expr (TREE_OPERAND (TREE_OPERAND (t, 0), 0), flags);
      else
	{
	  pp_cxx_star (cxx_pp);
	  if (!integer_zerop (TREE_OPERAND (t, 1)))
	    {
	      pp_cxx_left_paren (cxx_pp);
	      if (!integer_onep (TYPE_SIZE_UNIT
				 (TREE_TYPE (TREE_TYPE (TREE_OPERAND (t, 0))))))
		{
		  pp_cxx_left_paren (cxx_pp);
		  dump_type (ptr_type_node, flags);
		  pp_cxx_right_paren (cxx_pp);
		}
	    }
	  dump_expr (TREE_OPERAND (t, 0), flags);
	  if (!integer_zerop (TREE_OPERAND (t, 1)))
	    {
	      pp_cxx_ws_string (cxx_pp, "+");
	      dump_expr (fold_convert (ssizetype, TREE_OPERAND (t, 1)), flags);
	      pp_cxx_right_paren (cxx_pp);
	    }
	}
      break;

    case NEGATE_EXPR:
    case BIT_NOT_EXPR:
    case TRUTH_NOT_EXPR:
    case PREDECREMENT_EXPR:
    case PREINCREMENT_EXPR:
      dump_unary_op (operator_name_info [(int)TREE_CODE (t)].name, t, flags);
      break;

    case POSTDECREMENT_EXPR:
    case POSTINCREMENT_EXPR:
      pp_cxx_left_paren (cxx_pp);
      dump_expr (TREE_OPERAND (t, 0), flags | TFF_EXPR_IN_PARENS);
      pp_cxx_ws_string (cxx_pp, operator_name_info[(int)TREE_CODE (t)].name);
      pp_cxx_right_paren (cxx_pp);
      break;

    case NON_LVALUE_EXPR:
      /* FIXME: This is a KLUDGE workaround for a parsing problem.  There
	 should be another level of INDIRECT_REF so that I don't have to do
	 this.  */
      if (TREE_TYPE (t) != NULL_TREE && NEXT_CODE (t) == POINTER_TYPE)
	{
	  tree next = TREE_TYPE (TREE_TYPE (t));

	  while (TREE_CODE (next) == POINTER_TYPE)
	    next = TREE_TYPE (next);

	  if (TREE_CODE (next) == FUNCTION_TYPE)
	    {
	      if (flags & TFF_EXPR_IN_PARENS)
		pp_cxx_left_paren (cxx_pp);
	      pp_cxx_star (cxx_pp);
	      dump_expr (TREE_OPERAND (t, 0), flags & ~TFF_EXPR_IN_PARENS);
	      if (flags & TFF_EXPR_IN_PARENS)
		pp_cxx_right_paren (cxx_pp);
	      break;
	    }
	  /* Else fall through.  */
	}
      dump_expr (TREE_OPERAND (t, 0), flags | TFF_EXPR_IN_PARENS);
      break;

    CASE_CONVERT:
    case VIEW_CONVERT_EXPR:
      {
	tree op = TREE_OPERAND (t, 0);
	tree ttype = TREE_TYPE (t);
	tree optype = TREE_TYPE (op);

	if (TREE_CODE (ttype) != TREE_CODE (optype)
	    && POINTER_TYPE_P (ttype)
	    && POINTER_TYPE_P (optype)
	    && same_type_p (TREE_TYPE (optype),
			    TREE_TYPE (ttype)))
	  {
	    if (TREE_CODE (ttype) == REFERENCE_TYPE)
	      dump_unary_op ("*", t, flags);
	    else
	      dump_unary_op ("&", t, flags);
	  }
	else if (!same_type_p (TREE_TYPE (op), TREE_TYPE (t)))
	  {
	    /* It is a cast, but we cannot tell whether it is a
	       reinterpret or static cast. Use the C style notation.  */
	    if (flags & TFF_EXPR_IN_PARENS)
	      pp_cxx_left_paren (cxx_pp);
	    pp_cxx_left_paren (cxx_pp);
	    dump_type (TREE_TYPE (t), flags);
	    pp_cxx_right_paren (cxx_pp);
	    dump_expr (op, flags | TFF_EXPR_IN_PARENS);
	    if (flags & TFF_EXPR_IN_PARENS)
	      pp_cxx_right_paren (cxx_pp);
	  }
	else
	  dump_expr (op, flags);
	break;
      }

    case CONSTRUCTOR:
      if (TREE_TYPE (t) && TYPE_PTRMEMFUNC_P (TREE_TYPE (t)))
	{
	  tree idx = build_ptrmemfunc_access_expr (t, pfn_identifier);

	  if (integer_zerop (idx))
	    {
	      /* A NULL pointer-to-member constant.  */
	      pp_cxx_left_paren (cxx_pp);
	      pp_cxx_left_paren (cxx_pp);
	      dump_type (TREE_TYPE (t), flags);
	      pp_cxx_right_paren (cxx_pp);
	      pp_character (cxx_pp, '0');
	      pp_cxx_right_paren (cxx_pp);
	      break;
	    }
	  else if (host_integerp (idx, 0))
	    {
	      tree virtuals;
	      unsigned HOST_WIDE_INT n;

	      t = TREE_TYPE (TYPE_PTRMEMFUNC_FN_TYPE (TREE_TYPE (t)));
	      t = TYPE_METHOD_BASETYPE (t);
	      virtuals = BINFO_VIRTUALS (TYPE_BINFO (TYPE_MAIN_VARIANT (t)));

	      n = tree_low_cst (idx, 0);

	      /* Map vtable index back one, to allow for the null pointer to
		 member.  */
	      --n;

	      while (n > 0 && virtuals)
		{
		  --n;
		  virtuals = TREE_CHAIN (virtuals);
		}
	      if (virtuals)
		{
		  dump_expr (BV_FN (virtuals),
			     flags | TFF_EXPR_IN_PARENS);
		  break;
		}
	    }
	}
      if (TREE_TYPE (t) && EMPTY_CONSTRUCTOR_P (t))
	{
	  dump_type (TREE_TYPE (t), 0);
	  pp_cxx_left_paren (cxx_pp);
	  pp_cxx_right_paren (cxx_pp);
	}
      else
	{
	  pp_cxx_left_brace (cxx_pp);
	  dump_expr_init_vec (CONSTRUCTOR_ELTS (t), flags);
	  pp_cxx_right_brace (cxx_pp);
	}

      break;

    case OFFSET_REF:
      {
	tree ob = TREE_OPERAND (t, 0);
	if (is_dummy_object (ob))
	  {
	    t = TREE_OPERAND (t, 1);
	    if (TREE_CODE (t) == FUNCTION_DECL)
	      /* A::f */
	      dump_expr (t, flags | TFF_EXPR_IN_PARENS);
	    else if (BASELINK_P (t))
	      dump_expr (OVL_CURRENT (BASELINK_FUNCTIONS (t)),
			 flags | TFF_EXPR_IN_PARENS);
	    else
	      dump_decl (t, flags);
	  }
	else
	  {
	    if (TREE_CODE (ob) == INDIRECT_REF)
	      {
		dump_expr (TREE_OPERAND (ob, 0), flags | TFF_EXPR_IN_PARENS);
		pp_cxx_arrow (cxx_pp);
		pp_cxx_star (cxx_pp);
	      }
	    else
	      {
		dump_expr (ob, flags | TFF_EXPR_IN_PARENS);
		pp_cxx_dot (cxx_pp);
		pp_cxx_star (cxx_pp);
	      }
	    dump_expr (TREE_OPERAND (t, 1), flags | TFF_EXPR_IN_PARENS);
	  }
	break;
      }

    case TEMPLATE_PARM_INDEX:
      dump_decl (TEMPLATE_PARM_DECL (t), flags & ~TFF_DECL_SPECIFIERS);
      break;

    case CAST_EXPR:
      if (TREE_OPERAND (t, 0) == NULL_TREE
	  || TREE_CHAIN (TREE_OPERAND (t, 0)))
	{
	  dump_type (TREE_TYPE (t), flags);
	  pp_cxx_left_paren (cxx_pp);
	  dump_expr_list (TREE_OPERAND (t, 0), flags);
	  pp_cxx_right_paren (cxx_pp);
	}
      else
	{
	  pp_cxx_left_paren (cxx_pp);
	  dump_type (TREE_TYPE (t), flags);
	  pp_cxx_right_paren (cxx_pp);
	  pp_cxx_left_paren (cxx_pp);
	  dump_expr_list (TREE_OPERAND (t, 0), flags);
	  pp_cxx_right_paren (cxx_pp);
	}
      break;

    case STATIC_CAST_EXPR:
      pp_cxx_ws_string (cxx_pp, "static_cast");
      goto cast;
    case REINTERPRET_CAST_EXPR:
      pp_cxx_ws_string (cxx_pp, "reinterpret_cast");
      goto cast;
    case CONST_CAST_EXPR:
      pp_cxx_ws_string (cxx_pp, "const_cast");
      goto cast;
    case DYNAMIC_CAST_EXPR:
      pp_cxx_ws_string (cxx_pp, "dynamic_cast");
    cast:
      pp_cxx_begin_template_argument_list (cxx_pp);
      dump_type (TREE_TYPE (t), flags);
      pp_cxx_end_template_argument_list (cxx_pp);
      pp_cxx_left_paren (cxx_pp);
      dump_expr (TREE_OPERAND (t, 0), flags);
      pp_cxx_right_paren (cxx_pp);
      break;

    case ARROW_EXPR:
      dump_expr (TREE_OPERAND (t, 0), flags);
      pp_cxx_arrow (cxx_pp);
      break;

    case SIZEOF_EXPR:
    case ALIGNOF_EXPR:
      if (TREE_CODE (t) == SIZEOF_EXPR)
	pp_cxx_ws_string (cxx_pp, "sizeof");
      else
	{
	  gcc_assert (TREE_CODE (t) == ALIGNOF_EXPR);
	  pp_cxx_ws_string (cxx_pp, "__alignof__");
	}
      pp_cxx_whitespace (cxx_pp);
      pp_cxx_left_paren (cxx_pp);
      if (TYPE_P (TREE_OPERAND (t, 0)))
	dump_type (TREE_OPERAND (t, 0), flags);
      else
	dump_expr (TREE_OPERAND (t, 0), flags);
      pp_cxx_right_paren (cxx_pp);
      break;

    case AT_ENCODE_EXPR:
      pp_cxx_ws_string (cxx_pp, "@encode");
      pp_cxx_whitespace (cxx_pp);
      pp_cxx_left_paren (cxx_pp);
      dump_type (TREE_OPERAND (t, 0), flags);
      pp_cxx_right_paren (cxx_pp);
      break;

    case NOEXCEPT_EXPR:
      pp_cxx_ws_string (cxx_pp, "noexcept");
      pp_cxx_whitespace (cxx_pp);
      pp_cxx_left_paren (cxx_pp);
      dump_expr (TREE_OPERAND (t, 0), flags);
      pp_cxx_right_paren (cxx_pp);
      break;

    case REALPART_EXPR:
    case IMAGPART_EXPR:
      pp_cxx_ws_string (cxx_pp, operator_name_info[TREE_CODE (t)].name);
      pp_cxx_whitespace (cxx_pp);
      dump_expr (TREE_OPERAND (t, 0), flags);
      break;

    case DEFAULT_ARG:
      pp_string (cxx_pp, M_("<unparsed>"));
      break;

    case TRY_CATCH_EXPR:
    case WITH_CLEANUP_EXPR:
    case CLEANUP_POINT_EXPR:
      dump_expr (TREE_OPERAND (t, 0), flags);
      break;

    case PSEUDO_DTOR_EXPR:
      dump_expr (TREE_OPERAND (t, 2), flags);
      pp_cxx_dot (cxx_pp);
      dump_type (TREE_OPERAND (t, 0), flags);
      pp_cxx_colon_colon (cxx_pp);
      pp_cxx_complement (cxx_pp);
      dump_type (TREE_OPERAND (t, 1), flags);
      break;

    case TEMPLATE_ID_EXPR:
      dump_decl (t, flags);
      break;

    case BIND_EXPR:
    case STMT_EXPR:
    case EXPR_STMT:
    case STATEMENT_LIST:
      /* We don't yet have a way of dumping statements in a
	 human-readable format.  */
      pp_string (cxx_pp, "({...})");
      break;

    case LOOP_EXPR:
      pp_string (cxx_pp, "while (1) { ");
      dump_expr (TREE_OPERAND (t, 0), flags & ~TFF_EXPR_IN_PARENS);
      pp_cxx_right_brace (cxx_pp);
      break;

    case EXIT_EXPR:
      pp_string (cxx_pp, "if (");
      dump_expr (TREE_OPERAND (t, 0), flags & ~TFF_EXPR_IN_PARENS);
      pp_string (cxx_pp, ") break; ");
      break;

    case BASELINK:
      dump_expr (BASELINK_FUNCTIONS (t), flags & ~TFF_EXPR_IN_PARENS);
      break;

    case EMPTY_CLASS_EXPR:
      dump_type (TREE_TYPE (t), flags);
      pp_cxx_left_paren (cxx_pp);
      pp_cxx_right_paren (cxx_pp);
      break;

    case NON_DEPENDENT_EXPR:
      dump_expr (TREE_OPERAND (t, 0), flags);
      break;

    case ARGUMENT_PACK_SELECT:
      dump_template_argument (ARGUMENT_PACK_SELECT_FROM_PACK (t), flags);
      break;

    case RECORD_TYPE:
    case UNION_TYPE:
    case ENUMERAL_TYPE:
    case REAL_TYPE:
    case VOID_TYPE:
    case BOOLEAN_TYPE:
    case INTEGER_TYPE:
    case COMPLEX_TYPE:
    case VECTOR_TYPE:
      pp_type_specifier_seq (cxx_pp, t);
      break;

    case TYPENAME_TYPE:
      /* We get here when we want to print a dependent type as an
         id-expression, without any disambiguator decoration.  */
      pp_id_expression (cxx_pp, t);
      break;

    case TEMPLATE_TYPE_PARM:
    case BOUND_TEMPLATE_TEMPLATE_PARM:
      dump_type (t, flags);
      break;

    case TRAIT_EXPR:
      pp_cxx_trait_expression (cxx_pp, t);
      break;

    case VA_ARG_EXPR:
      pp_cxx_va_arg_expression (cxx_pp, t);
      break;

    case OFFSETOF_EXPR:
      pp_cxx_offsetof_expression (cxx_pp, t);
      break;

    case SCOPE_REF:
      dump_decl (t, flags);
      break;

    case EXPR_PACK_EXPANSION:
    case TYPEID_EXPR:
    case MEMBER_REF:
    case DOTSTAR_EXPR:
    case NEW_EXPR:
    case VEC_NEW_EXPR:
    case DELETE_EXPR:
    case VEC_DELETE_EXPR:
    case MODOP_EXPR:
    case ABS_EXPR:
    case CONJ_EXPR:
    case VECTOR_CST:
    case FIXED_CST:
    case UNORDERED_EXPR:
    case ORDERED_EXPR:
    case UNLT_EXPR:
    case UNLE_EXPR:
    case UNGT_EXPR:
    case UNGE_EXPR:
    case UNEQ_EXPR:
    case LTGT_EXPR:
    case COMPLEX_EXPR:
    case BIT_FIELD_REF:
    case FIX_TRUNC_EXPR:
    case FLOAT_EXPR:
      pp_expression (cxx_pp, t);
      break;

    case TRUTH_AND_EXPR:
    case TRUTH_OR_EXPR:
    case TRUTH_XOR_EXPR:
      if (flags & TFF_EXPR_IN_PARENS)
	pp_cxx_left_paren (cxx_pp);
      pp_expression (cxx_pp, t);
      if (flags & TFF_EXPR_IN_PARENS)
	pp_cxx_right_paren (cxx_pp);
      break;

    case OBJ_TYPE_REF:
      dump_expr (resolve_virtual_fun_from_obj_type_ref (t), flags);
      break;

      /*  This list is incomplete, but should suffice for now.
	  It is very important that `sorry' does not call
	  `report_error_function'.  That could cause an infinite loop.  */
    default:
      pp_unsupported_tree (cxx_pp, t);
      /* fall through to ERROR_MARK...  */
    case ERROR_MARK:
      pp_string (cxx_pp, M_("<expression error>"));
      break;
    }
}

static void
dump_binary_op (const char *opstring, tree t, int flags)
{
  pp_cxx_left_paren (cxx_pp);
  dump_expr (TREE_OPERAND (t, 0), flags | TFF_EXPR_IN_PARENS);
  pp_cxx_whitespace (cxx_pp);
  if (opstring)
    pp_cxx_ws_string (cxx_pp, opstring);
  else
    pp_string (cxx_pp, M_("<unknown operator>"));
  pp_cxx_whitespace (cxx_pp);
  dump_expr (TREE_OPERAND (t, 1), flags | TFF_EXPR_IN_PARENS);
  pp_cxx_right_paren (cxx_pp);
}

static void
dump_unary_op (const char *opstring, tree t, int flags)
{
  if (flags & TFF_EXPR_IN_PARENS)
    pp_cxx_left_paren (cxx_pp);
  pp_cxx_ws_string (cxx_pp, opstring);
  dump_expr (TREE_OPERAND (t, 0), flags & ~TFF_EXPR_IN_PARENS);
  if (flags & TFF_EXPR_IN_PARENS)
    pp_cxx_right_paren (cxx_pp);
}

static void
reinit_cxx_pp (void)
{
  pp_clear_output_area (cxx_pp);
  pp_base (cxx_pp)->padding = pp_none;
  pp_indentation (cxx_pp) = 0;
  pp_needs_newline (cxx_pp) = false;
  cxx_pp->enclosing_scope = current_function_decl;
}


/* Exported interface to stringifying types, exprs and decls under TFF_*
   control.  */

const char *
type_as_string (tree typ, int flags)
{
  reinit_cxx_pp ();
  pp_translate_identifiers (cxx_pp) = false;
  dump_type (typ, flags);
  return pp_formatted_text (cxx_pp);
}

const char *
type_as_string_translate (tree typ, int flags)
{
  reinit_cxx_pp ();
  dump_type (typ, flags);
  return pp_formatted_text (cxx_pp);
}

const char *
expr_as_string (tree decl, int flags)
{
  reinit_cxx_pp ();
  pp_translate_identifiers (cxx_pp) = false;
  dump_expr (decl, flags);
  return pp_formatted_text (cxx_pp);
}

const char *
decl_as_string (tree decl, int flags)
{
  reinit_cxx_pp ();
  pp_translate_identifiers (cxx_pp) = false;
  dump_decl (decl, flags);
  return pp_formatted_text (cxx_pp);
}

const char *
decl_as_string_translate (tree decl, int flags)
{
  reinit_cxx_pp ();
  dump_decl (decl, flags);
  return pp_formatted_text (cxx_pp);
}

/* Generate the three forms of printable names for cxx_printable_name.  */

const char *
lang_decl_name (tree decl, int v, bool translate)
{
  if (v >= 2)
    return (translate
	    ? decl_as_string_translate (decl, TFF_DECL_SPECIFIERS)
	    : decl_as_string (decl, TFF_DECL_SPECIFIERS));

  reinit_cxx_pp ();
  pp_translate_identifiers (cxx_pp) = translate;
  if (v == 1
      && (DECL_CLASS_SCOPE_P (decl)
	  || (DECL_NAMESPACE_SCOPE_P (decl)
	      && CP_DECL_CONTEXT (decl) != global_namespace)))
    {
      dump_type (CP_DECL_CONTEXT (decl), TFF_PLAIN_IDENTIFIER);
      pp_cxx_colon_colon (cxx_pp);
    }

  if (TREE_CODE (decl) == FUNCTION_DECL)
    dump_function_name (decl, TFF_PLAIN_IDENTIFIER);
  else
    dump_decl (DECL_NAME (decl), TFF_PLAIN_IDENTIFIER);

  return pp_formatted_text (cxx_pp);
}

/* Return the location of a tree passed to %+ formats.  */

location_t
location_of (tree t)
{
  if (TREE_CODE (t) == PARM_DECL && DECL_CONTEXT (t))
    t = DECL_CONTEXT (t);
  else if (TYPE_P (t))
    {
      t = TYPE_MAIN_DECL (t);
      if (t == NULL_TREE)
	return input_location;
    }
  else if (TREE_CODE (t) == OVERLOAD)
    t = OVL_FUNCTION (t);

  if (DECL_P (t))
    return DECL_SOURCE_LOCATION (t);
  return EXPR_LOC_OR_HERE (t);
}

/* Now the interfaces from error et al to dump_type et al. Each takes an
   on/off VERBOSE flag and supply the appropriate TFF_ flags to a dump_
   function.  */

static const char *
decl_to_string (tree decl, int verbose)
{
  int flags = 0;

  if (TREE_CODE (decl) == TYPE_DECL || TREE_CODE (decl) == RECORD_TYPE
      || TREE_CODE (decl) == UNION_TYPE || TREE_CODE (decl) == ENUMERAL_TYPE)
    flags = TFF_CLASS_KEY_OR_ENUM;
  if (verbose)
    flags |= TFF_DECL_SPECIFIERS;
  else if (TREE_CODE (decl) == FUNCTION_DECL)
    flags |= TFF_DECL_SPECIFIERS | TFF_RETURN_TYPE;
  flags |= TFF_TEMPLATE_HEADER;

  reinit_cxx_pp ();
  dump_decl (decl, flags);
  return pp_formatted_text (cxx_pp);
}

static const char *
expr_to_string (tree decl)
{
  reinit_cxx_pp ();
  dump_expr (decl, 0);
  return pp_formatted_text (cxx_pp);
}

static const char *
fndecl_to_string (tree fndecl, int verbose)
{
  int flags;

  flags = TFF_EXCEPTION_SPECIFICATION | TFF_DECL_SPECIFIERS
    | TFF_TEMPLATE_HEADER;
  if (verbose)
    flags |= TFF_FUNCTION_DEFAULT_ARGUMENTS;
  reinit_cxx_pp ();
  dump_decl (fndecl, flags);
  return pp_formatted_text (cxx_pp);
}


static const char *
code_to_string (enum tree_code c)
{
  return tree_code_name [c];
}

const char *
language_to_string (enum languages c)
{
  switch (c)
    {
    case lang_c:
      return "C";

    case lang_cplusplus:
      return "C++";

    case lang_java:
      return "Java";

    default:
      gcc_unreachable ();
    }
  return NULL;
}

/* Return the proper printed version of a parameter to a C++ function.  */

static const char *
parm_to_string (int p)
{
  reinit_cxx_pp ();
  if (p < 0)
    pp_string (cxx_pp, "'this'");
  else
    pp_decimal_int (cxx_pp, p + 1);
  return pp_formatted_text (cxx_pp);
}

static const char *
op_to_string (enum tree_code p)
{
  tree id = operator_name_info[(int) p].identifier;
  return id ? IDENTIFIER_POINTER (id) : M_("<unknown>");
}

static const char *
type_to_string (tree typ, int verbose)
{
  int flags = 0;
  if (verbose)
    flags |= TFF_CLASS_KEY_OR_ENUM;
  flags |= TFF_TEMPLATE_HEADER;

  reinit_cxx_pp ();
  dump_type (typ, flags);
  /* If we're printing a type that involves typedefs, also print the
     stripped version.  But sometimes the stripped version looks
     exactly the same, so we don't want it after all.  To avoid printing
     it in that case, we play ugly obstack games.  */
  if (typ && TYPE_P (typ) && typ != TYPE_CANONICAL (typ)
      && !uses_template_parms (typ))
    {
      int aka_start; char *p;
      struct obstack *ob = pp_base (cxx_pp)->buffer->obstack;
      /* Remember the end of the initial dump.  */
      int len = obstack_object_size (ob);
      tree aka = strip_typedefs (typ);
      pp_string (cxx_pp, " {aka");
      pp_cxx_whitespace (cxx_pp);
      /* And remember the start of the aka dump.  */
      aka_start = obstack_object_size (ob);
      dump_type (aka, flags);
      pp_character (cxx_pp, '}');
      p = (char*)obstack_base (ob);
      /* If they are identical, cut off the aka with a NUL.  */
      if (memcmp (p, p+aka_start, len) == 0)
	p[len] = '\0';
    }
  return pp_formatted_text (cxx_pp);
}

static const char *
assop_to_string (enum tree_code p)
{
  tree id = assignment_operator_name_info[(int) p].identifier;
  return id ? IDENTIFIER_POINTER (id) : M_("{unknown}");
}

static const char *
args_to_string (tree p, int verbose)
{
  int flags = 0;
  if (verbose)
    flags |= TFF_CLASS_KEY_OR_ENUM;

  if (p == NULL_TREE)
    return "";

  if (TYPE_P (TREE_VALUE (p)))
    return type_as_string_translate (p, flags);

  reinit_cxx_pp ();
  for (; p; p = TREE_CHAIN (p))
    {
      if (TREE_VALUE (p) == null_node)
	pp_cxx_ws_string (cxx_pp, "NULL");
      else
	dump_type (error_type (TREE_VALUE (p)), flags);
      if (TREE_CHAIN (p))
	pp_separate_with_comma (cxx_pp);
    }
  return pp_formatted_text (cxx_pp);
}

/* Pretty-print a deduction substitution (from deduction_tsubst_fntype).  P
   is a TREE_LIST with purpose the TEMPLATE_DECL, value the template
   arguments.  */

static const char *
subst_to_string (tree p)
{
  tree decl = TREE_PURPOSE (p);
  tree targs = TREE_VALUE (p);
  tree tparms = DECL_TEMPLATE_PARMS (decl);
  int flags = TFF_DECL_SPECIFIERS|TFF_TEMPLATE_HEADER;

  if (p == NULL_TREE)
    return "";

  reinit_cxx_pp ();
  dump_template_decl (TREE_PURPOSE (p), flags);
  pp_cxx_whitespace (cxx_pp);
  pp_cxx_left_bracket (cxx_pp);
  pp_cxx_ws_string (cxx_pp, M_("with"));
  pp_cxx_whitespace (cxx_pp);
  dump_template_bindings (tparms, targs, NULL);
  pp_cxx_right_bracket (cxx_pp);
  return pp_formatted_text (cxx_pp);
}

static const char *
cv_to_string (tree p, int v)
{
  reinit_cxx_pp ();
  pp_base (cxx_pp)->padding = v ? pp_before : pp_none;
  pp_cxx_cv_qualifier_seq (cxx_pp, p);
  return pp_formatted_text (cxx_pp);
}

/* Langhook for print_error_function.  */
void
cxx_print_error_function (diagnostic_context *context, const char *file,
			  diagnostic_info *diagnostic)
{
  lhd_print_error_function (context, file, diagnostic);
  pp_base_set_prefix (context->printer, file);
  maybe_print_instantiation_context (context);
}

static void
cp_diagnostic_starter (diagnostic_context *context,
		       diagnostic_info *diagnostic)
{
  diagnostic_report_current_module (context);
  cp_print_error_function (context, diagnostic);
  maybe_print_instantiation_context (context);
  maybe_print_constexpr_context (context);
  pp_base_set_prefix (context->printer, diagnostic_build_prefix (context,
								 diagnostic));
}

static void
cp_diagnostic_finalizer (diagnostic_context *context,
			 diagnostic_info *diagnostic ATTRIBUTE_UNUSED)
{
  pp_base_destroy_prefix (context->printer);
}

/* Print current function onto BUFFER, in the process of reporting
   a diagnostic message.  Called from cp_diagnostic_starter.  */
static void
cp_print_error_function (diagnostic_context *context,
			 diagnostic_info *diagnostic)
{
  /* If we are in an instantiation context, current_function_decl is likely
     to be wrong, so just rely on print_instantiation_full_context.  */
  if (current_instantiation ())
    return;
  if (diagnostic_last_function_changed (context, diagnostic))
    {
      const char *old_prefix = context->printer->prefix;
      const char *file = LOCATION_FILE (diagnostic->location);
      tree abstract_origin = diagnostic_abstract_origin (diagnostic);
      char *new_prefix = (file && abstract_origin == NULL)
			 ? file_name_as_prefix (file) : NULL;

      pp_base_set_prefix (context->printer, new_prefix);

      if (current_function_decl == NULL)
	pp_base_string (context->printer, _("At global scope:"));
      else
	{
	  tree fndecl, ao;

	  if (abstract_origin)
	    {
	      ao = BLOCK_ABSTRACT_ORIGIN (abstract_origin);
	      while (TREE_CODE (ao) == BLOCK
		     && BLOCK_ABSTRACT_ORIGIN (ao)
		     && BLOCK_ABSTRACT_ORIGIN (ao) != ao)
		ao = BLOCK_ABSTRACT_ORIGIN (ao);
	      gcc_assert (TREE_CODE (ao) == FUNCTION_DECL);
	      fndecl = ao;
	    }
	  else
	    fndecl = current_function_decl;

	  pp_printf (context->printer, function_category (fndecl),
		     cxx_printable_name_translate (fndecl, 2));

	  while (abstract_origin)
	    {
	      location_t *locus;
	      tree block = abstract_origin;

	      locus = &BLOCK_SOURCE_LOCATION (block);
	      fndecl = NULL;
	      block = BLOCK_SUPERCONTEXT (block);
	      while (block && TREE_CODE (block) == BLOCK
		     && BLOCK_ABSTRACT_ORIGIN (block))
		{
		  ao = BLOCK_ABSTRACT_ORIGIN (block);

		  while (TREE_CODE (ao) == BLOCK
			 && BLOCK_ABSTRACT_ORIGIN (ao)
			 && BLOCK_ABSTRACT_ORIGIN (ao) != ao)
		    ao = BLOCK_ABSTRACT_ORIGIN (ao);

		  if (TREE_CODE (ao) == FUNCTION_DECL)
		    {
		      fndecl = ao;
		      break;
		    }
		  else if (TREE_CODE (ao) != BLOCK)
		    break;

		  block = BLOCK_SUPERCONTEXT (block);
		}
	      if (fndecl)
		abstract_origin = block;
	      else
		{
		  while (block && TREE_CODE (block) == BLOCK)
		    block = BLOCK_SUPERCONTEXT (block);

		  if (block && TREE_CODE (block) == FUNCTION_DECL)
		    fndecl = block;
		  abstract_origin = NULL;
		}
	      if (fndecl)
		{
		  expanded_location s = expand_location (*locus);
		  pp_base_character (context->printer, ',');
		  pp_base_newline (context->printer);
		  if (s.file != NULL)
		    {
		      if (context->show_column && s.column != 0)
			pp_printf (context->printer,
				   _("    inlined from %qs at %s:%d:%d"),
				   cxx_printable_name_translate (fndecl, 2),
				   s.file, s.line, s.column);
		      else
			pp_printf (context->printer,
				   _("    inlined from %qs at %s:%d"),
				   cxx_printable_name_translate (fndecl, 2),
				   s.file, s.line);

		    }
		  else
		    pp_printf (context->printer, _("    inlined from %qs"),
			       cxx_printable_name_translate (fndecl, 2));
		}
	    }
	  pp_base_character (context->printer, ':');
	}
      pp_base_newline (context->printer);

      diagnostic_set_last_function (context, diagnostic);
      pp_base_destroy_prefix (context->printer);
      context->printer->prefix = old_prefix;
    }
}

/* Returns a description of FUNCTION using standard terminology.  The
   result is a format string of the form "In CATEGORY %qs".  */
static const char *
function_category (tree fn)
{
  /* We can get called from the middle-end for diagnostics of function
     clones.  Make sure we have language specific information before
     dereferencing it.  */
  if (DECL_LANG_SPECIFIC (STRIP_TEMPLATE (fn))
      && DECL_FUNCTION_MEMBER_P (fn))
    {
      if (DECL_STATIC_FUNCTION_P (fn))
	return _("In static member function %qs");
      else if (DECL_COPY_CONSTRUCTOR_P (fn))
	return _("In copy constructor %qs");
      else if (DECL_CONSTRUCTOR_P (fn))
	return _("In constructor %qs");
      else if (DECL_DESTRUCTOR_P (fn))
	return _("In destructor %qs");
      else if (LAMBDA_FUNCTION_P (fn))
	return _("In lambda function");
      else
	return _("In member function %qs");
    }
  else
    return _("In function %qs");
}

/* Report the full context of a current template instantiation,
   onto BUFFER.  */
static void
print_instantiation_full_context (diagnostic_context *context)
{
  struct tinst_level *p = current_instantiation ();
  location_t location = input_location;

  if (p)
    {
<<<<<<< HEAD
      if (current_function_decl != p->decl
	  && current_function_decl != NULL_TREE)
	/* We can get here during the processing of some synthesized
	   method.  Then, P->DECL will be the function that's causing
	   the synthesis.  */
	;
      else
	{
	  if (current_function_decl == p->decl)
	    /* Avoid redundancy with the "In function" line.  */;
	  else
	    pp_verbatim (context->printer,
			 _("%s: In instantiation of %qs:\n"),
			 LOCATION_FILE (location),
			 decl_as_string_translate (p->decl,
						   TFF_DECL_SPECIFIERS | TFF_RETURN_TYPE));

	  location = p->locus;
	  p = p->next;
	}
=======
      pp_verbatim (context->printer,
		   TREE_CODE (p->decl) == TREE_LIST
		   ? _("%s: In substitution of %qS:\n")
		   : _("%s: In instantiation of %q#D:\n"),
		   LOCATION_FILE (location),
		   p->decl);

      location = p->locus;
      p = p->next;
>>>>>>> 3082eeb7
    }

  print_instantiation_partial_context (context, p, location);
}

/* Helper function of print_instantiation_partial_context() that
   prints a single line of instantiation context.  */

static void
print_instantiation_partial_context_line (diagnostic_context *context,
<<<<<<< HEAD
					  const struct tinst_level *t, location_t loc)
=======
					  const struct tinst_level *t,
					  location_t loc, bool recursive_p)
>>>>>>> 3082eeb7
{
  expanded_location xloc;
  xloc = expand_location (loc);

<<<<<<< HEAD
  if (t != NULL) {
    const char *str;
    str = decl_as_string_translate (t->decl,
				    TFF_DECL_SPECIFIERS | TFF_RETURN_TYPE);
    if (flag_show_column)
      pp_verbatim (context->printer,
		   _("%s:%d:%d:   instantiated from %qs\n"),
		   xloc.file, xloc.line, xloc.column, str);
    else
      pp_verbatim (context->printer,
		   _("%s:%d:   instantiated from %qs\n"),
		   xloc.file, xloc.line, str);
  } else {
    if (flag_show_column)
      pp_verbatim (context->printer, _("%s:%d:%d:   instantiated from here"),
		   xloc.file, xloc.line, xloc.column);
    else
      pp_verbatim (context->printer, _("%s:%d:   instantiated from here"),
		   xloc.file, xloc.line);
  }
}

/* Same as print_instantiation_full_context but less verbose.  */

static void
print_instantiation_partial_context (diagnostic_context *context,
				     struct tinst_level *t0, location_t loc)
{
  struct tinst_level *t;
  int n_total = 0;
  int n;

  for (t = t0; t != NULL; t = t->next)
    n_total++;

  t = t0;

  if (n_total >= 12) 
    {
=======
  if (context->show_column)
    pp_verbatim (context->printer, _("%s:%d:%d:   "),
		 xloc.file, xloc.line, xloc.column);
  else
    pp_verbatim (context->printer, _("%s:%d:   "),
		 xloc.file, xloc.line);

  if (t != NULL)
    {
      if (TREE_CODE (t->decl) == TREE_LIST)
	pp_verbatim (context->printer,
		     recursive_p
		     ? _("recursively required by substitution of %qS\n")
		     : _("required by substitution of %qS\n"),
		     t->decl);
      else
	pp_verbatim (context->printer,
		     recursive_p
		     ? _("recursively required from %q#D\n")
		     : _("required from %q#D\n"),
		     t->decl);
    }
  else
    {
      pp_verbatim (context->printer,
		   recursive_p
		   ? _("recursively required from here")
		   : _("required from here"));
    }
}

/* Same as print_instantiation_full_context but less verbose.  */

static void
print_instantiation_partial_context (diagnostic_context *context,
				     struct tinst_level *t0, location_t loc)
{
  struct tinst_level *t;
  int n_total = 0;
  int n;
  location_t prev_loc = loc;

  for (t = t0; t != NULL; t = t->next)
    if (prev_loc != t->locus)
      {
	prev_loc = t->locus;
	n_total++;
      }

  t = t0;

  if (n_total >= 12) 
    {
>>>>>>> 3082eeb7
      int skip = n_total - 10;
      for (n = 0; n < 5; n++)
	{
	  gcc_assert (t != NULL);
<<<<<<< HEAD
	  print_instantiation_partial_context_line (context, t, loc);
	  loc = t->locus;
	  t = t->next;
	}
      if (skip > 1) 
	{
	  expanded_location xloc;
	  xloc = expand_location (loc);
	  if (flag_show_column)
=======
	  if (loc != t->locus)
	    print_instantiation_partial_context_line (context, t, loc,
						      /*recursive_p=*/false);
	  loc = t->locus;
	  t = t->next;
	}
      if (t != NULL && skip > 1)
	{
	  expanded_location xloc;
	  xloc = expand_location (loc);
	  if (context->show_column)
>>>>>>> 3082eeb7
	    pp_verbatim (context->printer,
			 _("%s:%d:%d:   [ skipping %d instantiation contexts ]\n"),
			 xloc.file, xloc.line, xloc.column, skip);
	  else
	    pp_verbatim (context->printer,
			 _("%s:%d:   [ skipping %d instantiation contexts ]\n"),
			 xloc.file, xloc.line, skip);
	  
	  do {
<<<<<<< HEAD
	      loc = t->locus;
	      t = t->next;
	  } while (--skip > 0);
	}
    }
  
  for (; t != NULL; t = t->next)
    {
      print_instantiation_partial_context_line (context, t, loc);
=======
	    loc = t->locus;
	    t = t->next;
	  } while (t != NULL && --skip > 0);
	}
    }
  
  while (t != NULL)
    {
      while (t->next != NULL && t->locus == t->next->locus)
	{
	  loc = t->locus;
	  t = t->next;
	}
      print_instantiation_partial_context_line (context, t, loc,
						t->locus == loc);
>>>>>>> 3082eeb7
      loc = t->locus;
      t = t->next;
    }
<<<<<<< HEAD
  print_instantiation_partial_context_line (context, NULL, loc);
=======
  print_instantiation_partial_context_line (context, NULL, loc,
					    /*recursive_p=*/false);
>>>>>>> 3082eeb7
  pp_base_newline (context->printer);
}

/* Called from cp_thing to print the template context for an error.  */
static void
maybe_print_instantiation_context (diagnostic_context *context)
{
  if (!problematic_instantiation_changed () || current_instantiation () == 0)
    return;

  record_last_problematic_instantiation ();
  print_instantiation_full_context (context);
}

/* Report the bare minimum context of a template instantiation.  */
void
print_instantiation_context (void)
{
  print_instantiation_partial_context
    (global_dc, current_instantiation (), input_location);
  diagnostic_flush_buffer (global_dc);
}

/* Report what constexpr call(s) we're trying to expand, if any.  */

void
maybe_print_constexpr_context (diagnostic_context *context)
{
  VEC(tree,heap) *call_stack = cx_error_context ();
  unsigned ix;
  tree t;

  FOR_EACH_VEC_ELT (tree, call_stack, ix, t)
    {
      expanded_location xloc = expand_location (EXPR_LOCATION (t));
      const char *s = expr_as_string (t, 0);
      if (context->show_column)
	pp_verbatim (context->printer,
		     _("%s:%d:%d:   in constexpr expansion of %qs"),
		     xloc.file, xloc.line, xloc.column, s);
      else
	pp_verbatim (context->printer,
		     _("%s:%d:   in constexpr expansion of %qs"),
		     xloc.file, xloc.line, s);
      pp_base_newline (context->printer);
    }
}

/* Called from output_format -- during diagnostic message processing --
   to handle C++ specific format specifier with the following meanings:
   %A   function argument-list.
   %C	tree code.
   %D   declaration.
   %E   expression.
   %F   function declaration.
   %L	language as used in extern "lang".
   %O	binary operator.
   %P   function parameter whose position is indicated by an integer.
   %Q	assignment operator.
   %T   type.
   %V   cv-qualifier.  */
static bool
cp_printer (pretty_printer *pp, text_info *text, const char *spec,
	    int precision, bool wide, bool set_locus, bool verbose)
{
  const char *result;
  tree t = NULL;
#define next_tree    (t = va_arg (*text->args_ptr, tree))
#define next_tcode   ((enum tree_code) va_arg (*text->args_ptr, int))
#define next_lang    ((enum languages) va_arg (*text->args_ptr, int))
#define next_int     va_arg (*text->args_ptr, int)

  if (precision != 0 || wide)
    return false;

  if (text->locus == NULL)
    set_locus = false;

  switch (*spec)
    {
    case 'A': result = args_to_string (next_tree, verbose);	break;
    case 'C': result = code_to_string (next_tcode);		break;
    case 'D':
      {
	tree temp = next_tree;
	if (DECL_P (temp)
	    && DECL_DEBUG_EXPR_IS_FROM (temp) && DECL_DEBUG_EXPR (temp))
	  {
	    temp = DECL_DEBUG_EXPR (temp);
	    if (!DECL_P (temp))
	      {
		result = expr_to_string (temp);
		break;
	      }
	  }
	result = decl_to_string (temp, verbose);
      }
      break;
    case 'E': result = expr_to_string (next_tree);		break;
    case 'F': result = fndecl_to_string (next_tree, verbose);	break;
    case 'L': result = language_to_string (next_lang);		break;
    case 'O': result = op_to_string (next_tcode);		break;
    case 'P': result = parm_to_string (next_int);		break;
    case 'Q': result = assop_to_string (next_tcode);		break;
    case 'S': result = subst_to_string (next_tree);		break;
    case 'T': result = type_to_string (next_tree, verbose);	break;
    case 'V': result = cv_to_string (next_tree, verbose);	break;

    case 'K':
      percent_K_format (text);
      return true;

    default:
      return false;
    }

  pp_base_string (pp, result);
  if (set_locus && t != NULL)
    *text->locus = location_of (t);
  return true;
#undef next_tree
#undef next_tcode
#undef next_lang
#undef next_int
}

/* Warn about the use of C++0x features when appropriate.  */
void
maybe_warn_cpp0x (cpp0x_warn_str str)
{
  if ((cxx_dialect == cxx98) && !in_system_header)
    /* We really want to suppress this warning in system headers,
       because libstdc++ uses variadic templates even when we aren't
       in C++0x mode. */
    switch (str)
      {
      case CPP0X_INITIALIZER_LISTS:
	pedwarn (input_location, 0, 
		 "extended initializer lists "
		 "only available with -std=c++0x or -std=gnu++0x");
	break;
      case CPP0X_EXPLICIT_CONVERSION:
	pedwarn (input_location, 0,
		 "explicit conversion operators "
		 "only available with -std=c++0x or -std=gnu++0x"); 
	break;
      case CPP0X_VARIADIC_TEMPLATES:
	pedwarn (input_location, 0,
		 "variadic templates "
		 "only available with -std=c++0x or -std=gnu++0x");
	break;
      case CPP0X_LAMBDA_EXPR:
	pedwarn (input_location, 0,
		 "lambda expressions "
		  "only available with -std=c++0x or -std=gnu++0x");
	break;
      case CPP0X_AUTO:
	pedwarn (input_location, 0,
		 "C++0x auto only available with -std=c++0x or -std=gnu++0x");
	break;
      case CPP0X_SCOPED_ENUMS:
	pedwarn (input_location, 0,
		 "scoped enums only available with -std=c++0x or -std=gnu++0x");
	break;
      case CPP0X_DEFAULTED_DELETED:
	pedwarn (input_location, 0,
		 "defaulted and deleted functions "
		 "only available with -std=c++0x or -std=gnu++0x");
<<<<<<< HEAD
	break;	
=======
	break;
      case CPP0X_INLINE_NAMESPACES:
	pedwarn (input_location, OPT_pedantic,
		 "inline namespaces "
		 "only available with -std=c++0x or -std=gnu++0x");
	break;	
      case CPP0X_OVERRIDE_CONTROLS:
	pedwarn (input_location, 0,
		 "override controls (override/final) "
		 "only available with -std=c++0x or -std=gnu++0x");
        break;
>>>>>>> 3082eeb7
      default:
	gcc_unreachable();
      }
}

/* Warn about the use of variadic templates when appropriate.  */
void
maybe_warn_variadic_templates (void)
{
  maybe_warn_cpp0x (CPP0X_VARIADIC_TEMPLATES);
}


/* Issue an ISO C++98 pedantic warning at LOCATION, conditional on
   option OPT with text GMSGID.  Use this function to report
   diagnostics for constructs that are invalid C++98, but valid
   C++0x.  */
bool
pedwarn_cxx98 (location_t location, int opt, const char *gmsgid, ...)
{
  diagnostic_info diagnostic;
  va_list ap;

  va_start (ap, gmsgid);
  diagnostic_set_info (&diagnostic, gmsgid, &ap, location,
		       (cxx_dialect == cxx98) ? DK_PEDWARN : DK_WARNING);
  diagnostic.option_index = opt;
  va_end (ap);
  return report_diagnostic (&diagnostic);
<<<<<<< HEAD
=======
}

/* Issue a diagnostic that NAME cannot be found in SCOPE.  DECL is what
   we found when we tried to do the lookup.  LOCATION is the location of
   the NAME identifier.  */

void
qualified_name_lookup_error (tree scope, tree name,
			     tree decl, location_t location)
{
  if (scope == error_mark_node)
    ; /* We already complained.  */
  else if (TYPE_P (scope))
    {
      if (!COMPLETE_TYPE_P (scope))
	error_at (location, "incomplete type %qT used in nested name specifier",
		  scope);
      else if (TREE_CODE (decl) == TREE_LIST)
	{
	  error_at (location, "reference to %<%T::%D%> is ambiguous",
		    scope, name);
	  print_candidates (decl);
	}
      else
	error_at (location, "%qD is not a member of %qT", name, scope);
    }
  else if (scope != global_namespace)
    {
      error_at (location, "%qD is not a member of %qD", name, scope);
      suggest_alternatives_for (location, name);
    }
  else
    {
      error_at (location, "%<::%D%> has not been declared", name);
      suggest_alternatives_for (location, name);
    }
>>>>>>> 3082eeb7
}<|MERGE_RESOLUTION|>--- conflicted
+++ resolved
@@ -1,13 +1,8 @@
 /* Call-backs for C++ error reporting.
    This code is non-reentrant.
-<<<<<<< HEAD
-   Copyright (C) 1993, 1994, 1995, 1996, 1997, 1998, 1999, 2000, 2002,
-   2003, 2004, 2005, 2006, 2007, 2008, 2009 Free Software Foundation, Inc.
-=======
    Copyright (C) 1993, 1994, 1995, 1996, 1997, 1998, 1999, 2000, 2002, 2003,
    2004, 2005, 2006, 2007, 2008, 2009, 2010, 2011
    Free Software Foundation, Inc.
->>>>>>> 3082eeb7
    This file is part of GCC.
 
 GCC is free software; you can redistribute it and/or modify
@@ -36,13 +31,9 @@
 #include "langhooks-def.h"
 #include "intl.h"
 #include "cxx-pretty-print.h"
-<<<<<<< HEAD
-#include "pointer-set.h"
-=======
 #include "tree-pretty-print.h"
 #include "pointer-set.h"
 #include "c-family/c-objc.h"
->>>>>>> 3082eeb7
 
 #define pp_separate_with_comma(PP) pp_cxx_separate_with (PP, ',')
 
@@ -316,15 +307,11 @@
       parms = TREE_CHAIN (parms);
     }
 
-<<<<<<< HEAD
-  for (i = 0; VEC_iterate (tree, typenames, i, t); ++i)
-=======
   /* Don't bother with typenames for a partial instantiation.  */
   if (VEC_empty (tree, typenames) || uses_template_parms (args))
     return;
 
   FOR_EACH_VEC_ELT (tree, typenames, i, t)
->>>>>>> 3082eeb7
     {
       if (need_comma)
 	pp_separate_with_comma (cxx_pp);
@@ -332,13 +319,9 @@
       pp_cxx_whitespace (cxx_pp);
       pp_equal (cxx_pp);
       pp_cxx_whitespace (cxx_pp);
-<<<<<<< HEAD
-      t = tsubst (t, args, tf_none, NULL_TREE);
-=======
       push_deferring_access_checks (dk_no_check);
       t = tsubst (t, args, tf_none, NULL_TREE);
       pop_deferring_access_checks ();
->>>>>>> 3082eeb7
       /* Strip typedefs.  We can't just use TFF_CHASE_TYPEDEF because
 	 pp_simple_type_specifier doesn't know about it.  */
       t = strip_typedefs (t);
@@ -382,10 +365,6 @@
     case LANG_TYPE:
       if (t == init_list_type_node)
 	pp_string (cxx_pp, M_("<brace-enclosed initializer list>"));
-<<<<<<< HEAD
-      else
-	pp_string (cxx_pp, M_("<unresolved overloaded function type>"));
-=======
       else if (t == unknown_type_node)
 	pp_string (cxx_pp, M_("<unresolved overloaded function type>"));
       else
@@ -393,7 +372,6 @@
 	  pp_cxx_cv_qualifier_seq (cxx_pp, t);
 	  pp_cxx_tree_identifier (cxx_pp, TYPE_IDENTIFIER (t));
 	}
->>>>>>> 3082eeb7
       break;
 
     case TREE_LIST:
@@ -774,10 +752,7 @@
     case DECLTYPE_TYPE:
     case TYPE_PACK_EXPANSION:
     case FIXED_POINT_TYPE:
-<<<<<<< HEAD
-=======
     case NULLPTR_TYPE:
->>>>>>> 3082eeb7
       dump_type (t, flags);
       pp_base (cxx_pp)->padding = pp_before;
       break;
@@ -880,10 +855,7 @@
     case DECLTYPE_TYPE:
     case TYPE_PACK_EXPANSION:
     case FIXED_POINT_TYPE:
-<<<<<<< HEAD
-=======
     case NULLPTR_TYPE:
->>>>>>> 3082eeb7
       break;
 
     default:
@@ -1015,11 +987,7 @@
 	    dump_scope (CP_DECL_CONTEXT (t), flags);
 	  flags &= ~TFF_UNQUALIFIED_NAME;
 	  if (DECL_NAME (t) == NULL_TREE)
-<<<<<<< HEAD
-	    pp_string (cxx_pp, M_("<unnamed>"));
-=======
 	    pp_cxx_ws_string (cxx_pp, M_("{anonymous}"));
->>>>>>> 3082eeb7
 	  else
 	    pp_cxx_tree_identifier (cxx_pp, DECL_NAME (t));
 	}
@@ -1320,11 +1288,7 @@
   tree exceptions;
   VEC(tree,gc) *typenames = NULL;
 
-<<<<<<< HEAD
-  if (LAMBDA_FUNCTION_P (t))
-=======
   if (DECL_NAME (t) && LAMBDA_FUNCTION_P (t))
->>>>>>> 3082eeb7
     {
       /* A lambda's signature is essentially its "type", so defer.  */
       gcc_assert (LAMBDA_TYPE_P (DECL_CONTEXT (t)));
@@ -1365,14 +1329,6 @@
   else if (TREE_CODE (fntype) == METHOD_TYPE)
     cname = TREE_TYPE (TREE_VALUE (parmtypes));
 
-<<<<<<< HEAD
-  if (!(flags & TFF_DECL_SPECIFIERS))
-    /* OK */;
-  else if (DECL_STATIC_FUNCTION_P (t))
-    pp_cxx_ws_string (cxx_pp, "static");
-  else if (DECL_VIRTUAL_P (t))
-    pp_cxx_ws_string (cxx_pp, "virtual");
-=======
   if (flags & TFF_DECL_SPECIFIERS)
     {
       if (DECL_STATIC_FUNCTION_P (t))
@@ -1383,7 +1339,6 @@
       if (DECL_DECLARED_CONSTEXPR_P (STRIP_TEMPLATE (t)))
 	pp_cxx_ws_string (cxx_pp, "constexpr");
     }
->>>>>>> 3082eeb7
 
   /* Print the return type?  */
   if (show_return)
@@ -1437,14 +1392,6 @@
     }
   else if (template_args)
     {
-<<<<<<< HEAD
-      pp_cxx_whitespace (cxx_pp);
-      pp_cxx_left_bracket (cxx_pp);
-      pp_cxx_ws_string (cxx_pp, M_("with"));
-      pp_cxx_whitespace (cxx_pp);
-      dump_template_bindings (template_parms, template_args, typenames);
-      pp_cxx_right_bracket (cxx_pp);
-=======
       bool need_comma = false;
       int i;
       pp_cxx_begin_template_argument_list (cxx_pp);
@@ -1462,7 +1409,6 @@
 	  need_comma = true;
 	}
       pp_cxx_end_template_argument_list (cxx_pp);
->>>>>>> 3082eeb7
     }
 }
 
@@ -1510,8 +1456,6 @@
 {
   if (t && TREE_PURPOSE (t))
     {
-<<<<<<< HEAD
-=======
       pp_cxx_ws_string (cxx_pp, "noexcept");
       pp_cxx_whitespace (cxx_pp);
       pp_cxx_left_paren (cxx_pp);
@@ -1523,7 +1467,6 @@
     }
   else if (t)
     {
->>>>>>> 3082eeb7
       pp_cxx_ws_string (cxx_pp, "throw");
       pp_cxx_whitespace (cxx_pp);
       pp_cxx_left_paren (cxx_pp);
@@ -2992,28 +2935,6 @@
 
   if (p)
     {
-<<<<<<< HEAD
-      if (current_function_decl != p->decl
-	  && current_function_decl != NULL_TREE)
-	/* We can get here during the processing of some synthesized
-	   method.  Then, P->DECL will be the function that's causing
-	   the synthesis.  */
-	;
-      else
-	{
-	  if (current_function_decl == p->decl)
-	    /* Avoid redundancy with the "In function" line.  */;
-	  else
-	    pp_verbatim (context->printer,
-			 _("%s: In instantiation of %qs:\n"),
-			 LOCATION_FILE (location),
-			 decl_as_string_translate (p->decl,
-						   TFF_DECL_SPECIFIERS | TFF_RETURN_TYPE));
-
-	  location = p->locus;
-	  p = p->next;
-	}
-=======
       pp_verbatim (context->printer,
 		   TREE_CODE (p->decl) == TREE_LIST
 		   ? _("%s: In substitution of %qS:\n")
@@ -3023,7 +2944,6 @@
 
       location = p->locus;
       p = p->next;
->>>>>>> 3082eeb7
     }
 
   print_instantiation_partial_context (context, p, location);
@@ -3034,57 +2954,12 @@
 
 static void
 print_instantiation_partial_context_line (diagnostic_context *context,
-<<<<<<< HEAD
-					  const struct tinst_level *t, location_t loc)
-=======
 					  const struct tinst_level *t,
 					  location_t loc, bool recursive_p)
->>>>>>> 3082eeb7
 {
   expanded_location xloc;
   xloc = expand_location (loc);
 
-<<<<<<< HEAD
-  if (t != NULL) {
-    const char *str;
-    str = decl_as_string_translate (t->decl,
-				    TFF_DECL_SPECIFIERS | TFF_RETURN_TYPE);
-    if (flag_show_column)
-      pp_verbatim (context->printer,
-		   _("%s:%d:%d:   instantiated from %qs\n"),
-		   xloc.file, xloc.line, xloc.column, str);
-    else
-      pp_verbatim (context->printer,
-		   _("%s:%d:   instantiated from %qs\n"),
-		   xloc.file, xloc.line, str);
-  } else {
-    if (flag_show_column)
-      pp_verbatim (context->printer, _("%s:%d:%d:   instantiated from here"),
-		   xloc.file, xloc.line, xloc.column);
-    else
-      pp_verbatim (context->printer, _("%s:%d:   instantiated from here"),
-		   xloc.file, xloc.line);
-  }
-}
-
-/* Same as print_instantiation_full_context but less verbose.  */
-
-static void
-print_instantiation_partial_context (diagnostic_context *context,
-				     struct tinst_level *t0, location_t loc)
-{
-  struct tinst_level *t;
-  int n_total = 0;
-  int n;
-
-  for (t = t0; t != NULL; t = t->next)
-    n_total++;
-
-  t = t0;
-
-  if (n_total >= 12) 
-    {
-=======
   if (context->show_column)
     pp_verbatim (context->printer, _("%s:%d:%d:   "),
 		 xloc.file, xloc.line, xloc.column);
@@ -3138,22 +3013,10 @@
 
   if (n_total >= 12) 
     {
->>>>>>> 3082eeb7
       int skip = n_total - 10;
       for (n = 0; n < 5; n++)
 	{
 	  gcc_assert (t != NULL);
-<<<<<<< HEAD
-	  print_instantiation_partial_context_line (context, t, loc);
-	  loc = t->locus;
-	  t = t->next;
-	}
-      if (skip > 1) 
-	{
-	  expanded_location xloc;
-	  xloc = expand_location (loc);
-	  if (flag_show_column)
-=======
 	  if (loc != t->locus)
 	    print_instantiation_partial_context_line (context, t, loc,
 						      /*recursive_p=*/false);
@@ -3165,7 +3028,6 @@
 	  expanded_location xloc;
 	  xloc = expand_location (loc);
 	  if (context->show_column)
->>>>>>> 3082eeb7
 	    pp_verbatim (context->printer,
 			 _("%s:%d:%d:   [ skipping %d instantiation contexts ]\n"),
 			 xloc.file, xloc.line, xloc.column, skip);
@@ -3175,17 +3037,6 @@
 			 xloc.file, xloc.line, skip);
 	  
 	  do {
-<<<<<<< HEAD
-	      loc = t->locus;
-	      t = t->next;
-	  } while (--skip > 0);
-	}
-    }
-  
-  for (; t != NULL; t = t->next)
-    {
-      print_instantiation_partial_context_line (context, t, loc);
-=======
 	    loc = t->locus;
 	    t = t->next;
 	  } while (t != NULL && --skip > 0);
@@ -3201,16 +3052,11 @@
 	}
       print_instantiation_partial_context_line (context, t, loc,
 						t->locus == loc);
->>>>>>> 3082eeb7
       loc = t->locus;
       t = t->next;
     }
-<<<<<<< HEAD
-  print_instantiation_partial_context_line (context, NULL, loc);
-=======
   print_instantiation_partial_context_line (context, NULL, loc,
 					    /*recursive_p=*/false);
->>>>>>> 3082eeb7
   pp_base_newline (context->printer);
 }
 
@@ -3382,9 +3228,6 @@
 	pedwarn (input_location, 0,
 		 "defaulted and deleted functions "
 		 "only available with -std=c++0x or -std=gnu++0x");
-<<<<<<< HEAD
-	break;	
-=======
 	break;
       case CPP0X_INLINE_NAMESPACES:
 	pedwarn (input_location, OPT_pedantic,
@@ -3396,7 +3239,6 @@
 		 "override controls (override/final) "
 		 "only available with -std=c++0x or -std=gnu++0x");
         break;
->>>>>>> 3082eeb7
       default:
 	gcc_unreachable();
       }
@@ -3426,8 +3268,6 @@
   diagnostic.option_index = opt;
   va_end (ap);
   return report_diagnostic (&diagnostic);
-<<<<<<< HEAD
-=======
 }
 
 /* Issue a diagnostic that NAME cannot be found in SCOPE.  DECL is what
@@ -3464,5 +3304,4 @@
       error_at (location, "%<::%D%> has not been declared", name);
       suggest_alternatives_for (location, name);
     }
->>>>>>> 3082eeb7
 }