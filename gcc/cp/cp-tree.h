/* Definitions for C++ parsing and type checking.
   Copyright (C) 1987, 1992, 1993, 1994, 1995, 1996, 1997, 1998, 1999,
   2000, 2001, 2002, 2003, 2004, 2005, 2006, 2007, 2008, 2009, 2010, 2011,
   2012
   Free Software Foundation, Inc.
   Contributed by Michael Tiemann (tiemann@cygnus.com)

This file is part of GCC.

GCC is free software; you can redistribute it and/or modify
it under the terms of the GNU General Public License as published by
the Free Software Foundation; either version 3, or (at your option)
any later version.

GCC is distributed in the hope that it will be useful,
but WITHOUT ANY WARRANTY; without even the implied warranty of
MERCHANTABILITY or FITNESS FOR A PARTICULAR PURPOSE.  See the
GNU General Public License for more details.

You should have received a copy of the GNU General Public License
along with GCC; see the file COPYING3.  If not see
<http://www.gnu.org/licenses/>.  */

#ifndef GCC_CP_TREE_H
#define GCC_CP_TREE_H

#include "ggc.h"
#include "function.h"
#include "hashtab.h"
#include "vec.h"

/* In order for the format checking to accept the C++ front end
   diagnostic framework extensions, you must include this file before
   diagnostic-core.h, not after.  We override the definition of GCC_DIAG_STYLE
   in c-common.h.  */
#undef GCC_DIAG_STYLE
#define GCC_DIAG_STYLE __gcc_cxxdiag__
#if defined(GCC_DIAGNOSTIC_CORE_H) || defined (GCC_C_COMMON_H)
#error \
In order for the format checking to accept the C++ front end diagnostic \
framework extensions, you must include this file before diagnostic-core.h and \
c-common.h, not after.
#endif
#include "c-family/c-common.h"
#include "diagnostic.h"

#include "name-lookup.h"

/* Usage of TREE_LANG_FLAG_?:
   0: IDENTIFIER_MARKED (IDENTIFIER_NODEs)
      NEW_EXPR_USE_GLOBAL (in NEW_EXPR).
      DELETE_EXPR_USE_GLOBAL (in DELETE_EXPR).
      COMPOUND_EXPR_OVERLOADED (in COMPOUND_EXPR).
      TREE_INDIRECT_USING (in NAMESPACE_DECL).
      CLEANUP_P (in TRY_BLOCK)
      AGGR_INIT_VIA_CTOR_P (in AGGR_INIT_EXPR)
      PTRMEM_OK_P (in ADDR_EXPR, OFFSET_REF, SCOPE_REF)
      PAREN_STRING_LITERAL (in STRING_CST)
      DECL_GNU_TLS_P (in VAR_DECL)
      KOENIG_LOOKUP_P (in CALL_EXPR)
      STATEMENT_LIST_NO_SCOPE (in STATEMENT_LIST).
      EXPR_STMT_STMT_EXPR_RESULT (in EXPR_STMT)
      STMT_EXPR_NO_SCOPE (in STMT_EXPR)
      BIND_EXPR_TRY_BLOCK (in BIND_EXPR)
      TYPENAME_IS_ENUM_P (in TYPENAME_TYPE)
      OMP_FOR_GIMPLIFYING_P (in OMP_FOR)
      BASELINK_QUALIFIED_P (in BASELINK)
      TARGET_EXPR_IMPLICIT_P (in TARGET_EXPR)
      TEMPLATE_PARM_PARAMETER_PACK (in TEMPLATE_PARM_INDEX)
      ATTR_IS_DEPENDENT (in the TREE_LIST for an attribute)
      CONSTRUCTOR_IS_DIRECT_INIT (in CONSTRUCTOR)
      LAMBDA_EXPR_CAPTURES_THIS_P (in LAMBDA_EXPR)
      DECLTYPE_FOR_LAMBDA_CAPTURE (in DECLTYPE_TYPE)
      VEC_INIT_EXPR_IS_CONSTEXPR (in VEC_INIT_EXPR)
      DECL_OVERRIDE_P (in FUNCTION_DECL)
      IMPLICIT_CONV_EXPR_DIRECT_INIT (in IMPLICIT_CONV_EXPR)
      TRANSACTION_EXPR_IS_STMT (in TRANSACTION_EXPR)
      CONVERT_EXPR_VBASE_PATH (in CONVERT_EXPR)
      OVL_ARG_DEPENDENT (in OVERLOAD)
      PACK_EXPANSION_LOCAL_P (in *_PACK_EXPANSION)
      TINFO_RECHECK_ACCESS_P (in TEMPLATE_INFO)
      SIZEOF_EXPR_TYPE_P (in SIZEOF_EXPR)
   1: IDENTIFIER_VIRTUAL_P (in IDENTIFIER_NODE)
      TI_PENDING_TEMPLATE_FLAG.
      TEMPLATE_PARMS_FOR_INLINE.
      DELETE_EXPR_USE_VEC (in DELETE_EXPR).
      (TREE_CALLS_NEW) (in _EXPR or _REF) (commented-out).
      ICS_ELLIPSIS_FLAG (in _CONV)
      DECL_INITIALIZED_P (in VAR_DECL)
      TYPENAME_IS_CLASS_P (in TYPENAME_TYPE)
      STMT_IS_FULL_EXPR_P (in _STMT)
      TARGET_EXPR_LIST_INIT_P (in TARGET_EXPR)
      LAMBDA_EXPR_MUTABLE_P (in LAMBDA_EXPR)
      DECL_FINAL_P (in FUNCTION_DECL)
      QUALIFIED_NAME_IS_TEMPLATE (in SCOPE_REF)
   2: IDENTIFIER_OPNAME_P (in IDENTIFIER_NODE)
      ICS_THIS_FLAG (in _CONV)
      DECL_INITIALIZED_BY_CONSTANT_EXPRESSION_P (in VAR_DECL)
      STATEMENT_LIST_TRY_BLOCK (in STATEMENT_LIST)
      TYPENAME_IS_RESOLVING_P (in TYPE_NAME_TYPE)
      TARGET_EXPR_DIRECT_INIT_P (in TARGET_EXPR)
      FNDECL_USED_AUTO (in FUNCTION_DECL)
   3: (TREE_REFERENCE_EXPR) (in NON_LVALUE_EXPR) (commented-out).
      ICS_BAD_FLAG (in _CONV)
      FN_TRY_BLOCK_P (in TRY_BLOCK)
      IDENTIFIER_CTOR_OR_DTOR_P (in IDENTIFIER_NODE)
      BIND_EXPR_BODY_BLOCK (in BIND_EXPR)
      DECL_NON_TRIVIALLY_INITIALIZED_P (in VAR_DECL)
   4: TREE_HAS_CONSTRUCTOR (in INDIRECT_REF, SAVE_EXPR, CONSTRUCTOR,
	  or FIELD_DECL).
      IDENTIFIER_TYPENAME_P (in IDENTIFIER_NODE)
      DECL_TINFO_P (in VAR_DECL)
   5: C_IS_RESERVED_WORD (in IDENTIFIER_NODE)
      DECL_VTABLE_OR_VTT_P (in VAR_DECL)
   6: IDENTIFIER_REPO_CHOSEN (in IDENTIFIER_NODE)
      DECL_CONSTRUCTION_VTABLE_P (in VAR_DECL)
      TYPE_MARKED_P (in _TYPE)

   Usage of TYPE_LANG_FLAG_?:
   0: TYPE_DEPENDENT_P
   1: TYPE_HAS_USER_CONSTRUCTOR.
   2: unused
   3: TYPE_FOR_JAVA.
   4: TYPE_HAS_NONTRIVIAL_DESTRUCTOR
   5: CLASS_TYPE_P (in RECORD_TYPE and UNION_TYPE)
      ENUM_FIXED_UNDERLYING_TYPE_P (in ENUMERAL_TYPE)
   6: TYPE_DEPENDENT_P_VALID

   Usage of DECL_LANG_FLAG_?:
   0: DECL_ERROR_REPORTED (in VAR_DECL).
      DECL_TEMPLATE_PARM_P (in PARM_DECL, CONST_DECL, TYPE_DECL, or TEMPLATE_DECL)
      DECL_LOCAL_FUNCTION_P (in FUNCTION_DECL)
      DECL_MUTABLE_P (in FIELD_DECL)
      DECL_DEPENDENT_P (in USING_DECL)
   1: C_TYPEDEF_EXPLICITLY_SIGNED (in TYPE_DECL).
      DECL_TEMPLATE_INSTANTIATED (in a VAR_DECL or a FUNCTION_DECL)
      DECL_MEMBER_TEMPLATE_P (in TEMPLATE_DECL)
      FUNCTION_PARAMETER_PACK_P (in PARM_DECL)
      USING_DECL_TYPENAME_P (in USING_DECL)
   2: DECL_THIS_EXTERN (in VAR_DECL or FUNCTION_DECL).
      DECL_IMPLICIT_TYPEDEF_P (in a TYPE_DECL)
   3: DECL_IN_AGGR_P.
   4: DECL_C_BIT_FIELD (in a FIELD_DECL)
      DECL_ANON_UNION_VAR_P (in a VAR_DECL)
      DECL_SELF_REFERENCE_P (in a TYPE_DECL)
      DECL_INVALID_OVERRIDER_P (in a FUNCTION_DECL)
   5: DECL_INTERFACE_KNOWN.
   6: DECL_THIS_STATIC (in VAR_DECL or FUNCTION_DECL).
      DECL_FIELD_IS_BASE (in FIELD_DECL)
      TYPE_DECL_ALIAS_P (in TYPE_DECL)
   7: DECL_DEAD_FOR_LOCAL (in VAR_DECL).
      DECL_THUNK_P (in a member FUNCTION_DECL)
      DECL_NORMAL_CAPTURE_P (in FIELD_DECL)
   8: DECL_DECLARED_CONSTEXPR_P (in VAR_DECL, FUNCTION_DECL)

   Usage of language-independent fields in a language-dependent manner:

   TYPE_ALIAS_SET
     This field is used by TYPENAME_TYPEs, TEMPLATE_TYPE_PARMs, and so
     forth as a substitute for the mark bits provided in `lang_type'.
     At present, only the six low-order bits are used.

   TYPE_LANG_SLOT_1
     For an ENUMERAL_TYPE, this is ENUM_TEMPLATE_INFO.
     For a FUNCTION_TYPE or METHOD_TYPE, this is TYPE_RAISES_EXCEPTIONS

  BINFO_VIRTUALS
     For a binfo, this is a TREE_LIST.  There is an entry for each
     virtual function declared either in BINFO or its direct and
     indirect primary bases.

     The BV_DELTA of each node gives the amount by which to adjust the
     `this' pointer when calling the function.  If the method is an
     overridden version of a base class method, then it is assumed
     that, prior to adjustment, the this pointer points to an object
     of the base class.

     The BV_VCALL_INDEX of each node, if non-NULL, gives the vtable
     index of the vcall offset for this entry.

     The BV_FN is the declaration for the virtual function itself.

     If BV_LOST_PRIMARY is set, it means that this entry is for a lost
     primary virtual base and can be left null in the vtable.

   BINFO_VTABLE
     This is an expression with POINTER_TYPE that gives the value
     to which the vptr should be initialized.  Use get_vtbl_decl_for_binfo
     to extract the VAR_DECL for the complete vtable.

   DECL_VINDEX
     This field is NULL for a non-virtual function.  For a virtual
     function, it is eventually set to an INTEGER_CST indicating the
     index in the vtable at which this function can be found.  When
     a virtual function is declared, but before it is known what
     function is overridden, this field is the error_mark_node.

     Temporarily, it may be set to a TREE_LIST whose TREE_VALUE is
     the virtual function this one overrides, and whose TREE_CHAIN is
     the old DECL_VINDEX.  */

/* Language-specific tree checkers.  */

#define VAR_OR_FUNCTION_DECL_CHECK(NODE) \
  TREE_CHECK2(NODE,VAR_DECL,FUNCTION_DECL)

#define TYPE_FUNCTION_OR_TEMPLATE_DECL_CHECK(NODE) \
  TREE_CHECK3(NODE,TYPE_DECL,TEMPLATE_DECL,FUNCTION_DECL)

#define TYPE_FUNCTION_OR_TEMPLATE_DECL_P(NODE) \
  (TREE_CODE (NODE) == TYPE_DECL || TREE_CODE (NODE) == TEMPLATE_DECL \
   || TREE_CODE (NODE) == FUNCTION_DECL)

#define VAR_FUNCTION_OR_PARM_DECL_CHECK(NODE) \
  TREE_CHECK3(NODE,VAR_DECL,FUNCTION_DECL,PARM_DECL)

#define VAR_TEMPL_TYPE_OR_FUNCTION_DECL_CHECK(NODE) \
  TREE_CHECK4(NODE,VAR_DECL,FUNCTION_DECL,TYPE_DECL,TEMPLATE_DECL)

#define VAR_TEMPL_TYPE_FIELD_OR_FUNCTION_DECL_CHECK(NODE) \
  TREE_CHECK5(NODE,VAR_DECL,FIELD_DECL,FUNCTION_DECL,TYPE_DECL,TEMPLATE_DECL)

#define BOUND_TEMPLATE_TEMPLATE_PARM_TYPE_CHECK(NODE) \
  TREE_CHECK(NODE,BOUND_TEMPLATE_TEMPLATE_PARM)

#if defined ENABLE_TREE_CHECKING && (GCC_VERSION >= 2007)
#define THUNK_FUNCTION_CHECK(NODE) __extension__			\
({  __typeof (NODE) const __t = (NODE);					\
    if (TREE_CODE (__t) != FUNCTION_DECL || !__t->decl_common.lang_specific \
	|| !__t->decl_common.lang_specific->u.fn.thunk_p)		\
      tree_check_failed (__t, __FILE__, __LINE__, __FUNCTION__, 0);	\
     __t; })
#else
#define THUNK_FUNCTION_CHECK(NODE) (NODE)
#endif

/* Language-dependent contents of an identifier.  */

struct GTY(()) lang_identifier {
  struct c_common_identifier c_common;
  cxx_binding *namespace_bindings;
  cxx_binding *bindings;
  tree class_template_info;
  tree label_value;
};

/* In an IDENTIFIER_NODE, nonzero if this identifier is actually a
   keyword.  C_RID_CODE (node) is then the RID_* value of the keyword,
   and C_RID_YYCODE is the token number wanted by Yacc.  */

#define C_IS_RESERVED_WORD(ID) TREE_LANG_FLAG_5 (ID)

#define LANG_IDENTIFIER_CAST(NODE) \
	((struct lang_identifier*)IDENTIFIER_NODE_CHECK (NODE))

struct GTY(()) template_parm_index_s {
  struct tree_common common;
  int index;
  int level;
  int orig_level;
  tree decl;
};
typedef struct template_parm_index_s template_parm_index;

struct GTY(()) ptrmem_cst {
  struct tree_common common;
  tree member;
};
typedef struct ptrmem_cst * ptrmem_cst_t;

#define IDENTIFIER_GLOBAL_VALUE(NODE) \
  namespace_binding ((NODE), global_namespace)
#define SET_IDENTIFIER_GLOBAL_VALUE(NODE, VAL) \
  set_namespace_binding ((NODE), global_namespace, (VAL))
#define IDENTIFIER_NAMESPACE_VALUE(NODE) \
  namespace_binding ((NODE), current_namespace)
#define SET_IDENTIFIER_NAMESPACE_VALUE(NODE, VAL) \
  set_namespace_binding ((NODE), current_namespace, (VAL))

#define CLEANUP_P(NODE)		TREE_LANG_FLAG_0 (TRY_BLOCK_CHECK (NODE))

#define BIND_EXPR_TRY_BLOCK(NODE) \
  TREE_LANG_FLAG_0 (BIND_EXPR_CHECK (NODE))

/* Used to mark the block around the member initializers and cleanups.  */
#define BIND_EXPR_BODY_BLOCK(NODE) \
  TREE_LANG_FLAG_3 (BIND_EXPR_CHECK (NODE))
#define FUNCTION_NEEDS_BODY_BLOCK(NODE) \
  (DECL_CONSTRUCTOR_P (NODE) || DECL_DESTRUCTOR_P (NODE) \
   || LAMBDA_FUNCTION_P (NODE))

#define STATEMENT_LIST_NO_SCOPE(NODE) \
  TREE_LANG_FLAG_0 (STATEMENT_LIST_CHECK (NODE))
#define STATEMENT_LIST_TRY_BLOCK(NODE) \
  TREE_LANG_FLAG_2 (STATEMENT_LIST_CHECK (NODE))

/* Nonzero if this statement should be considered a full-expression,
   i.e., if temporaries created during this statement should have
   their destructors run at the end of this statement.  */
#define STMT_IS_FULL_EXPR_P(NODE) TREE_LANG_FLAG_1 ((NODE))

/* Marks the result of a statement expression.  */
#define EXPR_STMT_STMT_EXPR_RESULT(NODE) \
  TREE_LANG_FLAG_0 (EXPR_STMT_CHECK (NODE))

/* Nonzero if this statement-expression does not have an associated scope.  */
#define STMT_EXPR_NO_SCOPE(NODE) \
   TREE_LANG_FLAG_0 (STMT_EXPR_CHECK (NODE))

/* Returns nonzero iff TYPE1 and TYPE2 are the same type, in the usual
   sense of `same'.  */
#define same_type_p(TYPE1, TYPE2) \
  comptypes ((TYPE1), (TYPE2), COMPARE_STRICT)

/* Returns nonzero iff NODE is a declaration for the global function
   `main'.  */
#define DECL_MAIN_P(NODE)				\
   (DECL_EXTERN_C_FUNCTION_P (NODE)			\
    && DECL_NAME (NODE) != NULL_TREE			\
    && MAIN_NAME_P (DECL_NAME (NODE))			\
    && flag_hosted)

/* The overloaded FUNCTION_DECL.  */
#define OVL_FUNCTION(NODE) \
  (((struct tree_overload*)OVERLOAD_CHECK (NODE))->function)
#define OVL_CHAIN(NODE)      TREE_CHAIN (NODE)
/* Polymorphic access to FUNCTION and CHAIN.  */
#define OVL_CURRENT(NODE)	\
  ((TREE_CODE (NODE) == OVERLOAD) ? OVL_FUNCTION (NODE) : (NODE))
#define OVL_NEXT(NODE)		\
  ((TREE_CODE (NODE) == OVERLOAD) ? TREE_CHAIN (NODE) : NULL_TREE)
/* If set, this was imported in a using declaration.
   This is not to confuse with being used somewhere, which
   is not important for this node.  */
#define OVL_USED(NODE)		TREE_USED (NODE)
/* If set, this OVERLOAD was created for argument-dependent lookup
   and can be freed afterward.  */
#define OVL_ARG_DEPENDENT(NODE) TREE_LANG_FLAG_0 (OVERLOAD_CHECK (NODE))

struct GTY(()) tree_overload {
  struct tree_common common;
  tree function;
};

/* Returns true iff NODE is a BASELINK.  */
#define BASELINK_P(NODE) \
  (TREE_CODE (NODE) == BASELINK)
/* The BINFO indicating the base from which the BASELINK_FUNCTIONS came.  */
#define BASELINK_BINFO(NODE) \
  (((struct tree_baselink*) BASELINK_CHECK (NODE))->binfo)
/* The functions referred to by the BASELINK; either a FUNCTION_DECL,
   a TEMPLATE_DECL, an OVERLOAD, or a TEMPLATE_ID_EXPR.  */
#define BASELINK_FUNCTIONS(NODE) \
  (((struct tree_baselink*) BASELINK_CHECK (NODE))->functions)
/* The BINFO in which the search for the functions indicated by this baselink
   began.  This base is used to determine the accessibility of functions
   selected by overload resolution.  */
#define BASELINK_ACCESS_BINFO(NODE) \
  (((struct tree_baselink*) BASELINK_CHECK (NODE))->access_binfo)
/* For a type-conversion operator, the BASELINK_OPTYPE indicates the type
   to which the conversion should occur.  This value is important if
   the BASELINK_FUNCTIONS include a template conversion operator --
   the BASELINK_OPTYPE can be used to determine what type the user
   requested.  */
#define BASELINK_OPTYPE(NODE) \
  (TREE_CHAIN (BASELINK_CHECK (NODE)))
/* Nonzero if this baselink was from a qualified lookup.  */
#define BASELINK_QUALIFIED_P(NODE) \
  TREE_LANG_FLAG_0 (BASELINK_CHECK (NODE))

struct GTY(()) tree_baselink {
  struct tree_common common;
  tree binfo;
  tree functions;
  tree access_binfo;
};

/* The different kinds of ids that we encounter.  */

typedef enum cp_id_kind
{
  /* Not an id at all.  */
  CP_ID_KIND_NONE,
  /* An unqualified-id that is not a template-id.  */
  CP_ID_KIND_UNQUALIFIED,
  /* An unqualified-id that is a dependent name.  */
  CP_ID_KIND_UNQUALIFIED_DEPENDENT,
  /* An unqualified template-id.  */
  CP_ID_KIND_TEMPLATE_ID,
  /* A qualified-id.  */
  CP_ID_KIND_QUALIFIED
} cp_id_kind;


/* The various kinds of C++0x warnings we encounter. */

typedef enum cpp0x_warn_str
{
  /* extended initializer lists */
  CPP0X_INITIALIZER_LISTS,
  /* explicit conversion operators */
  CPP0X_EXPLICIT_CONVERSION,
  /* variadic templates */
  CPP0X_VARIADIC_TEMPLATES,
  /* lambda expressions */
  CPP0X_LAMBDA_EXPR,
  /* C++0x auto */
  CPP0X_AUTO,
  /* scoped enums */
  CPP0X_SCOPED_ENUMS,
  /* defaulted and deleted functions */
  CPP0X_DEFAULTED_DELETED,
  /* inline namespaces */
  CPP0X_INLINE_NAMESPACES,
  /* override controls, override/final */
  CPP0X_OVERRIDE_CONTROLS,
  /* non-static data member initializers */
  CPP0X_NSDMI,
  /* user defined literals */
  CPP0X_USER_DEFINED_LITERALS,
  /* delegating constructors */
  CPP0X_DELEGATING_CTORS,
  /* inheriting constructors */
  CPP0X_INHERITING_CTORS,
  /* C++11 attributes */
  CPP0X_ATTRIBUTES
} cpp0x_warn_str;
  
/* The various kinds of operation used by composite_pointer_type. */

typedef enum composite_pointer_operation
{
  /* comparison */
  CPO_COMPARISON,
  /* conversion */
  CPO_CONVERSION,
  /* conditional expression */
  CPO_CONDITIONAL_EXPR
} composite_pointer_operation;

/* Possible cases of expression list used by build_x_compound_expr_from_list. */
typedef enum expr_list_kind {
  ELK_INIT,		/* initializer */
  ELK_MEM_INIT,		/* member initializer */
  ELK_FUNC_CAST		/* functional cast */
} expr_list_kind; 

/* Possible cases of implicit bad rhs conversions. */
typedef enum impl_conv_rhs {
  ICR_DEFAULT_ARGUMENT, /* default argument */
  ICR_CONVERTING,       /* converting */
  ICR_INIT,             /* initialization */
  ICR_ARGPASS,          /* argument passing */
  ICR_RETURN,           /* return */
  ICR_ASSIGN            /* assignment */
} impl_conv_rhs;

/* Possible cases of implicit or explicit bad conversions to void. */
typedef enum impl_conv_void {
  ICV_CAST,            /* (explicit) conversion to void */
  ICV_SECOND_OF_COND,  /* second operand of conditional expression */
  ICV_THIRD_OF_COND,   /* third operand of conditional expression */
  ICV_RIGHT_OF_COMMA,  /* right operand of comma operator */
  ICV_LEFT_OF_COMMA,   /* left operand of comma operator */
  ICV_STATEMENT,       /* statement */
  ICV_THIRD_IN_FOR     /* for increment expression */
} impl_conv_void;

/* Macros for access to language-specific slots in an identifier.  */

#define IDENTIFIER_NAMESPACE_BINDINGS(NODE)	\
  (LANG_IDENTIFIER_CAST (NODE)->namespace_bindings)
#define IDENTIFIER_TEMPLATE(NODE)	\
  (LANG_IDENTIFIER_CAST (NODE)->class_template_info)

/* The IDENTIFIER_BINDING is the innermost cxx_binding for the
    identifier.  It's PREVIOUS is the next outermost binding.  Each
    VALUE field is a DECL for the associated declaration.  Thus,
    name lookup consists simply of pulling off the node at the front
    of the list (modulo oddities for looking up the names of types,
    and such.)  You can use SCOPE field to determine the scope
    that bound the name.  */
#define IDENTIFIER_BINDING(NODE) \
  (LANG_IDENTIFIER_CAST (NODE)->bindings)

/* TREE_TYPE only indicates on local and class scope the current
   type. For namespace scope, the presence of a type in any namespace
   is indicated with global_type_node, and the real type behind must
   be found through lookup.  */
#define IDENTIFIER_TYPE_VALUE(NODE) identifier_type_value (NODE)
#define REAL_IDENTIFIER_TYPE_VALUE(NODE) TREE_TYPE (NODE)
#define SET_IDENTIFIER_TYPE_VALUE(NODE,TYPE) (TREE_TYPE (NODE) = (TYPE))
#define IDENTIFIER_HAS_TYPE_VALUE(NODE) (IDENTIFIER_TYPE_VALUE (NODE) ? 1 : 0)

#define IDENTIFIER_LABEL_VALUE(NODE) \
  (LANG_IDENTIFIER_CAST (NODE)->label_value)
#define SET_IDENTIFIER_LABEL_VALUE(NODE, VALUE)   \
  IDENTIFIER_LABEL_VALUE (NODE) = (VALUE)

/* Nonzero if this identifier is used as a virtual function name somewhere
   (optimizes searches).  */
#define IDENTIFIER_VIRTUAL_P(NODE) TREE_LANG_FLAG_1 (NODE)

/* Nonzero if this identifier is the prefix for a mangled C++ operator
   name.  */
#define IDENTIFIER_OPNAME_P(NODE) TREE_LANG_FLAG_2 (NODE)

/* Nonzero if this identifier is the name of a type-conversion
   operator.  */
#define IDENTIFIER_TYPENAME_P(NODE) \
  TREE_LANG_FLAG_4 (NODE)

/* Nonzero if this identifier is the name of a constructor or
   destructor.  */
#define IDENTIFIER_CTOR_OR_DTOR_P(NODE) \
  TREE_LANG_FLAG_3 (NODE)

/* True iff NAME is the DECL_ASSEMBLER_NAME for an entity with vague
   linkage which the prelinker has assigned to this translation
   unit.  */
#define IDENTIFIER_REPO_CHOSEN(NAME) \
  (TREE_LANG_FLAG_6 (NAME))

/* In a RECORD_TYPE or UNION_TYPE, nonzero if any component is read-only.  */
#define C_TYPE_FIELDS_READONLY(TYPE) \
  (LANG_TYPE_CLASS_CHECK (TYPE)->fields_readonly)

/* The tokens stored in the default argument.  */

#define DEFARG_TOKENS(NODE) \
  (((struct tree_default_arg *)DEFAULT_ARG_CHECK (NODE))->tokens)
#define DEFARG_INSTANTIATIONS(NODE) \
  (((struct tree_default_arg *)DEFAULT_ARG_CHECK (NODE))->instantiations)

struct GTY (()) tree_default_arg {
  struct tree_common common;
  struct cp_token_cache *tokens;
  VEC(tree,gc) *instantiations;
};


#define DEFERRED_NOEXCEPT_PATTERN(NODE) \
  (((struct tree_deferred_noexcept *)DEFERRED_NOEXCEPT_CHECK (NODE))->pattern)
#define DEFERRED_NOEXCEPT_ARGS(NODE) \
  (((struct tree_deferred_noexcept *)DEFERRED_NOEXCEPT_CHECK (NODE))->args)
#define DEFERRED_NOEXCEPT_SPEC_P(NODE)				\
  ((NODE) && (TREE_PURPOSE (NODE))				\
  && (TREE_CODE (TREE_PURPOSE (NODE)) == DEFERRED_NOEXCEPT	\
      || is_overloaded_fn (TREE_PURPOSE (NODE))))

struct GTY (()) tree_deferred_noexcept {
  struct tree_base base;
  tree pattern;
  tree args;
};


/* The condition associated with the static assertion.  This must be
   an integral constant expression.  */
#define STATIC_ASSERT_CONDITION(NODE) \
  (((struct tree_static_assert *)STATIC_ASSERT_CHECK (NODE))->condition)

/* The message associated with the static assertion.  This must be a
   string constant, which will be emitted as an error message when the
   static assert condition is false.  */
#define STATIC_ASSERT_MESSAGE(NODE) \
  (((struct tree_static_assert *)STATIC_ASSERT_CHECK (NODE))->message)

/* Source location information for a static assertion.  */
#define STATIC_ASSERT_SOURCE_LOCATION(NODE) \
  (((struct tree_static_assert *)STATIC_ASSERT_CHECK (NODE))->location)

struct GTY (()) tree_static_assert {
  struct tree_common common;
  tree condition;
  tree message;
  location_t location;
};

struct GTY (()) tree_argument_pack_select {
  struct tree_common common;
  tree argument_pack;
  int index;
};

/* The different kinds of traits that we encounter.  */

typedef enum cp_trait_kind
{
  CPTK_BASES,
  CPTK_DIRECT_BASES,
  CPTK_HAS_NOTHROW_ASSIGN,
  CPTK_HAS_NOTHROW_CONSTRUCTOR,
  CPTK_HAS_NOTHROW_COPY,
  CPTK_HAS_TRIVIAL_ASSIGN,
  CPTK_HAS_TRIVIAL_CONSTRUCTOR,
  CPTK_HAS_TRIVIAL_COPY,
  CPTK_HAS_TRIVIAL_DESTRUCTOR,
  CPTK_HAS_VIRTUAL_DESTRUCTOR,
  CPTK_IS_ABSTRACT,
  CPTK_IS_BASE_OF,
  CPTK_IS_CLASS,
  CPTK_IS_CONVERTIBLE_TO,
  CPTK_IS_EMPTY,
  CPTK_IS_ENUM,
  CPTK_IS_FINAL,
  CPTK_IS_LITERAL_TYPE,
  CPTK_IS_POD,
  CPTK_IS_POLYMORPHIC,
  CPTK_IS_STD_LAYOUT,
  CPTK_IS_TRIVIAL,
  CPTK_IS_UNION,
  CPTK_UNDERLYING_TYPE
} cp_trait_kind;

/* The types that we are processing.  */
#define TRAIT_EXPR_TYPE1(NODE) \
  (((struct tree_trait_expr *)TRAIT_EXPR_CHECK (NODE))->type1)

#define TRAIT_EXPR_TYPE2(NODE) \
  (((struct tree_trait_expr *)TRAIT_EXPR_CHECK (NODE))->type2)

/* The specific trait that we are processing.  */
#define TRAIT_EXPR_KIND(NODE) \
  (((struct tree_trait_expr *)TRAIT_EXPR_CHECK (NODE))->kind)

struct GTY (()) tree_trait_expr {
  struct tree_common common;
  tree type1;
  tree type2;  
  enum cp_trait_kind kind;
};

/* Based off of TYPE_ANONYMOUS_P.  */
#define LAMBDA_TYPE_P(NODE) \
  (CLASS_TYPE_P (NODE) && CLASSTYPE_LAMBDA_EXPR (NODE))

/* Test if FUNCTION_DECL is a lambda function.  */
#define LAMBDA_FUNCTION_P(FNDECL) \
  (DECL_OVERLOADED_OPERATOR_P (FNDECL) == CALL_EXPR \
   && LAMBDA_TYPE_P (CP_DECL_CONTEXT (FNDECL)))

enum cp_lambda_default_capture_mode_type {
  CPLD_NONE,
  CPLD_COPY,
  CPLD_REFERENCE
};

/* The method of default capture, if any.  */
#define LAMBDA_EXPR_DEFAULT_CAPTURE_MODE(NODE) \
  (((struct tree_lambda_expr *)LAMBDA_EXPR_CHECK (NODE))->default_capture_mode)

/* The capture-list, including `this'.  Each capture is stored as a FIELD_DECL
 * so that the name, type, and field are all together, whether or not it has
 * been added to the lambda's class type.
   TREE_LIST:
     TREE_PURPOSE: The FIELD_DECL for this capture.
     TREE_VALUE: The initializer. This is part of a GNU extension.  */
#define LAMBDA_EXPR_CAPTURE_LIST(NODE) \
  (((struct tree_lambda_expr *)LAMBDA_EXPR_CHECK (NODE))->capture_list)

/* During parsing of the lambda, the node in the capture-list that holds
   the 'this' capture.  */
#define LAMBDA_EXPR_THIS_CAPTURE(NODE) \
  (((struct tree_lambda_expr *)LAMBDA_EXPR_CHECK (NODE))->this_capture)

/* Predicate tracking whether `this' is in the effective capture set.  */
#define LAMBDA_EXPR_CAPTURES_THIS_P(NODE) \
  LAMBDA_EXPR_THIS_CAPTURE(NODE)

/* Predicate tracking whether the lambda was declared 'mutable'.  */
#define LAMBDA_EXPR_MUTABLE_P(NODE) \
  TREE_LANG_FLAG_1 (LAMBDA_EXPR_CHECK (NODE))

/* The return type in the expression.
 * NULL_TREE indicates that none was specified.  */
#define LAMBDA_EXPR_RETURN_TYPE(NODE) \
  (((struct tree_lambda_expr *)LAMBDA_EXPR_CHECK (NODE))->return_type)

/* The source location of the lambda.  */
#define LAMBDA_EXPR_LOCATION(NODE) \
  (((struct tree_lambda_expr *)LAMBDA_EXPR_CHECK (NODE))->locus)

/* The mangling scope for the lambda: FUNCTION_DECL, PARM_DECL, VAR_DECL,
   FIELD_DECL or NULL_TREE.  If this is NULL_TREE, we have no linkage.  */
#define LAMBDA_EXPR_EXTRA_SCOPE(NODE) \
  (((struct tree_lambda_expr *)LAMBDA_EXPR_CHECK (NODE))->extra_scope)

/* If EXTRA_SCOPE, this is the number of the lambda within that scope.  */
#define LAMBDA_EXPR_DISCRIMINATOR(NODE) \
  (((struct tree_lambda_expr *)LAMBDA_EXPR_CHECK (NODE))->discriminator)

/* During parsing of the lambda, a vector of capture proxies which need
   to be pushed once we're done processing a nested lambda.  */
#define LAMBDA_EXPR_PENDING_PROXIES(NODE) \
  (((struct tree_lambda_expr *)LAMBDA_EXPR_CHECK (NODE))->pending_proxies)

/* The closure type of the lambda.  Note that the TREE_TYPE of a
   LAMBDA_EXPR is always NULL_TREE, because we need to instantiate the
   LAMBDA_EXPR in order to instantiate the type.  */
#define LAMBDA_EXPR_CLOSURE(NODE) \
  (((struct tree_lambda_expr *)LAMBDA_EXPR_CHECK (NODE))->closure)

struct GTY (()) tree_lambda_expr
{
  struct tree_typed typed;
  tree capture_list;
  tree this_capture;
  tree return_type;
  tree extra_scope;
  tree closure;
  VEC(tree,gc)* pending_proxies;
  location_t locus;
  enum cp_lambda_default_capture_mode_type default_capture_mode;
  int discriminator;
};

/* A (typedef,context,usage location) triplet.
   It represents a typedef used through a
   context at a given source location.
   e.g.
   struct foo {
     typedef int myint;
   };

   struct bar {
    foo::myint v; // #1<-- this location.
   };

   In bar, the triplet will be (myint, foo, #1).
   */
struct GTY(()) qualified_typedef_usage_s {
  tree typedef_decl;
  tree context;
  location_t locus;
};
typedef struct qualified_typedef_usage_s qualified_typedef_usage_t;
DEF_VEC_O (qualified_typedef_usage_t);
DEF_VEC_ALLOC_O (qualified_typedef_usage_t,gc);

/* Non-zero if this template specialization has access violations that
   should be rechecked when the function is instantiated outside argument
   deduction.  */
#define TINFO_HAS_ACCESS_ERRORS(NODE) \
  (TREE_LANG_FLAG_0 (TEMPLATE_INFO_CHECK (NODE)))
#define FNDECL_HAS_ACCESS_ERRORS(NODE) \
  (TINFO_HAS_ACCESS_ERRORS (DECL_TEMPLATE_INFO (NODE)))

struct GTY(()) tree_template_info {
  struct tree_common common;
  VEC(qualified_typedef_usage_t,gc) *typedefs_needing_access_checking;
};

enum cp_tree_node_structure_enum {
  TS_CP_GENERIC,
  TS_CP_IDENTIFIER,
  TS_CP_TPI,
  TS_CP_PTRMEM,
  TS_CP_BINDING,
  TS_CP_OVERLOAD,
  TS_CP_BASELINK,
  TS_CP_WRAPPER,
  TS_CP_DEFAULT_ARG,
  TS_CP_DEFERRED_NOEXCEPT,
  TS_CP_STATIC_ASSERT,
  TS_CP_ARGUMENT_PACK_SELECT,
  TS_CP_TRAIT_EXPR,
  TS_CP_LAMBDA_EXPR,
  TS_CP_TEMPLATE_INFO,
  TS_CP_USERDEF_LITERAL,
  LAST_TS_CP_ENUM
};

/* The resulting tree type.  */
union GTY((desc ("cp_tree_node_structure (&%h)"),
       chain_next ("(union lang_tree_node *) c_tree_chain_next (&%h.generic)"))) lang_tree_node {
  union tree_node GTY ((tag ("TS_CP_GENERIC"),
			desc ("tree_node_structure (&%h)"))) generic;
  struct template_parm_index_s GTY ((tag ("TS_CP_TPI"))) tpi;
  struct ptrmem_cst GTY ((tag ("TS_CP_PTRMEM"))) ptrmem;
  struct tree_overload GTY ((tag ("TS_CP_OVERLOAD"))) overload;
  struct tree_baselink GTY ((tag ("TS_CP_BASELINK"))) baselink;
  struct tree_default_arg GTY ((tag ("TS_CP_DEFAULT_ARG"))) default_arg;
  struct tree_deferred_noexcept GTY ((tag ("TS_CP_DEFERRED_NOEXCEPT"))) deferred_noexcept;
  struct lang_identifier GTY ((tag ("TS_CP_IDENTIFIER"))) identifier;
  struct tree_static_assert GTY ((tag ("TS_CP_STATIC_ASSERT"))) 
    static_assertion;
  struct tree_argument_pack_select GTY ((tag ("TS_CP_ARGUMENT_PACK_SELECT")))
    argument_pack_select;
  struct tree_trait_expr GTY ((tag ("TS_CP_TRAIT_EXPR")))
    trait_expression;
  struct tree_lambda_expr GTY ((tag ("TS_CP_LAMBDA_EXPR")))
    lambda_expression;
  struct tree_template_info GTY ((tag ("TS_CP_TEMPLATE_INFO")))
    template_info;
  struct tree_userdef_literal GTY ((tag ("TS_CP_USERDEF_LITERAL")))
    userdef_literal;
};


enum cp_tree_index
{
    CPTI_JAVA_BYTE_TYPE,
    CPTI_JAVA_SHORT_TYPE,
    CPTI_JAVA_INT_TYPE,
    CPTI_JAVA_LONG_TYPE,
    CPTI_JAVA_FLOAT_TYPE,
    CPTI_JAVA_DOUBLE_TYPE,
    CPTI_JAVA_CHAR_TYPE,
    CPTI_JAVA_BOOLEAN_TYPE,

    CPTI_WCHAR_DECL,
    CPTI_VTABLE_ENTRY_TYPE,
    CPTI_DELTA_TYPE,
    CPTI_VTABLE_INDEX_TYPE,
    CPTI_CLEANUP_TYPE,
    CPTI_VTT_PARM_TYPE,

    CPTI_CLASS_TYPE,
    CPTI_UNKNOWN_TYPE,
    CPTI_INIT_LIST_TYPE,
    CPTI_VTBL_TYPE,
    CPTI_VTBL_PTR_TYPE,
    CPTI_STD,
    CPTI_ABI,
    CPTI_CONST_TYPE_INFO_TYPE,
    CPTI_TYPE_INFO_PTR_TYPE,
    CPTI_ABORT_FNDECL,
    CPTI_GLOBAL_DELETE_FNDECL,
    CPTI_AGGR_TAG,

    CPTI_CTOR_IDENTIFIER,
    CPTI_COMPLETE_CTOR_IDENTIFIER,
    CPTI_BASE_CTOR_IDENTIFIER,
    CPTI_DTOR_IDENTIFIER,
    CPTI_COMPLETE_DTOR_IDENTIFIER,
    CPTI_BASE_DTOR_IDENTIFIER,
    CPTI_DELETING_DTOR_IDENTIFIER,
    CPTI_DELTA_IDENTIFIER,
    CPTI_IN_CHARGE_IDENTIFIER,
    CPTI_VTT_PARM_IDENTIFIER,
    CPTI_NELTS_IDENTIFIER,
    CPTI_THIS_IDENTIFIER,
    CPTI_PFN_IDENTIFIER,
    CPTI_VPTR_IDENTIFIER,
    CPTI_STD_IDENTIFIER,

    CPTI_LANG_NAME_C,
    CPTI_LANG_NAME_CPLUSPLUS,
    CPTI_LANG_NAME_JAVA,

    CPTI_EMPTY_EXCEPT_SPEC,
    CPTI_NOEXCEPT_TRUE_SPEC,
    CPTI_NOEXCEPT_FALSE_SPEC,
    CPTI_JCLASS,
    CPTI_TERMINATE,
    CPTI_CALL_UNEXPECTED,
    CPTI_ATEXIT_FN_PTR_TYPE,
    CPTI_ATEXIT,
    CPTI_DSO_HANDLE,
    CPTI_DCAST,

    CPTI_KEYED_CLASSES,

    CPTI_NULLPTR,
    CPTI_NULLPTR_TYPE,

    CPTI_MAX
};

extern GTY(()) tree cp_global_trees[CPTI_MAX];

#define java_byte_type_node		cp_global_trees[CPTI_JAVA_BYTE_TYPE]
#define java_short_type_node		cp_global_trees[CPTI_JAVA_SHORT_TYPE]
#define java_int_type_node		cp_global_trees[CPTI_JAVA_INT_TYPE]
#define java_long_type_node		cp_global_trees[CPTI_JAVA_LONG_TYPE]
#define java_float_type_node		cp_global_trees[CPTI_JAVA_FLOAT_TYPE]
#define java_double_type_node		cp_global_trees[CPTI_JAVA_DOUBLE_TYPE]
#define java_char_type_node		cp_global_trees[CPTI_JAVA_CHAR_TYPE]
#define java_boolean_type_node		cp_global_trees[CPTI_JAVA_BOOLEAN_TYPE]

#define wchar_decl_node			cp_global_trees[CPTI_WCHAR_DECL]
#define vtable_entry_type		cp_global_trees[CPTI_VTABLE_ENTRY_TYPE]
/* The type used to represent an offset by which to adjust the `this'
   pointer in pointer-to-member types.  */
#define delta_type_node			cp_global_trees[CPTI_DELTA_TYPE]
/* The type used to represent an index into the vtable.  */
#define vtable_index_type		cp_global_trees[CPTI_VTABLE_INDEX_TYPE]

#define class_type_node			cp_global_trees[CPTI_CLASS_TYPE]
#define unknown_type_node		cp_global_trees[CPTI_UNKNOWN_TYPE]
#define init_list_type_node		cp_global_trees[CPTI_INIT_LIST_TYPE]
#define vtbl_type_node			cp_global_trees[CPTI_VTBL_TYPE]
#define vtbl_ptr_type_node		cp_global_trees[CPTI_VTBL_PTR_TYPE]
#define std_node			cp_global_trees[CPTI_STD]
#define abi_node			cp_global_trees[CPTI_ABI]
#define const_type_info_type_node	cp_global_trees[CPTI_CONST_TYPE_INFO_TYPE]
#define type_info_ptr_type		cp_global_trees[CPTI_TYPE_INFO_PTR_TYPE]
#define abort_fndecl			cp_global_trees[CPTI_ABORT_FNDECL]
#define global_delete_fndecl		cp_global_trees[CPTI_GLOBAL_DELETE_FNDECL]
#define current_aggr			cp_global_trees[CPTI_AGGR_TAG]
#define nullptr_node			cp_global_trees[CPTI_NULLPTR]
#define nullptr_type_node		cp_global_trees[CPTI_NULLPTR_TYPE]

/* We cache these tree nodes so as to call get_identifier less
   frequently.  */

/* The name of a constructor that takes an in-charge parameter to
   decide whether or not to construct virtual base classes.  */
#define ctor_identifier			cp_global_trees[CPTI_CTOR_IDENTIFIER]
/* The name of a constructor that constructs virtual base classes.  */
#define complete_ctor_identifier	cp_global_trees[CPTI_COMPLETE_CTOR_IDENTIFIER]
/* The name of a constructor that does not construct virtual base classes.  */
#define base_ctor_identifier		cp_global_trees[CPTI_BASE_CTOR_IDENTIFIER]
/* The name of a destructor that takes an in-charge parameter to
   decide whether or not to destroy virtual base classes and whether
   or not to delete the object.  */
#define dtor_identifier			cp_global_trees[CPTI_DTOR_IDENTIFIER]
/* The name of a destructor that destroys virtual base classes.  */
#define complete_dtor_identifier	cp_global_trees[CPTI_COMPLETE_DTOR_IDENTIFIER]
/* The name of a destructor that does not destroy virtual base
   classes.  */
#define base_dtor_identifier		cp_global_trees[CPTI_BASE_DTOR_IDENTIFIER]
/* The name of a destructor that destroys virtual base classes, and
   then deletes the entire object.  */
#define deleting_dtor_identifier	cp_global_trees[CPTI_DELETING_DTOR_IDENTIFIER]
#define delta_identifier		cp_global_trees[CPTI_DELTA_IDENTIFIER]
#define in_charge_identifier		cp_global_trees[CPTI_IN_CHARGE_IDENTIFIER]
/* The name of the parameter that contains a pointer to the VTT to use
   for this subobject constructor or destructor.  */
#define vtt_parm_identifier		cp_global_trees[CPTI_VTT_PARM_IDENTIFIER]
#define nelts_identifier		cp_global_trees[CPTI_NELTS_IDENTIFIER]
#define this_identifier			cp_global_trees[CPTI_THIS_IDENTIFIER]
#define pfn_identifier			cp_global_trees[CPTI_PFN_IDENTIFIER]
#define vptr_identifier			cp_global_trees[CPTI_VPTR_IDENTIFIER]
/* The name of the std namespace.  */
#define std_identifier			cp_global_trees[CPTI_STD_IDENTIFIER]
#define lang_name_c			cp_global_trees[CPTI_LANG_NAME_C]
#define lang_name_cplusplus		cp_global_trees[CPTI_LANG_NAME_CPLUSPLUS]
#define lang_name_java			cp_global_trees[CPTI_LANG_NAME_JAVA]

/* Exception specifier used for throw().  */
#define empty_except_spec		cp_global_trees[CPTI_EMPTY_EXCEPT_SPEC]
#define noexcept_true_spec		cp_global_trees[CPTI_NOEXCEPT_TRUE_SPEC]
#define noexcept_false_spec		cp_global_trees[CPTI_NOEXCEPT_FALSE_SPEC]

/* If non-NULL, a POINTER_TYPE equivalent to (java::lang::Class*).  */
#define jclass_node			cp_global_trees[CPTI_JCLASS]

/* The declaration for `std::terminate'.  */
#define terminate_node			cp_global_trees[CPTI_TERMINATE]

/* The declaration for "__cxa_call_unexpected".  */
#define call_unexpected_node		cp_global_trees[CPTI_CALL_UNEXPECTED]

/* The type of the function-pointer argument to "__cxa_atexit" (or
   "std::atexit", if "__cxa_atexit" is not being used).  */
#define atexit_fn_ptr_type_node         cp_global_trees[CPTI_ATEXIT_FN_PTR_TYPE]

/* A pointer to `std::atexit'.  */
#define atexit_node			cp_global_trees[CPTI_ATEXIT]

/* A pointer to `__dso_handle'.  */
#define dso_handle_node			cp_global_trees[CPTI_DSO_HANDLE]

/* The declaration of the dynamic_cast runtime.  */
#define dynamic_cast_node		cp_global_trees[CPTI_DCAST]

/* The type of a destructor.  */
#define cleanup_type			cp_global_trees[CPTI_CLEANUP_TYPE]

/* The type of the vtt parameter passed to subobject constructors and
   destructors.  */
#define vtt_parm_type			cp_global_trees[CPTI_VTT_PARM_TYPE]

/* A TREE_LIST of the dynamic classes whose vtables may have to be
   emitted in this translation unit.  */

#define keyed_classes			cp_global_trees[CPTI_KEYED_CLASSES]

/* Node to indicate default access. This must be distinct from the
   access nodes in tree.h.  */

#define access_default_node		null_node

/* Global state.  */

struct GTY(()) saved_scope {
  VEC(cxx_saved_binding,gc) *old_bindings;
  tree old_namespace;
  VEC(tree,gc) *decl_ns_list;
  tree class_name;
  tree class_type;
  tree access_specifier;
  tree function_decl;
  VEC(tree,gc) *lang_base;
  tree lang_name;
  tree template_parms;
  cp_binding_level *x_previous_class_level;
  tree x_saved_tree;

  /* Only used for uses of this in trailing return type.  */
  tree x_current_class_ptr;
  tree x_current_class_ref;

  int x_processing_template_decl;
  int x_processing_specialization;
  BOOL_BITFIELD x_processing_explicit_instantiation : 1;
  BOOL_BITFIELD need_pop_function_context : 1;

  int unevaluated_operand;
  int inhibit_evaluation_warnings;

  struct stmt_tree_s x_stmt_tree;

  cp_binding_level *class_bindings;
  cp_binding_level *bindings;

  struct saved_scope *prev;
};

/* The current open namespace.  */

#define current_namespace scope_chain->old_namespace

/* The stack for namespaces of current declarations.  */

#define decl_namespace_list scope_chain->decl_ns_list

/* IDENTIFIER_NODE: name of current class */

#define current_class_name scope_chain->class_name

/* _TYPE: the type of the current class */

#define current_class_type scope_chain->class_type

/* When parsing a class definition, the access specifier most recently
   given by the user, or, if no access specifier was given, the
   default value appropriate for the kind of class (i.e., struct,
   class, or union).  */

#define current_access_specifier scope_chain->access_specifier

/* Pointer to the top of the language name stack.  */

#define current_lang_base scope_chain->lang_base
#define current_lang_name scope_chain->lang_name

/* When parsing a template declaration, a TREE_LIST represents the
   active template parameters.  Each node in the list represents one
   level of template parameters.  The innermost level is first in the
   list.  The depth of each level is stored as an INTEGER_CST in the
   TREE_PURPOSE of each node.  The parameters for that level are
   stored in the TREE_VALUE.  */

#define current_template_parms scope_chain->template_parms

#define processing_template_decl scope_chain->x_processing_template_decl
#define processing_specialization scope_chain->x_processing_specialization
#define processing_explicit_instantiation scope_chain->x_processing_explicit_instantiation

/* The cached class binding level, from the most recently exited
   class, or NULL if none.  */

#define previous_class_level scope_chain->x_previous_class_level

/* A list of private types mentioned, for deferred access checking.  */

extern GTY(()) struct saved_scope *scope_chain;

struct GTY(()) cxx_int_tree_map {
  unsigned int uid;
  tree to;
};

extern unsigned int cxx_int_tree_map_hash (const void *);
extern int cxx_int_tree_map_eq (const void *, const void *);

/* Global state pertinent to the current function.  */

struct GTY(()) language_function {
  struct c_language_function base;

  tree x_cdtor_label;
  tree x_current_class_ptr;
  tree x_current_class_ref;
  tree x_eh_spec_block;
  tree x_in_charge_parm;
  tree x_vtt_parm;
  tree x_return_value;
  tree x_auto_return_pattern;

  BOOL_BITFIELD returns_value : 1;
  BOOL_BITFIELD returns_null : 1;
  BOOL_BITFIELD returns_abnormally : 1;
  BOOL_BITFIELD x_in_function_try_handler : 1;
  BOOL_BITFIELD x_in_base_initializer : 1;

  /* True if this function can throw an exception.  */
  BOOL_BITFIELD can_throw : 1;

  htab_t GTY((param_is(struct named_label_entry))) x_named_labels;
  cp_binding_level *bindings;
  VEC(tree,gc) *x_local_names;
  htab_t GTY((param_is (struct cxx_int_tree_map))) extern_decl_map;
};

/* The current C++-specific per-function global variables.  */

#define cp_function_chain (cfun->language)

/* In a constructor destructor, the point at which all derived class
   destroying/construction has been done.  I.e., just before a
   constructor returns, or before any base class destroying will be done
   in a destructor.  */

#define cdtor_label cp_function_chain->x_cdtor_label

/* When we're processing a member function, current_class_ptr is the
   PARM_DECL for the `this' pointer.  The current_class_ref is an
   expression for `*this'.  */

#define current_class_ptr			\
  (*(cfun && cp_function_chain			\
     ? &cp_function_chain->x_current_class_ptr	\
     : &scope_chain->x_current_class_ptr))
#define current_class_ref			\
  (*(cfun && cp_function_chain			\
     ? &cp_function_chain->x_current_class_ref	\
     : &scope_chain->x_current_class_ref))

/* The EH_SPEC_BLOCK for the exception-specifiers for the current
   function, if any.  */

#define current_eh_spec_block cp_function_chain->x_eh_spec_block

/* The `__in_chrg' parameter for the current function.  Only used for
   constructors and destructors.  */

#define current_in_charge_parm cp_function_chain->x_in_charge_parm

/* The `__vtt_parm' parameter for the current function.  Only used for
   constructors and destructors.  */

#define current_vtt_parm cp_function_chain->x_vtt_parm

/* Set to 0 at beginning of a function definition, set to 1 if
   a return statement that specifies a return value is seen.  */

#define current_function_returns_value cp_function_chain->returns_value

/* Set to 0 at beginning of a function definition, set to 1 if
   a return statement with no argument is seen.  */

#define current_function_returns_null cp_function_chain->returns_null

/* Set to 0 at beginning of a function definition, set to 1 if
   a call to a noreturn function is seen.  */

#define current_function_returns_abnormally \
  cp_function_chain->returns_abnormally

/* Nonzero if we are processing a base initializer.  Zero elsewhere.  */
#define in_base_initializer cp_function_chain->x_in_base_initializer

#define in_function_try_handler cp_function_chain->x_in_function_try_handler

/* Expression always returned from function, or error_mark_node
   otherwise, for use by the automatic named return value optimization.  */

#define current_function_return_value \
  (cp_function_chain->x_return_value)

/* A type involving 'auto' to be used for return type deduction.  */

#define current_function_auto_return_pattern \
  (cp_function_chain->x_auto_return_pattern)

/* True if NAME is the IDENTIFIER_NODE for an overloaded "operator
   new" or "operator delete".  */
#define NEW_DELETE_OPNAME_P(NAME)		\
  ((NAME) == ansi_opname (NEW_EXPR)		\
   || (NAME) == ansi_opname (VEC_NEW_EXPR)	\
   || (NAME) == ansi_opname (DELETE_EXPR)	\
   || (NAME) == ansi_opname (VEC_DELETE_EXPR))

#define ansi_opname(CODE) \
  (operator_name_info[(int) (CODE)].identifier)
#define ansi_assopname(CODE) \
  (assignment_operator_name_info[(int) (CODE)].identifier)

/* TRUE if a tree code represents a statement.  */
extern bool statement_code_p[MAX_TREE_CODES];

#define STATEMENT_CODE_P(CODE) statement_code_p[(int) (CODE)]

enum languages { lang_c, lang_cplusplus, lang_java };

/* Macros to make error reporting functions' lives easier.  */
#define TYPE_IDENTIFIER(NODE) (DECL_NAME (TYPE_NAME (NODE)))
#define TYPE_LINKAGE_IDENTIFIER(NODE) \
  (TYPE_IDENTIFIER (TYPE_MAIN_VARIANT (NODE)))
#define TYPE_NAME_STRING(NODE) (IDENTIFIER_POINTER (TYPE_IDENTIFIER (NODE)))
#define TYPE_NAME_LENGTH(NODE) (IDENTIFIER_LENGTH (TYPE_IDENTIFIER (NODE)))

/* Nonzero if NODE has no name for linkage purposes.  */
#define TYPE_ANONYMOUS_P(NODE) \
  (TAGGED_TYPE_P (NODE) && ANON_AGGRNAME_P (TYPE_LINKAGE_IDENTIFIER (NODE)))

/* The _DECL for this _TYPE.  */
#define TYPE_MAIN_DECL(NODE) (TYPE_STUB_DECL (TYPE_MAIN_VARIANT (NODE)))

/* Nonzero if T is a class (or struct or union) type.  Also nonzero
   for template type parameters, typename types, and instantiated
   template template parameters.  Keep these checks in ascending code
   order.  */
#define MAYBE_CLASS_TYPE_P(T)					\
  (TREE_CODE (T) == TEMPLATE_TYPE_PARM			\
   || TREE_CODE (T) == TYPENAME_TYPE			\
   || TREE_CODE (T) == TYPEOF_TYPE			\
   || TREE_CODE (T) == BOUND_TEMPLATE_TEMPLATE_PARM	\
   || TREE_CODE (T) == DECLTYPE_TYPE			\
   || CLASS_TYPE_P (T))

/* Set CLASS_TYPE_P for T to VAL.  T must be a class, struct, or
   union type.  */
#define SET_CLASS_TYPE_P(T, VAL) \
  (TYPE_LANG_FLAG_5 (T) = (VAL))

/* Nonzero if T is a class type.  Zero for template type parameters,
   typename types, and so forth.  */
#define CLASS_TYPE_P(T) \
  (RECORD_OR_UNION_CODE_P (TREE_CODE (T)) && TYPE_LANG_FLAG_5 (T))

/* Nonzero if T is a class type but not an union.  */
#define NON_UNION_CLASS_TYPE_P(T) \
  (CLASS_TYPE_P (T) && TREE_CODE (T) != UNION_TYPE)

/* Keep these checks in ascending code order.  */
#define RECORD_OR_UNION_CODE_P(T)	\
  ((T) == RECORD_TYPE || (T) == UNION_TYPE)
#define TAGGED_TYPE_P(T) \
  (CLASS_TYPE_P (T) || TREE_CODE (T) == ENUMERAL_TYPE)
#define IS_OVERLOAD_TYPE(T) TAGGED_TYPE_P (T)

/* True if this a "Java" type, defined in 'extern "Java"'.  */
#define TYPE_FOR_JAVA(NODE) TYPE_LANG_FLAG_3 (NODE)

/* True if this type is dependent.  This predicate is only valid if
   TYPE_DEPENDENT_P_VALID is true.  */
#define TYPE_DEPENDENT_P(NODE) TYPE_LANG_FLAG_0 (NODE)

/* True if dependent_type_p has been called for this type, with the
   result that TYPE_DEPENDENT_P is valid.  */
#define TYPE_DEPENDENT_P_VALID(NODE) TYPE_LANG_FLAG_6(NODE)

/* Nonzero if this type is const-qualified.  */
#define CP_TYPE_CONST_P(NODE)				\
  ((cp_type_quals (NODE) & TYPE_QUAL_CONST) != 0)

/* Nonzero if this type is volatile-qualified.  */
#define CP_TYPE_VOLATILE_P(NODE)			\
  ((cp_type_quals (NODE) & TYPE_QUAL_VOLATILE) != 0)

/* Nonzero if this type is restrict-qualified.  */
#define CP_TYPE_RESTRICT_P(NODE)			\
  ((cp_type_quals (NODE) & TYPE_QUAL_RESTRICT) != 0)

/* Nonzero if this type is const-qualified, but not
   volatile-qualified.  Other qualifiers are ignored.  This macro is
   used to test whether or not it is OK to bind an rvalue to a
   reference.  */
#define CP_TYPE_CONST_NON_VOLATILE_P(NODE)				\
  ((cp_type_quals (NODE) & (TYPE_QUAL_CONST | TYPE_QUAL_VOLATILE))	\
   == TYPE_QUAL_CONST)

#define FUNCTION_ARG_CHAIN(NODE) \
  TREE_CHAIN (TYPE_ARG_TYPES (TREE_TYPE (NODE)))

/* Given a FUNCTION_DECL, returns the first TREE_LIST out of TYPE_ARG_TYPES
   which refers to a user-written parameter.  */
#define FUNCTION_FIRST_USER_PARMTYPE(NODE) \
  skip_artificial_parms_for ((NODE), TYPE_ARG_TYPES (TREE_TYPE (NODE)))

/* Similarly, but for DECL_ARGUMENTS.  */
#define FUNCTION_FIRST_USER_PARM(NODE) \
  skip_artificial_parms_for ((NODE), DECL_ARGUMENTS (NODE))

/* Nonzero iff TYPE is derived from PARENT. Ignores accessibility and
   ambiguity issues.  */
#define DERIVED_FROM_P(PARENT, TYPE) \
  (lookup_base ((TYPE), (PARENT), ba_any, NULL, tf_warning_or_error)\
   != NULL_TREE)

/* Gives the visibility specification for a class type.  */
#define CLASSTYPE_VISIBILITY(TYPE)		\
	DECL_VISIBILITY (TYPE_MAIN_DECL (TYPE))
#define CLASSTYPE_VISIBILITY_SPECIFIED(TYPE)	\
	DECL_VISIBILITY_SPECIFIED (TYPE_MAIN_DECL (TYPE))

typedef struct GTY (()) tree_pair_s {
  tree purpose;
  tree value;
} tree_pair_s;
typedef tree_pair_s *tree_pair_p;
DEF_VEC_O (tree_pair_s);
DEF_VEC_ALLOC_O (tree_pair_s,gc);

/* This is a few header flags for 'struct lang_type'.  Actually,
   all but the first are used only for lang_type_class; they
   are put in this structure to save space.  */
struct GTY(()) lang_type_header {
  BOOL_BITFIELD is_lang_type_class : 1;

  BOOL_BITFIELD has_type_conversion : 1;
  BOOL_BITFIELD has_copy_ctor : 1;
  BOOL_BITFIELD has_default_ctor : 1;
  BOOL_BITFIELD const_needs_init : 1;
  BOOL_BITFIELD ref_needs_init : 1;
  BOOL_BITFIELD has_const_copy_assign : 1;

  BOOL_BITFIELD spare : 1;
};

/* This structure provides additional information above and beyond
   what is provide in the ordinary tree_type.  In the past, we used it
   for the types of class types, template parameters types, typename
   types, and so forth.  However, there can be many (tens to hundreds
   of thousands) of template parameter types in a compilation, and
   there's no need for this additional information in that case.
   Therefore, we now use this data structure only for class types.

   In the past, it was thought that there would be relatively few
   class types.  However, in the presence of heavy use of templates,
   many (i.e., thousands) of classes can easily be generated.
   Therefore, we should endeavor to keep the size of this structure to
   a minimum.  */
struct GTY(()) lang_type_class {
  struct lang_type_header h;

  unsigned char align;

  unsigned has_mutable : 1;
  unsigned com_interface : 1;
  unsigned non_pod_class : 1;
  unsigned nearly_empty_p : 1;
  unsigned user_align : 1;
  unsigned has_copy_assign : 1;
  unsigned has_new : 1;
  unsigned has_array_new : 1;

  unsigned gets_delete : 2;
  unsigned interface_only : 1;
  unsigned interface_unknown : 1;
  unsigned contains_empty_class_p : 1;
  unsigned anon_aggr : 1;
  unsigned non_zero_init : 1;
  unsigned empty_p : 1;

  unsigned vec_new_uses_cookie : 1;
  unsigned declared_class : 1;
  unsigned diamond_shaped : 1;
  unsigned repeated_base : 1;
  unsigned being_defined : 1;
  unsigned java_interface : 1;
  unsigned debug_requested : 1;
  unsigned fields_readonly : 1;

  unsigned use_template : 2;
  unsigned ptrmemfunc_flag : 1;
  unsigned was_anonymous : 1;
  unsigned lazy_default_ctor : 1;
  unsigned lazy_copy_ctor : 1;
  unsigned lazy_copy_assign : 1;
  unsigned lazy_destructor : 1;

  unsigned has_const_copy_ctor : 1;
  unsigned has_complex_copy_ctor : 1;
  unsigned has_complex_copy_assign : 1;
  unsigned non_aggregate : 1;
  unsigned has_complex_dflt : 1;
  unsigned has_list_ctor : 1;
  unsigned non_std_layout : 1;
  unsigned is_literal : 1;

  unsigned lazy_move_ctor : 1;
  unsigned lazy_move_assign : 1;
  unsigned has_complex_move_ctor : 1;
  unsigned has_complex_move_assign : 1;
  unsigned has_constexpr_ctor : 1;
  unsigned is_final : 1;

  /* When adding a flag here, consider whether or not it ought to
     apply to a template instance if it applies to the template.  If
     so, make sure to copy it in instantiate_class_template!  */

  /* There are some bits left to fill out a 32-bit word.  Keep track
     of this by updating the size of this bitfield whenever you add or
     remove a flag.  */
  unsigned dummy : 2;

  tree primary_base;
  VEC(tree_pair_s,gc) *vcall_indices;
  tree vtables;
  tree typeinfo_var;
  VEC(tree,gc) *vbases;
  binding_table nested_udts;
  tree as_base;
  VEC(tree,gc) *pure_virtuals;
  tree friend_classes;
  VEC(tree,gc) * GTY((reorder ("resort_type_method_vec"))) methods;
  tree key_method;
  tree decl_list;
  tree template_info;
  tree befriending_classes;
  /* In a RECORD_TYPE, information specific to Objective-C++, such
     as a list of adopted protocols or a pointer to a corresponding
     @interface.  See objc/objc-act.h for details.  */
  tree objc_info;
  /* sorted_fields is sorted based on a pointer, so we need to be able
     to resort it if pointers get rearranged.  */
  struct sorted_fields_type * GTY ((reorder ("resort_sorted_fields")))
    sorted_fields;
  /* FIXME reuse another field?  */
  tree lambda_expr;
};

struct GTY(()) lang_type_ptrmem {
  struct lang_type_header h;
  tree record;
};

struct GTY((variable_size)) lang_type {
  union lang_type_u
  {
    struct lang_type_header GTY((skip (""))) h;
    struct lang_type_class  GTY((tag ("1"))) c;
    struct lang_type_ptrmem GTY((tag ("0"))) ptrmem;
  } GTY((desc ("%h.h.is_lang_type_class"))) u;
};

#if defined ENABLE_TREE_CHECKING && (GCC_VERSION >= 2007)

#define LANG_TYPE_CLASS_CHECK(NODE) __extension__		\
({  struct lang_type *lt = TYPE_LANG_SPECIFIC (NODE);		\
    if (! lt->u.h.is_lang_type_class)				\
      lang_check_failed (__FILE__, __LINE__, __FUNCTION__);	\
    &lt->u.c; })

#define LANG_TYPE_PTRMEM_CHECK(NODE) __extension__		\
({  struct lang_type *lt = TYPE_LANG_SPECIFIC (NODE);		\
    if (lt->u.h.is_lang_type_class)				\
      lang_check_failed (__FILE__, __LINE__, __FUNCTION__);	\
    &lt->u.ptrmem; })

#else

#define LANG_TYPE_CLASS_CHECK(NODE) (&TYPE_LANG_SPECIFIC (NODE)->u.c)
#define LANG_TYPE_PTRMEM_CHECK(NODE) (&TYPE_LANG_SPECIFIC (NODE)->u.ptrmem)

#endif /* ENABLE_TREE_CHECKING */

/* Nonzero for _CLASSTYPE means that operator delete is defined.  */
#define TYPE_GETS_DELETE(NODE) (LANG_TYPE_CLASS_CHECK (NODE)->gets_delete)
#define TYPE_GETS_REG_DELETE(NODE) (TYPE_GETS_DELETE (NODE) & 1)

/* Nonzero if `new NODE[x]' should cause the allocation of extra
   storage to indicate how many array elements are in use.  */
#define TYPE_VEC_NEW_USES_COOKIE(NODE)			\
  (CLASS_TYPE_P (NODE)					\
   && LANG_TYPE_CLASS_CHECK (NODE)->vec_new_uses_cookie)

/* Nonzero means that this _CLASSTYPE node defines ways of converting
   itself to other types.  */
#define TYPE_HAS_CONVERSION(NODE) \
  (LANG_TYPE_CLASS_CHECK (NODE)->h.has_type_conversion)

/* Nonzero means that NODE (a class type) has a default constructor --
   but that it has not yet been declared.  */
#define CLASSTYPE_LAZY_DEFAULT_CTOR(NODE) \
  (LANG_TYPE_CLASS_CHECK (NODE)->lazy_default_ctor)

/* Nonzero means that NODE (a class type) has a copy constructor --
   but that it has not yet been declared.  */
#define CLASSTYPE_LAZY_COPY_CTOR(NODE) \
  (LANG_TYPE_CLASS_CHECK (NODE)->lazy_copy_ctor)

/* Nonzero means that NODE (a class type) has a move constructor --
   but that it has not yet been declared.  */
#define CLASSTYPE_LAZY_MOVE_CTOR(NODE) \
  (LANG_TYPE_CLASS_CHECK (NODE)->lazy_move_ctor)

/* Nonzero means that NODE (a class type) has an assignment operator
   -- but that it has not yet been declared.  */
#define CLASSTYPE_LAZY_COPY_ASSIGN(NODE) \
  (LANG_TYPE_CLASS_CHECK (NODE)->lazy_copy_assign)

/* Nonzero means that NODE (a class type) has an assignment operator
   -- but that it has not yet been declared.  */
#define CLASSTYPE_LAZY_MOVE_ASSIGN(NODE) \
  (LANG_TYPE_CLASS_CHECK (NODE)->lazy_move_assign)

/* Nonzero means that NODE (a class type) has a destructor -- but that
   it has not yet been declared.  */
#define CLASSTYPE_LAZY_DESTRUCTOR(NODE) \
  (LANG_TYPE_CLASS_CHECK (NODE)->lazy_destructor)

/* Nonzero means that NODE (a class type) is final */
#define CLASSTYPE_FINAL(NODE) \
  (LANG_TYPE_CLASS_CHECK (NODE)->is_final)


/* Nonzero means that this _CLASSTYPE node overloads operator=(X&).  */
#define TYPE_HAS_COPY_ASSIGN(NODE) (LANG_TYPE_CLASS_CHECK (NODE)->has_copy_assign)

/* True iff the class type NODE has an "operator =" whose parameter
   has a parameter of type "const X&".  */
#define TYPE_HAS_CONST_COPY_ASSIGN(NODE) \
  (LANG_TYPE_CLASS_CHECK (NODE)->h.has_const_copy_assign)

/* Nonzero means that this _CLASSTYPE node has an X(X&) constructor.  */
#define TYPE_HAS_COPY_CTOR(NODE) (LANG_TYPE_CLASS_CHECK (NODE)->h.has_copy_ctor)
#define TYPE_HAS_CONST_COPY_CTOR(NODE) \
  (LANG_TYPE_CLASS_CHECK (NODE)->has_const_copy_ctor)

/* Nonzero if this class has an X(initializer_list<T>) constructor.  */
#define TYPE_HAS_LIST_CTOR(NODE) \
  (LANG_TYPE_CLASS_CHECK (NODE)->has_list_ctor)

/* Nonzero if this class has a constexpr constructor other than a copy/move
   constructor.  Note that a class can have constexpr constructors for
   static initialization even if it isn't a literal class.  */
#define TYPE_HAS_CONSTEXPR_CTOR(NODE) \
  (LANG_TYPE_CLASS_CHECK (NODE)->has_constexpr_ctor)

/* Nonzero if this class defines an overloaded operator new.  (An
   operator new [] doesn't count.)  */
#define TYPE_HAS_NEW_OPERATOR(NODE) \
  (LANG_TYPE_CLASS_CHECK (NODE)->has_new)

/* Nonzero if this class defines an overloaded operator new[].  */
#define TYPE_HAS_ARRAY_NEW_OPERATOR(NODE) \
  (LANG_TYPE_CLASS_CHECK (NODE)->has_array_new)

/* Nonzero means that this type is being defined.  I.e., the left brace
   starting the definition of this type has been seen.  */
#define TYPE_BEING_DEFINED(NODE) (LANG_TYPE_CLASS_CHECK (NODE)->being_defined)

/* Nonzero means that this type is either complete or being defined, so we
   can do lookup in it.  */
#define COMPLETE_OR_OPEN_TYPE_P(NODE) \
  (COMPLETE_TYPE_P (NODE) || (CLASS_TYPE_P (NODE) && TYPE_BEING_DEFINED (NODE)))

/* Mark bits for repeated base checks.  */
#define TYPE_MARKED_P(NODE) TREE_LANG_FLAG_6 (TYPE_CHECK (NODE))

/* Nonzero if the class NODE has multiple paths to the same (virtual)
   base object.  */
#define CLASSTYPE_DIAMOND_SHAPED_P(NODE) \
  (LANG_TYPE_CLASS_CHECK(NODE)->diamond_shaped)

/* Nonzero if the class NODE has multiple instances of the same base
   type.  */
#define CLASSTYPE_REPEATED_BASE_P(NODE) \
  (LANG_TYPE_CLASS_CHECK(NODE)->repeated_base)

/* The member function with which the vtable will be emitted:
   the first noninline non-pure-virtual member function.  NULL_TREE
   if there is no key function or if this is a class template */
#define CLASSTYPE_KEY_METHOD(NODE) (LANG_TYPE_CLASS_CHECK (NODE)->key_method)

/* Vector member functions defined in this class.  Each element is
   either a FUNCTION_DECL, a TEMPLATE_DECL, or an OVERLOAD.  All
   functions with the same name end up in the same slot.  The first
   two elements are for constructors, and destructors, respectively.
   All template conversion operators to innermost template dependent
   types are overloaded on the next slot, if they exist.  Note, the
   names for these functions will not all be the same.  The
   non-template conversion operators & templated conversions to
   non-innermost template types are next, followed by ordinary member
   functions.  There may be empty entries at the end of the vector.
   The conversion operators are unsorted. The ordinary member
   functions are sorted, once the class is complete.  */
#define CLASSTYPE_METHOD_VEC(NODE) (LANG_TYPE_CLASS_CHECK (NODE)->methods)

/* For class templates, this is a TREE_LIST of all member data,
   functions, types, and friends in the order of declaration.
   The TREE_PURPOSE of each TREE_LIST is NULL_TREE for a friend,
   and the RECORD_TYPE for the class template otherwise.  */
#define CLASSTYPE_DECL_LIST(NODE) (LANG_TYPE_CLASS_CHECK (NODE)->decl_list)

/* The slot in the CLASSTYPE_METHOD_VEC where constructors go.  */
#define CLASSTYPE_CONSTRUCTOR_SLOT 0

/* The slot in the CLASSTYPE_METHOD_VEC where destructors go.  */
#define CLASSTYPE_DESTRUCTOR_SLOT 1

/* The first slot in the CLASSTYPE_METHOD_VEC where conversion
   operators can appear.  */
#define CLASSTYPE_FIRST_CONVERSION_SLOT 2

/* A FUNCTION_DECL or OVERLOAD for the constructors for NODE.  These
   are the constructors that take an in-charge parameter.  */
#define CLASSTYPE_CONSTRUCTORS(NODE) \
  (VEC_index (tree, CLASSTYPE_METHOD_VEC (NODE), CLASSTYPE_CONSTRUCTOR_SLOT))

/* A FUNCTION_DECL for the destructor for NODE.  These are the
   destructors that take an in-charge parameter.  If
   CLASSTYPE_LAZY_DESTRUCTOR is true, then this entry will be NULL
   until the destructor is created with lazily_declare_fn.  */
#define CLASSTYPE_DESTRUCTORS(NODE) \
  (CLASSTYPE_METHOD_VEC (NODE)						      \
   ? VEC_index (tree, CLASSTYPE_METHOD_VEC (NODE), CLASSTYPE_DESTRUCTOR_SLOT) \
   : NULL_TREE)

/* A dictionary of the nested user-defined-types (class-types, or enums)
   found within this class.  This table includes nested member class
   templates.  */
#define CLASSTYPE_NESTED_UTDS(NODE) \
   (LANG_TYPE_CLASS_CHECK (NODE)->nested_udts)

/* Nonzero if NODE has a primary base class, i.e., a base class with
   which it shares the virtual function table pointer.  */
#define CLASSTYPE_HAS_PRIMARY_BASE_P(NODE) \
  (CLASSTYPE_PRIMARY_BINFO (NODE) != NULL_TREE)

/* If non-NULL, this is the binfo for the primary base class, i.e.,
   the base class which contains the virtual function table pointer
   for this class.  */
#define CLASSTYPE_PRIMARY_BINFO(NODE) \
  (LANG_TYPE_CLASS_CHECK (NODE)->primary_base)

/* A vector of BINFOs for the direct and indirect virtual base classes
   that this type uses in a post-order depth-first left-to-right
   order.  (In other words, these bases appear in the order that they
   should be initialized.)  */
#define CLASSTYPE_VBASECLASSES(NODE) (LANG_TYPE_CLASS_CHECK (NODE)->vbases)

/* The type corresponding to NODE when NODE is used as a base class,
   i.e., NODE without virtual base classes.  */

#define CLASSTYPE_AS_BASE(NODE) (LANG_TYPE_CLASS_CHECK (NODE)->as_base)

/* True iff NODE is the CLASSTYPE_AS_BASE version of some type.  */

#define IS_FAKE_BASE_TYPE(NODE)					\
  (TREE_CODE (NODE) == RECORD_TYPE				\
   && TYPE_CONTEXT (NODE) && CLASS_TYPE_P (TYPE_CONTEXT (NODE))	\
   && CLASSTYPE_AS_BASE (TYPE_CONTEXT (NODE)) == (NODE))

/* These are the size and alignment of the type without its virtual
   base classes, for when we use this type as a base itself.  */
#define CLASSTYPE_SIZE(NODE) TYPE_SIZE (CLASSTYPE_AS_BASE (NODE))
#define CLASSTYPE_SIZE_UNIT(NODE) TYPE_SIZE_UNIT (CLASSTYPE_AS_BASE (NODE))
#define CLASSTYPE_ALIGN(NODE) TYPE_ALIGN (CLASSTYPE_AS_BASE (NODE))
#define CLASSTYPE_USER_ALIGN(NODE) TYPE_USER_ALIGN (CLASSTYPE_AS_BASE (NODE))

/* The alignment of NODE, without its virtual bases, in bytes.  */
#define CLASSTYPE_ALIGN_UNIT(NODE) \
  (CLASSTYPE_ALIGN (NODE) / BITS_PER_UNIT)

/* True if this a Java interface type, declared with
   '__attribute__ ((java_interface))'.  */
#define TYPE_JAVA_INTERFACE(NODE) \
  (LANG_TYPE_CLASS_CHECK (NODE)->java_interface)

/* A VEC(tree) of virtual functions which cannot be inherited by
   derived classes.  When deriving from this type, the derived
   class must provide its own definition for each of these functions.  */
#define CLASSTYPE_PURE_VIRTUALS(NODE) \
  (LANG_TYPE_CLASS_CHECK (NODE)->pure_virtuals)

/* Nonzero means that this type is an abstract class type.  */
#define ABSTRACT_CLASS_TYPE_P(NODE) \
  (CLASS_TYPE_P (NODE) && CLASSTYPE_PURE_VIRTUALS(NODE))

/* Nonzero means that this type has an X() constructor.  */
#define TYPE_HAS_DEFAULT_CONSTRUCTOR(NODE) \
  (LANG_TYPE_CLASS_CHECK (NODE)->h.has_default_ctor)

/* Nonzero means that this type contains a mutable member.  */
#define CLASSTYPE_HAS_MUTABLE(NODE) (LANG_TYPE_CLASS_CHECK (NODE)->has_mutable)
#define TYPE_HAS_MUTABLE_P(NODE) (cp_has_mutable_p (NODE))

/* Nonzero means that this class type is not POD for the purpose of layout
   (as defined in the ABI).  This is different from the language's POD.  */
#define CLASSTYPE_NON_LAYOUT_POD_P(NODE) \
  (LANG_TYPE_CLASS_CHECK (NODE)->non_pod_class)

/* Nonzero means that this class type is a non-standard-layout class.  */
#define CLASSTYPE_NON_STD_LAYOUT(NODE) \
  (LANG_TYPE_CLASS_CHECK (NODE)->non_std_layout)

/* Nonzero means that this class contains pod types whose default
   initialization is not a zero initialization (namely, pointers to
   data members).  */
#define CLASSTYPE_NON_ZERO_INIT_P(NODE) \
  (LANG_TYPE_CLASS_CHECK (NODE)->non_zero_init)

/* Nonzero if this class is "empty" in the sense of the C++ ABI.  */
#define CLASSTYPE_EMPTY_P(NODE) \
  (LANG_TYPE_CLASS_CHECK (NODE)->empty_p)

/* Nonzero if this class is "nearly empty", i.e., contains only a
   virtual function table pointer.  */
#define CLASSTYPE_NEARLY_EMPTY_P(NODE) \
  (LANG_TYPE_CLASS_CHECK (NODE)->nearly_empty_p)

/* Nonzero if this class contains an empty subobject.  */
#define CLASSTYPE_CONTAINS_EMPTY_CLASS_P(NODE) \
  (LANG_TYPE_CLASS_CHECK (NODE)->contains_empty_class_p)

/* A list of class types of which this type is a friend.  The
   TREE_VALUE is normally a TYPE, but will be a TEMPLATE_DECL in the
   case of a template friend.  */
#define CLASSTYPE_FRIEND_CLASSES(NODE) \
  (LANG_TYPE_CLASS_CHECK (NODE)->friend_classes)

/* A list of the classes which grant friendship to this class.  */
#define CLASSTYPE_BEFRIENDING_CLASSES(NODE) \
  (LANG_TYPE_CLASS_CHECK (NODE)->befriending_classes)

/* The associated LAMBDA_EXPR that made this class.  */
#define CLASSTYPE_LAMBDA_EXPR(NODE) \
  (LANG_TYPE_CLASS_CHECK (NODE)->lambda_expr)
/* The extra mangling scope for this closure type.  */
#define LAMBDA_TYPE_EXTRA_SCOPE(NODE) \
  (LAMBDA_EXPR_EXTRA_SCOPE (CLASSTYPE_LAMBDA_EXPR (NODE)))

/* Say whether this node was declared as a "class" or a "struct".  */
#define CLASSTYPE_DECLARED_CLASS(NODE) \
  (LANG_TYPE_CLASS_CHECK (NODE)->declared_class)

/* Nonzero if this class has const members
   which have no specified initialization.  */
#define CLASSTYPE_READONLY_FIELDS_NEED_INIT(NODE)	\
  (TYPE_LANG_SPECIFIC (NODE)				\
   ? LANG_TYPE_CLASS_CHECK (NODE)->h.const_needs_init : 0)
#define SET_CLASSTYPE_READONLY_FIELDS_NEED_INIT(NODE, VALUE) \
  (LANG_TYPE_CLASS_CHECK (NODE)->h.const_needs_init = (VALUE))

/* Nonzero if this class has ref members
   which have no specified initialization.  */
#define CLASSTYPE_REF_FIELDS_NEED_INIT(NODE)		\
  (TYPE_LANG_SPECIFIC (NODE)				\
   ? LANG_TYPE_CLASS_CHECK (NODE)->h.ref_needs_init : 0)
#define SET_CLASSTYPE_REF_FIELDS_NEED_INIT(NODE, VALUE) \
  (LANG_TYPE_CLASS_CHECK (NODE)->h.ref_needs_init = (VALUE))

/* Nonzero if this class is included from a header file which employs
   `#pragma interface', and it is not included in its implementation file.  */
#define CLASSTYPE_INTERFACE_ONLY(NODE) \
  (LANG_TYPE_CLASS_CHECK (NODE)->interface_only)

/* True if we have already determined whether or not vtables, VTTs,
   typeinfo, and other similar per-class data should be emitted in
   this translation unit.  This flag does not indicate whether or not
   these items should be emitted; it only indicates that we know one
   way or the other.  */
#define CLASSTYPE_INTERFACE_KNOWN(NODE) \
  (LANG_TYPE_CLASS_CHECK (NODE)->interface_unknown == 0)
/* The opposite of CLASSTYPE_INTERFACE_KNOWN.  */
#define CLASSTYPE_INTERFACE_UNKNOWN(NODE) \
  (LANG_TYPE_CLASS_CHECK (NODE)->interface_unknown)

#define SET_CLASSTYPE_INTERFACE_UNKNOWN_X(NODE,X) \
  (LANG_TYPE_CLASS_CHECK (NODE)->interface_unknown = !!(X))
#define SET_CLASSTYPE_INTERFACE_UNKNOWN(NODE) \
  (LANG_TYPE_CLASS_CHECK (NODE)->interface_unknown = 1)
#define SET_CLASSTYPE_INTERFACE_KNOWN(NODE) \
  (LANG_TYPE_CLASS_CHECK (NODE)->interface_unknown = 0)

/* Nonzero if a _DECL node requires us to output debug info for this class.  */
#define CLASSTYPE_DEBUG_REQUESTED(NODE) \
  (LANG_TYPE_CLASS_CHECK (NODE)->debug_requested)

/* Additional macros for inheritance information.  */

/* Nonzero means that this class is on a path leading to a new vtable.  */
#define BINFO_VTABLE_PATH_MARKED(NODE) BINFO_FLAG_1 (NODE)

/* Nonzero means B (a BINFO) has its own vtable.  Any copies will not
   have this flag set.  */
#define BINFO_NEW_VTABLE_MARKED(B) (BINFO_FLAG_2 (B))

/* Compare a BINFO_TYPE with another type for equality.  For a binfo,
   this is functionally equivalent to using same_type_p, but
   measurably faster.  At least one of the arguments must be a
   BINFO_TYPE.  The other can be a BINFO_TYPE or a regular type.  If
   BINFO_TYPE(T) ever stops being the main variant of the class the
   binfo is for, this macro must change.  */
#define SAME_BINFO_TYPE_P(A, B) ((A) == (B))

/* Any subobject that needs a new vtable must have a vptr and must not
   be a non-virtual primary base (since it would then use the vtable from a
   derived class and never become non-primary.)  */
#define SET_BINFO_NEW_VTABLE_MARKED(B)					 \
  (BINFO_NEW_VTABLE_MARKED (B) = 1,					 \
   gcc_assert (!BINFO_PRIMARY_P (B) || BINFO_VIRTUAL_P (B)),		 \
   gcc_assert (TYPE_VFIELD (BINFO_TYPE (B))))

/* Nonzero if this binfo is for a dependent base - one that should not
   be searched.  */
#define BINFO_DEPENDENT_BASE_P(NODE) BINFO_FLAG_3 (NODE)

/* Nonzero if this binfo has lost its primary base binfo (because that
   is a nearly-empty virtual base that has been taken by some other
   base in the complete hierarchy.  */
#define BINFO_LOST_PRIMARY_P(NODE) BINFO_FLAG_4 (NODE)

/* Nonzero if this BINFO is a primary base class.  */
#define BINFO_PRIMARY_P(NODE) BINFO_FLAG_5(NODE)

/* Used by various search routines.  */
#define IDENTIFIER_MARKED(NODE) TREE_LANG_FLAG_0 (NODE)

/* A VEC(tree_pair_s) of the vcall indices associated with the class
   NODE.  The PURPOSE of each element is a FUNCTION_DECL for a virtual
   function.  The VALUE is the index into the virtual table where the
   vcall offset for that function is stored, when NODE is a virtual
   base.  */
#define CLASSTYPE_VCALL_INDICES(NODE) \
  (LANG_TYPE_CLASS_CHECK (NODE)->vcall_indices)

/* The various vtables for the class NODE.  The primary vtable will be
   first, followed by the construction vtables and VTT, if any.  */
#define CLASSTYPE_VTABLES(NODE) \
  (LANG_TYPE_CLASS_CHECK (NODE)->vtables)

/* The std::type_info variable representing this class, or NULL if no
   such variable has been created.  This field is only set for the
   TYPE_MAIN_VARIANT of the class.  */
#define CLASSTYPE_TYPEINFO_VAR(NODE) \
  (LANG_TYPE_CLASS_CHECK (NODE)->typeinfo_var)

/* Accessor macros for the BINFO_VIRTUALS list.  */

/* The number of bytes by which to adjust the `this' pointer when
   calling this virtual function.  Subtract this value from the this
   pointer. Always non-NULL, might be constant zero though.  */
#define BV_DELTA(NODE) (TREE_PURPOSE (NODE))

/* If non-NULL, the vtable index at which to find the vcall offset
   when calling this virtual function.  Add the value at that vtable
   index to the this pointer.  */
#define BV_VCALL_INDEX(NODE) (TREE_TYPE (NODE))

/* The function to call.  */
#define BV_FN(NODE) (TREE_VALUE (NODE))

/* Whether or not this entry is for a lost primary virtual base.  */
#define BV_LOST_PRIMARY(NODE) (TREE_LANG_FLAG_0 (NODE))

/* For FUNCTION_TYPE or METHOD_TYPE, a list of the exceptions that
   this type can raise.  Each TREE_VALUE is a _TYPE.  The TREE_VALUE
   will be NULL_TREE to indicate a throw specification of `()', or
   no exceptions allowed.  For a noexcept specification, TREE_VALUE
   is NULL_TREE and TREE_PURPOSE is the constant-expression.  For
   a deferred noexcept-specification, TREE_PURPOSE is a DEFERRED_NOEXCEPT
   (for templates) or an OVERLOAD list of functions (for implicitly
   declared functions).  */
#define TYPE_RAISES_EXCEPTIONS(NODE) TYPE_LANG_SLOT_1 (NODE)

/* For FUNCTION_TYPE or METHOD_TYPE, return 1 iff it is declared `throw()'
   or noexcept(true).  */
#define TYPE_NOTHROW_P(NODE) nothrow_spec_p (TYPE_RAISES_EXCEPTIONS (NODE))

/* For FUNCTION_TYPE or METHOD_TYPE, true if NODE is noexcept.  This is the
   case for things declared noexcept(true) and, with -fnothrow-opt, for
   throw() functions.  */
#define TYPE_NOEXCEPT_P(NODE) type_noexcept_p (NODE)

/* The binding level associated with the namespace.  */
#define NAMESPACE_LEVEL(NODE) \
  (LANG_DECL_NS_CHECK (NODE)->level)

/* Flags shared by all forms of DECL_LANG_SPECIFIC.

   Some of the flags live here only to make lang_decl_min/fn smaller.  Do
   not make this struct larger than 32 bits; instead, make sel smaller.  */

struct GTY(()) lang_decl_base {
  unsigned selector : 16;   /* Larger than necessary for faster access.  */
  ENUM_BITFIELD(languages) language : 4;
  unsigned use_template : 2;
  unsigned not_really_extern : 1;	   /* var or fn */
  unsigned initialized_in_class : 1;	   /* var or fn */
  unsigned repo_available_p : 1;	   /* var or fn */
  unsigned threadprivate_or_deleted_p : 1; /* var or fn */
  unsigned anticipated_p : 1;		   /* fn, type or template */
  unsigned friend_attr : 1;		   /* fn, type or template */
  unsigned template_conv_p : 1;		   /* var or template */
  unsigned odr_used : 1;		   /* var or fn */
  unsigned u2sel : 1;
  /* 1 spare bit */
};

/* True for DECL codes which have template info and access.  */
#define LANG_DECL_HAS_MIN(NODE)			\
  (TREE_CODE (NODE) == FUNCTION_DECL		\
   || TREE_CODE (NODE) == FIELD_DECL		\
   || TREE_CODE (NODE) == VAR_DECL		\
   || TREE_CODE (NODE) == CONST_DECL		\
   || TREE_CODE (NODE) == TYPE_DECL		\
   || TREE_CODE (NODE) == TEMPLATE_DECL		\
   || TREE_CODE (NODE) == USING_DECL)

/* DECL_LANG_SPECIFIC for the above codes.  */

struct GTY(()) lang_decl_min {
  struct lang_decl_base base;

  /* In a FUNCTION_DECL for which DECL_THUNK_P holds, this is
     THUNK_ALIAS.
     In a FUNCTION_DECL for which DECL_THUNK_P does not hold,
     VAR_DECL, TYPE_DECL, or TEMPLATE_DECL, this is
     DECL_TEMPLATE_INFO.  */
  tree template_info;

  union lang_decl_u2 {
    /* In a FUNCTION_DECL for which DECL_THUNK_P holds, this is
       THUNK_VIRTUAL_OFFSET.
       Otherwise this is DECL_ACCESS.  */
    tree GTY ((tag ("0"))) access;

    /* For VAR_DECL in function, this is DECL_DISCRIMINATOR.  */
    int GTY ((tag ("1"))) discriminator;
  } GTY ((desc ("%0.u.base.u2sel"))) u2;
};

/* Additional DECL_LANG_SPECIFIC information for functions.  */

struct GTY(()) lang_decl_fn {
  struct lang_decl_min min;

  /* In an overloaded operator, this is the value of
     DECL_OVERLOADED_OPERATOR_P.  */
  ENUM_BITFIELD (tree_code) operator_code : 16;

  unsigned global_ctor_p : 1;
  unsigned global_dtor_p : 1;
  unsigned constructor_attr : 1;
  unsigned destructor_attr : 1;
  unsigned assignment_operator_p : 1;
  unsigned static_function : 1;
  unsigned pure_virtual : 1;
  unsigned defaulted_p : 1;

  unsigned has_in_charge_parm_p : 1;
  unsigned has_vtt_parm_p : 1;
  unsigned pending_inline_p : 1;
  unsigned nonconverting : 1;
  unsigned thunk_p : 1;
  unsigned this_thunk_p : 1;
  unsigned hidden_friend_p : 1;
  unsigned suppress_implicit_decl : 1;

  /* For a non-thunk function decl, this is a tree list of
     friendly classes. For a thunk function decl, it is the
     thunked to function decl.  */
  tree befriending_classes;

  /* For a non-virtual FUNCTION_DECL, this is
     DECL_FRIEND_CONTEXT.  For a virtual FUNCTION_DECL for which
     DECL_THIS_THUNK_P does not hold, this is DECL_THUNKS. Both
     this pointer and result pointer adjusting thunks are
     chained here.  This pointer thunks to return pointer thunks
     will be chained on the return pointer thunk.  */
  tree context;

  union lang_decl_u5
  {
    /* In a non-thunk FUNCTION_DECL or TEMPLATE_DECL, this is
       DECL_CLONED_FUNCTION.  */
    tree GTY ((tag ("0"))) cloned_function;

    /* In a FUNCTION_DECL for which THUNK_P holds this is the
       THUNK_FIXED_OFFSET.  */
    HOST_WIDE_INT GTY ((tag ("1"))) fixed_offset;
  } GTY ((desc ("%1.thunk_p"))) u5;

  union lang_decl_u3
  {
    struct cp_token_cache * GTY ((tag ("1"))) pending_inline_info;
    struct language_function * GTY ((tag ("0")))
      saved_language_function;
  } GTY ((desc ("%1.pending_inline_p"))) u;

};

/* DECL_LANG_SPECIFIC for namespaces.  */

struct GTY(()) lang_decl_ns {
  struct lang_decl_base base;
  cp_binding_level *level;
};

/* DECL_LANG_SPECIFIC for parameters.  */

struct GTY(()) lang_decl_parm {
  struct lang_decl_base base;
  int level;
  int index;
};

/* DECL_LANG_SPECIFIC for all types.  It would be nice to just make this a
   union rather than a struct containing a union as its only field, but
   tree.h declares it as a struct.  */

struct GTY((variable_size)) lang_decl {
  union GTY((desc ("%h.base.selector"))) lang_decl_u {
    struct lang_decl_base GTY ((default)) base;
    struct lang_decl_min GTY((tag ("0"))) min;
    struct lang_decl_fn GTY ((tag ("1"))) fn;
    struct lang_decl_ns GTY((tag ("2"))) ns;
    struct lang_decl_parm GTY((tag ("3"))) parm;
  } u;
};

/* Looks through a template (if present) to find what it declares.  */
#define STRIP_TEMPLATE(NODE) \
  (TREE_CODE (NODE) == TEMPLATE_DECL ? DECL_TEMPLATE_RESULT (NODE) : NODE)

#if defined ENABLE_TREE_CHECKING && (GCC_VERSION >= 2007)

#define LANG_DECL_MIN_CHECK(NODE) __extension__			\
({ struct lang_decl *lt = DECL_LANG_SPECIFIC (NODE);		\
   if (!LANG_DECL_HAS_MIN (NODE))				\
     lang_check_failed (__FILE__, __LINE__, __FUNCTION__);	\
   &lt->u.min; })

/* We want to be able to check DECL_CONSTRUCTOR_P and such on a function
   template, not just on a FUNCTION_DECL.  So when looking for things in
   lang_decl_fn, look down through a TEMPLATE_DECL into its result.  */
#define LANG_DECL_FN_CHECK(NODE) __extension__				\
({ struct lang_decl *lt = DECL_LANG_SPECIFIC (STRIP_TEMPLATE (NODE));	\
   if (!DECL_DECLARES_FUNCTION_P (NODE) || lt->u.base.selector != 1)	\
     lang_check_failed (__FILE__, __LINE__, __FUNCTION__);		\
   &lt->u.fn; })

#define LANG_DECL_NS_CHECK(NODE) __extension__				\
({ struct lang_decl *lt = DECL_LANG_SPECIFIC (NODE);			\
   if (TREE_CODE (NODE) != NAMESPACE_DECL || lt->u.base.selector != 2)	\
     lang_check_failed (__FILE__, __LINE__, __FUNCTION__);		\
   &lt->u.ns; })

#define LANG_DECL_PARM_CHECK(NODE) __extension__		\
({ struct lang_decl *lt = DECL_LANG_SPECIFIC (NODE);		\
  if (TREE_CODE (NODE) != PARM_DECL)				\
    lang_check_failed (__FILE__, __LINE__, __FUNCTION__);	\
  &lt->u.parm; })

#define LANG_DECL_U2_CHECK(NODE, TF) __extension__		\
({  struct lang_decl *lt = DECL_LANG_SPECIFIC (NODE);		\
    if (!LANG_DECL_HAS_MIN (NODE) || lt->u.base.u2sel != TF)	\
      lang_check_failed (__FILE__, __LINE__, __FUNCTION__);	\
    &lt->u.min.u2; })

#else

#define LANG_DECL_MIN_CHECK(NODE) \
  (&DECL_LANG_SPECIFIC (NODE)->u.min)

#define LANG_DECL_FN_CHECK(NODE) \
  (&DECL_LANG_SPECIFIC (STRIP_TEMPLATE (NODE))->u.fn)

#define LANG_DECL_NS_CHECK(NODE) \
  (&DECL_LANG_SPECIFIC (NODE)->u.ns)

#define LANG_DECL_PARM_CHECK(NODE) \
  (&DECL_LANG_SPECIFIC (NODE)->u.parm)

#define LANG_DECL_U2_CHECK(NODE, TF) \
  (&DECL_LANG_SPECIFIC (NODE)->u.min.u2)

#endif /* ENABLE_TREE_CHECKING */

/* For a FUNCTION_DECL or a VAR_DECL, the language linkage for the
   declaration.  Some entities (like a member function in a local
   class, or a local variable) do not have linkage at all, and this
   macro should not be used in those cases.

   Implementation note: A FUNCTION_DECL without DECL_LANG_SPECIFIC was
   created by language-independent code, and has C linkage.  Most
   VAR_DECLs have C++ linkage, and do not have DECL_LANG_SPECIFIC, but
   we do create DECL_LANG_SPECIFIC for variables with non-C++ linkage.  */
#define DECL_LANGUAGE(NODE)				\
  (DECL_LANG_SPECIFIC (NODE)				\
   ? DECL_LANG_SPECIFIC (NODE)->u.base.language		\
   : (TREE_CODE (NODE) == FUNCTION_DECL			\
      ? lang_c : lang_cplusplus))

/* Set the language linkage for NODE to LANGUAGE.  */
#define SET_DECL_LANGUAGE(NODE, LANGUAGE) \
  (DECL_LANG_SPECIFIC (NODE)->u.base.language = (LANGUAGE))

/* For FUNCTION_DECLs: nonzero means that this function is a constructor.  */
#define DECL_CONSTRUCTOR_P(NODE) \
  (LANG_DECL_FN_CHECK (NODE)->constructor_attr)

/* Nonzero if NODE (a FUNCTION_DECL) is a constructor for a complete
   object.  */
#define DECL_COMPLETE_CONSTRUCTOR_P(NODE)		\
  (DECL_CONSTRUCTOR_P (NODE)				\
   && DECL_NAME (NODE) == complete_ctor_identifier)

/* Nonzero if NODE (a FUNCTION_DECL) is a constructor for a base
   object.  */
#define DECL_BASE_CONSTRUCTOR_P(NODE)		\
  (DECL_CONSTRUCTOR_P (NODE)			\
   && DECL_NAME (NODE) == base_ctor_identifier)

/* Nonzero if NODE (a FUNCTION_DECL) is a constructor, but not either the
   specialized in-charge constructor or the specialized not-in-charge
   constructor.  */
#define DECL_MAYBE_IN_CHARGE_CONSTRUCTOR_P(NODE)		\
  (DECL_DECLARES_FUNCTION_P (NODE) && DECL_CONSTRUCTOR_P (NODE) \
   && !DECL_CLONED_FUNCTION_P (NODE))

/* Nonzero if NODE (a FUNCTION_DECL) is a copy constructor.  */
#define DECL_COPY_CONSTRUCTOR_P(NODE) \
  (DECL_CONSTRUCTOR_P (NODE) && copy_fn_p (NODE) > 0)

/* Nonzero if NODE (a FUNCTION_DECL) is a move constructor.  */
#define DECL_MOVE_CONSTRUCTOR_P(NODE) \
  (DECL_CONSTRUCTOR_P (NODE) && move_fn_p (NODE))

/* Nonzero if NODE is a destructor.  */
#define DECL_DESTRUCTOR_P(NODE)				\
  (LANG_DECL_FN_CHECK (NODE)->destructor_attr)

/* Nonzero if NODE (a FUNCTION_DECL) is a destructor, but not the
   specialized in-charge constructor, in-charge deleting constructor,
   or the base destructor.  */
#define DECL_MAYBE_IN_CHARGE_DESTRUCTOR_P(NODE)			\
  (DECL_DECLARES_FUNCTION_P (NODE) && DECL_DESTRUCTOR_P (NODE)	\
   && !DECL_CLONED_FUNCTION_P (NODE))

/* Nonzero if NODE (a FUNCTION_DECL) is a destructor for a complete
   object.  */
#define DECL_COMPLETE_DESTRUCTOR_P(NODE)		\
  (DECL_DESTRUCTOR_P (NODE)				\
   && DECL_NAME (NODE) == complete_dtor_identifier)

/* Nonzero if NODE (a FUNCTION_DECL) is a destructor for a base
   object.  */
#define DECL_BASE_DESTRUCTOR_P(NODE)		\
  (DECL_DESTRUCTOR_P (NODE)			\
   && DECL_NAME (NODE) == base_dtor_identifier)

/* Nonzero if NODE (a FUNCTION_DECL) is a destructor for a complete
   object that deletes the object after it has been destroyed.  */
#define DECL_DELETING_DESTRUCTOR_P(NODE)		\
  (DECL_DESTRUCTOR_P (NODE)				\
   && DECL_NAME (NODE) == deleting_dtor_identifier)

/* Nonzero if NODE (a FUNCTION_DECL) is a cloned constructor or
   destructor.  */
#define DECL_CLONED_FUNCTION_P(NODE) (!!decl_cloned_function_p (NODE, true))

/* If DECL_CLONED_FUNCTION_P holds, this is the function that was
   cloned.  */
#define DECL_CLONED_FUNCTION(NODE) (*decl_cloned_function_p (NODE, false))

/* Perform an action for each clone of FN, if FN is a function with
   clones.  This macro should be used like:

      FOR_EACH_CLONE (clone, fn)
	{ ... }

  */
#define FOR_EACH_CLONE(CLONE, FN)			\
  if (TREE_CODE (FN) == FUNCTION_DECL			\
      && (DECL_MAYBE_IN_CHARGE_CONSTRUCTOR_P (FN)	\
	  || DECL_MAYBE_IN_CHARGE_DESTRUCTOR_P (FN)))	\
     for (CLONE = DECL_CHAIN (FN);			\
	  CLONE && DECL_CLONED_FUNCTION_P (CLONE);	\
	  CLONE = DECL_CHAIN (CLONE))

/* Nonzero if NODE has DECL_DISCRIMINATOR and not DECL_ACCESS.  */
#define DECL_DISCRIMINATOR_P(NODE)	\
  (TREE_CODE (NODE) == VAR_DECL		\
   && DECL_FUNCTION_SCOPE_P (NODE))

/* Discriminator for name mangling.  */
#define DECL_DISCRIMINATOR(NODE) (LANG_DECL_U2_CHECK (NODE, 1)->discriminator)

/* True iff DECL_DISCRIMINATOR is set for a DECL_DISCRIMINATOR_P decl.  */
#define DECL_DISCRIMINATOR_SET_P(NODE) \
  (DECL_LANG_SPECIFIC (NODE) && DECL_LANG_SPECIFIC (NODE)->u.base.u2sel == 1)

/* The index of a user-declared parameter in its function, starting at 1.
   All artificial parameters will have index 0.  */
#define DECL_PARM_INDEX(NODE) \
  (LANG_DECL_PARM_CHECK (NODE)->index)

/* The level of a user-declared parameter in its function, starting at 1.
   A parameter of the function will have level 1; a parameter of the first
   nested function declarator (i.e. t in void f (void (*p)(T t))) will have
   level 2.  */
#define DECL_PARM_LEVEL(NODE) \
  (LANG_DECL_PARM_CHECK (NODE)->level)

/* Nonzero if the VTT parm has been added to NODE.  */
#define DECL_HAS_VTT_PARM_P(NODE) \
  (LANG_DECL_FN_CHECK (NODE)->has_vtt_parm_p)

/* Nonzero if NODE is a FUNCTION_DECL for which a VTT parameter is
   required.  */
#define DECL_NEEDS_VTT_PARM_P(NODE)			\
  (CLASSTYPE_VBASECLASSES (DECL_CONTEXT (NODE))		\
   && (DECL_BASE_CONSTRUCTOR_P (NODE)			\
       || DECL_BASE_DESTRUCTOR_P (NODE)))

/* Nonzero if NODE is a user-defined conversion operator.  */
#define DECL_CONV_FN_P(NODE) \
  (DECL_NAME (NODE) && IDENTIFIER_TYPENAME_P (DECL_NAME (NODE)))

/* If FN is a conversion operator, the type to which it converts.
   Otherwise, NULL_TREE.  */
#define DECL_CONV_FN_TYPE(FN) \
  (DECL_CONV_FN_P (FN) ? TREE_TYPE (DECL_NAME (FN)) : NULL_TREE)

/* Nonzero if NODE, which is a TEMPLATE_DECL, is a template
   conversion operator to a type dependent on the innermost template
   args.  */
#define DECL_TEMPLATE_CONV_FN_P(NODE) \
  (DECL_LANG_SPECIFIC (TEMPLATE_DECL_CHECK (NODE))->u.base.template_conv_p)

/* Nonzero if NODE, a static data member, was declared in its class as an
   array of unknown bound.  */
#define VAR_HAD_UNKNOWN_BOUND(NODE)			\
  (DECL_LANG_SPECIFIC (VAR_DECL_CHECK (NODE))		\
   ? DECL_LANG_SPECIFIC (NODE)->u.base.template_conv_p	\
   : false)
#define SET_VAR_HAD_UNKNOWN_BOUND(NODE) \
  (DECL_LANG_SPECIFIC (VAR_DECL_CHECK (NODE))->u.base.template_conv_p = true)

/* Set the overloaded operator code for NODE to CODE.  */
#define SET_OVERLOADED_OPERATOR_CODE(NODE, CODE) \
  (LANG_DECL_FN_CHECK (NODE)->operator_code = (CODE))

/* If NODE is an overloaded operator, then this returns the TREE_CODE
   associated with the overloaded operator.
   DECL_ASSIGNMENT_OPERATOR_P must also be checked to determine
   whether or not NODE is an assignment operator.  If NODE is not an
   overloaded operator, ERROR_MARK is returned.  Since the numerical
   value of ERROR_MARK is zero, this macro can be used as a predicate
   to test whether or not NODE is an overloaded operator.  */
#define DECL_OVERLOADED_OPERATOR_P(NODE)		\
  (IDENTIFIER_OPNAME_P (DECL_NAME (NODE))		\
   ? LANG_DECL_FN_CHECK (NODE)->operator_code : ERROR_MARK)

/* Nonzero if NODE is an assignment operator (including += and such).  */
#define DECL_ASSIGNMENT_OPERATOR_P(NODE) \
  (LANG_DECL_FN_CHECK (NODE)->assignment_operator_p)

/* For FUNCTION_DECLs: nonzero means that this function is a
   constructor or a destructor with an extra in-charge parameter to
   control whether or not virtual bases are constructed.  */
#define DECL_HAS_IN_CHARGE_PARM_P(NODE) \
  (LANG_DECL_FN_CHECK (NODE)->has_in_charge_parm_p)

/* Nonzero if DECL is a declaration of __builtin_constant_p.  */
#define DECL_IS_BUILTIN_CONSTANT_P(NODE)		\
 (TREE_CODE (NODE) == FUNCTION_DECL			\
  && DECL_BUILT_IN_CLASS (NODE) == BUILT_IN_NORMAL	\
  && DECL_FUNCTION_CODE (NODE) == BUILT_IN_CONSTANT_P)

/* Nonzero for _DECL means that this decl appears in (or will appear
   in) as a member in a RECORD_TYPE or UNION_TYPE node.  It is also for
   detecting circularity in case members are multiply defined.  In the
   case of a VAR_DECL, it is also used to determine how program storage
   should be allocated.  */
#define DECL_IN_AGGR_P(NODE) (DECL_LANG_FLAG_3 (NODE))

/* Nonzero for a VAR_DECL means that the variable's initialization (if
   any) has been processed.  (In general, DECL_INITIALIZED_P is
   !DECL_EXTERNAL, but static data members may be initialized even if
   not defined.)  */
#define DECL_INITIALIZED_P(NODE) \
   (TREE_LANG_FLAG_1 (VAR_DECL_CHECK (NODE)))

/* Nonzero for a VAR_DECL iff an explicit initializer was provided
   or a non-trivial constructor is called.  */
#define DECL_NONTRIVIALLY_INITIALIZED_P(NODE)	\
   (TREE_LANG_FLAG_3 (VAR_DECL_CHECK (NODE)))

/* Nonzero for a VAR_DECL that was initialized with a
   constant-expression.  */
#define DECL_INITIALIZED_BY_CONSTANT_EXPRESSION_P(NODE) \
  (TREE_LANG_FLAG_2 (VAR_DECL_CHECK (NODE)))

/* Nonzero if the DECL was initialized in the class definition itself,
   rather than outside the class.  This is used for both static member
   VAR_DECLS, and FUNCTION_DECLS that are defined in the class.  */
#define DECL_INITIALIZED_IN_CLASS_P(DECL) \
  (DECL_LANG_SPECIFIC (VAR_OR_FUNCTION_DECL_CHECK (DECL)) \
   ->u.base.initialized_in_class)

/* Nonzero if the DECL is used in the sense of 3.2 [basic.def.odr].
   Only available for decls with DECL_LANG_SPECIFIC.  */
#define DECL_ODR_USED(DECL) \
  (DECL_LANG_SPECIFIC (VAR_OR_FUNCTION_DECL_CHECK (DECL)) \
   ->u.base.odr_used)

/* Nonzero for DECL means that this decl is just a friend declaration,
   and should not be added to the list of members for this class.  */
#define DECL_FRIEND_P(NODE) \
  (DECL_LANG_SPECIFIC (TYPE_FUNCTION_OR_TEMPLATE_DECL_CHECK (NODE)) \
   ->u.base.friend_attr)

/* A TREE_LIST of the types which have befriended this FUNCTION_DECL.  */
#define DECL_BEFRIENDING_CLASSES(NODE) \
  (LANG_DECL_FN_CHECK (NODE)->befriending_classes)

/* Nonzero for FUNCTION_DECL means that this decl is a static
   member function.  */
#define DECL_STATIC_FUNCTION_P(NODE) \
  (LANG_DECL_FN_CHECK (NODE)->static_function)

/* Nonzero for FUNCTION_DECL means that this decl is a non-static
   member function.  */
#define DECL_NONSTATIC_MEMBER_FUNCTION_P(NODE) \
  (TREE_CODE (TREE_TYPE (NODE)) == METHOD_TYPE)

/* Nonzero for FUNCTION_DECL means that this decl is a member function
   (static or non-static).  */
#define DECL_FUNCTION_MEMBER_P(NODE) \
  (DECL_NONSTATIC_MEMBER_FUNCTION_P (NODE) || DECL_STATIC_FUNCTION_P (NODE))

/* Nonzero for FUNCTION_DECL means that this member function
   has `this' as const X *const.  */
#define DECL_CONST_MEMFUNC_P(NODE)					 \
  (DECL_NONSTATIC_MEMBER_FUNCTION_P (NODE)				 \
   && CP_TYPE_CONST_P (TREE_TYPE (TREE_VALUE				 \
				  (TYPE_ARG_TYPES (TREE_TYPE (NODE))))))

/* Nonzero for FUNCTION_DECL means that this member function
   has `this' as volatile X *const.  */
#define DECL_VOLATILE_MEMFUNC_P(NODE)					 \
  (DECL_NONSTATIC_MEMBER_FUNCTION_P (NODE)				 \
   && CP_TYPE_VOLATILE_P (TREE_TYPE (TREE_VALUE				 \
				  (TYPE_ARG_TYPES (TREE_TYPE (NODE))))))

/* Nonzero for a DECL means that this member is a non-static member.  */
#define DECL_NONSTATIC_MEMBER_P(NODE)		\
  (DECL_NONSTATIC_MEMBER_FUNCTION_P (NODE)	\
   || TREE_CODE (NODE) == FIELD_DECL)

/* Nonzero for _DECL means that this member object type
   is mutable.  */
#define DECL_MUTABLE_P(NODE) (DECL_LANG_FLAG_0 (NODE))

/* Nonzero for _DECL means that this constructor or conversion function is
   non-converting.  */
#define DECL_NONCONVERTING_P(NODE) \
  (LANG_DECL_FN_CHECK (NODE)->nonconverting)

/* Nonzero for FUNCTION_DECL means that this member function is a pure
   virtual function.  */
#define DECL_PURE_VIRTUAL_P(NODE) \
  (LANG_DECL_FN_CHECK (NODE)->pure_virtual)

/* True (in a FUNCTION_DECL) if NODE is a virtual function that is an
   invalid overrider for a function from a base class.  Once we have
   complained about an invalid overrider we avoid complaining about it
   again.  */
#define DECL_INVALID_OVERRIDER_P(NODE) \
  (DECL_LANG_FLAG_4 (NODE))

/* True (in a FUNCTION_DECL) if NODE is a function declared with
   an override virt-specifier */
#define DECL_OVERRIDE_P(NODE) (TREE_LANG_FLAG_0 (NODE))

/* True (in a FUNCTION_DECL) if NODE is a function declared with
   a final virt-specifier */
#define DECL_FINAL_P(NODE) (TREE_LANG_FLAG_1 (NODE))

/* The thunks associated with NODE, a FUNCTION_DECL.  */
#define DECL_THUNKS(NODE) \
  (DECL_VIRTUAL_P (NODE) ? LANG_DECL_FN_CHECK (NODE)->context : NULL_TREE)

/* Set DECL_THUNKS.  */
#define SET_DECL_THUNKS(NODE,THUNKS) \
  (LANG_DECL_FN_CHECK (NODE)->context = (THUNKS))

/* If NODE, a FUNCTION_DECL, is a C++11 inheriting constructor, then this
   is the base it inherits from.  */
#define DECL_INHERITED_CTOR_BASE(NODE) \
  (DECL_CONSTRUCTOR_P (NODE) ? LANG_DECL_FN_CHECK (NODE)->context : NULL_TREE)

/* Set the inherited base.  */
#define SET_DECL_INHERITED_CTOR_BASE(NODE,INH) \
  (LANG_DECL_FN_CHECK (NODE)->context = (INH))

/* Nonzero if NODE is a thunk, rather than an ordinary function.  */
#define DECL_THUNK_P(NODE)			\
  (TREE_CODE (NODE) == FUNCTION_DECL		\
   && DECL_LANG_SPECIFIC (NODE)			\
   && LANG_DECL_FN_CHECK (NODE)->thunk_p)

/* Set DECL_THUNK_P for node.  */
#define SET_DECL_THUNK_P(NODE, THIS_ADJUSTING)			\
  (LANG_DECL_FN_CHECK (NODE)->thunk_p = 1,			\
   LANG_DECL_FN_CHECK (NODE)->this_thunk_p = (THIS_ADJUSTING))

/* Nonzero if NODE is a this pointer adjusting thunk.  */
#define DECL_THIS_THUNK_P(NODE)			\
  (DECL_THUNK_P (NODE) && LANG_DECL_FN_CHECK (NODE)->this_thunk_p)

/* Nonzero if NODE is a result pointer adjusting thunk.  */
#define DECL_RESULT_THUNK_P(NODE)			\
  (DECL_THUNK_P (NODE) && !LANG_DECL_FN_CHECK (NODE)->this_thunk_p)

/* Nonzero if NODE is a FUNCTION_DECL, but not a thunk.  */
#define DECL_NON_THUNK_FUNCTION_P(NODE)				\
  (TREE_CODE (NODE) == FUNCTION_DECL && !DECL_THUNK_P (NODE))

/* Nonzero if NODE is `extern "C"'.  */
#define DECL_EXTERN_C_P(NODE) \
  (DECL_LANGUAGE (NODE) == lang_c)

/* Nonzero if NODE is an `extern "C"' function.  */
#define DECL_EXTERN_C_FUNCTION_P(NODE) \
  (DECL_NON_THUNK_FUNCTION_P (NODE) && DECL_EXTERN_C_P (NODE))

/* True iff DECL is an entity with vague linkage whose definition is
   available in this translation unit.  */
#define DECL_REPO_AVAILABLE_P(NODE) \
  (DECL_LANG_SPECIFIC (NODE)->u.base.repo_available_p)

/* True if DECL is declared 'constexpr'.  */
#define DECL_DECLARED_CONSTEXPR_P(DECL) \
  DECL_LANG_FLAG_8 (VAR_OR_FUNCTION_DECL_CHECK (STRIP_TEMPLATE (DECL)))

/* Nonzero if this DECL is the __PRETTY_FUNCTION__ variable in a
   template function.  */
#define DECL_PRETTY_FUNCTION_P(NODE) \
  (DECL_NAME (NODE) \
   && !strcmp (IDENTIFIER_POINTER (DECL_NAME (NODE)), "__PRETTY_FUNCTION__"))

/* Nonzero if the thread-local variable was declared with __thread
   as opposed to thread_local.  */
#define DECL_GNU_TLS_P(NODE) \
  (TREE_LANG_FLAG_0 (VAR_DECL_CHECK (NODE)))

/* The _TYPE context in which this _DECL appears.  This field holds the
   class where a virtual function instance is actually defined.  */
#define DECL_CLASS_CONTEXT(NODE) \
  (DECL_CLASS_SCOPE_P (NODE) ? DECL_CONTEXT (NODE) : NULL_TREE)

/* For a non-member friend function, the class (if any) in which this
   friend was defined.  For example, given:

     struct S { friend void f (); };

   the DECL_FRIEND_CONTEXT for `f' will be `S'.  */
#define DECL_FRIEND_CONTEXT(NODE)				\
  ((DECL_DECLARES_FUNCTION_P (NODE)				\
    && DECL_FRIEND_P (NODE) && !DECL_FUNCTION_MEMBER_P (NODE))	\
   ? LANG_DECL_FN_CHECK (NODE)->context				\
   : NULL_TREE)

/* Set the DECL_FRIEND_CONTEXT for NODE to CONTEXT.  */
#define SET_DECL_FRIEND_CONTEXT(NODE, CONTEXT) \
  (LANG_DECL_FN_CHECK (NODE)->context = (CONTEXT))

#define CP_DECL_CONTEXT(NODE) \
  (!DECL_FILE_SCOPE_P (NODE) ? DECL_CONTEXT (NODE) : global_namespace)
#define CP_TYPE_CONTEXT(NODE) \
  (!TYPE_FILE_SCOPE_P (NODE) ? TYPE_CONTEXT (NODE) : global_namespace)
#define FROB_CONTEXT(NODE) \
  ((NODE) == global_namespace ? DECL_CONTEXT (NODE) : (NODE))

/* 1 iff NODE has namespace scope, including the global namespace.  */
#define DECL_NAMESPACE_SCOPE_P(NODE)				\
  (!DECL_TEMPLATE_PARM_P (NODE)					\
   && TREE_CODE (CP_DECL_CONTEXT (NODE)) == NAMESPACE_DECL)

#define TYPE_NAMESPACE_SCOPE_P(NODE) \
  (TREE_CODE (CP_TYPE_CONTEXT (NODE)) == NAMESPACE_DECL)

#define NAMESPACE_SCOPE_P(NODE) \
  ((DECL_P (NODE) && DECL_NAMESPACE_SCOPE_P (NODE)) \
   || (TYPE_P (NODE) && TYPE_NAMESPACE_SCOPE_P (NODE)))

/* 1 iff NODE is a class member.  */
#define DECL_CLASS_SCOPE_P(NODE) \
  (DECL_CONTEXT (NODE) && TYPE_P (DECL_CONTEXT (NODE)))

#define TYPE_CLASS_SCOPE_P(NODE) \
  (TYPE_CONTEXT (NODE) && TYPE_P (TYPE_CONTEXT (NODE)))

/* 1 iff NODE is function-local.  */
#define DECL_FUNCTION_SCOPE_P(NODE) \
  (DECL_CONTEXT (NODE) \
   && TREE_CODE (DECL_CONTEXT (NODE)) == FUNCTION_DECL)

#define TYPE_FUNCTION_SCOPE_P(NODE) \
  (TYPE_CONTEXT (NODE) && TREE_CODE (TYPE_CONTEXT (NODE)) == FUNCTION_DECL)

/* 1 iff VAR_DECL node NODE is a type-info decl.  This flag is set for
   both the primary typeinfo object and the associated NTBS name.  */
#define DECL_TINFO_P(NODE) TREE_LANG_FLAG_4 (VAR_DECL_CHECK (NODE))

/* 1 iff VAR_DECL node NODE is virtual table or VTT.  */
#define DECL_VTABLE_OR_VTT_P(NODE) TREE_LANG_FLAG_5 (VAR_DECL_CHECK (NODE))

/* Returns 1 iff VAR_DECL is a construction virtual table.
   DECL_VTABLE_OR_VTT_P will be true in this case and must be checked
   before using this macro.  */
#define DECL_CONSTRUCTION_VTABLE_P(NODE) \
  TREE_LANG_FLAG_6 (VAR_DECL_CHECK (NODE))

/* 1 iff NODE is function-local, but for types.  */
#define LOCAL_CLASS_P(NODE)				\
  (decl_function_context (TYPE_MAIN_DECL (NODE)) != NULL_TREE)

/* For a NAMESPACE_DECL: the list of using namespace directives
   The PURPOSE is the used namespace, the value is the namespace
   that is the common ancestor.  */
#define DECL_NAMESPACE_USING(NODE) DECL_VINDEX (NAMESPACE_DECL_CHECK (NODE))

/* In a NAMESPACE_DECL, the DECL_INITIAL is used to record all users
   of a namespace, to record the transitive closure of using namespace.  */
#define DECL_NAMESPACE_USERS(NODE) DECL_INITIAL (NAMESPACE_DECL_CHECK (NODE))

/* In a NAMESPACE_DECL, the list of namespaces which have associated
   themselves with this one.  */
#define DECL_NAMESPACE_ASSOCIATIONS(NODE) \
  (NAMESPACE_DECL_CHECK (NODE)->decl_non_common.saved_tree)

/* In a NAMESPACE_DECL, points to the original namespace if this is
   a namespace alias.  */
#define DECL_NAMESPACE_ALIAS(NODE) \
	DECL_ABSTRACT_ORIGIN (NAMESPACE_DECL_CHECK (NODE))
#define ORIGINAL_NAMESPACE(NODE)  \
  (DECL_NAMESPACE_ALIAS (NODE) ? DECL_NAMESPACE_ALIAS (NODE) : (NODE))

/* Nonzero if NODE is the std namespace.  */
#define DECL_NAMESPACE_STD_P(NODE)			\
  (TREE_CODE (NODE) == NAMESPACE_DECL			\
   && CP_DECL_CONTEXT (NODE) == global_namespace	\
   && DECL_NAME (NODE) == std_identifier)

/* In a TREE_LIST concatenating using directives, indicate indirect
   directives  */
#define TREE_INDIRECT_USING(NODE) TREE_LANG_FLAG_0 (TREE_LIST_CHECK (NODE))

/* In a TREE_LIST in an attribute list, indicates that the attribute
   must be applied at instantiation time.  */
#define ATTR_IS_DEPENDENT(NODE) TREE_LANG_FLAG_0 (TREE_LIST_CHECK (NODE))

extern tree decl_shadowed_for_var_lookup (tree);
extern void decl_shadowed_for_var_insert (tree, tree);

/* Non zero if this is a using decl for a dependent scope. */
#define DECL_DEPENDENT_P(NODE) DECL_LANG_FLAG_0 (USING_DECL_CHECK (NODE))

/* The scope named in a using decl.  */
#define USING_DECL_SCOPE(NODE) TREE_TYPE (USING_DECL_CHECK (NODE))

/* The decls named by a using decl.  */
#define USING_DECL_DECLS(NODE) DECL_INITIAL (USING_DECL_CHECK (NODE))

/* Non zero if the using decl refers to a dependent type.  */
#define USING_DECL_TYPENAME_P(NODE) DECL_LANG_FLAG_1 (USING_DECL_CHECK (NODE))

/* In a VAR_DECL, true if we have a shadowed local variable
   in the shadowed var table for this VAR_DECL.  */
#define DECL_HAS_SHADOWED_FOR_VAR_P(NODE) \
  (VAR_DECL_CHECK (NODE)->decl_with_vis.shadowed_for_var_p)

/* In a VAR_DECL for a variable declared in a for statement,
   this is the shadowed (local) variable.  */
#define DECL_SHADOWED_FOR_VAR(NODE) \
  (DECL_HAS_SHADOWED_FOR_VAR_P(NODE) ? decl_shadowed_for_var_lookup (NODE) : NULL)

#define SET_DECL_SHADOWED_FOR_VAR(NODE, VAL) \
  (decl_shadowed_for_var_insert (NODE, VAL))

/* In a FUNCTION_DECL, this is nonzero if this function was defined in
   the class definition.  We have saved away the text of the function,
   but have not yet processed it.  */
#define DECL_PENDING_INLINE_P(NODE) \
  (LANG_DECL_FN_CHECK (NODE)->pending_inline_p)

/* If DECL_PENDING_INLINE_P holds, this is the saved text of the
   function.  */
#define DECL_PENDING_INLINE_INFO(NODE) \
  (LANG_DECL_FN_CHECK (NODE)->u.pending_inline_info)

/* Nonzero for TYPE_DECL means that it was written 'using name = type'.  */
#define TYPE_DECL_ALIAS_P(NODE) \
  DECL_LANG_FLAG_6 (TYPE_DECL_CHECK (NODE))

/* Nonzero for a type which is an alias for another type; i.e, a type
   which declaration was written 'using name-of-type =
   another-type'.  */
#define TYPE_ALIAS_P(NODE)			\
  (TYPE_P (NODE)				\
   && TYPE_NAME (NODE)				\
   && TREE_CODE (TYPE_NAME (NODE)) == TYPE_DECL	\
   && TYPE_DECL_ALIAS_P (TYPE_NAME (NODE)))

/* For a class type: if this structure has many fields, we'll sort them
   and put them into a TREE_VEC.  */
#define CLASSTYPE_SORTED_FIELDS(NODE) \
  (LANG_TYPE_CLASS_CHECK (NODE)->sorted_fields)

/* If non-NULL for a VAR_DECL, FUNCTION_DECL, TYPE_DECL or
   TEMPLATE_DECL, the entity is either a template specialization (if
   DECL_USE_TEMPLATE is nonzero) or the abstract instance of the
   template itself.

   In either case, DECL_TEMPLATE_INFO is a TREE_LIST, whose
   TREE_PURPOSE is the TEMPLATE_DECL of which this entity is a
   specialization or abstract instance.  The TREE_VALUE is the
   template arguments used to specialize the template.
   
   Consider:

      template <typename T> struct S { friend void f(T) {} };

   In this case, S<int>::f is, from the point of view of the compiler,
   an instantiation of a template -- but, from the point of view of
   the language, each instantiation of S results in a wholly unrelated
   global function f.  In this case, DECL_TEMPLATE_INFO for S<int>::f
   will be non-NULL, but DECL_USE_TEMPLATE will be zero.  */
#define DECL_TEMPLATE_INFO(NODE) \
  (DECL_LANG_SPECIFIC (VAR_TEMPL_TYPE_FIELD_OR_FUNCTION_DECL_CHECK (NODE)) \
   ->u.min.template_info)

/* For a VAR_DECL, indicates that the variable is actually a
   non-static data member of anonymous union that has been promoted to
   variable status.  */
#define DECL_ANON_UNION_VAR_P(NODE) \
  (DECL_LANG_FLAG_4 (VAR_DECL_CHECK (NODE)))

/* Template information for a RECORD_TYPE or UNION_TYPE.  */
#define CLASSTYPE_TEMPLATE_INFO(NODE) \
  (LANG_TYPE_CLASS_CHECK (RECORD_OR_UNION_CHECK (NODE))->template_info)

/* Template information for an ENUMERAL_TYPE.  Although an enumeration may
   not be a primary template, it may be declared within the scope of a
   primary template and the enumeration constants may depend on
   non-type template parameters.  */
#define ENUM_TEMPLATE_INFO(NODE) \
  (TYPE_LANG_SLOT_1 (ENUMERAL_TYPE_CHECK (NODE)))

/* Template information for a template template parameter.  */
#define TEMPLATE_TEMPLATE_PARM_TEMPLATE_INFO(NODE) \
  (LANG_TYPE_CLASS_CHECK (BOUND_TEMPLATE_TEMPLATE_PARM_TYPE_CHECK (NODE)) \
   ->template_info)

/* Template information for an ENUMERAL_, RECORD_, UNION_TYPE, or
   BOUND_TEMPLATE_TEMPLATE_PARM type.  Note that if NODE is a
   specialization of an alias template, this accessor returns the
   template info for the alias template, not the one (if any) for the
   template of the underlying type.  */
#define TYPE_TEMPLATE_INFO(NODE)					\
  ((TYPE_ALIAS_P (NODE) && DECL_LANG_SPECIFIC (TYPE_NAME (NODE)))	\
   ? (DECL_LANG_SPECIFIC (TYPE_NAME (NODE))				\
      ? DECL_TEMPLATE_INFO (TYPE_NAME (NODE))				\
      : NULL_TREE)							\
   : ((TREE_CODE (NODE) == ENUMERAL_TYPE)				\
      ? ENUM_TEMPLATE_INFO (NODE)					\
      : ((TREE_CODE (NODE) == BOUND_TEMPLATE_TEMPLATE_PARM)		\
	 ? TEMPLATE_TEMPLATE_PARM_TEMPLATE_INFO (NODE)			\
	 : (CLASS_TYPE_P (NODE)						\
	    ? CLASSTYPE_TEMPLATE_INFO (NODE)				\
	    : NULL_TREE))))


/* Set the template information for an ENUMERAL_, RECORD_, or
   UNION_TYPE to VAL.  */
#define SET_TYPE_TEMPLATE_INFO(NODE, VAL)				\
  (TREE_CODE (NODE) == ENUMERAL_TYPE					\
   ? (ENUM_TEMPLATE_INFO (NODE) = (VAL))				\
   : ((CLASS_TYPE_P (NODE) && !TYPE_ALIAS_P (NODE))			\
      ? (CLASSTYPE_TEMPLATE_INFO (NODE) = (VAL))			\
      : (DECL_TEMPLATE_INFO (TYPE_NAME (NODE)) = (VAL))))

#define TI_TEMPLATE(NODE) TREE_TYPE (TEMPLATE_INFO_CHECK (NODE))
#define TI_ARGS(NODE) TREE_CHAIN (TEMPLATE_INFO_CHECK (NODE))
#define TI_PENDING_TEMPLATE_FLAG(NODE) TREE_LANG_FLAG_1 (NODE)
/* For a given TREE_VEC containing a template argument list,
   this property contains the number of arguments that are not
   defaulted.  */
#define NON_DEFAULT_TEMPLATE_ARGS_COUNT(NODE) TREE_CHAIN (TREE_VEC_CHECK (NODE))
/* Below are the setter and getter of the NON_DEFAULT_TEMPLATE_ARGS_COUNT
   property.  */
#define SET_NON_DEFAULT_TEMPLATE_ARGS_COUNT(NODE, INT_VALUE) \
  NON_DEFAULT_TEMPLATE_ARGS_COUNT(NODE) = build_int_cst (NULL_TREE, INT_VALUE)
#ifdef ENABLE_CHECKING
#define GET_NON_DEFAULT_TEMPLATE_ARGS_COUNT(NODE) \
    int_cst_value (NON_DEFAULT_TEMPLATE_ARGS_COUNT (NODE))
#else
#define GET_NON_DEFAULT_TEMPLATE_ARGS_COUNT(NODE) \
  NON_DEFAULT_TEMPLATE_ARGS_COUNT (NODE) \
  ? int_cst_value (NON_DEFAULT_TEMPLATE_ARGS_COUNT (NODE)) \
  : TREE_VEC_LENGTH (INNERMOST_TEMPLATE_ARGS (NODE))
#endif
/* The list of typedefs - used in the template - that need
   access checking at template instantiation time.  */
#define TI_TYPEDEFS_NEEDING_ACCESS_CHECKING(NODE) \
  ((struct tree_template_info*)TEMPLATE_INFO_CHECK \
     (NODE))->typedefs_needing_access_checking

/* We use TREE_VECs to hold template arguments.  If there is only one
   level of template arguments, then the TREE_VEC contains the
   arguments directly.  If there is more than one level of template
   arguments, then each entry in the TREE_VEC is itself a TREE_VEC,
   containing the template arguments for a single level.  The first
   entry in the outer TREE_VEC is the outermost level of template
   parameters; the last is the innermost.

   It is incorrect to ever form a template argument vector containing
   only one level of arguments, but which is a TREE_VEC containing as
   its only entry the TREE_VEC for that level.

   For each TREE_VEC containing the template arguments for a single
   level, it's possible to get or set the number of non defaulted
   template arguments by using the accessor macros
   GET_NON_DEFAULT_TEMPLATE_ARGS_COUNT or
   SET_NON_DEFAULT_TEMPLATE_ARGS_COUNT.  */

/* Nonzero if the template arguments is actually a vector of vectors,
   rather than just a vector.  */
#define TMPL_ARGS_HAVE_MULTIPLE_LEVELS(NODE)		     \
  (NODE && TREE_VEC_LENGTH (NODE) && TREE_VEC_ELT (NODE, 0)  \
   && TREE_CODE (TREE_VEC_ELT (NODE, 0)) == TREE_VEC)

/* The depth of a template argument vector.  When called directly by
   the parser, we use a TREE_LIST rather than a TREE_VEC to represent
   template arguments.  In fact, we may even see NULL_TREE if there
   are no template arguments.  In both of those cases, there is only
   one level of template arguments.  */
#define TMPL_ARGS_DEPTH(NODE)					\
  (TMPL_ARGS_HAVE_MULTIPLE_LEVELS (NODE) ? TREE_VEC_LENGTH (NODE) : 1)

/* The LEVELth level of the template ARGS.  The outermost level of
   args is level 1, not level 0.  */
#define TMPL_ARGS_LEVEL(ARGS, LEVEL)		\
  (TMPL_ARGS_HAVE_MULTIPLE_LEVELS (ARGS)	\
   ? TREE_VEC_ELT (ARGS, (LEVEL) - 1) : (ARGS))

/* Set the LEVELth level of the template ARGS to VAL.  This macro does
   not work with single-level argument vectors.  */
#define SET_TMPL_ARGS_LEVEL(ARGS, LEVEL, VAL)	\
  (TREE_VEC_ELT (ARGS, (LEVEL) - 1) = (VAL))

/* Accesses the IDXth parameter in the LEVELth level of the ARGS.  */
#define TMPL_ARG(ARGS, LEVEL, IDX)				\
  (TREE_VEC_ELT (TMPL_ARGS_LEVEL (ARGS, LEVEL), IDX))

/* Given a single level of template arguments in NODE, return the
   number of arguments.  */
#define NUM_TMPL_ARGS(NODE)				\
  (TREE_VEC_LENGTH (NODE))

/* Returns the innermost level of template arguments in ARGS.  */
#define INNERMOST_TEMPLATE_ARGS(NODE) \
  (get_innermost_template_args ((NODE), 1))

/* The number of levels of template parameters given by NODE.  */
#define TMPL_PARMS_DEPTH(NODE) \
  ((HOST_WIDE_INT) TREE_INT_CST_LOW (TREE_PURPOSE (NODE)))

/* The TEMPLATE_DECL instantiated or specialized by NODE.  This
   TEMPLATE_DECL will be the immediate parent, not the most general
   template.  For example, in:

      template <class T> struct S { template <class U> void f(U); }

   the FUNCTION_DECL for S<int>::f<double> will have, as its
   DECL_TI_TEMPLATE, `template <class U> S<int>::f<U>'.

   As a special case, for a member friend template of a template
   class, this value will not be a TEMPLATE_DECL, but rather an
   IDENTIFIER_NODE or OVERLOAD indicating the name of the template and
   any explicit template arguments provided.  For example, in:

     template <class T> struct S { friend void f<int>(int, double); }

   the DECL_TI_TEMPLATE will be an IDENTIFIER_NODE for `f' and the
   DECL_TI_ARGS will be {int}.

   For a FIELD_DECL with a non-static data member initializer, this value
   is the FIELD_DECL it was instantiated from.  */
#define DECL_TI_TEMPLATE(NODE)      TI_TEMPLATE (DECL_TEMPLATE_INFO (NODE))

/* The template arguments used to obtain this decl from the most
   general form of DECL_TI_TEMPLATE.  For the example given for
   DECL_TI_TEMPLATE, the DECL_TI_ARGS will be {int, double}.  These
   are always the full set of arguments required to instantiate this
   declaration from the most general template specialized here.  */
#define DECL_TI_ARGS(NODE)	    TI_ARGS (DECL_TEMPLATE_INFO (NODE))

/* The TEMPLATE_DECL associated with NODE, a class type.  Even if NODE
   will be generated from a partial specialization, the TEMPLATE_DECL
   referred to here will be the original template.  For example,
   given:

      template <typename T> struct S {};
      template <typename T> struct S<T*> {};
      
   the CLASSTPYE_TI_TEMPLATE for S<int*> will be S, not the S<T*>.  */
#define CLASSTYPE_TI_TEMPLATE(NODE) TI_TEMPLATE (CLASSTYPE_TEMPLATE_INFO (NODE))
#define CLASSTYPE_TI_ARGS(NODE)     TI_ARGS (CLASSTYPE_TEMPLATE_INFO (NODE))

/* For a template instantiation TYPE, returns the TYPE corresponding
   to the primary template.  Otherwise returns TYPE itself.  */
#define CLASSTYPE_PRIMARY_TEMPLATE_TYPE(TYPE)				\
  ((CLASSTYPE_USE_TEMPLATE ((TYPE))					\
    && !CLASSTYPE_TEMPLATE_SPECIALIZATION ((TYPE)))			\
   ? TREE_TYPE (DECL_TEMPLATE_RESULT (DECL_PRIMARY_TEMPLATE		\
				      (CLASSTYPE_TI_TEMPLATE ((TYPE))))) \
   : (TYPE))

/* Like CLASS_TI_TEMPLATE, but also works for ENUMERAL_TYPEs.  */
#define TYPE_TI_TEMPLATE(NODE)			\
  (TI_TEMPLATE (TYPE_TEMPLATE_INFO (NODE)))

/* Like DECL_TI_ARGS, but for an ENUMERAL_, RECORD_, or UNION_TYPE.  */
#define TYPE_TI_ARGS(NODE)			\
  (TI_ARGS (TYPE_TEMPLATE_INFO (NODE)))

#define INNERMOST_TEMPLATE_PARMS(NODE)  TREE_VALUE (NODE)

/* Nonzero if NODE (a TEMPLATE_DECL) is a member template, in the
   sense of [temp.mem].  */
#define DECL_MEMBER_TEMPLATE_P(NODE) \
  (DECL_LANG_FLAG_1 (TEMPLATE_DECL_CHECK (NODE)))

/* Nonzero if the NODE corresponds to the template parameters for a
   member template, whose inline definition is being processed after
   the class definition is complete.  */
#define TEMPLATE_PARMS_FOR_INLINE(NODE) TREE_LANG_FLAG_1 (NODE)

/* Determine if a parameter (i.e., a PARM_DECL) is a function
   parameter pack.  */
#define FUNCTION_PARAMETER_PACK_P(NODE) \
  (DECL_LANG_FLAG_1 (PARM_DECL_CHECK (NODE)))

/* Determines if NODE is an expansion of one or more parameter packs,
   e.g., a TYPE_PACK_EXPANSION or EXPR_PACK_EXPANSION.  */
#define PACK_EXPANSION_P(NODE)                 \
  (TREE_CODE (NODE) == TYPE_PACK_EXPANSION     \
   || TREE_CODE (NODE) == EXPR_PACK_EXPANSION)

/* Extracts the type or expression pattern from a TYPE_PACK_EXPANSION or
   EXPR_PACK_EXPANSION.  */
#define PACK_EXPANSION_PATTERN(NODE)                            \
  (TREE_CODE (NODE) == TYPE_PACK_EXPANSION? TREE_TYPE (NODE)    \
   : TREE_OPERAND (NODE, 0))

/* Sets the type or expression pattern for a TYPE_PACK_EXPANSION or
   EXPR_PACK_EXPANSION.  */
#define SET_PACK_EXPANSION_PATTERN(NODE,VALUE)  \
  if (TREE_CODE (NODE) == TYPE_PACK_EXPANSION)  \
    TREE_TYPE (NODE) = VALUE;                   \
  else                                          \
    TREE_OPERAND (NODE, 0) = VALUE

/* The list of parameter packs used in the PACK_EXPANSION_* node. The
   TREE_VALUE of each TREE_LIST contains the parameter packs.  */
#define PACK_EXPANSION_PARAMETER_PACKS(NODE)		\
  *(TREE_CODE (NODE) == EXPR_PACK_EXPANSION		\
    ? &TREE_OPERAND (NODE, 1)				\
    : &TYPE_MINVAL (TYPE_PACK_EXPANSION_CHECK (NODE)))

/* Any additional template args to be applied when substituting into
   the pattern, set by tsubst_pack_expansion for partial instantiations.  */
#define PACK_EXPANSION_EXTRA_ARGS(NODE)		\
  *(TREE_CODE (NODE) == TYPE_PACK_EXPANSION	\
    ? &TYPE_MAXVAL (NODE)			\
    : &TREE_OPERAND ((NODE), 2))

/* True iff this pack expansion is within a function context.  */
#define PACK_EXPANSION_LOCAL_P(NODE) TREE_LANG_FLAG_0 (NODE)

/* Determine if this is an argument pack.  */
#define ARGUMENT_PACK_P(NODE)                          \
  (TREE_CODE (NODE) == TYPE_ARGUMENT_PACK              \
   || TREE_CODE (NODE) == NONTYPE_ARGUMENT_PACK)

/* The arguments stored in an argument pack. Arguments are stored in a
   TREE_VEC, which may have length zero.  */
#define ARGUMENT_PACK_ARGS(NODE)                               \
  (TREE_CODE (NODE) == TYPE_ARGUMENT_PACK? TREE_TYPE (NODE)    \
   : TREE_OPERAND (NODE, 0))

/* Set the arguments stored in an argument pack. VALUE must be a
   TREE_VEC.  */
#define SET_ARGUMENT_PACK_ARGS(NODE,VALUE)     \
  if (TREE_CODE (NODE) == TYPE_ARGUMENT_PACK)  \
    TREE_TYPE (NODE) = VALUE;                           \
  else                                                  \
    TREE_OPERAND (NODE, 0) = VALUE

/* Whether the argument pack is "incomplete", meaning that more
   arguments can still be deduced. Incomplete argument packs are only
   used when the user has provided an explicit template argument list
   for a variadic function template. Some of the explicit template
   arguments will be placed into the beginning of the argument pack,
   but additional arguments might still be deduced.  */
#define ARGUMENT_PACK_INCOMPLETE_P(NODE)        \
  TREE_ADDRESSABLE (ARGUMENT_PACK_ARGS (NODE))

/* When ARGUMENT_PACK_INCOMPLETE_P, stores the explicit template
   arguments used to fill this pack.  */
#define ARGUMENT_PACK_EXPLICIT_ARGS(NODE)       \
  TREE_TYPE (ARGUMENT_PACK_ARGS (NODE))

/* In an ARGUMENT_PACK_SELECT, the argument pack from which an
   argument will be selected.  */
#define ARGUMENT_PACK_SELECT_FROM_PACK(NODE)				\
  (((struct tree_argument_pack_select *)ARGUMENT_PACK_SELECT_CHECK (NODE))->argument_pack)

/* In an ARGUMENT_PACK_SELECT, the index of the argument we want to
   select.  */
#define ARGUMENT_PACK_SELECT_INDEX(NODE)				\
  (((struct tree_argument_pack_select *)ARGUMENT_PACK_SELECT_CHECK (NODE))->index)
  
/* In an ARGUMENT_PACK_SELECT, the actual underlying argument that the
   ARGUMENT_PACK_SELECT represents. */
#define ARGUMENT_PACK_SELECT_ARG(NODE)					\
  TREE_VEC_ELT (ARGUMENT_PACK_ARGS (ARGUMENT_PACK_SELECT_FROM_PACK (NODE)), \
	        ARGUMENT_PACK_SELECT_INDEX (NODE));

/* In a FUNCTION_DECL, the saved language-specific per-function data.  */
#define DECL_SAVED_FUNCTION_DATA(NODE)			\
  (LANG_DECL_FN_CHECK (FUNCTION_DECL_CHECK (NODE))	\
   ->u.saved_language_function)

/* True if NODE is an implicit INDIRECT_EXPR from convert_from_reference.  */
#define REFERENCE_REF_P(NODE)				\
  (TREE_CODE (NODE) == INDIRECT_REF			\
   && TREE_TYPE (TREE_OPERAND (NODE, 0))		\
   && (TREE_CODE (TREE_TYPE (TREE_OPERAND ((NODE), 0)))	\
       == REFERENCE_TYPE))

#define NEW_EXPR_USE_GLOBAL(NODE) \
  TREE_LANG_FLAG_0 (NEW_EXPR_CHECK (NODE))
#define DELETE_EXPR_USE_GLOBAL(NODE) \
  TREE_LANG_FLAG_0 (DELETE_EXPR_CHECK (NODE))
#define DELETE_EXPR_USE_VEC(NODE) \
  TREE_LANG_FLAG_1 (DELETE_EXPR_CHECK (NODE))

/* Indicates that this is a non-dependent COMPOUND_EXPR which will
   resolve to a function call.  */
#define COMPOUND_EXPR_OVERLOADED(NODE) \
  TREE_LANG_FLAG_0 (COMPOUND_EXPR_CHECK (NODE))

/* In a CALL_EXPR appearing in a template, true if Koenig lookup
   should be performed at instantiation time.  */
#define KOENIG_LOOKUP_P(NODE) TREE_LANG_FLAG_0 (CALL_EXPR_CHECK (NODE))

/* Indicates whether a string literal has been parenthesized. Such
   usages are disallowed in certain circumstances.  */

#define PAREN_STRING_LITERAL_P(NODE) \
  TREE_LANG_FLAG_0 (STRING_CST_CHECK (NODE))

/* Nonzero if this AGGR_INIT_EXPR provides for initialization via a
   constructor call, rather than an ordinary function call.  */
#define AGGR_INIT_VIA_CTOR_P(NODE) \
  TREE_LANG_FLAG_0 (AGGR_INIT_EXPR_CHECK (NODE))

/* Nonzero if expanding this AGGR_INIT_EXPR should first zero-initialize
   the object.  */
#define AGGR_INIT_ZERO_FIRST(NODE) \
  TREE_LANG_FLAG_2 (AGGR_INIT_EXPR_CHECK (NODE))

/* AGGR_INIT_EXPR accessors.  These are equivalent to the CALL_EXPR
   accessors, except for AGGR_INIT_EXPR_SLOT (which takes the place of
   CALL_EXPR_STATIC_CHAIN).  */

#define AGGR_INIT_EXPR_FN(NODE) TREE_OPERAND (AGGR_INIT_EXPR_CHECK (NODE), 1)
#define AGGR_INIT_EXPR_SLOT(NODE) \
  TREE_OPERAND (AGGR_INIT_EXPR_CHECK (NODE), 2)
#define AGGR_INIT_EXPR_ARG(NODE, I) \
  TREE_OPERAND (AGGR_INIT_EXPR_CHECK (NODE), (I) + 3)
#define aggr_init_expr_nargs(NODE) (VL_EXP_OPERAND_LENGTH(NODE) - 3)

/* AGGR_INIT_EXPR_ARGP returns a pointer to the argument vector for NODE.
   We can't use &AGGR_INIT_EXPR_ARG (NODE, 0) because that will complain if
   the argument count is zero when checking is enabled.  Instead, do
   the pointer arithmetic to advance past the 3 fixed operands in a
   AGGR_INIT_EXPR.  That produces a valid pointer to just past the end of
   the operand array, even if it's not valid to dereference it.  */
#define AGGR_INIT_EXPR_ARGP(NODE) \
  (&(TREE_OPERAND (AGGR_INIT_EXPR_CHECK (NODE), 0)) + 3)

/* Abstract iterators for AGGR_INIT_EXPRs.  */

/* Structure containing iterator state.  */
typedef struct aggr_init_expr_arg_iterator_d {
  tree t;	/* the aggr_init_expr */
  int n;	/* argument count */
  int i;	/* next argument index */
} aggr_init_expr_arg_iterator;

/* Initialize the abstract argument list iterator object ITER with the
   arguments from AGGR_INIT_EXPR node EXP.  */
static inline void
init_aggr_init_expr_arg_iterator (tree exp,
				       aggr_init_expr_arg_iterator *iter)
{
  iter->t = exp;
  iter->n = aggr_init_expr_nargs (exp);
  iter->i = 0;
}

/* Return the next argument from abstract argument list iterator object ITER,
   and advance its state.  Return NULL_TREE if there are no more arguments.  */
static inline tree
next_aggr_init_expr_arg (aggr_init_expr_arg_iterator *iter)
{
  tree result;
  if (iter->i >= iter->n)
    return NULL_TREE;
  result = AGGR_INIT_EXPR_ARG (iter->t, iter->i);
  iter->i++;
  return result;
}

/* Initialize the abstract argument list iterator object ITER, then advance
   past and return the first argument.  Useful in for expressions, e.g.
     for (arg = first_aggr_init_expr_arg (exp, &iter); arg;
          arg = next_aggr_init_expr_arg (&iter))   */
static inline tree
first_aggr_init_expr_arg (tree exp, aggr_init_expr_arg_iterator *iter)
{
  init_aggr_init_expr_arg_iterator (exp, iter);
  return next_aggr_init_expr_arg (iter);
}

/* Test whether there are more arguments in abstract argument list iterator
   ITER, without changing its state.  */
static inline bool
more_aggr_init_expr_args_p (const aggr_init_expr_arg_iterator *iter)
{
  return (iter->i < iter->n);
}

/* Iterate through each argument ARG of AGGR_INIT_EXPR CALL, using variable
   ITER (of type aggr_init_expr_arg_iterator) to hold the iteration state.  */
#define FOR_EACH_AGGR_INIT_EXPR_ARG(arg, iter, call)			\
  for ((arg) = first_aggr_init_expr_arg ((call), &(iter)); (arg);	\
       (arg) = next_aggr_init_expr_arg (&(iter)))

/* VEC_INIT_EXPR accessors.  */
#define VEC_INIT_EXPR_SLOT(NODE) TREE_OPERAND (VEC_INIT_EXPR_CHECK (NODE), 0)
#define VEC_INIT_EXPR_INIT(NODE) TREE_OPERAND (VEC_INIT_EXPR_CHECK (NODE), 1)

/* Indicates that a VEC_INIT_EXPR is a potential constant expression.
   Only set when the current function is constexpr.  */
#define VEC_INIT_EXPR_IS_CONSTEXPR(NODE) \
  TREE_LANG_FLAG_0 (VEC_INIT_EXPR_CHECK (NODE))

/* Indicates that a VEC_INIT_EXPR is expressing value-initialization.  */
#define VEC_INIT_EXPR_VALUE_INIT(NODE) \
  TREE_LANG_FLAG_1 (VEC_INIT_EXPR_CHECK (NODE))

/* The condition under which this MUST_NOT_THROW_EXPR actually blocks
   exceptions.  NULL_TREE means 'true'.  */
#define MUST_NOT_THROW_COND(NODE) \
  TREE_OPERAND (MUST_NOT_THROW_EXPR_CHECK (NODE), 1)

/* The TYPE_MAIN_DECL for a class template type is a TYPE_DECL, not a
   TEMPLATE_DECL.  This macro determines whether or not a given class
   type is really a template type, as opposed to an instantiation or
   specialization of one.  */
#define CLASSTYPE_IS_TEMPLATE(NODE)  \
  (CLASSTYPE_TEMPLATE_INFO (NODE)    \
   && !CLASSTYPE_USE_TEMPLATE (NODE) \
   && PRIMARY_TEMPLATE_P (CLASSTYPE_TI_TEMPLATE (NODE)))

/* The name used by the user to name the typename type.  Typically,
   this is an IDENTIFIER_NODE, and the same as the DECL_NAME on the
   corresponding TYPE_DECL.  However, this may also be a
   TEMPLATE_ID_EXPR if we had something like `typename X::Y<T>'.  */
#define TYPENAME_TYPE_FULLNAME(NODE) \
  (TYPE_VALUES_RAW (TYPENAME_TYPE_CHECK (NODE)))

/* True if a TYPENAME_TYPE was declared as an "enum".  */
#define TYPENAME_IS_ENUM_P(NODE) \
  (TREE_LANG_FLAG_0 (TYPENAME_TYPE_CHECK (NODE)))

/* True if a TYPENAME_TYPE was declared as a "class", "struct", or
   "union".  */
#define TYPENAME_IS_CLASS_P(NODE) \
  (TREE_LANG_FLAG_1 (TYPENAME_TYPE_CHECK (NODE)))

/* True if a TYPENAME_TYPE is in the process of being resolved.  */
#define TYPENAME_IS_RESOLVING_P(NODE) \
  (TREE_LANG_FLAG_2 (TYPENAME_TYPE_CHECK (NODE)))

/* [class.virtual]

   A class that declares or inherits a virtual function is called a
   polymorphic class.  */
#define TYPE_POLYMORPHIC_P(NODE) (TREE_LANG_FLAG_2 (NODE))

/* Nonzero if this class has a virtual function table pointer.  */
#define TYPE_CONTAINS_VPTR_P(NODE)		\
  (TYPE_POLYMORPHIC_P (NODE) || CLASSTYPE_VBASECLASSES (NODE))

/* This flag is true of a local VAR_DECL if it was declared in a for
   statement, but we are no longer in the scope of the for.  */
#define DECL_DEAD_FOR_LOCAL(NODE) DECL_LANG_FLAG_7 (VAR_DECL_CHECK (NODE))

/* This flag is set on a VAR_DECL that is a DECL_DEAD_FOR_LOCAL
   if we already emitted a warning about using it.  */
#define DECL_ERROR_REPORTED(NODE) DECL_LANG_FLAG_0 (VAR_DECL_CHECK (NODE))

/* Nonzero if NODE is a FUNCTION_DECL (for a function with global
   scope) declared in a local scope.  */
#define DECL_LOCAL_FUNCTION_P(NODE) \
  DECL_LANG_FLAG_0 (FUNCTION_DECL_CHECK (NODE))

/* True if NODE was declared with auto in its return type, but it has
   started compilation and so the return type might have been changed by
   return type deduction; its declared return type should be found in
   DECL_STRUCT_FUNCTION(NODE)->language->x_auto_return_pattern.  */
#define FNDECL_USED_AUTO(NODE) \
  TREE_LANG_FLAG_2 (FUNCTION_DECL_CHECK (NODE))

/* Nonzero if NODE is a DECL which we know about but which has not
   been explicitly declared, such as a built-in function or a friend
   declared inside a class.  In the latter case DECL_HIDDEN_FRIEND_P
   will be set.  */
#define DECL_ANTICIPATED(NODE) \
  (DECL_LANG_SPECIFIC (TYPE_FUNCTION_OR_TEMPLATE_DECL_CHECK (NODE)) \
   ->u.base.anticipated_p)

/* Nonzero if NODE is a FUNCTION_DECL which was declared as a friend
   within a class but has not been declared in the surrounding scope.
   The function is invisible except via argument dependent lookup.  */
#define DECL_HIDDEN_FRIEND_P(NODE) \
  (LANG_DECL_FN_CHECK (DECL_COMMON_CHECK (NODE))->hidden_friend_p)

/* Nonzero if NODE is a FUNCTION_DECL generated by implicitly_declare_fn
   that we shouldn't actually declare implicitly; it is only used for
   comparing to an =default declaration.  */
#define FNDECL_SUPPRESS_IMPLICIT_DECL(NODE) \
  (LANG_DECL_FN_CHECK (DECL_COMMON_CHECK (NODE))->suppress_implicit_decl)

/* Nonzero if DECL has been declared threadprivate by
   #pragma omp threadprivate.  */
#define CP_DECL_THREADPRIVATE_P(DECL) \
  (DECL_LANG_SPECIFIC (VAR_DECL_CHECK (DECL))->u.base.threadprivate_or_deleted_p)

/* Nonzero if DECL was declared with '= delete'.  */
#define DECL_DELETED_FN(DECL) \
  (DECL_LANG_SPECIFIC (FUNCTION_DECL_CHECK (DECL))->u.base.threadprivate_or_deleted_p)

/* Nonzero if DECL was declared with '= default' (maybe implicitly).  */
#define DECL_DEFAULTED_FN(DECL) \
  (LANG_DECL_FN_CHECK (DECL)->defaulted_p)

/* Nonzero if DECL is explicitly defaulted in the class body.  */
#define DECL_DEFAULTED_IN_CLASS_P(DECL)					\
  (DECL_DEFAULTED_FN (DECL) && DECL_INITIALIZED_IN_CLASS_P (DECL))
/* Nonzero if DECL was defaulted outside the class body.  */
#define DECL_DEFAULTED_OUTSIDE_CLASS_P(DECL)				\
  (DECL_DEFAULTED_FN (DECL)						\
   && !(DECL_ARTIFICIAL (DECL) || DECL_INITIALIZED_IN_CLASS_P (DECL)))

/* Record whether a typedef for type `int' was actually `signed int'.  */
#define C_TYPEDEF_EXPLICITLY_SIGNED(EXP) DECL_LANG_FLAG_1 (EXP)

/* Returns nonzero if DECL has external linkage, as specified by the
   language standard.  (This predicate may hold even when the
   corresponding entity is not actually given external linkage in the
   object file; see decl_linkage for details.)  */
#define DECL_EXTERNAL_LINKAGE_P(DECL) \
  (decl_linkage (DECL) == lk_external)

/* Keep these codes in ascending code order.  */

#define INTEGRAL_CODE_P(CODE)	\
  ((CODE) == ENUMERAL_TYPE	\
   || (CODE) == BOOLEAN_TYPE	\
   || (CODE) == INTEGER_TYPE)

/* [basic.fundamental]

   Types  bool, char, wchar_t, and the signed and unsigned integer types
   are collectively called integral types.

   Note that INTEGRAL_TYPE_P, as defined in tree.h, allows enumeration
   types as well, which is incorrect in C++.  Keep these checks in
   ascending code order.  */
#define CP_INTEGRAL_TYPE_P(TYPE)		\
  (TREE_CODE (TYPE) == BOOLEAN_TYPE		\
   || TREE_CODE (TYPE) == INTEGER_TYPE)

/* Returns true if TYPE is an integral or enumeration name.  Keep
   these checks in ascending code order.  */
#define INTEGRAL_OR_ENUMERATION_TYPE_P(TYPE) \
   (TREE_CODE (TYPE) == ENUMERAL_TYPE || CP_INTEGRAL_TYPE_P (TYPE))

/* Returns true if TYPE is an integral or unscoped enumeration type.  */
#define INTEGRAL_OR_UNSCOPED_ENUMERATION_TYPE_P(TYPE) \
   (UNSCOPED_ENUM_P (TYPE) || CP_INTEGRAL_TYPE_P (TYPE))

/* True if the class type TYPE is a literal type.  */
#define CLASSTYPE_LITERAL_P(TYPE)              \
   (LANG_TYPE_CLASS_CHECK (TYPE)->is_literal)

/* [basic.fundamental]

   Integral and floating types are collectively called arithmetic
   types.  

   As a GNU extension, we also accept complex types.

   Keep these checks in ascending code order.  */
#define ARITHMETIC_TYPE_P(TYPE) \
  (CP_INTEGRAL_TYPE_P (TYPE) \
   || TREE_CODE (TYPE) == REAL_TYPE \
   || TREE_CODE (TYPE) == COMPLEX_TYPE)

/* True iff TYPE is cv decltype(nullptr).  */
#define NULLPTR_TYPE_P(TYPE) (TREE_CODE (TYPE) == NULLPTR_TYPE)

/* [basic.types]

   Arithmetic types, enumeration types, pointer types,
   pointer-to-member types, and std::nullptr_t are collectively called
   scalar types.
   
   Keep these checks in ascending code order.  */
#define SCALAR_TYPE_P(TYPE)			\
  (TYPE_PTRDATAMEM_P (TYPE)			\
   || TREE_CODE (TYPE) == ENUMERAL_TYPE		\
   || ARITHMETIC_TYPE_P (TYPE)			\
   || TYPE_PTR_P (TYPE)				\
   || TYPE_PTRMEMFUNC_P (TYPE)                  \
   || NULLPTR_TYPE_P (TYPE))

/* Determines whether this type is a C++0x scoped enumeration
   type. Scoped enumerations types are introduced via "enum class" or
   "enum struct", e.g.,

     enum class Color {
       Red, Green, Blue
     };

   Scoped enumeration types are different from normal (unscoped)
   enumeration types in several ways:
   
     - The enumerators of a scoped enumeration type are only available
       within the scope of the enumeration type and not in the
       enclosing scope. For example, the Red color can be referred to
       with "Color::Red" but not "Red".

     - Scoped enumerators and enumerations do not implicitly convert
       to integers or 'bool'.

     - The underlying type of the enum is well-defined.  */
#define SCOPED_ENUM_P(TYPE)                                             \
  (TREE_CODE (TYPE) == ENUMERAL_TYPE && ENUM_IS_SCOPED (TYPE))

/* Determine whether this is an unscoped enumeration type.  */
#define UNSCOPED_ENUM_P(TYPE)                                           \
  (TREE_CODE (TYPE) == ENUMERAL_TYPE && !ENUM_IS_SCOPED (TYPE))

/* Set the flag indicating whether an ENUMERAL_TYPE is a C++0x scoped
   enumeration type (1) or a normal (unscoped) enumeration type
   (0).  */
#define SET_SCOPED_ENUM_P(TYPE, VAL)                    \
  (ENUM_IS_SCOPED (TYPE) = (VAL))

#define SET_OPAQUE_ENUM_P(TYPE, VAL)                    \
  (ENUM_IS_OPAQUE (TYPE) = (VAL))

#define OPAQUE_ENUM_P(TYPE)				\
  (TREE_CODE (TYPE) == ENUMERAL_TYPE && ENUM_IS_OPAQUE (TYPE))

/* Determines whether an ENUMERAL_TYPE has an explicit
   underlying type.  */
#define ENUM_FIXED_UNDERLYING_TYPE_P(NODE) (TYPE_LANG_FLAG_5 (NODE))

/* Returns the underlying type of the given enumeration type. The
   underlying type is determined in different ways, depending on the
   properties of the enum:

     - In C++0x, the underlying type can be explicitly specified, e.g.,

         enum E1 : char { ... } // underlying type is char

     - In a C++0x scoped enumeration, the underlying type is int
       unless otherwises specified:

         enum class E2 { ... } // underlying type is int

     - Otherwise, the underlying type is determined based on the
       values of the enumerators. In this case, the
       ENUM_UNDERLYING_TYPE will not be set until after the definition
       of the enumeration is completed by finish_enum.  */
#define ENUM_UNDERLYING_TYPE(TYPE) \
  TREE_TYPE (ENUMERAL_TYPE_CHECK (TYPE))

/* [dcl.init.aggr]

   An aggregate is an array or a class with no user-provided
   constructors, no brace-or-equal-initializers for non-static data
   members, no private or protected non-static data members, no
   base classes, and no virtual functions.

   As an extension, we also treat vectors as aggregates.  Keep these
   checks in ascending code order.  */
#define CP_AGGREGATE_TYPE_P(TYPE)				\
  (TREE_CODE (TYPE) == VECTOR_TYPE				\
   ||TREE_CODE (TYPE) == ARRAY_TYPE				\
   || (CLASS_TYPE_P (TYPE) && !CLASSTYPE_NON_AGGREGATE (TYPE)))

/* Nonzero for a class type means that the class type has a
   user-declared constructor.  */
#define TYPE_HAS_USER_CONSTRUCTOR(NODE) (TYPE_LANG_FLAG_1 (NODE))

/* When appearing in an INDIRECT_REF, it means that the tree structure
   underneath is actually a call to a constructor.  This is needed
   when the constructor must initialize local storage (which can
   be automatically destroyed), rather than allowing it to allocate
   space from the heap.

   When appearing in a SAVE_EXPR, it means that underneath
   is a call to a constructor.

   When appearing in a CONSTRUCTOR, the expression is a
   compound literal.

   When appearing in a FIELD_DECL, it means that this field
   has been duly initialized in its constructor.  */
#define TREE_HAS_CONSTRUCTOR(NODE) (TREE_LANG_FLAG_4 (NODE))

/* True if NODE is a brace-enclosed initializer.  */
#define BRACE_ENCLOSED_INITIALIZER_P(NODE) \
  (TREE_CODE (NODE) == CONSTRUCTOR && TREE_TYPE (NODE) == init_list_type_node)

/* True if NODE is a compound-literal, i.e., a brace-enclosed
   initializer cast to a particular type.  */
#define COMPOUND_LITERAL_P(NODE) \
  (TREE_CODE (NODE) == CONSTRUCTOR && TREE_HAS_CONSTRUCTOR (NODE))

#define EMPTY_CONSTRUCTOR_P(NODE) (TREE_CODE (NODE) == CONSTRUCTOR \
				   && VEC_empty (constructor_elt, \
						 CONSTRUCTOR_ELTS (NODE)) \
				   && !TREE_HAS_CONSTRUCTOR (NODE))

/* True if NODE is a init-list used as a direct-initializer, i.e.
   B b{1,2}, not B b({1,2}) or B b = {1,2}.  */
#define CONSTRUCTOR_IS_DIRECT_INIT(NODE) (TREE_LANG_FLAG_0 (CONSTRUCTOR_CHECK (NODE)))

/* True if NODE represents a conversion for direct-initialization in a
   template.  Set by perform_implicit_conversion_flags.  */
#define IMPLICIT_CONV_EXPR_DIRECT_INIT(NODE) \
  (TREE_LANG_FLAG_0 (IMPLICIT_CONV_EXPR_CHECK (NODE)))

/* Nonzero means that an object of this type can not be initialized using
   an initializer list.  */
#define CLASSTYPE_NON_AGGREGATE(NODE) \
  (LANG_TYPE_CLASS_CHECK (NODE)->non_aggregate)
#define TYPE_NON_AGGREGATE_CLASS(NODE) \
  (CLASS_TYPE_P (NODE) && CLASSTYPE_NON_AGGREGATE (NODE))

/* Nonzero if there is a non-trivial X::op=(cv X&) for this class.  */
#define TYPE_HAS_COMPLEX_COPY_ASSIGN(NODE) (LANG_TYPE_CLASS_CHECK (NODE)->has_complex_copy_assign)

/* Nonzero if there is a non-trivial X::X(cv X&) for this class.  */
#define TYPE_HAS_COMPLEX_COPY_CTOR(NODE) (LANG_TYPE_CLASS_CHECK (NODE)->has_complex_copy_ctor)

/* Nonzero if there is a non-trivial X::op=(X&&) for this class.  */
#define TYPE_HAS_COMPLEX_MOVE_ASSIGN(NODE) (LANG_TYPE_CLASS_CHECK (NODE)->has_complex_move_assign)

/* Nonzero if there is a non-trivial X::X(X&&) for this class.  */
#define TYPE_HAS_COMPLEX_MOVE_CTOR(NODE) (LANG_TYPE_CLASS_CHECK (NODE)->has_complex_move_ctor)

/* Nonzero if there is a non-trivial default constructor for this class.  */
#define TYPE_HAS_COMPLEX_DFLT(NODE) (LANG_TYPE_CLASS_CHECK (NODE)->has_complex_dflt)

/* Nonzero if TYPE has a trivial destructor.  From [class.dtor]:

     A destructor is trivial if it is an implicitly declared
     destructor and if:

       - all of the direct base classes of its class have trivial
	 destructors,

       - for all of the non-static data members of its class that are
	 of class type (or array thereof), each such class has a
	 trivial destructor.  */
#define TYPE_HAS_TRIVIAL_DESTRUCTOR(NODE) \
  (!TYPE_HAS_NONTRIVIAL_DESTRUCTOR (NODE))

/* Nonzero for _TYPE node means that this type does not have a trivial
   destructor.  Therefore, destroying an object of this type will
   involve a call to a destructor.  This can apply to objects of
   ARRAY_TYPE is the type of the elements needs a destructor.  */
#define TYPE_HAS_NONTRIVIAL_DESTRUCTOR(NODE) \
  (TYPE_LANG_FLAG_4 (NODE))

/* Nonzero for class type means that the default constructor is trivial.  */
#define TYPE_HAS_TRIVIAL_DFLT(NODE) \
  (TYPE_HAS_DEFAULT_CONSTRUCTOR (NODE) && ! TYPE_HAS_COMPLEX_DFLT (NODE))

/* Nonzero for class type means that copy initialization of this type can use
   a bitwise copy.  */
#define TYPE_HAS_TRIVIAL_COPY_CTOR(NODE) \
  (TYPE_HAS_COPY_CTOR (NODE) && ! TYPE_HAS_COMPLEX_COPY_CTOR (NODE))

/* Nonzero for class type means that assignment of this type can use
   a bitwise copy.  */
#define TYPE_HAS_TRIVIAL_COPY_ASSIGN(NODE) \
  (TYPE_HAS_COPY_ASSIGN (NODE) && ! TYPE_HAS_COMPLEX_COPY_ASSIGN (NODE))

/* Returns true if NODE is a pointer-to-data-member.  */
#define TYPE_PTRDATAMEM_P(NODE)			\
  (TREE_CODE (NODE) == OFFSET_TYPE)
/* Returns true if NODE is a pointer.  */
#define TYPE_PTR_P(NODE)			\
  (TREE_CODE (NODE) == POINTER_TYPE)

/* Returns true if NODE is an object type:

     [basic.types]

     An object type is a (possibly cv-qualified) type that is not a
     function type, not a reference type, and not a void type.

   Keep these checks in ascending order, for speed.  */
#define TYPE_OBJ_P(NODE)			\
  (TREE_CODE (NODE) != REFERENCE_TYPE		\
   && TREE_CODE (NODE) != VOID_TYPE		\
   && TREE_CODE (NODE) != FUNCTION_TYPE		\
   && TREE_CODE (NODE) != METHOD_TYPE)

/* Returns true if NODE is a pointer to an object.  Keep these checks
   in ascending tree code order.  */
#define TYPE_PTROB_P(NODE)					\
  (TYPE_PTR_P (NODE) && TYPE_OBJ_P (TREE_TYPE (NODE)))

/* Returns true if NODE is a reference to an object.  Keep these checks
   in ascending tree code order.  */
#define TYPE_REF_OBJ_P(NODE)					\
  (TREE_CODE (NODE) == REFERENCE_TYPE && TYPE_OBJ_P (TREE_TYPE (NODE)))

/* Returns true if NODE is a pointer to an object, or a pointer to
   void.  Keep these checks in ascending tree code order.  */
#define TYPE_PTROBV_P(NODE)					\
  (TYPE_PTR_P (NODE)						\
   && !(TREE_CODE (TREE_TYPE (NODE)) == FUNCTION_TYPE		\
	|| TREE_CODE (TREE_TYPE (NODE)) == METHOD_TYPE))

/* Returns true if NODE is a pointer to function.  */
#define TYPE_PTRFN_P(NODE)				\
  (TREE_CODE (NODE) == POINTER_TYPE			\
   && TREE_CODE (TREE_TYPE (NODE)) == FUNCTION_TYPE)

/* Returns true if NODE is a reference to function.  */
#define TYPE_REFFN_P(NODE)				\
  (TREE_CODE (NODE) == REFERENCE_TYPE			\
   && TREE_CODE (TREE_TYPE (NODE)) == FUNCTION_TYPE)

/* Nonzero for _TYPE node means that this type is a pointer to member
   function type.  */
#define TYPE_PTRMEMFUNC_P(NODE)		\
  (TREE_CODE (NODE) == RECORD_TYPE	\
   && TYPE_LANG_SPECIFIC (NODE)		\
   && TYPE_PTRMEMFUNC_FLAG (NODE))

#define TYPE_PTRMEMFUNC_FLAG(NODE) \
  (LANG_TYPE_CLASS_CHECK (NODE)->ptrmemfunc_flag)

/* Returns true if NODE is a pointer-to-member.  */
#define TYPE_PTRMEM_P(NODE) \
  (TYPE_PTRDATAMEM_P (NODE) || TYPE_PTRMEMFUNC_P (NODE))

/* Returns true if NODE is a pointer or a pointer-to-member.  */
#define TYPE_PTR_OR_PTRMEM_P(NODE) \
  (TYPE_PTR_P (NODE) || TYPE_PTRMEM_P (NODE))

/* Indicates when overload resolution may resolve to a pointer to
   member function. [expr.unary.op]/3 */
#define PTRMEM_OK_P(NODE) \
  TREE_LANG_FLAG_0 (TREE_CHECK3 ((NODE), ADDR_EXPR, OFFSET_REF, SCOPE_REF))

/* Get the POINTER_TYPE to the METHOD_TYPE associated with this
   pointer to member function.  TYPE_PTRMEMFUNC_P _must_ be true,
   before using this macro.  */
#define TYPE_PTRMEMFUNC_FN_TYPE(NODE) \
  (TREE_TYPE (TYPE_FIELDS (NODE)))

/* Returns `A' for a type like `int (A::*)(double)' */
#define TYPE_PTRMEMFUNC_OBJECT_TYPE(NODE) \
  TYPE_METHOD_BASETYPE (TREE_TYPE (TYPE_PTRMEMFUNC_FN_TYPE (NODE)))

/* These are use to manipulate the canonical RECORD_TYPE from the
   hashed POINTER_TYPE, and can only be used on the POINTER_TYPE.  */
#define TYPE_GET_PTRMEMFUNC_TYPE(NODE) \
  (TYPE_LANG_SPECIFIC (NODE) ? LANG_TYPE_PTRMEM_CHECK (NODE)->record : NULL)
#define TYPE_SET_PTRMEMFUNC_TYPE(NODE, VALUE)				\
  do {									\
    if (TYPE_LANG_SPECIFIC (NODE) == NULL)				\
      {									\
	TYPE_LANG_SPECIFIC (NODE) = ggc_alloc_cleared_lang_type		\
	 (sizeof (struct lang_type_ptrmem));				\
	TYPE_LANG_SPECIFIC (NODE)->u.ptrmem.h.is_lang_type_class = 0;	\
      }									\
    TYPE_LANG_SPECIFIC (NODE)->u.ptrmem.record = (VALUE);		\
  } while (0)

/* For a pointer-to-member type of the form `T X::*', this is `X'.
   For a type like `void (X::*)() const', this type is `X', not `const
   X'.  To get at the `const X' you have to look at the
   TYPE_PTRMEM_POINTED_TO_TYPE; there, the first parameter will have
   type `const X*'.  */
#define TYPE_PTRMEM_CLASS_TYPE(NODE)			\
  (TYPE_PTRDATAMEM_P (NODE)					\
   ? TYPE_OFFSET_BASETYPE (NODE)		\
   : TYPE_PTRMEMFUNC_OBJECT_TYPE (NODE))

/* For a pointer-to-member type of the form `T X::*', this is `T'.  */
#define TYPE_PTRMEM_POINTED_TO_TYPE(NODE)		\
   (TYPE_PTRDATAMEM_P (NODE)				\
    ? TREE_TYPE (NODE)					\
    : TREE_TYPE (TYPE_PTRMEMFUNC_FN_TYPE (NODE)))

/* For a pointer-to-member constant `X::Y' this is the RECORD_TYPE for
   `X'.  */
#define PTRMEM_CST_CLASS(NODE) \
  TYPE_PTRMEM_CLASS_TYPE (TREE_TYPE (PTRMEM_CST_CHECK (NODE)))

/* For a pointer-to-member constant `X::Y' this is the _DECL for
   `Y'.  */
#define PTRMEM_CST_MEMBER(NODE) (((ptrmem_cst_t)PTRMEM_CST_CHECK (NODE))->member)

/* The expression in question for a TYPEOF_TYPE.  */
#define TYPEOF_TYPE_EXPR(NODE) (TYPE_VALUES_RAW (TYPEOF_TYPE_CHECK (NODE)))

/* The type in question for an UNDERLYING_TYPE.  */
#define UNDERLYING_TYPE_TYPE(NODE) \
  (TYPE_VALUES_RAW (UNDERLYING_TYPE_CHECK (NODE)))

/* The type in question for BASES.  */
#define BASES_TYPE(NODE) \
  (TYPE_VALUES_RAW (BASES_CHECK (NODE)))

#define BASES_DIRECT(NODE) \
  TREE_LANG_FLAG_0 (BASES_CHECK (NODE))

/* The expression in question for a DECLTYPE_TYPE.  */
#define DECLTYPE_TYPE_EXPR(NODE) (TYPE_VALUES_RAW (DECLTYPE_TYPE_CHECK (NODE)))

/* Whether the DECLTYPE_TYPE_EXPR of NODE was originally parsed as an
   id-expression or a member-access expression. When false, it was
   parsed as a full expression.  */
#define DECLTYPE_TYPE_ID_EXPR_OR_MEMBER_ACCESS_P(NODE) \
  (DECLTYPE_TYPE_CHECK (NODE))->type_common.string_flag

/* These flags indicate that we want different semantics from normal
   decltype: lambda capture just drops references, lambda proxies look
   through implicit dereference.  */
#define DECLTYPE_FOR_LAMBDA_CAPTURE(NODE) \
  TREE_LANG_FLAG_0 (DECLTYPE_TYPE_CHECK (NODE))
#define DECLTYPE_FOR_LAMBDA_PROXY(NODE) \
  TREE_LANG_FLAG_2 (DECLTYPE_TYPE_CHECK (NODE))

/* Nonzero for VAR_DECL and FUNCTION_DECL node means that `extern' was
   specified in its declaration.  This can also be set for an
   erroneously declared PARM_DECL.  */
#define DECL_THIS_EXTERN(NODE) \
  DECL_LANG_FLAG_2 (VAR_FUNCTION_OR_PARM_DECL_CHECK (NODE))

/* Nonzero for VAR_DECL and FUNCTION_DECL node means that `static' was
   specified in its declaration.  This can also be set for an
   erroneously declared PARM_DECL.  */
#define DECL_THIS_STATIC(NODE) \
  DECL_LANG_FLAG_6 (VAR_FUNCTION_OR_PARM_DECL_CHECK (NODE))

/* Nonzero for FIELD_DECL node means that this field is a base class
   of the parent object, as opposed to a member field.  */
#define DECL_FIELD_IS_BASE(NODE) \
  DECL_LANG_FLAG_6 (FIELD_DECL_CHECK (NODE))

/* Nonzero for FIELD_DECL node means that this field is a simple (no
   explicit initializer) lambda capture field, making it invisible to
   name lookup in unevaluated contexts.  */
#define DECL_NORMAL_CAPTURE_P(NODE) \
  DECL_LANG_FLAG_7 (FIELD_DECL_CHECK (NODE))

/* Nonzero if TYPE is an anonymous union or struct type.  We have to use a
   flag for this because "A union for which objects or pointers are
   declared is not an anonymous union" [class.union].  */
#define ANON_AGGR_TYPE_P(NODE)				\
  (CLASS_TYPE_P (NODE) && LANG_TYPE_CLASS_CHECK (NODE)->anon_aggr)
#define SET_ANON_AGGR_TYPE_P(NODE)			\
  (LANG_TYPE_CLASS_CHECK (NODE)->anon_aggr = 1)

/* Nonzero if TYPE is an anonymous union type.  */
#define ANON_UNION_TYPE_P(NODE) \
  (TREE_CODE (NODE) == UNION_TYPE && ANON_AGGR_TYPE_P (NODE))

/* Define fields and accessors for nodes representing declared names.  */

#define TYPE_WAS_ANONYMOUS(NODE) (LANG_TYPE_CLASS_CHECK (NODE)->was_anonymous)

/* C++: all of these are overloaded!  These apply only to TYPE_DECLs.  */

/* The format of each node in the DECL_FRIENDLIST is as follows:

   The TREE_PURPOSE will be the name of a function, i.e., an
   IDENTIFIER_NODE.  The TREE_VALUE will be itself a TREE_LIST, whose
   TREE_VALUEs are friends with the given name.  */
#define DECL_FRIENDLIST(NODE)		(DECL_INITIAL (NODE))
#define FRIEND_NAME(LIST) (TREE_PURPOSE (LIST))
#define FRIEND_DECLS(LIST) (TREE_VALUE (LIST))

/* The DECL_ACCESS, if non-NULL, is a TREE_LIST.  The TREE_PURPOSE of
   each node is a type; the TREE_VALUE is the access granted for this
   DECL in that type.  The DECL_ACCESS is set by access declarations.
   For example, if a member that would normally be public in a
   derived class is made protected, then the derived class and the
   protected_access_node will appear in the DECL_ACCESS for the node.  */
#define DECL_ACCESS(NODE) (LANG_DECL_U2_CHECK (NODE, 0)->access)

/* Nonzero if the FUNCTION_DECL is a global constructor.  */
#define DECL_GLOBAL_CTOR_P(NODE) \
  (LANG_DECL_FN_CHECK (NODE)->global_ctor_p)

/* Nonzero if the FUNCTION_DECL is a global destructor.  */
#define DECL_GLOBAL_DTOR_P(NODE) \
  (LANG_DECL_FN_CHECK (NODE)->global_dtor_p)

/* Accessor macros for C++ template decl nodes.  */

/* The DECL_TEMPLATE_PARMS are a list.  The TREE_PURPOSE of each node
   is a INT_CST whose TREE_INT_CST_LOW indicates the level of the
   template parameters, with 1 being the outermost set of template
   parameters.  The TREE_VALUE is a vector, whose elements are the
   template parameters at each level.  Each element in the vector is a
   TREE_LIST, whose TREE_VALUE is a PARM_DECL (if the parameter is a
   non-type parameter), or a TYPE_DECL (if the parameter is a type
   parameter).  The TREE_PURPOSE is the default value, if any.  The
   TEMPLATE_PARM_INDEX for the parameter is available as the
   DECL_INITIAL (for a PARM_DECL) or as the TREE_TYPE (for a
   TYPE_DECL).  */
#define DECL_TEMPLATE_PARMS(NODE)       DECL_NON_COMMON_CHECK (NODE)->decl_non_common.arguments
#define DECL_INNERMOST_TEMPLATE_PARMS(NODE) \
   INNERMOST_TEMPLATE_PARMS (DECL_TEMPLATE_PARMS (NODE))
#define DECL_NTPARMS(NODE) \
   TREE_VEC_LENGTH (DECL_INNERMOST_TEMPLATE_PARMS (NODE))
/* For function, method, class-data templates.  */
#define DECL_TEMPLATE_RESULT(NODE)      DECL_RESULT_FLD (NODE)
/* For a function template at namespace scope, DECL_TEMPLATE_INSTANTIATIONS
   lists all instantiations and specializations of the function so that
   tsubst_friend_function can reassign them to another template if we find
   that the namespace-scope template is really a partial instantiation of a
   friend template.

   For a class template the DECL_TEMPLATE_INSTANTIATIONS lists holds
   all instantiations and specializations of the class type, including
   partial instantiations and partial specializations, so that if we
   explicitly specialize a partial instantiation we can walk the list
   in maybe_process_partial_specialization and reassign them or complain
   as appropriate.

   In both cases, the TREE_PURPOSE of each node contains the arguments
   used; the TREE_VALUE contains the generated variable.  The template
   arguments are always complete.  For example, given:

      template <class T> struct S1 {
	template <class U> struct S2 {};
	template <class U> struct S2<U*> {};
      };

   the record for the partial specialization will contain, as its
   argument list, { {T}, {U*} }, and will be on the
   DECL_TEMPLATE_INSTANTIATIONS list for `template <class T> template
   <class U> struct S1<T>::S2'.

   This list is not used for other templates.  */
#define DECL_TEMPLATE_INSTANTIATIONS(NODE) DECL_VINDEX (NODE)
/* For a class template, this list contains the partial
   specializations of this template.  (Full specializations are not
   recorded on this list.)  The TREE_PURPOSE holds the arguments used
   in the partial specialization (e.g., for `template <class T> struct
   S<T*, int>' this will be `T*'.)  The arguments will also include
   any outer template arguments.  The TREE_VALUE holds the innermost
   template parameters for the specialization (e.g., `T' in the
   example above.)  The TREE_TYPE is the _TYPE node for the partial
   specialization.

   This list is not used for other templates.  */
#define DECL_TEMPLATE_SPECIALIZATIONS(NODE)     DECL_SIZE (NODE)

/* Nonzero for a DECL which is actually a template parameter.  Keep
   these checks in ascending tree code order.   */
#define DECL_TEMPLATE_PARM_P(NODE)		\
  (DECL_LANG_FLAG_0 (NODE)			\
   && (TREE_CODE (NODE) == CONST_DECL		\
       || TREE_CODE (NODE) == PARM_DECL		\
       || TREE_CODE (NODE) == TYPE_DECL		\
       || TREE_CODE (NODE) == TEMPLATE_DECL))

/* Mark NODE as a template parameter.  */
#define SET_DECL_TEMPLATE_PARM_P(NODE) \
  (DECL_LANG_FLAG_0 (NODE) = 1)

/* Nonzero if NODE is a template template parameter.  */
#define DECL_TEMPLATE_TEMPLATE_PARM_P(NODE) \
  (TREE_CODE (NODE) == TEMPLATE_DECL && DECL_TEMPLATE_PARM_P (NODE))

/* Nonzero if NODE is a TEMPLATE_DECL representing an
   UNBOUND_CLASS_TEMPLATE tree node.  */
#define DECL_UNBOUND_CLASS_TEMPLATE_P(NODE) \
  (TREE_CODE (NODE) == TEMPLATE_DECL && !DECL_TEMPLATE_RESULT (NODE))

#define DECL_FUNCTION_TEMPLATE_P(NODE)  \
  (TREE_CODE (NODE) == TEMPLATE_DECL \
   && !DECL_UNBOUND_CLASS_TEMPLATE_P (NODE) \
   && TREE_CODE (DECL_TEMPLATE_RESULT (NODE)) == FUNCTION_DECL)

/* Nonzero for a DECL that represents a class template or alias
   template.  */
#define DECL_TYPE_TEMPLATE_P(NODE)				\
  (TREE_CODE (NODE) == TEMPLATE_DECL				\
   && DECL_TEMPLATE_RESULT (NODE) != NULL_TREE			\
   && TREE_CODE (DECL_TEMPLATE_RESULT (NODE)) == TYPE_DECL)

/* Nonzero for a DECL that represents a class template.  */
#define DECL_CLASS_TEMPLATE_P(NODE)				\
  (DECL_TYPE_TEMPLATE_P (NODE)					\
   && DECL_IMPLICIT_TYPEDEF_P (DECL_TEMPLATE_RESULT (NODE)))

/* Nonzero for a TEMPLATE_DECL that represents an alias template.  */
#define DECL_ALIAS_TEMPLATE_P(NODE)			\
  (DECL_TYPE_TEMPLATE_P (NODE)				\
   && !DECL_ARTIFICIAL (DECL_TEMPLATE_RESULT (NODE)))

/* Nonzero for a NODE which declares a type.  */
#define DECL_DECLARES_TYPE_P(NODE) \
  (TREE_CODE (NODE) == TYPE_DECL || DECL_TYPE_TEMPLATE_P (NODE))

/* Nonzero if NODE declares a function.  */
#define DECL_DECLARES_FUNCTION_P(NODE) \
  (TREE_CODE (NODE) == FUNCTION_DECL || DECL_FUNCTION_TEMPLATE_P (NODE))

/* Nonzero if NODE is the typedef implicitly generated for a type when
   the type is declared.  In C++, `struct S {};' is roughly
   equivalent to `struct S {}; typedef struct S S;' in C.
   DECL_IMPLICIT_TYPEDEF_P will hold for the typedef indicated in this
   example.  In C++, there is a second implicit typedef for each
   class, in the scope of `S' itself, so that you can say `S::S'.
   DECL_SELF_REFERENCE_P will hold for that second typedef.  */
#define DECL_IMPLICIT_TYPEDEF_P(NODE) \
  (TREE_CODE (NODE) == TYPE_DECL && DECL_LANG_FLAG_2 (NODE))
#define SET_DECL_IMPLICIT_TYPEDEF_P(NODE) \
  (DECL_LANG_FLAG_2 (NODE) = 1)
#define DECL_SELF_REFERENCE_P(NODE) \
  (TREE_CODE (NODE) == TYPE_DECL && DECL_LANG_FLAG_4 (NODE))
#define SET_DECL_SELF_REFERENCE_P(NODE) \
  (DECL_LANG_FLAG_4 (NODE) = 1)

/* A `primary' template is one that has its own template header.  A
   member function of a class template is a template, but not primary.
   A member template is primary.  Friend templates are primary, too.  */

/* Returns the primary template corresponding to these parameters.  */
#define DECL_PRIMARY_TEMPLATE(NODE) \
  (TREE_TYPE (DECL_INNERMOST_TEMPLATE_PARMS (NODE)))

/* Returns nonzero if NODE is a primary template.  */
#define PRIMARY_TEMPLATE_P(NODE) (DECL_PRIMARY_TEMPLATE (NODE) == (NODE))

/* Nonzero iff NODE is a specialization of a template.  The value
   indicates the type of specializations:

     1=implicit instantiation

     2=partial or explicit specialization, e.g.:

        template <> int min<int> (int, int),

     3=explicit instantiation, e.g.:
  
        template int min<int> (int, int);

   Note that NODE will be marked as a specialization even if the
   template it is instantiating is not a primary template.  For
   example, given:

     template <typename T> struct O { 
       void f();
       struct I {}; 
     };
    
   both O<int>::f and O<int>::I will be marked as instantiations.

   If DECL_USE_TEMPLATE is nonzero, then DECL_TEMPLATE_INFO will also
   be non-NULL.  */
#define DECL_USE_TEMPLATE(NODE) (DECL_LANG_SPECIFIC (NODE)->u.base.use_template)

/* Like DECL_USE_TEMPLATE, but for class types.  */
#define CLASSTYPE_USE_TEMPLATE(NODE) \
  (LANG_TYPE_CLASS_CHECK (NODE)->use_template)

/* True if NODE is a specialization of a primary template.  */
#define CLASSTYPE_SPECIALIZATION_OF_PRIMARY_TEMPLATE_P(NODE)	\
  (CLASS_TYPE_P (NODE)						\
   && CLASSTYPE_USE_TEMPLATE (NODE)				\
   && PRIMARY_TEMPLATE_P (CLASSTYPE_TI_TEMPLATE (NODE)))

#define DECL_TEMPLATE_INSTANTIATION(NODE) (DECL_USE_TEMPLATE (NODE) & 1)
#define CLASSTYPE_TEMPLATE_INSTANTIATION(NODE) \
  (CLASSTYPE_USE_TEMPLATE (NODE) & 1)

#define DECL_TEMPLATE_SPECIALIZATION(NODE) (DECL_USE_TEMPLATE (NODE) == 2)
#define SET_DECL_TEMPLATE_SPECIALIZATION(NODE) (DECL_USE_TEMPLATE (NODE) = 2)

/* Returns true for an explicit or partial specialization of a class
   template.  */
#define CLASSTYPE_TEMPLATE_SPECIALIZATION(NODE) \
  (CLASSTYPE_USE_TEMPLATE (NODE) == 2)
#define SET_CLASSTYPE_TEMPLATE_SPECIALIZATION(NODE) \
  (CLASSTYPE_USE_TEMPLATE (NODE) = 2)

#define DECL_IMPLICIT_INSTANTIATION(NODE) (DECL_USE_TEMPLATE (NODE) == 1)
#define SET_DECL_IMPLICIT_INSTANTIATION(NODE) (DECL_USE_TEMPLATE (NODE) = 1)
#define CLASSTYPE_IMPLICIT_INSTANTIATION(NODE) \
  (CLASSTYPE_USE_TEMPLATE (NODE) == 1)
#define SET_CLASSTYPE_IMPLICIT_INSTANTIATION(NODE) \
  (CLASSTYPE_USE_TEMPLATE (NODE) = 1)

#define DECL_EXPLICIT_INSTANTIATION(NODE) (DECL_USE_TEMPLATE (NODE) == 3)
#define SET_DECL_EXPLICIT_INSTANTIATION(NODE) (DECL_USE_TEMPLATE (NODE) = 3)
#define CLASSTYPE_EXPLICIT_INSTANTIATION(NODE) \
  (CLASSTYPE_USE_TEMPLATE (NODE) == 3)
#define SET_CLASSTYPE_EXPLICIT_INSTANTIATION(NODE) \
  (CLASSTYPE_USE_TEMPLATE (NODE) = 3)

/* Nonzero if DECL is a friend function which is an instantiation
   from the point of view of the compiler, but not from the point of
   view of the language.  For example given:
      template <class T> struct S { friend void f(T) {}; };
   the declaration of `void f(int)' generated when S<int> is
   instantiated will not be a DECL_TEMPLATE_INSTANTIATION, but will be
   a DECL_FRIEND_PSEUDO_TEMPLATE_INSTANTIATION.  */
#define DECL_FRIEND_PSEUDO_TEMPLATE_INSTANTIATION(DECL) \
  (DECL_TEMPLATE_INFO (DECL) && !DECL_USE_TEMPLATE (DECL))

/* Nonzero if DECL is a function generated from a function 'temploid',
   i.e. template, member of class template, or dependent friend.  */
#define DECL_TEMPLOID_INSTANTIATION(DECL)		\
  (DECL_TEMPLATE_INSTANTIATION (DECL)			\
   || DECL_FRIEND_PSEUDO_TEMPLATE_INSTANTIATION (DECL))

/* Nonzero if DECL is either defined implicitly by the compiler or
   generated from a temploid.  */
#define DECL_GENERATED_P(DECL) \
  (DECL_TEMPLOID_INSTANTIATION (DECL) || DECL_DEFAULTED_FN (DECL))

/* Nonzero iff we are currently processing a declaration for an
   entity with its own template parameter list, and which is not a
   full specialization.  */
#define PROCESSING_REAL_TEMPLATE_DECL_P() \
  (processing_template_decl > template_class_depth (current_scope ()))

/* Nonzero if this VAR_DECL or FUNCTION_DECL has already been
   instantiated, i.e. its definition has been generated from the
   pattern given in the template.  */
#define DECL_TEMPLATE_INSTANTIATED(NODE) \
  DECL_LANG_FLAG_1 (VAR_OR_FUNCTION_DECL_CHECK (NODE))

/* We know what we're doing with this decl now.  */
#define DECL_INTERFACE_KNOWN(NODE) DECL_LANG_FLAG_5 (NODE)

/* DECL_EXTERNAL must be set on a decl until the decl is actually emitted,
   so that assemble_external will work properly.  So we have this flag to
   tell us whether the decl is really not external.

   This flag does not indicate whether or not the decl is defined in the
   current translation unit; it indicates whether or not we should emit the
   decl at the end of compilation if it is defined and needed.  */
#define DECL_NOT_REALLY_EXTERN(NODE) \
  (DECL_LANG_SPECIFIC (NODE)->u.base.not_really_extern)

#define DECL_REALLY_EXTERN(NODE) \
  (DECL_EXTERNAL (NODE) && ! DECL_NOT_REALLY_EXTERN (NODE))

/* A thunk is a stub function.

   A thunk is an alternate entry point for an ordinary FUNCTION_DECL.
   The address of the ordinary FUNCTION_DECL is given by the
   DECL_INITIAL, which is always an ADDR_EXPR whose operand is a
   FUNCTION_DECL.  The job of the thunk is to either adjust the this
   pointer before transferring control to the FUNCTION_DECL, or call
   FUNCTION_DECL and then adjust the result value. Note, the result
   pointer adjusting thunk must perform a call to the thunked
   function, (or be implemented via passing some invisible parameter
   to the thunked function, which is modified to perform the
   adjustment just before returning).

   A thunk may perform either, or both, of the following operations:

   o Adjust the this or result pointer by a constant offset.
   o Adjust the this or result pointer by looking up a vcall or vbase offset
     in the vtable.

   A this pointer adjusting thunk converts from a base to a derived
   class, and hence adds the offsets. A result pointer adjusting thunk
   converts from a derived class to a base, and hence subtracts the
   offsets.  If both operations are performed, then the constant
   adjustment is performed first for this pointer adjustment and last
   for the result pointer adjustment.

   The constant adjustment is given by THUNK_FIXED_OFFSET.  If the
   vcall or vbase offset is required, THUNK_VIRTUAL_OFFSET is
   used. For this pointer adjusting thunks, it is the vcall offset
   into the vtable.  For result pointer adjusting thunks it is the
   binfo of the virtual base to convert to.  Use that binfo's vbase
   offset.

   It is possible to have equivalent covariant thunks.  These are
   distinct virtual covariant thunks whose vbase offsets happen to
   have the same value.  THUNK_ALIAS is used to pick one as the
   canonical thunk, which will get all the this pointer adjusting
   thunks attached to it.  */

/* An integer indicating how many bytes should be subtracted from the
   this or result pointer when this function is called.  */
#define THUNK_FIXED_OFFSET(DECL) \
  (DECL_LANG_SPECIFIC (THUNK_FUNCTION_CHECK (DECL))->u.fn.u5.fixed_offset)

/* A tree indicating how to perform the virtual adjustment. For a this
   adjusting thunk it is the number of bytes to be added to the vtable
   to find the vcall offset. For a result adjusting thunk, it is the
   binfo of the relevant virtual base.  If NULL, then there is no
   virtual adjust.  (The vptr is always located at offset zero from
   the this or result pointer.)  (If the covariant type is within the
   class hierarchy being laid out, the vbase index is not yet known
   at the point we need to create the thunks, hence the need to use
   binfos.)  */

#define THUNK_VIRTUAL_OFFSET(DECL) \
  (LANG_DECL_U2_CHECK (FUNCTION_DECL_CHECK (DECL), 0)->access)

/* A thunk which is equivalent to another thunk.  */
#define THUNK_ALIAS(DECL) \
  (DECL_LANG_SPECIFIC (FUNCTION_DECL_CHECK (DECL))->u.min.template_info)

/* For thunk NODE, this is the FUNCTION_DECL thunked to.  It is
   possible for the target to be a thunk too.  */
#define THUNK_TARGET(NODE)				\
  (LANG_DECL_FN_CHECK (NODE)->befriending_classes)

/* True for a SCOPE_REF iff the "template" keyword was used to
   indicate that the qualified name denotes a template.  */
#define QUALIFIED_NAME_IS_TEMPLATE(NODE) \
  (TREE_LANG_FLAG_1 (SCOPE_REF_CHECK (NODE)))

/* True for an OMP_ATOMIC that has dependent parameters.  These are stored
   as an expr in operand 1, and integer_zero_node in operand 0.  */
#define OMP_ATOMIC_DEPENDENT_P(NODE) \
  (TREE_CODE (TREE_OPERAND (OMP_ATOMIC_CHECK (NODE), 0)) == INTEGER_CST)

/* Used while gimplifying continue statements bound to OMP_FOR nodes.  */
#define OMP_FOR_GIMPLIFYING_P(NODE) \
  (TREE_LANG_FLAG_0 (OMP_FOR_CHECK (NODE)))

/* A language-specific token attached to the OpenMP data clauses to
   hold code (or code fragments) related to ctors, dtors, and op=.
   See semantics.c for details.  */
#define CP_OMP_CLAUSE_INFO(NODE) \
  TREE_TYPE (OMP_CLAUSE_RANGE_CHECK (NODE, OMP_CLAUSE_PRIVATE, \
				     OMP_CLAUSE_COPYPRIVATE))

/* Nonzero if this transaction expression's body contains statements.  */
#define TRANSACTION_EXPR_IS_STMT(NODE) \
   TREE_LANG_FLAG_0 (TRANSACTION_EXPR_CHECK (NODE))

/* These macros provide convenient access to the various _STMT nodes
   created when parsing template declarations.  */
#define TRY_STMTS(NODE)		TREE_OPERAND (TRY_BLOCK_CHECK (NODE), 0)
#define TRY_HANDLERS(NODE)	TREE_OPERAND (TRY_BLOCK_CHECK (NODE), 1)

#define EH_SPEC_STMTS(NODE)	TREE_OPERAND (EH_SPEC_BLOCK_CHECK (NODE), 0)
#define EH_SPEC_RAISES(NODE)	TREE_OPERAND (EH_SPEC_BLOCK_CHECK (NODE), 1)

#define USING_STMT_NAMESPACE(NODE) TREE_OPERAND (USING_STMT_CHECK (NODE), 0)

/* Nonzero if this try block is a function try block.  */
#define FN_TRY_BLOCK_P(NODE)	TREE_LANG_FLAG_3 (TRY_BLOCK_CHECK (NODE))
#define HANDLER_PARMS(NODE)	TREE_OPERAND (HANDLER_CHECK (NODE), 0)
#define HANDLER_BODY(NODE)	TREE_OPERAND (HANDLER_CHECK (NODE), 1)
#define HANDLER_TYPE(NODE)	TREE_TYPE (HANDLER_CHECK (NODE))

/* CLEANUP_STMT accessors.  The statement(s) covered, the cleanup to run
   and the VAR_DECL for which this cleanup exists.  */
#define CLEANUP_BODY(NODE)	TREE_OPERAND (CLEANUP_STMT_CHECK (NODE), 0)
#define CLEANUP_EXPR(NODE)	TREE_OPERAND (CLEANUP_STMT_CHECK (NODE), 1)
#define CLEANUP_DECL(NODE)	TREE_OPERAND (CLEANUP_STMT_CHECK (NODE), 2)

/* IF_STMT accessors. These give access to the condition of the if
   statement, the then block of the if statement, and the else block
   of the if statement if it exists.  */
#define IF_COND(NODE)		TREE_OPERAND (IF_STMT_CHECK (NODE), 0)
#define THEN_CLAUSE(NODE)	TREE_OPERAND (IF_STMT_CHECK (NODE), 1)
#define ELSE_CLAUSE(NODE)	TREE_OPERAND (IF_STMT_CHECK (NODE), 2)
#define IF_SCOPE(NODE)		TREE_OPERAND (IF_STMT_CHECK (NODE), 3)

/* WHILE_STMT accessors. These give access to the condition of the
   while statement and the body of the while statement, respectively.  */
#define WHILE_COND(NODE)	TREE_OPERAND (WHILE_STMT_CHECK (NODE), 0)
#define WHILE_BODY(NODE)	TREE_OPERAND (WHILE_STMT_CHECK (NODE), 1)

/* DO_STMT accessors. These give access to the condition of the do
   statement and the body of the do statement, respectively.  */
#define DO_COND(NODE)		TREE_OPERAND (DO_STMT_CHECK (NODE), 0)
#define DO_BODY(NODE)		TREE_OPERAND (DO_STMT_CHECK (NODE), 1)

/* FOR_STMT accessors. These give access to the init statement,
   condition, update expression, and body of the for statement,
   respectively.  */
#define FOR_INIT_STMT(NODE)	TREE_OPERAND (FOR_STMT_CHECK (NODE), 0)
#define FOR_COND(NODE)		TREE_OPERAND (FOR_STMT_CHECK (NODE), 1)
#define FOR_EXPR(NODE)		TREE_OPERAND (FOR_STMT_CHECK (NODE), 2)
#define FOR_BODY(NODE)		TREE_OPERAND (FOR_STMT_CHECK (NODE), 3)
#define FOR_SCOPE(NODE)		TREE_OPERAND (FOR_STMT_CHECK (NODE), 4)

/* RANGE_FOR_STMT accessors. These give access to the declarator,
   expression, body, and scope of the statement, respectively.  */
#define RANGE_FOR_DECL(NODE)	TREE_OPERAND (RANGE_FOR_STMT_CHECK (NODE), 0)
#define RANGE_FOR_EXPR(NODE)	TREE_OPERAND (RANGE_FOR_STMT_CHECK (NODE), 1)
#define RANGE_FOR_BODY(NODE)	TREE_OPERAND (RANGE_FOR_STMT_CHECK (NODE), 2)
#define RANGE_FOR_SCOPE(NODE)	TREE_OPERAND (RANGE_FOR_STMT_CHECK (NODE), 3)

#define SWITCH_STMT_COND(NODE)	TREE_OPERAND (SWITCH_STMT_CHECK (NODE), 0)
#define SWITCH_STMT_BODY(NODE)	TREE_OPERAND (SWITCH_STMT_CHECK (NODE), 1)
#define SWITCH_STMT_TYPE(NODE)	TREE_OPERAND (SWITCH_STMT_CHECK (NODE), 2)
#define SWITCH_STMT_SCOPE(NODE)	TREE_OPERAND (SWITCH_STMT_CHECK (NODE), 3)

/* STMT_EXPR accessor.  */
#define STMT_EXPR_STMT(NODE)	TREE_OPERAND (STMT_EXPR_CHECK (NODE), 0)

/* EXPR_STMT accessor. This gives the expression associated with an
   expression statement.  */
#define EXPR_STMT_EXPR(NODE)	TREE_OPERAND (EXPR_STMT_CHECK (NODE), 0)

/* True if this TARGET_EXPR was created by build_cplus_new, and so we can
   discard it if it isn't useful.  */
#define TARGET_EXPR_IMPLICIT_P(NODE) \
  TREE_LANG_FLAG_0 (TARGET_EXPR_CHECK (NODE))

/* True if this TARGET_EXPR is the result of list-initialization of a
   temporary.  */
#define TARGET_EXPR_LIST_INIT_P(NODE) \
  TREE_LANG_FLAG_1 (TARGET_EXPR_CHECK (NODE))

/* True if this TARGET_EXPR expresses direct-initialization of an object
   to be named later.  */
#define TARGET_EXPR_DIRECT_INIT_P(NODE) \
  TREE_LANG_FLAG_2 (TARGET_EXPR_CHECK (NODE))

/* True if EXPR expresses direct-initialization of a TYPE.  */
#define DIRECT_INIT_EXPR_P(TYPE,EXPR)					\
  (TREE_CODE (EXPR) == TARGET_EXPR && TREE_LANG_FLAG_2 (EXPR)		\
   && same_type_ignoring_top_level_qualifiers_p (TYPE, TREE_TYPE (EXPR)))

/* True if this CONVERT_EXPR is for a conversion to virtual base in
   an NSDMI, and should be re-evaluated when used in a constructor.  */
#define CONVERT_EXPR_VBASE_PATH(NODE) \
  TREE_LANG_FLAG_0 (CONVERT_EXPR_CHECK (NODE))

/* True if SIZEOF_EXPR argument is type.  */
#define SIZEOF_EXPR_TYPE_P(NODE) \
  TREE_LANG_FLAG_0 (SIZEOF_EXPR_CHECK (NODE))

/* An enumeration of the kind of tags that C++ accepts.  */
enum tag_types {
  none_type = 0, /* Not a tag type.  */
  record_type,   /* "struct" types.  */
  class_type,    /* "class" types.  */
  union_type,    /* "union" types.  */
  enum_type,     /* "enum" types.  */
  typename_type  /* "typename" types.  */
};

/* The various kinds of lvalues we distinguish.  */
enum cp_lvalue_kind_flags {
  clk_none = 0,     /* Things that are not an lvalue.  */
  clk_ordinary = 1, /* An ordinary lvalue.  */
  clk_rvalueref = 2,/* An xvalue (rvalue formed using an rvalue reference) */
  clk_class = 4,    /* A prvalue of class-type.  */
  clk_bitfield = 8, /* An lvalue for a bit-field.  */
  clk_packed = 16   /* An lvalue for a packed field.  */
};

/* This type is used for parameters and variables which hold
   combinations of the flags in enum cp_lvalue_kind_flags.  */
typedef int cp_lvalue_kind;

/* Various kinds of template specialization, instantiation, etc.  */
typedef enum tmpl_spec_kind {
  tsk_none,		   /* Not a template at all.  */
  tsk_invalid_member_spec, /* An explicit member template
			      specialization, but the enclosing
			      classes have not all been explicitly
			      specialized.  */
  tsk_invalid_expl_inst,   /* An explicit instantiation containing
			      template parameter lists.  */
  tsk_excessive_parms,	   /* A template declaration with too many
			      template parameter lists.  */
  tsk_insufficient_parms,  /* A template declaration with too few
			      parameter lists.  */
  tsk_template,		   /* A template declaration.  */
  tsk_expl_spec,	   /* An explicit specialization.  */
  tsk_expl_inst		   /* An explicit instantiation.  */
} tmpl_spec_kind;

/* The various kinds of access.  BINFO_ACCESS depends on these being
   two bit quantities.  The numerical values are important; they are
   used to initialize RTTI data structures, so changing them changes
   the ABI.  */
typedef enum access_kind {
  ak_none = 0,		   /* Inaccessible.  */
  ak_public = 1,	   /* Accessible, as a `public' thing.  */
  ak_protected = 2,	   /* Accessible, as a `protected' thing.  */
  ak_private = 3	   /* Accessible, as a `private' thing.  */
} access_kind;

/* The various kinds of special functions.  If you add to this list,
   you should update special_function_p as well.  */
typedef enum special_function_kind {
  sfk_none = 0,		   /* Not a special function.  This enumeral
			      must have value zero; see
			      special_function_p.  */
  sfk_constructor,	   /* A constructor.  */
  sfk_copy_constructor,    /* A copy constructor.  */
  sfk_move_constructor,    /* A move constructor.  */
  sfk_copy_assignment,     /* A copy assignment operator.  */
  sfk_move_assignment,     /* A move assignment operator.  */
  sfk_destructor,	   /* A destructor.  */
  sfk_complete_destructor, /* A destructor for complete objects.  */
  sfk_base_destructor,     /* A destructor for base subobjects.  */
  sfk_deleting_destructor, /* A destructor for complete objects that
			      deletes the object after it has been
			      destroyed.  */
  sfk_conversion,	   /* A conversion operator.  */
  sfk_inheriting_constructor /* An inheriting constructor */
} special_function_kind;

/* The various kinds of linkage.  From [basic.link],

      A name is said to have linkage when it might denote the same
      object, reference, function, type, template, namespace or value
      as a name introduced in another scope:

      -- When a name has external linkage, the entity it denotes can
	 be referred to from scopes of other translation units or from
	 other scopes of the same translation unit.

      -- When a name has internal linkage, the entity it denotes can
	 be referred to by names from other scopes in the same
	 translation unit.

      -- When a name has no linkage, the entity it denotes cannot be
	 referred to by names from other scopes.  */

typedef enum linkage_kind {
  lk_none,			/* No linkage.  */
  lk_internal,			/* Internal linkage.  */
  lk_external			/* External linkage.  */
} linkage_kind;

typedef enum duration_kind {
  dk_static,
  dk_thread,
  dk_auto,
  dk_dynamic
} duration_kind;

/* Bitmask flags to control type substitution.  */
enum tsubst_flags {
  tf_none = 0,			 /* nothing special */
  tf_error = 1 << 0,		 /* give error messages  */
  tf_warning = 1 << 1,	 	 /* give warnings too  */
  tf_ignore_bad_quals = 1 << 2,	 /* ignore bad cvr qualifiers */
  tf_keep_type_decl = 1 << 3,	 /* retain typedef type decls
				    (make_typename_type use) */
  tf_ptrmem_ok = 1 << 4,	 /* pointers to member ok (internal
				    instantiate_type use) */
  tf_user = 1 << 5,		 /* found template must be a user template
				    (lookup_template_class use) */
  tf_conv = 1 << 6,		 /* We are determining what kind of
				    conversion might be permissible,
				    not actually performing the
				    conversion.  */
  tf_partial = 1 << 8,		 /* Doing initial explicit argument
				    substitution in fn_type_unification.  */
  /* Convenient substitution flags combinations.  */
  tf_warning_or_error = tf_warning | tf_error
};

/* This type is used for parameters and variables which hold
   combinations of the flags in enum tsubst_flags.  */
typedef int tsubst_flags_t;

/* The kind of checking we can do looking in a class hierarchy.  */
enum base_access_flags {
  ba_any = 0,  /* Do not check access, allow an ambiguous base,
		      prefer a non-virtual base */
  ba_unique = 1 << 0,  /* Must be a unique base.  */
  ba_check_bit = 1 << 1,   /* Check access.  */
  ba_check = ba_unique | ba_check_bit,
  ba_ignore_scope = 1 << 2 /* Ignore access allowed by local scope.  */
};

/* This type is used for parameters and variables which hold
   combinations of the flags in enum base_access_flags.  */
typedef int base_access;

/* The various kinds of access check during parsing.  */
typedef enum deferring_kind {
  dk_no_deferred = 0, /* Check access immediately */
  dk_deferred = 1,    /* Deferred check */
  dk_no_check = 2     /* No access check */
} deferring_kind;

/* The kind of base we can find, looking in a class hierarchy.
   Values <0 indicate we failed.  */
typedef enum base_kind {
  bk_inaccessible = -3,   /* The base is inaccessible */
  bk_ambig = -2,	  /* The base is ambiguous */
  bk_not_base = -1,	  /* It is not a base */
  bk_same_type = 0,	  /* It is the same type */
  bk_proper_base = 1,	  /* It is a proper base */
  bk_via_virtual = 2	  /* It is a proper base, but via a virtual
			     path. This might not be the canonical
			     binfo.  */
} base_kind;

/* Node for "pointer to (virtual) function".
   This may be distinct from ptr_type_node so gdb can distinguish them.  */
#define vfunc_ptr_type_node  vtable_entry_type


/* For building calls to `delete'.  */
extern GTY(()) tree integer_two_node;

/* The number of function bodies which we are currently processing.
   (Zero if we are at namespace scope, one inside the body of a
   function, two inside the body of a function in a local class, etc.)  */
extern int function_depth;

/* In parser.c.  */

/* Nonzero if we are parsing an unevaluated operand: an operand to
   sizeof, typeof, or alignof.  This is a count since operands to
   sizeof can be nested.  */

extern int cp_unevaluated_operand;
extern tree cp_convert_range_for (tree, tree, tree);

/* in pt.c  */

/* These values are used for the `STRICT' parameter to type_unification and
   fn_type_unification.  Their meanings are described with the
   documentation for fn_type_unification.  */

typedef enum unification_kind_t {
  DEDUCE_CALL,
  DEDUCE_CONV,
  DEDUCE_EXACT
} unification_kind_t;

/* in class.c */

extern int current_class_depth;

/* An array of all local classes present in this translation unit, in
   declaration order.  */
extern GTY(()) VEC(tree,gc) *local_classes;

/* Here's where we control how name mangling takes place.  */

/* Cannot use '$' up front, because this confuses gdb
   (names beginning with '$' are gdb-local identifiers).

   Note that all forms in which the '$' is significant are long enough
   for direct indexing (meaning that if we know there is a '$'
   at a particular location, we can index into the string at
   any other location that provides distinguishing characters).  */

/* Define NO_DOT_IN_LABEL in your favorite tm file if your assembler
   doesn't allow '.' in symbol names.  */
#ifndef NO_DOT_IN_LABEL

#define JOINER '.'

#define AUTO_TEMP_NAME "_.tmp_"
#define VFIELD_BASE ".vf"
#define VFIELD_NAME "_vptr."
#define VFIELD_NAME_FORMAT "_vptr.%s"

#define ANON_AGGRNAME_FORMAT "._%d"

#else /* NO_DOT_IN_LABEL */

#ifndef NO_DOLLAR_IN_LABEL

#define JOINER '$'

#define AUTO_TEMP_NAME "_$tmp_"
#define VFIELD_BASE "$vf"
#define VFIELD_NAME "_vptr$"
#define VFIELD_NAME_FORMAT "_vptr$%s"
#define ANON_AGGRNAME_FORMAT "$_%d"

#else /* NO_DOLLAR_IN_LABEL */

#define IN_CHARGE_NAME "__in_chrg"
#define AUTO_TEMP_NAME "__tmp_"
#define TEMP_NAME_P(ID_NODE) \
  (!strncmp (IDENTIFIER_POINTER (ID_NODE), AUTO_TEMP_NAME, \
	     sizeof (AUTO_TEMP_NAME) - 1))
#define VTABLE_NAME "__vt_"
#define VTABLE_NAME_P(ID_NODE) \
  (!strncmp (IDENTIFIER_POINTER (ID_NODE), VTABLE_NAME, \
	     sizeof (VTABLE_NAME) - 1))
#define VFIELD_BASE "__vfb"
#define VFIELD_NAME "__vptr_"
#define VFIELD_NAME_P(ID_NODE) \
  (!strncmp (IDENTIFIER_POINTER (ID_NODE), VFIELD_NAME, \
	    sizeof (VFIELD_NAME) - 1))
#define VFIELD_NAME_FORMAT "__vptr_%s"

#define ANON_AGGRNAME_PREFIX "__anon_"
#define ANON_AGGRNAME_P(ID_NODE) \
  (!strncmp (IDENTIFIER_POINTER (ID_NODE), ANON_AGGRNAME_PREFIX, \
	     sizeof (ANON_AGGRNAME_PREFIX) - 1))
#define ANON_AGGRNAME_FORMAT "__anon_%d"

#endif	/* NO_DOLLAR_IN_LABEL */
#endif	/* NO_DOT_IN_LABEL */

#define THIS_NAME "this"

#define IN_CHARGE_NAME "__in_chrg"

#define VTBL_PTR_TYPE		"__vtbl_ptr_type"
#define VTABLE_DELTA_NAME	"__delta"
#define VTABLE_PFN_NAME		"__pfn"

#define LAMBDANAME_PREFIX "__lambda"
#define LAMBDANAME_FORMAT LAMBDANAME_PREFIX "%d"

#define UDLIT_OP_ANSI_PREFIX "operator\"\" "
#define UDLIT_OP_ANSI_FORMAT UDLIT_OP_ANSI_PREFIX "%s"
#define UDLIT_OP_MANGLED_PREFIX "li"
#define UDLIT_OP_MANGLED_FORMAT UDLIT_OP_MANGLED_PREFIX "%s"
#define UDLIT_OPER_P(ID_NODE) \
  (!strncmp (IDENTIFIER_POINTER (ID_NODE), \
             UDLIT_OP_ANSI_PREFIX, \
	     sizeof (UDLIT_OP_ANSI_PREFIX) - 1))
#define UDLIT_OP_SUFFIX(ID_NODE) \
  (IDENTIFIER_POINTER (ID_NODE) + sizeof (UDLIT_OP_ANSI_PREFIX) - 1)

#if !defined(NO_DOLLAR_IN_LABEL) || !defined(NO_DOT_IN_LABEL)

#define VTABLE_NAME_P(ID_NODE) (IDENTIFIER_POINTER (ID_NODE)[1] == 'v' \
  && IDENTIFIER_POINTER (ID_NODE)[2] == 't' \
  && IDENTIFIER_POINTER (ID_NODE)[3] == JOINER)

#define TEMP_NAME_P(ID_NODE) \
  (!strncmp (IDENTIFIER_POINTER (ID_NODE), AUTO_TEMP_NAME, sizeof (AUTO_TEMP_NAME)-1))
#define VFIELD_NAME_P(ID_NODE) \
  (!strncmp (IDENTIFIER_POINTER (ID_NODE), VFIELD_NAME, sizeof(VFIELD_NAME)-1))

/* For anonymous aggregate types, we need some sort of name to
   hold on to.  In practice, this should not appear, but it should
   not be harmful if it does.  */
#define ANON_AGGRNAME_P(ID_NODE) (IDENTIFIER_POINTER (ID_NODE)[0] == JOINER \
				  && IDENTIFIER_POINTER (ID_NODE)[1] == '_')
#endif /* !defined(NO_DOLLAR_IN_LABEL) || !defined(NO_DOT_IN_LABEL) */


/* Nonzero if we're done parsing and into end-of-file activities.  */

extern int at_eof;

/* A list of namespace-scope objects which have constructors or
   destructors which reside in the global scope.  The decl is stored
   in the TREE_VALUE slot and the initializer is stored in the
   TREE_PURPOSE slot.  */
extern GTY(()) tree static_aggregates;
/* Likewise, for thread local storage.  */
extern GTY(()) tree tls_aggregates;

enum overload_flags { NO_SPECIAL = 0, DTOR_FLAG, TYPENAME_FLAG };

/* These are uses as bits in flags passed to various functions to
   control their behavior.  Despite the LOOKUP_ prefix, many of these
   do not control name lookup.  ??? Functions using these flags should
   probably be modified to accept explicit boolean flags for the
   behaviors relevant to them.  */
/* Check for access violations.  */
#define LOOKUP_PROTECT (1 << 0)
#define LOOKUP_NORMAL (LOOKUP_PROTECT)
/* Even if the function found by lookup is a virtual function, it
   should be called directly.  */
#define LOOKUP_NONVIRTUAL (1 << 1)
/* Non-converting (i.e., "explicit") constructors are not tried.  This flag
   indicates that we are not performing direct-initialization.  */
#define LOOKUP_ONLYCONVERTING (1 << 2)
#define LOOKUP_IMPLICIT (LOOKUP_NORMAL | LOOKUP_ONLYCONVERTING)
/* If a temporary is created, it should be created so that it lives
   as long as the current variable bindings; otherwise it only lives
   until the end of the complete-expression.  It also forces
   direct-initialization in cases where other parts of the compiler
   have already generated a temporary, such as reference
   initialization and the catch parameter.  */
#define DIRECT_BIND (1 << 3)
/* We're performing a user-defined conversion, so more user-defined
   conversions are not permitted (only built-in conversions).  */
#define LOOKUP_NO_CONVERSION (1 << 4)
/* The user has explicitly called a destructor.  (Therefore, we do
   not need to check that the object is non-NULL before calling the
   destructor.)  */
#define LOOKUP_DESTRUCTOR (1 << 5)
/* Do not permit references to bind to temporaries.  */
#define LOOKUP_NO_TEMP_BIND (1 << 6)
/* Do not accept objects, and possibly namespaces.  */
#define LOOKUP_PREFER_TYPES (1 << 7)
/* Do not accept objects, and possibly types.   */
#define LOOKUP_PREFER_NAMESPACES (1 << 8)
/* Accept types or namespaces.  */
#define LOOKUP_PREFER_BOTH (LOOKUP_PREFER_TYPES | LOOKUP_PREFER_NAMESPACES)
/* Return friend declarations and un-declared builtin functions.
   (Normally, these entities are registered in the symbol table, but
   not found by lookup.)  */
#define LOOKUP_HIDDEN (LOOKUP_PREFER_NAMESPACES << 1)
/* Prefer that the lvalue be treated as an rvalue.  */
#define LOOKUP_PREFER_RVALUE (LOOKUP_HIDDEN << 1)
/* We're inside an init-list, so narrowing conversions are ill-formed.  */
#define LOOKUP_NO_NARROWING (LOOKUP_PREFER_RVALUE << 1)
/* We're looking up a constructor for list-initialization.  */
#define LOOKUP_LIST_INIT_CTOR (LOOKUP_NO_NARROWING << 1)
/* This is the first parameter of a copy constructor.  */
#define LOOKUP_COPY_PARM (LOOKUP_LIST_INIT_CTOR << 1)
/* We only want to consider list constructors.  */
#define LOOKUP_LIST_ONLY (LOOKUP_COPY_PARM << 1)
/* Return after determining which function to call and checking access.
   Used by sythesized_method_walk to determine which functions will
   be called to initialize subobjects, in order to determine exception
   specification and possible implicit delete.
   This is kind of a hack, but exiting early avoids problems with trying
   to perform argument conversions when the class isn't complete yet.  */
#define LOOKUP_SPECULATIVE (LOOKUP_LIST_ONLY << 1)
/* Used by calls from defaulted functions to limit the overload set to avoid
   cycles trying to declare them (core issue 1092).  */
#define LOOKUP_DEFAULTED (LOOKUP_SPECULATIVE << 1)
/* Used in calls to store_init_value to suppress its usual call to
   digest_init.  */
#define LOOKUP_ALREADY_DIGESTED (LOOKUP_DEFAULTED << 1)
/* An instantiation with explicit template arguments.  */
#define LOOKUP_EXPLICIT_TMPL_ARGS (LOOKUP_ALREADY_DIGESTED << 1)
/* Like LOOKUP_NO_TEMP_BIND, but also prevent binding to xvalues.  */
#define LOOKUP_NO_RVAL_BIND (LOOKUP_EXPLICIT_TMPL_ARGS << 1)

#define LOOKUP_NAMESPACES_ONLY(F)  \
  (((F) & LOOKUP_PREFER_NAMESPACES) && !((F) & LOOKUP_PREFER_TYPES))
#define LOOKUP_TYPES_ONLY(F)  \
  (!((F) & LOOKUP_PREFER_NAMESPACES) && ((F) & LOOKUP_PREFER_TYPES))
#define LOOKUP_QUALIFIERS_ONLY(F)     ((F) & LOOKUP_PREFER_BOTH)


/* These flags are used by the conversion code.
   CONV_IMPLICIT   :  Perform implicit conversions (standard and user-defined).
   CONV_STATIC     :  Perform the explicit conversions for static_cast.
   CONV_CONST      :  Perform the explicit conversions for const_cast.
   CONV_REINTERPRET:  Perform the explicit conversions for reinterpret_cast.
   CONV_PRIVATE    :  Perform upcasts to private bases.
   CONV_FORCE_TEMP :  Require a new temporary when converting to the same
		      aggregate type.  */

#define CONV_IMPLICIT    1
#define CONV_STATIC      2
#define CONV_CONST       4
#define CONV_REINTERPRET 8
#define CONV_PRIVATE	 16
/* #define CONV_NONCONVERTING 32 */
#define CONV_FORCE_TEMP  64
#define CONV_OLD_CONVERT (CONV_IMPLICIT | CONV_STATIC | CONV_CONST \
			  | CONV_REINTERPRET)
#define CONV_C_CAST      (CONV_IMPLICIT | CONV_STATIC | CONV_CONST \
			  | CONV_REINTERPRET | CONV_PRIVATE | CONV_FORCE_TEMP)

/* Used by build_expr_type_conversion to indicate which types are
   acceptable as arguments to the expression under consideration.  */

#define WANT_INT	1 /* integer types, including bool */
#define WANT_FLOAT	2 /* floating point types */
#define WANT_ENUM	4 /* enumerated types */
#define WANT_POINTER	8 /* pointer types */
#define WANT_NULL      16 /* null pointer constant */
#define WANT_VECTOR_OR_COMPLEX 32 /* vector or complex types */
#define WANT_ARITH	(WANT_INT | WANT_FLOAT | WANT_VECTOR_OR_COMPLEX)

/* Used with comptypes, and related functions, to guide type
   comparison.  */

#define COMPARE_STRICT	      0 /* Just check if the types are the
				   same.  */
#define COMPARE_BASE	      1 /* Check to see if the second type is
				   derived from the first.  */
#define COMPARE_DERIVED	      2 /* Like COMPARE_BASE, but in
				   reverse.  */
#define COMPARE_REDECLARATION 4 /* The comparison is being done when
				   another declaration of an existing
				   entity is seen.  */
#define COMPARE_STRUCTURAL    8 /* The comparison is intended to be
				   structural. The actual comparison
				   will be identical to
				   COMPARE_STRICT.  */

/* Used with push_overloaded_decl.  */
#define PUSH_GLOBAL	     0  /* Push the DECL into namespace scope,
				   regardless of the current scope.  */
#define PUSH_LOCAL	     1  /* Push the DECL into the current
				   scope.  */
#define PUSH_USING	     2  /* We are pushing this DECL as the
				   result of a using declaration.  */

/* Used with start function.  */
#define SF_DEFAULT	     0  /* No flags.  */
#define SF_PRE_PARSED	     1  /* The function declaration has
				   already been parsed.  */
#define SF_INCLASS_INLINE    2  /* The function is an inline, defined
				   in the class body.  */

/* Used with start_decl's initialized parameter.  */
#define SD_UNINITIALIZED     0
#define SD_INITIALIZED       1
#define SD_DEFAULTED         2
#define SD_DELETED           3

/* Returns nonzero iff TYPE1 and TYPE2 are the same type, or if TYPE2
   is derived from TYPE1, or if TYPE2 is a pointer (reference) to a
   class derived from the type pointed to (referred to) by TYPE1.  */
#define same_or_base_type_p(TYPE1, TYPE2) \
  comptypes ((TYPE1), (TYPE2), COMPARE_BASE)

/* These macros are used to access a TEMPLATE_PARM_INDEX.  */
#define TEMPLATE_PARM_INDEX_CAST(NODE) \
	((template_parm_index*)TEMPLATE_PARM_INDEX_CHECK (NODE))
#define TEMPLATE_PARM_IDX(NODE) (TEMPLATE_PARM_INDEX_CAST (NODE)->index)
#define TEMPLATE_PARM_LEVEL(NODE) (TEMPLATE_PARM_INDEX_CAST (NODE)->level)
#define TEMPLATE_PARM_DESCENDANTS(NODE) (TREE_CHAIN (NODE))
#define TEMPLATE_PARM_ORIG_LEVEL(NODE) (TEMPLATE_PARM_INDEX_CAST (NODE)->orig_level)
#define TEMPLATE_PARM_DECL(NODE) (TEMPLATE_PARM_INDEX_CAST (NODE)->decl)
#define TEMPLATE_PARM_PARAMETER_PACK(NODE) \
  (TREE_LANG_FLAG_0 (TEMPLATE_PARM_INDEX_CHECK (NODE)))

/* These macros are for accessing the fields of TEMPLATE_TYPE_PARM,
   TEMPLATE_TEMPLATE_PARM and BOUND_TEMPLATE_TEMPLATE_PARM nodes.  */
#define TEMPLATE_TYPE_PARM_INDEX(NODE)					\
  (TYPE_VALUES_RAW (TREE_CHECK3 ((NODE), TEMPLATE_TYPE_PARM,		\
				 TEMPLATE_TEMPLATE_PARM,		\
				 BOUND_TEMPLATE_TEMPLATE_PARM)))
#define TEMPLATE_TYPE_IDX(NODE) \
  (TEMPLATE_PARM_IDX (TEMPLATE_TYPE_PARM_INDEX (NODE)))
#define TEMPLATE_TYPE_LEVEL(NODE) \
  (TEMPLATE_PARM_LEVEL (TEMPLATE_TYPE_PARM_INDEX (NODE)))
#define TEMPLATE_TYPE_ORIG_LEVEL(NODE) \
  (TEMPLATE_PARM_ORIG_LEVEL (TEMPLATE_TYPE_PARM_INDEX (NODE)))
#define TEMPLATE_TYPE_DECL(NODE) \
  (TEMPLATE_PARM_DECL (TEMPLATE_TYPE_PARM_INDEX (NODE)))
#define TEMPLATE_TYPE_PARAMETER_PACK(NODE) \
  (TEMPLATE_PARM_PARAMETER_PACK (TEMPLATE_TYPE_PARM_INDEX (NODE)))

/* These constants can used as bit flags in the process of tree formatting.

   TFF_PLAIN_IDENTIFIER: unqualified part of a name.
   TFF_SCOPE: include the class and namespace scope of the name.
   TFF_CHASE_TYPEDEF: print the original type-id instead of the typedef-name.
   TFF_DECL_SPECIFIERS: print decl-specifiers.
   TFF_CLASS_KEY_OR_ENUM: precede a class-type name (resp. enum name) with
       a class-key (resp. `enum').
   TFF_RETURN_TYPE: include function return type.
   TFF_FUNCTION_DEFAULT_ARGUMENTS: include function default parameter values.
   TFF_EXCEPTION_SPECIFICATION: show function exception specification.
   TFF_TEMPLATE_HEADER: show the template<...> header in a
       template-declaration.
   TFF_TEMPLATE_NAME: show only template-name.
   TFF_EXPR_IN_PARENS: parenthesize expressions.
   TFF_NO_FUNCTION_ARGUMENTS: don't show function arguments.
   TFF_UNQUALIFIED_NAME: do not print the qualifying scope of the
       top-level entity.
   TFF_NO_OMIT_DEFAULT_TEMPLATE_ARGUMENTS: do not omit template arguments
       identical to their defaults.  */

#define TFF_PLAIN_IDENTIFIER			(0)
#define TFF_SCOPE				(1)
#define TFF_CHASE_TYPEDEF			(1 << 1)
#define TFF_DECL_SPECIFIERS			(1 << 2)
#define TFF_CLASS_KEY_OR_ENUM			(1 << 3)
#define TFF_RETURN_TYPE				(1 << 4)
#define TFF_FUNCTION_DEFAULT_ARGUMENTS		(1 << 5)
#define TFF_EXCEPTION_SPECIFICATION		(1 << 6)
#define TFF_TEMPLATE_HEADER			(1 << 7)
#define TFF_TEMPLATE_NAME			(1 << 8)
#define TFF_EXPR_IN_PARENS			(1 << 9)
#define TFF_NO_FUNCTION_ARGUMENTS		(1 << 10)
#define TFF_UNQUALIFIED_NAME			(1 << 11)
#define TFF_NO_OMIT_DEFAULT_TEMPLATE_ARGUMENTS	(1 << 12)

/* Returns the TEMPLATE_DECL associated to a TEMPLATE_TEMPLATE_PARM
   node.  */
#define TEMPLATE_TEMPLATE_PARM_TEMPLATE_DECL(NODE)	\
  ((TREE_CODE (NODE) == BOUND_TEMPLATE_TEMPLATE_PARM)	\
   ? TYPE_TI_TEMPLATE (NODE)				\
   : TYPE_NAME (NODE))

/* in lex.c  */

extern void init_reswords (void);

typedef struct GTY(()) operator_name_info_t {
  /* The IDENTIFIER_NODE for the operator.  */
  tree identifier;
  /* The name of the operator.  */
  const char *name;
  /* The mangled name of the operator.  */
  const char *mangled_name;
  /* The arity of the operator.  */
  int arity;
} operator_name_info_t;

/* A mapping from tree codes to operator name information.  */
extern GTY(()) operator_name_info_t operator_name_info
  [(int) MAX_TREE_CODES];
/* Similar, but for assignment operators.  */
extern GTY(()) operator_name_info_t assignment_operator_name_info
  [(int) MAX_TREE_CODES];

/* A type-qualifier, or bitmask therefore, using the TYPE_QUAL
   constants.  */

typedef int cp_cv_quals;

/* Non-static member functions have an optional virt-specifier-seq.
   There is a VIRT_SPEC value for each virt-specifier.
   They can be combined by bitwise-or to form the complete set of
   virt-specifiers for a member function.  */
enum virt_specifier
  {
    VIRT_SPEC_UNSPECIFIED = 0x0,
    VIRT_SPEC_FINAL       = 0x1,
    VIRT_SPEC_OVERRIDE    = 0x2
  };

/* A type-qualifier, or bitmask therefore, using the VIRT_SPEC
   constants.  */

typedef int cp_virt_specifiers;

/* A storage class.  */

typedef enum cp_storage_class {
  /* sc_none must be zero so that zeroing a cp_decl_specifier_seq
     sets the storage_class field to sc_none.  */
  sc_none = 0,
  sc_auto,
  sc_register,
  sc_static,
  sc_extern,
  sc_mutable
} cp_storage_class;

/* An individual decl-specifier.  This is used to index the array of
   locations for the declspecs in struct cp_decl_specifier_seq
   below.  */

typedef enum cp_decl_spec {
  ds_first,
  ds_signed = ds_first,
  ds_unsigned,
  ds_short,
  ds_long,
  ds_const,
  ds_volatile,
  ds_restrict,
  ds_inline,
  ds_virtual,
  ds_explicit,
  ds_friend,
  ds_typedef,
  ds_alias,
  ds_constexpr,
  ds_complex,
  ds_thread,
  ds_type_spec,
  ds_redefined_builtin_type_spec,
  ds_attribute,
  ds_std_attribute,
  ds_storage_class,
  ds_long_long,
  ds_last /* This enumerator must always be the last one.  */
} cp_decl_spec;

/* A decl-specifier-seq.  */

typedef struct cp_decl_specifier_seq {
  /* An array of locations for the declaration sepecifiers, indexed by
     enum cp_decl_spec_word.  */
  source_location locations[ds_last];
  /* The primary type, if any, given by the decl-specifier-seq.
     Modifiers, like "short", "const", and "unsigned" are not
     reflected here.  This field will be a TYPE, unless a typedef-name
     was used, in which case it will be a TYPE_DECL.  */
  tree type;
  /* The attributes, if any, provided with the specifier sequence.  */
  tree attributes;
  /* The c++11 attributes that follows the type specifier.  */
  tree std_attributes;
  /* If non-NULL, a built-in type that the user attempted to redefine
     to some other type.  */
  tree redefined_builtin_type;
  /* The storage class specified -- or sc_none if no storage class was
     explicitly specified.  */
  cp_storage_class storage_class;
  /* True iff TYPE_SPEC defines a class or enum.  */
  BOOL_BITFIELD type_definition_p : 1;
  /* True iff multiple types were (erroneously) specified for this
     decl-specifier-seq.  */
  BOOL_BITFIELD multiple_types_p : 1;
  /* True iff multiple storage classes were (erroneously) specified
     for this decl-specifier-seq or a combination of a storage class
     with a typedef specifier.  */
  BOOL_BITFIELD conflicting_specifiers_p : 1;
  /* True iff at least one decl-specifier was found.  */
  BOOL_BITFIELD any_specifiers_p : 1;
  /* True iff at least one type-specifier was found.  */
  BOOL_BITFIELD any_type_specifiers_p : 1;
  /* True iff "int" was explicitly provided.  */
  BOOL_BITFIELD explicit_int_p : 1;
  /* True iff "__int128" was explicitly provided.  */
  BOOL_BITFIELD explicit_int128_p : 1;
  /* True iff "char" was explicitly provided.  */
  BOOL_BITFIELD explicit_char_p : 1;
  /* True iff ds_thread is set for __thread, not thread_local.  */
  BOOL_BITFIELD gnu_thread_keyword_p : 1;
} cp_decl_specifier_seq;

/* The various kinds of declarators.  */

typedef enum cp_declarator_kind {
  cdk_id,
  cdk_function,
  cdk_array,
  cdk_pointer,
  cdk_reference,
  cdk_ptrmem,
  cdk_error
} cp_declarator_kind;

/* A declarator.  */

typedef struct cp_declarator cp_declarator;

typedef struct cp_parameter_declarator cp_parameter_declarator;

/* A parameter, before it has been semantically analyzed.  */
struct cp_parameter_declarator {
  /* The next parameter, or NULL_TREE if none.  */
  cp_parameter_declarator *next;
  /* The decl-specifiers-seq for the parameter.  */
  cp_decl_specifier_seq decl_specifiers;
  /* The declarator for the parameter.  */
  cp_declarator *declarator;
  /* The default-argument expression, or NULL_TREE, if none.  */
  tree default_argument;
  /* True iff this is the first parameter in the list and the
     parameter sequence ends with an ellipsis.  */
  bool ellipsis_p;
};

/* A declarator.  */
struct cp_declarator {
  /* The kind of declarator.  */
  ENUM_BITFIELD (cp_declarator_kind) kind : 4;
  /* Whether we parsed an ellipsis (`...') just before the declarator,
     to indicate this is a parameter pack.  */
  BOOL_BITFIELD parameter_pack_p : 1;
  location_t id_loc; /* Currently only set for cdk_id and cdk_function. */
  /* GNU Attributes that apply to this declarator.  If the declarator
     is a pointer or a reference, these attribute apply to the type
     pointed to.  */
  tree attributes;
  /* Standard C++11 attributes that apply to this declarator.  If the
     declarator is a pointer or a reference, these attributes apply
     to the pointer, rather than to the type pointed to.  */
  tree std_attributes;
  /* For all but cdk_id and cdk_error, the contained declarator.  For
     cdk_id and cdk_error, guaranteed to be NULL.  */
  cp_declarator *declarator;
  union {
    /* For identifiers.  */
    struct {
      /* If non-NULL, the qualifying scope (a NAMESPACE_DECL or
	 *_TYPE) for this identifier.  */
      tree qualifying_scope;
      /* The unqualified name of the entity -- an IDENTIFIER_NODE,
	 BIT_NOT_EXPR, or TEMPLATE_ID_EXPR.  */
      tree unqualified_name;
      /* If this is the name of a function, what kind of special
	 function (if any).  */
      special_function_kind sfk;
    } id;
    /* For functions.  */
    struct {
      /* The parameters to the function as a TREE_LIST of decl/default.  */
      tree parameters;
      /* The cv-qualifiers for the function.  */
      cp_cv_quals qualifiers;
      /* The virt-specifiers for the function.  */
      cp_virt_specifiers virt_specifiers;
      /* The exception-specification for the function.  */
      tree exception_specification;
      /* The late-specified return type, if any.  */
      tree late_return_type;
    } function;
    /* For arrays.  */
    struct {
      /* The bounds to the array.  */
      tree bounds;
    } array;
    /* For cdk_pointer and cdk_ptrmem.  */
    struct {
      /* The cv-qualifiers for the pointer.  */
      cp_cv_quals qualifiers;
      /* For cdk_ptrmem, the class type containing the member.  */
      tree class_type;
    } pointer;
    /* For cdk_reference */
    struct {
      /* The cv-qualifiers for the reference.  These qualifiers are
         only used to diagnose ill-formed code.  */
      cp_cv_quals qualifiers;
      /* Whether this is an rvalue reference */
      bool rvalue_ref;
    } reference;
  } u;
};

/* A level of template instantiation.  */
struct GTY((chain_next ("%h.next"))) tinst_level {
  /* The immediately deeper level in the chain.  */
  struct tinst_level *next;

  /* The original node.  Can be either a DECL (for a function or static
     data member) or a TYPE (for a class), depending on what we were
     asked to instantiate.  */
  tree decl;

  /* The location where the template is instantiated.  */
  location_t locus;

  /* errorcount+sorrycount when we pushed this level.  */
  int errors;

  /* True if the location is in a system header.  */
  bool in_system_header_p;
};

bool decl_spec_seq_has_spec_p (const cp_decl_specifier_seq *, cp_decl_spec);

/* Return the type of the `this' parameter of FNTYPE.  */

static inline tree
type_of_this_parm (const_tree fntype)
{
  function_args_iterator iter;
  gcc_assert (TREE_CODE (fntype) == METHOD_TYPE);
  function_args_iter_init (&iter, fntype);
  return function_args_iter_cond (&iter);
}

/* Return the class of the `this' parameter of FNTYPE.  */

static inline tree
class_of_this_parm (const_tree fntype)
{
  return TREE_TYPE (type_of_this_parm (fntype));
}

/* A parameter list indicating for a function with no parameters,
   e.g  "int f(void)".  */
extern cp_parameter_declarator *no_parameters;

/* True if we saw "#pragma GCC java_exceptions".  */
extern bool pragma_java_exceptions;

/* in call.c */
extern bool check_dtor_name			(tree, tree);

extern tree build_conditional_expr		(tree, tree, tree, 
                                                 tsubst_flags_t);
extern tree build_addr_func			(tree, tsubst_flags_t);
extern void set_flags_from_callee		(tree);
extern tree build_call_a			(tree, int, tree*);
extern tree build_call_n			(tree, int, ...);
extern bool null_ptr_cst_p			(tree);
extern bool null_member_pointer_value_p		(tree);
extern bool sufficient_parms_p			(const_tree);
extern tree type_decays_to			(tree);
extern tree build_user_type_conversion		(tree, tree, int,
						 tsubst_flags_t);
extern tree build_new_function_call		(tree, VEC(tree,gc) **, bool, 
						 tsubst_flags_t);
extern tree build_operator_new_call		(tree, VEC(tree,gc) **, tree *,
						 tree *, tree, tree *,
						 tsubst_flags_t);
extern tree build_new_method_call		(tree, tree, VEC(tree,gc) **,
						 tree, int, tree *,
						 tsubst_flags_t);
extern tree build_special_member_call		(tree, tree, VEC(tree,gc) **,
						 tree, int, tsubst_flags_t);
extern tree build_new_op			(location_t, enum tree_code,
						 int, tree, tree, tree, tree *,
						 tsubst_flags_t);
extern tree build_op_call			(tree, VEC(tree,gc) **,
						 tsubst_flags_t);
extern tree build_op_delete_call		(enum tree_code, tree, tree,
						 bool, tree, tree,
						 tsubst_flags_t);
extern bool can_convert				(tree, tree, tsubst_flags_t);
extern bool can_convert_arg			(tree, tree, tree, int,
						 tsubst_flags_t);
extern bool can_convert_arg_bad			(tree, tree, tree, int,
						 tsubst_flags_t);
extern bool enforce_access			(tree, tree, tree,
						 tsubst_flags_t);
extern void push_defarg_context			(tree);
extern void pop_defarg_context			(void);
extern tree convert_default_arg			(tree, tree, tree, int,
						 tsubst_flags_t);
extern tree convert_arg_to_ellipsis		(tree, tsubst_flags_t);
extern tree build_x_va_arg			(source_location, tree, tree);
extern tree cxx_type_promotes_to		(tree);
extern tree type_passed_as			(tree);
extern tree convert_for_arg_passing		(tree, tree, tsubst_flags_t);
extern bool is_properly_derived_from		(tree, tree);
extern tree initialize_reference		(tree, tree, int,
						 tsubst_flags_t);
extern tree extend_ref_init_temps		(tree, tree, VEC(tree,gc)**);
extern tree make_temporary_var_for_ref_to_temp	(tree, tree);
extern tree strip_top_quals			(tree);
extern bool reference_related_p			(tree, tree);
extern tree perform_implicit_conversion		(tree, tree, tsubst_flags_t);
extern tree perform_implicit_conversion_flags	(tree, tree, tsubst_flags_t, int);
extern tree build_integral_nontype_arg_conv	(tree, tree, tsubst_flags_t);
extern tree perform_direct_initialization_if_possible (tree, tree, bool,
                                                       tsubst_flags_t);
extern tree in_charge_arg_for_name		(tree);
extern tree build_cxx_call			(tree, int, tree *,
						 tsubst_flags_t);
extern bool is_std_init_list			(tree);
extern bool is_list_ctor			(tree);
#ifdef ENABLE_CHECKING
extern void validate_conversion_obstack		(void);
#endif /* ENABLE_CHECKING */

/* in class.c */
extern tree build_vfield_ref			(tree, tree);
extern tree build_base_path			(enum tree_code, tree,
						 tree, int, tsubst_flags_t);
extern tree convert_to_base			(tree, tree, bool, bool,
						 tsubst_flags_t);
extern tree convert_to_base_statically		(tree, tree);
extern tree build_vtbl_ref			(tree, tree);
extern tree build_vfn_ref			(tree, tree);
extern tree get_vtable_decl			(tree, int);
extern void resort_type_method_vec		(void *, void *,
						 gt_pointer_operator, void *);
extern bool add_method				(tree, tree, tree);
extern bool currently_open_class		(tree);
extern tree currently_open_derived_class	(tree);
extern tree current_nonlambda_class_type	(void);
extern tree finish_struct			(tree, tree);
extern void finish_struct_1			(tree);
extern int resolves_to_fixed_type_p		(tree, int *);
extern void init_class_processing		(void);
extern int is_empty_class			(tree);
extern bool is_really_empty_class		(tree);
extern void pushclass				(tree);
extern void popclass				(void);
extern void push_nested_class			(tree);
extern void pop_nested_class			(void);
extern int current_lang_depth			(void);
extern void push_lang_context			(tree);
extern void pop_lang_context			(void);
extern tree instantiate_type			(tree, tree, tsubst_flags_t);
extern void print_class_statistics		(void);
extern void build_self_reference		(void);
extern int same_signature_p			(const_tree, const_tree);
extern void maybe_add_class_template_decl_list	(tree, tree, int);
extern void unreverse_member_declarations	(tree);
extern void invalidate_class_lookup_cache	(void);
extern void maybe_note_name_used_in_class	(tree, tree);
extern void note_name_declared_in_class		(tree, tree);
extern tree get_vtbl_decl_for_binfo		(tree);
extern void debug_class				(tree);
extern void debug_thunks			(tree);
extern void set_linkage_according_to_type	(tree, tree);
extern void determine_key_method		(tree);
extern void check_for_override			(tree, tree);
extern void push_class_stack			(void);
extern void pop_class_stack			(void);
extern bool type_has_user_nondefault_constructor (tree);
extern tree in_class_defaulted_default_constructor (tree);
extern bool user_provided_p			(tree);
extern bool type_has_user_provided_constructor  (tree);
extern bool type_has_user_provided_default_constructor (tree);
extern tree default_init_uninitialized_part (tree);
extern bool trivial_default_constructor_is_constexpr (tree);
extern bool type_has_constexpr_default_constructor (tree);
extern bool type_has_virtual_destructor		(tree);
extern bool type_has_move_constructor		(tree);
extern bool type_has_move_assign		(tree);
extern bool type_has_user_declared_move_constructor (tree);
extern bool type_has_user_declared_move_assign(tree);
extern bool type_build_ctor_call		(tree);
extern void explain_non_literal_class		(tree);
extern void defaulted_late_check		(tree);
extern bool defaultable_fn_check		(tree);
extern void fixup_type_variants			(tree);
extern void fixup_attribute_variants		(tree);
extern tree* decl_cloned_function_p		(const_tree, bool);
extern void clone_function_decl			(tree, int);
extern void adjust_clone_args			(tree);
<<<<<<< HEAD
extern void insert_late_enum_def_into_classtype_sorted_fields (tree, tree);
=======
extern void deduce_noexcept_on_destructor       (tree);
extern void insert_late_enum_def_into_classtype_sorted_fields (tree, tree);
extern bool uniquely_derived_from_p             (tree, tree);
extern bool publicly_uniquely_derived_p         (tree, tree);
>>>>>>> 747e4b8f

/* in cvt.c */
extern tree convert_to_reference		(tree, tree, int, int, tree,
						 tsubst_flags_t);
extern tree convert_from_reference		(tree);
extern tree force_rvalue			(tree, tsubst_flags_t);
extern tree ocp_convert				(tree, tree, int, int,
						 tsubst_flags_t);
extern tree cp_convert				(tree, tree, tsubst_flags_t);
extern tree cp_convert_and_check                (tree, tree, tsubst_flags_t);
extern tree cp_fold_convert			(tree, tree);
extern tree convert_to_void			(tree, impl_conv_void,
                                 		 tsubst_flags_t);
extern tree convert_force			(tree, tree, int,
						 tsubst_flags_t);
extern tree build_expr_type_conversion		(int, tree, bool);
extern tree type_promotes_to			(tree);
extern tree perform_qualification_conversions	(tree, tree);

/* in name-lookup.c */
extern tree pushdecl				(tree);
extern tree pushdecl_maybe_friend		(tree, bool);
extern void maybe_push_cleanup_level		(tree);
extern tree pushtag				(tree, tree, tag_scope);
extern tree make_anon_name			(void);
extern tree pushdecl_top_level_maybe_friend	(tree, bool);
extern tree pushdecl_top_level_and_finish	(tree, tree);
extern tree check_for_out_of_scope_variable	(tree);
extern void print_other_binding_stack		(cp_binding_level *);
extern tree maybe_push_decl			(tree);
extern tree current_decl_namespace		(void);

/* decl.c */
extern tree poplevel				(int, int, int);
extern void cxx_init_decl_processing		(void);
enum cp_tree_node_structure_enum cp_tree_node_structure
						(union lang_tree_node *);
extern void finish_scope			(void);
extern void push_switch				(tree);
extern void pop_switch				(void);
extern tree make_lambda_name			(void);
extern int decls_match				(tree, tree);
extern tree duplicate_decls			(tree, tree, bool);
extern tree declare_local_label			(tree);
extern tree define_label			(location_t, tree);
extern void check_goto				(tree);
extern bool check_omp_return			(void);
extern tree make_typename_type			(tree, tree, enum tag_types, tsubst_flags_t);
extern tree make_unbound_class_template		(tree, tree, tree, tsubst_flags_t);
extern tree build_library_fn_ptr		(const char *, tree);
extern tree build_cp_library_fn_ptr		(const char *, tree);
extern tree push_library_fn			(tree, tree, tree);
extern tree push_void_library_fn		(tree, tree);
extern tree push_throw_library_fn		(tree, tree);
extern void warn_misplaced_attr_for_class_type  (source_location location,
						 tree class_type);
extern tree check_tag_decl			(cp_decl_specifier_seq *, bool);
extern tree shadow_tag				(cp_decl_specifier_seq *);
extern tree groktypename			(cp_decl_specifier_seq *, const cp_declarator *, bool);
extern tree start_decl				(const cp_declarator *, cp_decl_specifier_seq *, int, tree, tree, tree *);
extern void start_decl_1			(tree, bool);
extern bool check_array_initializer		(tree, tree, tree);
extern void cp_finish_decl			(tree, tree, bool, tree, int);
extern int cp_complete_array_type		(tree *, tree, bool);
extern int cp_complete_array_type_or_error	(tree *, tree, bool, tsubst_flags_t);
extern tree build_ptrmemfunc_type		(tree);
extern tree build_ptrmem_type			(tree, tree);
/* the grokdeclarator prototype is in decl.h */
extern tree build_this_parm			(tree, cp_cv_quals);
extern int copy_fn_p				(const_tree);
extern bool move_fn_p                           (const_tree);
extern bool move_signature_fn_p                 (const_tree);
extern tree get_scope_of_declarator		(const cp_declarator *);
extern void grok_special_member_properties	(tree);
extern int grok_ctor_properties			(const_tree, const_tree);
extern bool grok_op_properties			(tree, bool);
extern tree xref_tag				(enum tag_types, tree, tag_scope, bool);
extern tree xref_tag_from_type			(tree, tree, tag_scope);
extern bool xref_basetypes			(tree, tree);
extern tree start_enum				(tree, tree, tree, bool, bool *);
extern void finish_enum_value_list		(tree);
extern void finish_enum				(tree);
extern void build_enumerator			(tree, tree, tree, location_t);
extern tree lookup_enumerator			(tree, tree);
extern void start_preparsed_function		(tree, tree, int);
extern int start_function			(cp_decl_specifier_seq *, const cp_declarator *, tree);
extern tree begin_function_body			(void);
extern void finish_function_body		(tree);
extern tree outer_curly_brace_block		(tree);
extern tree finish_function			(int);
extern tree grokmethod				(cp_decl_specifier_seq *, const cp_declarator *, tree);
extern void maybe_register_incomplete_var	(tree);
extern void maybe_commonize_var			(tree);
extern void complete_vars			(tree);
extern void finish_stmt				(void);
extern tree static_fn_type			(tree);
extern void revert_static_member_fn		(tree);
extern void fixup_anonymous_aggr		(tree);
extern tree compute_array_index_type		(tree, tree, tsubst_flags_t);
extern tree check_default_argument		(tree, tree);
typedef int (*walk_namespaces_fn)		(tree, void *);
extern int walk_namespaces			(walk_namespaces_fn,
						 void *);
extern int wrapup_globals_for_namespace		(tree, void *);
extern tree create_implicit_typedef		(tree, tree);
extern int local_variable_p			(const_tree);
extern tree register_dtor_fn			(tree);
extern tmpl_spec_kind current_tmpl_spec_kind	(int);
extern tree cp_fname_init			(const char *, tree *);
extern tree cxx_builtin_function		(tree decl);
extern tree cxx_builtin_function_ext_scope	(tree decl);
extern tree check_elaborated_type_specifier	(enum tag_types, tree, bool);
extern void warn_extern_redeclared_static	(tree, tree);
extern tree cxx_comdat_group			(tree);
extern bool cp_missing_noreturn_ok_p		(tree);
extern void initialize_artificial_var		(tree, VEC(constructor_elt,gc) *);
extern tree check_var_type			(tree, tree);
extern tree reshape_init                        (tree, tree, tsubst_flags_t);
extern tree next_initializable_field (tree);

extern bool defer_mark_used_calls;
extern GTY(()) VEC(tree, gc) *deferred_mark_used_calls;
extern tree finish_case_label			(location_t, tree, tree);
extern tree cxx_maybe_build_cleanup		(tree, tsubst_flags_t);

/* in decl2.c */
extern bool check_java_method			(tree);
extern tree build_memfn_type			(tree, tree, cp_cv_quals);
extern tree change_return_type			(tree, tree);
extern void maybe_retrofit_in_chrg		(tree);
extern void maybe_make_one_only			(tree);
extern bool vague_linkage_p			(tree);
extern void grokclassfn				(tree, tree,
						 enum overload_flags);
extern tree grok_array_decl			(location_t, tree, tree);
extern tree delete_sanity			(tree, tree, bool, int, tsubst_flags_t);
extern tree check_classfn			(tree, tree, tree);
extern void check_member_template		(tree);
extern tree grokfield (const cp_declarator *, cp_decl_specifier_seq *,
		       tree, bool, tree, tree);
extern tree grokbitfield (const cp_declarator *, cp_decl_specifier_seq *,
			  tree, tree);
extern tree cp_reconstruct_complex_type		(tree, tree);
extern void cplus_decl_attributes		(tree *, tree, int);
extern void finish_anon_union			(tree);
extern void cp_write_global_declarations	(void);
extern tree coerce_new_type			(tree);
extern tree coerce_delete_type			(tree);
extern void comdat_linkage			(tree);
extern void determine_visibility		(tree);
extern void constrain_class_visibility		(tree);
extern void import_export_decl			(tree);
extern tree build_cleanup			(tree);
extern tree build_offset_ref_call_from_tree	(tree, VEC(tree,gc) **,
						 tsubst_flags_t);
extern bool decl_constant_var_p			(tree);
extern bool decl_maybe_constant_var_p		(tree);
extern void check_default_args			(tree);
extern bool mark_used				(tree);
extern void finish_static_data_member_decl	(tree, tree, bool, tree, int);
extern tree cp_build_parm_decl			(tree, tree);
extern tree get_guard				(tree);
extern tree get_guard_cond			(tree);
extern tree set_guard				(tree);
extern tree get_tls_wrapper_fn			(tree);
extern void mark_needed				(tree);
extern bool decl_needed_p			(tree);
extern void note_vague_linkage_fn		(tree);
extern tree build_artificial_parm		(tree, tree);
extern bool possibly_inlined_p			(tree);
extern int parm_index                           (tree);

/* in error.c */
extern void init_error				(void);
extern const char *type_as_string		(tree, int);
extern const char *type_as_string_translate	(tree, int);
extern const char *decl_as_string		(tree, int);
extern const char *decl_as_string_translate	(tree, int);
extern const char *decl_as_dwarf_string		(tree, int);
extern const char *expr_as_string		(tree, int);
extern const char *lang_decl_name		(tree, int, bool);
extern const char *lang_decl_dwarf_name		(tree, int, bool);
extern const char *language_to_string		(enum languages);
extern const char *class_key_or_enum_as_string	(tree);
extern void print_instantiation_context		(void);
extern void maybe_warn_variadic_templates       (void);
extern void maybe_warn_cpp0x			(cpp0x_warn_str str);
extern bool pedwarn_cxx98                       (location_t, int, const char *, ...) ATTRIBUTE_GCC_DIAG(3,4);
extern location_t location_of                   (tree);
extern void qualified_name_lookup_error		(tree, tree, tree,
						 location_t);

/* in except.c */
extern void init_exception_processing		(void);
extern tree expand_start_catch_block		(tree);
extern void expand_end_catch_block		(void);
extern tree build_exc_ptr			(void);
extern tree build_throw				(tree);
extern int nothrow_libfn_p			(const_tree);
extern void check_handlers			(tree);
extern tree finish_noexcept_expr		(tree, tsubst_flags_t);
extern bool expr_noexcept_p			(tree, tsubst_flags_t);
extern void perform_deferred_noexcept_checks	(void);
extern bool nothrow_spec_p			(const_tree);
extern bool type_noexcept_p			(const_tree);
extern bool type_throw_all_p			(const_tree);
extern tree build_noexcept_spec			(tree, int);
extern void choose_personality_routine		(enum languages);
extern tree build_must_not_throw_expr		(tree,tree);
extern tree eh_type_info			(tree);
extern tree begin_eh_spec_block			(void);
extern void finish_eh_spec_block		(tree, tree);
extern tree build_eh_type_type			(tree);
extern tree cp_protect_cleanup_actions		(void);

/* in expr.c */
extern tree cplus_expand_constant		(tree);
extern tree mark_rvalue_use			(tree);
extern tree mark_lvalue_use			(tree);
extern tree mark_type_use			(tree);
extern void mark_exp_read			(tree);

/* friend.c */
extern int is_friend				(tree, tree);
extern void make_friend_class			(tree, tree, bool);
extern void add_friend				(tree, tree, bool);
extern tree do_friend				(tree, tree, tree, tree, enum overload_flags, bool);

/* in init.c */
extern tree expand_member_init			(tree);
extern void emit_mem_initializers		(tree);
extern tree build_aggr_init			(tree, tree, int,
                                                 tsubst_flags_t);
extern int is_class_type			(tree, int);
extern tree get_type_value			(tree);
extern tree build_zero_init			(tree, tree, bool);
extern tree build_value_init			(tree, tsubst_flags_t);
extern tree build_value_init_noctor		(tree, tsubst_flags_t);
extern tree build_offset_ref			(tree, tree, bool);
extern tree build_new				(VEC(tree,gc) **, tree, tree,
						 VEC(tree,gc) **, int,
                                                 tsubst_flags_t);
extern tree get_temp_regvar			(tree, tree);
extern tree build_vec_init			(tree, tree, tree, bool, int,
                                                 tsubst_flags_t);
extern tree build_delete			(tree, tree,
						 special_function_kind,
						 int, int, tsubst_flags_t);
extern void push_base_cleanups			(void);
extern tree build_vec_delete			(tree, tree,
						 special_function_kind, int,
						 tsubst_flags_t);
extern tree create_temporary_var		(tree);
extern void initialize_vtbl_ptrs		(tree);
extern tree build_java_class_ref		(tree);
extern tree integral_constant_value		(tree);
extern tree decl_constant_value_safe	        (tree);
extern int diagnose_uninitialized_cst_or_ref_member (tree, bool, bool);

/* in lex.c */
extern void cxx_dup_lang_specific_decl		(tree);
extern void yyungetc				(int, int);

extern tree unqualified_name_lookup_error	(tree);
extern tree unqualified_fn_lookup_error		(tree);
extern tree build_lang_decl			(enum tree_code, tree, tree);
extern tree build_lang_decl_loc			(location_t, enum tree_code, tree, tree);
extern void retrofit_lang_decl			(tree);
extern tree copy_decl				(tree);
extern tree copy_type				(tree);
extern tree cxx_make_type			(enum tree_code);
extern tree make_class_type			(enum tree_code);
extern bool cxx_init				(void);
extern void cxx_finish				(void);
extern bool in_main_input_context		(void);

/* in method.c */
extern void init_method				(void);
extern tree make_thunk				(tree, bool, tree, tree);
extern void finish_thunk			(tree);
extern void use_thunk				(tree, bool);
extern bool trivial_fn_p			(tree);
extern bool maybe_explain_implicit_delete	(tree);
extern void explain_implicit_non_constexpr	(tree);
extern void deduce_inheriting_ctor		(tree);
extern void synthesize_method			(tree);
extern tree lazily_declare_fn			(special_function_kind,
						 tree);
extern tree skip_artificial_parms_for		(const_tree, tree);
extern int num_artificial_parms_for		(const_tree);
extern tree make_alias_for			(tree, tree);
extern tree get_copy_ctor			(tree, tsubst_flags_t);
extern tree get_copy_assign			(tree);
extern tree get_default_ctor			(tree);
extern tree get_dtor				(tree, tsubst_flags_t);
extern tree locate_ctor				(tree);
extern tree implicitly_declare_fn               (special_function_kind, tree,
						 bool, tree, tree);

/* In optimize.c */
extern bool maybe_clone_body			(tree);

/* in pt.c */
extern bool check_template_shadow		(tree);
extern tree get_innermost_template_args		(tree, int);
extern void maybe_begin_member_template_processing (tree);
extern void maybe_end_member_template_processing (void);
extern tree finish_member_template_decl		(tree);
extern void begin_template_parm_list		(void);
extern bool begin_specialization		(void);
extern void reset_specialization		(void);
extern void end_specialization			(void);
extern void begin_explicit_instantiation	(void);
extern void end_explicit_instantiation		(void);
extern tree check_explicit_specialization	(tree, tree, int, int);
extern int num_template_headers_for_class	(tree);
extern void check_template_variable		(tree);
extern tree make_auto				(void);
extern tree do_auto_deduction			(tree, tree, tree);
extern tree type_uses_auto			(tree);
extern void append_type_to_template_for_access_check (tree, tree, tree,
						      location_t);
extern tree splice_late_return_type		(tree, tree);
extern bool is_auto				(const_tree);
extern tree process_template_parm		(tree, location_t, tree, 
						 bool, bool);
extern tree end_template_parm_list		(tree);
extern void end_template_decl			(void);
extern tree maybe_update_decl_type		(tree, tree);
extern bool check_default_tmpl_args             (tree, tree, bool, bool, int);
extern tree push_template_decl			(tree);
extern tree push_template_decl_real		(tree, bool);
extern tree add_inherited_template_parms	(tree, tree);
extern bool redeclare_class_template		(tree, tree);
extern tree lookup_template_class		(tree, tree, tree, tree,
						 int, tsubst_flags_t);
extern tree lookup_template_function		(tree, tree);
extern int uses_template_parms			(tree);
extern int uses_template_parms_level		(tree, int);
extern bool in_template_function		(void);
extern tree instantiate_class_template		(tree);
extern tree instantiate_template		(tree, tree, tsubst_flags_t);
extern tree fn_type_unification			(tree, tree, tree,
						 const tree *, unsigned int,
						 tree, unification_kind_t, int,
						 bool);
extern void mark_decl_instantiated		(tree, int);
extern int more_specialized_fn			(tree, tree, int);
extern void do_decl_instantiation		(tree, tree);
extern void do_type_instantiation		(tree, tree, tsubst_flags_t);
extern bool always_instantiate_p		(tree);
extern void maybe_instantiate_noexcept		(tree);
extern tree instantiate_decl			(tree, int, bool);
extern int comp_template_parms			(const_tree, const_tree);
extern bool uses_parameter_packs                (tree);
extern bool template_parameter_pack_p           (const_tree);
extern bool function_parameter_pack_p		(const_tree);
extern bool function_parameter_expanded_from_pack_p (tree, tree);
extern tree make_pack_expansion                 (tree);
extern bool check_for_bare_parameter_packs      (tree);
extern tree build_template_info			(tree, tree);
extern tree get_template_info			(const_tree);
extern VEC(qualified_typedef_usage_t,gc)* get_types_needing_access_check (tree);
extern int template_class_depth			(tree);
extern int is_specialization_of			(tree, tree);
extern bool is_specialization_of_friend		(tree, tree);
extern tree get_pattern_parm			(tree, tree);
extern int comp_template_args			(tree, tree);
extern tree maybe_process_partial_specialization (tree);
extern tree most_specialized_instantiation	(tree);
extern void print_candidates			(tree);
extern void instantiate_pending_templates	(int);
extern tree tsubst_default_argument		(tree, tree, tree);
extern tree tsubst (tree, tree, tsubst_flags_t, tree);
extern tree tsubst_copy_and_build		(tree, tree, tsubst_flags_t,
						 tree, bool, bool);
extern tree most_general_template		(tree);
extern tree get_mostly_instantiated_function_type (tree);
extern int problematic_instantiation_changed	(void);
extern void record_last_problematic_instantiation (void);
extern struct tinst_level *current_instantiation(void);
extern tree maybe_get_template_decl_from_type_decl (tree);
extern int processing_template_parmlist;
extern bool dependent_type_p			(tree);
extern bool dependent_scope_p			(tree);
extern bool any_dependent_template_arguments_p  (const_tree);
extern bool dependent_template_p		(tree);
extern bool dependent_template_id_p		(tree, tree);
extern bool type_dependent_expression_p		(tree);
extern bool any_type_dependent_arguments_p      (const VEC(tree,gc) *);
extern bool any_type_dependent_elements_p       (const_tree);
extern bool type_dependent_expression_p_push	(tree);
extern bool value_dependent_expression_p	(tree);
extern bool instantiation_dependent_expression_p (tree);
extern bool any_value_dependent_elements_p      (const_tree);
extern bool dependent_omp_for_p			(tree, tree, tree, tree);
extern tree resolve_typename_type		(tree, bool);
extern tree template_for_substitution		(tree);
extern tree build_non_dependent_expr		(tree);
extern void make_args_non_dependent		(VEC(tree,gc) *);
extern bool reregister_specialization		(tree, tree, tree);
extern tree fold_non_dependent_expr		(tree);
extern tree fold_non_dependent_expr_sfinae	(tree, tsubst_flags_t);
extern bool alias_type_or_template_p            (tree);
extern bool alias_template_specialization_p     (const_tree);
extern bool explicit_class_specialization_p     (tree);
extern int push_tinst_level                     (tree);
extern void pop_tinst_level                     (void);
extern struct tinst_level *outermost_tinst_level(void);
extern void init_template_processing		(void);
extern void print_template_statistics		(void);
bool template_template_parameter_p		(const_tree);
bool template_type_parameter_p                  (const_tree);
extern bool primary_template_instantiation_p    (const_tree);
extern tree get_primary_template_innermost_parameters	(const_tree);
extern tree get_template_parms_at_level (tree, int);
extern tree get_template_innermost_arguments	(const_tree);
extern tree get_template_argument_pack_elems	(const_tree);
extern tree get_function_template_decl		(const_tree);
extern tree resolve_nondeduced_context		(tree);
extern hashval_t iterative_hash_template_arg (tree arg, hashval_t val);

/* in repo.c */
extern void init_repo				(void);
extern int repo_emit_p				(tree);
extern bool repo_export_class_p			(const_tree);
extern void finish_repo				(void);

/* in rtti.c */
/* A vector of all tinfo decls that haven't been emitted yet.  */
extern GTY(()) VEC(tree,gc) *unemitted_tinfo_decls;

extern void init_rtti_processing		(void);
extern tree build_typeid			(tree);
extern tree get_tinfo_decl			(tree);
extern tree get_typeid				(tree);
extern tree build_headof			(tree);
extern tree build_dynamic_cast			(tree, tree, tsubst_flags_t);
extern void emit_support_tinfos			(void);
extern bool emit_tinfo_decl			(tree);

/* in search.c */
extern bool accessible_base_p			(tree, tree, bool);
extern tree lookup_base                         (tree, tree, base_access,
						 base_kind *, tsubst_flags_t);
extern tree dcast_base_hint			(tree, tree);
extern int accessible_p				(tree, tree, bool);
extern tree lookup_field_1			(tree, tree, bool);
extern tree lookup_field			(tree, tree, int, bool);
extern int lookup_fnfields_1			(tree, tree);
extern tree lookup_fnfields_slot		(tree, tree);
extern tree lookup_fnfields_slot_nolazy		(tree, tree);
extern int class_method_index_for_fn		(tree, tree);
extern tree lookup_fnfields			(tree, tree, int);
extern tree lookup_member			(tree, tree, int, bool,
						 tsubst_flags_t);
extern int look_for_overrides			(tree, tree);
extern void get_pure_virtuals			(tree);
extern void maybe_suppress_debug_info		(tree);
extern void note_debug_info_needed		(tree);
extern void print_search_statistics		(void);
extern void reinit_search_statistics		(void);
extern tree current_scope			(void);
extern int at_function_scope_p			(void);
extern bool at_class_scope_p			(void);
extern bool at_namespace_scope_p		(void);
extern tree context_for_name_lookup		(tree);
extern tree lookup_conversions			(tree);
extern tree binfo_from_vbase			(tree);
extern tree binfo_for_vbase			(tree, tree);
extern tree look_for_overrides_here		(tree, tree);
#define dfs_skip_bases ((tree)1)
extern tree dfs_walk_all (tree, tree (*) (tree, void *),
			  tree (*) (tree, void *), void *);
extern tree dfs_walk_once (tree, tree (*) (tree, void *),
			   tree (*) (tree, void *), void *);
extern tree binfo_via_virtual			(tree, tree);
extern tree build_baselink			(tree, tree, tree, tree);
extern tree adjust_result_of_qualified_name_lookup
						(tree, tree, tree);
extern tree copied_binfo			(tree, tree);
extern tree original_binfo			(tree, tree);
extern int shared_member_p			(tree);


/* The representation of a deferred access check.  */

typedef struct GTY(()) deferred_access_check {
  /* The base class in which the declaration is referenced. */
  tree binfo;
  /* The declaration whose access must be checked.  */
  tree decl;
  /* The declaration that should be used in the error message.  */
  tree diag_decl;
  /* The location of this access.  */
  location_t loc;
} deferred_access_check;
DEF_VEC_O(deferred_access_check);
DEF_VEC_ALLOC_O(deferred_access_check,gc);

/* in semantics.c */
extern void push_deferring_access_checks	(deferring_kind);
extern void resume_deferring_access_checks	(void);
extern void stop_deferring_access_checks	(void);
extern void pop_deferring_access_checks		(void);
extern VEC (deferred_access_check,gc)* get_deferred_access_checks		(void);
extern void pop_to_parent_deferring_access_checks (void);
extern bool perform_access_checks (VEC (deferred_access_check,gc)*,
				   tsubst_flags_t);
extern bool perform_deferred_access_checks	(tsubst_flags_t);
extern bool perform_or_defer_access_check	(tree, tree, tree,
						 tsubst_flags_t);
extern int stmts_are_full_exprs_p		(void);
extern void init_cp_semantics			(void);
extern tree do_poplevel				(tree);
extern void add_decl_expr			(tree);
extern tree maybe_cleanup_point_expr_void	(tree);
extern tree finish_expr_stmt			(tree);
extern tree begin_if_stmt			(void);
extern void finish_if_stmt_cond			(tree, tree);
extern tree finish_then_clause			(tree);
extern void begin_else_clause			(tree);
extern void finish_else_clause			(tree);
extern void finish_if_stmt			(tree);
extern tree begin_while_stmt			(void);
extern void finish_while_stmt_cond		(tree, tree);
extern void finish_while_stmt			(tree);
extern tree begin_do_stmt			(void);
extern void finish_do_body			(tree);
extern void finish_do_stmt			(tree, tree);
extern tree finish_return_stmt			(tree);
extern tree begin_for_scope			(tree *);
extern tree begin_for_stmt			(tree, tree);
extern void finish_for_init_stmt		(tree);
extern void finish_for_cond			(tree, tree);
extern void finish_for_expr			(tree, tree);
extern void finish_for_stmt			(tree);
extern tree begin_range_for_stmt		(tree, tree);
extern void finish_range_for_decl		(tree, tree, tree);
extern void finish_range_for_stmt		(tree);
extern tree finish_break_stmt			(void);
extern tree finish_continue_stmt		(void);
extern tree begin_switch_stmt			(void);
extern void finish_switch_cond			(tree, tree);
extern void finish_switch_stmt			(tree);
extern tree finish_goto_stmt			(tree);
extern tree begin_try_block			(void);
extern void finish_try_block			(tree);
extern void finish_handler_sequence		(tree);
extern tree begin_function_try_block		(tree *);
extern void finish_function_try_block		(tree);
extern void finish_function_handler_sequence    (tree, tree);
extern void finish_cleanup_try_block		(tree);
extern tree begin_handler			(void);
extern void finish_handler_parms		(tree, tree);
extern void finish_handler			(tree);
extern void finish_cleanup			(tree, tree);
extern bool literal_type_p (tree);
extern tree register_constexpr_fundef (tree, tree);
extern bool check_constexpr_ctor_body (tree, tree);
extern tree ensure_literal_type_for_constexpr_object (tree);
extern bool potential_constant_expression (tree);
extern bool potential_rvalue_constant_expression (tree);
extern bool require_potential_constant_expression (tree);
extern bool require_potential_rvalue_constant_expression (tree);
extern tree cxx_constant_value (tree);
extern tree maybe_constant_value (tree);
extern tree maybe_constant_init (tree);
extern bool is_sub_constant_expr (tree);
extern bool reduced_constant_expression_p (tree);
extern void explain_invalid_constexpr_fn (tree);
extern VEC(tree,heap)* cx_error_context (void);

enum {
  BCS_NO_SCOPE = 1,
  BCS_TRY_BLOCK = 2,
  BCS_FN_BODY = 4
};
extern tree begin_compound_stmt			(unsigned int);

extern void finish_compound_stmt		(tree);
extern tree finish_asm_stmt			(int, tree, tree, tree, tree,
						 tree);
extern tree finish_label_stmt			(tree);
extern void finish_label_decl			(tree);
extern tree finish_parenthesized_expr		(tree);
extern tree finish_non_static_data_member       (tree, tree, tree);
extern tree begin_stmt_expr			(void);
extern tree finish_stmt_expr_expr		(tree, tree);
extern tree finish_stmt_expr			(tree, bool);
extern tree stmt_expr_value_expr		(tree);
bool empty_expr_stmt_p				(tree);
extern tree perform_koenig_lookup		(tree, VEC(tree,gc) *, bool,
						 tsubst_flags_t);
extern tree finish_call_expr			(tree, VEC(tree,gc) **, bool,
						 bool, tsubst_flags_t);
extern tree finish_increment_expr		(tree, enum tree_code);
extern tree finish_this_expr			(void);
extern tree finish_pseudo_destructor_expr       (tree, tree, tree);
extern tree finish_unary_op_expr		(location_t, enum tree_code, tree);
extern tree finish_compound_literal		(tree, tree, tsubst_flags_t);
extern tree finish_fname			(tree);
extern void finish_translation_unit		(void);
extern tree finish_template_type_parm		(tree, tree);
extern tree finish_template_template_parm       (tree, tree);
extern tree begin_class_definition		(tree);
extern void finish_template_decl		(tree);
extern tree finish_template_type		(tree, tree, int);
extern tree finish_base_specifier		(tree, tree, bool);
extern void finish_member_declaration		(tree);
extern tree finish_id_expression		(tree, tree, tree,
						 cp_id_kind *,
						 bool, bool, bool *,
						 bool, bool, bool, bool,
						 const char **,
                                                 location_t);
extern tree finish_typeof			(tree);
extern tree finish_underlying_type	        (tree);
extern tree calculate_bases                     (tree);
extern tree finish_bases                        (tree, bool);
extern tree calculate_direct_bases              (tree);
extern tree finish_offsetof			(tree);
extern void finish_decl_cleanup			(tree, tree);
extern void finish_eh_cleanup			(tree);
extern void emit_associated_thunks		(tree);
extern void finish_mem_initializers		(tree);
extern tree check_template_template_default_arg (tree);
extern bool expand_or_defer_fn_1		(tree);
extern void expand_or_defer_fn			(tree);
extern void add_typedef_to_current_template_for_access_check (tree, tree,
							      location_t);
extern void check_accessibility_of_qualified_id (tree, tree, tree);
extern tree finish_qualified_id_expr		(tree, tree, bool, bool,
						 bool, bool);
extern void simplify_aggr_init_expr		(tree *);
extern void finalize_nrv			(tree *, tree, tree);
extern void note_decl_for_pch			(tree);
extern tree finish_omp_clauses			(tree);
extern void finish_omp_threadprivate		(tree);
extern tree begin_omp_structured_block		(void);
extern tree finish_omp_structured_block		(tree);
extern tree begin_omp_parallel			(void);
extern tree finish_omp_parallel			(tree, tree);
extern tree begin_omp_task			(void);
extern tree finish_omp_task			(tree, tree);
extern tree finish_omp_for			(location_t, tree, tree,
						 tree, tree, tree, tree, tree);
extern void finish_omp_atomic			(enum tree_code, enum tree_code,
						 tree, tree, tree, tree, tree);
extern void finish_omp_barrier			(void);
extern void finish_omp_flush			(void);
extern void finish_omp_taskwait			(void);
extern tree begin_transaction_stmt		(location_t, tree *, int);
extern void finish_transaction_stmt		(tree, tree, int, tree);
extern tree build_transaction_expr		(location_t, tree, int, tree);
extern void finish_omp_taskyield		(void);
extern bool cxx_omp_create_clause_info		(tree, tree, bool, bool, bool);
extern tree baselink_for_fns                    (tree);
extern void finish_static_assert                (tree, tree, location_t,
                                                 bool);
extern tree finish_decltype_type                (tree, bool, tsubst_flags_t);
extern tree finish_trait_expr			(enum cp_trait_kind, tree, tree);
extern tree build_lambda_expr                   (void);
extern tree build_lambda_object			(tree);
extern tree begin_lambda_type                   (tree);
extern tree lambda_capture_field_type		(tree);
extern tree lambda_return_type			(tree);
extern tree lambda_proxy_type			(tree);
extern tree lambda_function			(tree);
extern void apply_deduced_return_type           (tree, tree);
extern tree add_capture                         (tree, tree, tree, bool, bool);
extern tree add_default_capture                 (tree, tree, tree);
extern tree build_capture_proxy			(tree);
extern void insert_capture_proxy		(tree);
extern void insert_pending_capture_proxies	(void);
extern bool is_capture_proxy			(tree);
extern bool is_normal_capture_proxy             (tree);
extern void register_capture_members		(tree);
extern tree lambda_expr_this_capture            (tree);
extern tree nonlambda_method_basetype		(void);
extern void maybe_add_lambda_conv_op            (tree);
extern bool is_lambda_ignored_entity            (tree);

/* in tree.c */
extern int cp_tree_operand_length		(const_tree);
void cp_free_lang_data 				(tree t);
extern tree force_target_expr			(tree, tree, tsubst_flags_t);
extern tree build_target_expr_with_type		(tree, tree, tsubst_flags_t);
extern void lang_check_failed			(const char *, int,
						 const char *) ATTRIBUTE_NORETURN;
extern tree stabilize_expr			(tree, tree *);
extern void stabilize_call			(tree, tree *);
extern bool stabilize_init			(tree, tree *);
extern tree add_stmt_to_compound		(tree, tree);
extern void init_tree				(void);
extern bool pod_type_p				(const_tree);
extern bool layout_pod_type_p			(const_tree);
extern bool std_layout_type_p			(const_tree);
extern bool trivial_type_p			(const_tree);
extern bool trivially_copyable_p		(const_tree);
extern bool scalarish_type_p			(const_tree);
extern bool type_has_nontrivial_default_init	(const_tree);
extern bool type_has_nontrivial_copy_init	(const_tree);
extern bool class_tmpl_impl_spec_p		(const_tree);
extern int zero_init_p				(const_tree);
extern tree strip_typedefs			(tree);
extern tree strip_typedefs_expr			(tree);
extern tree copy_binfo				(tree, tree, tree,
						 tree *, int);
extern int member_p				(const_tree);
extern cp_lvalue_kind real_lvalue_p		(const_tree);
extern cp_lvalue_kind lvalue_kind		(const_tree);
extern bool lvalue_or_rvalue_with_address_p	(const_tree);
extern bool xvalue_p	                        (const_tree);
extern bool builtin_valid_in_constant_expr_p    (const_tree);
extern tree build_min				(enum tree_code, tree, ...);
extern tree build_min_nt_loc			(location_t, enum tree_code,
						 ...);
extern tree build_min_non_dep			(enum tree_code, tree, ...);
extern tree build_min_non_dep_call_vec		(tree, tree, VEC(tree,gc) *);
extern tree build_cplus_new			(tree, tree, tsubst_flags_t);
extern tree build_aggr_init_expr		(tree, tree, tsubst_flags_t);
extern tree get_target_expr			(tree);
extern tree get_target_expr_sfinae		(tree, tsubst_flags_t);
extern tree build_cplus_array_type		(tree, tree);
extern tree build_array_of_n_type		(tree, int);
extern tree build_array_copy			(tree);
extern tree build_vec_init_expr			(tree, tree, tsubst_flags_t);
extern void diagnose_non_constexpr_vec_init	(tree);
extern tree hash_tree_cons			(tree, tree, tree);
extern tree hash_tree_chain			(tree, tree);
extern tree build_qualified_name		(tree, tree, tree, bool);
extern int is_overloaded_fn			(tree);
extern tree dependent_name			(tree);
extern tree get_fns				(tree);
extern tree get_first_fn			(tree);
extern tree ovl_cons				(tree, tree);
extern tree build_overload			(tree, tree);
extern tree ovl_scope				(tree);
extern bool non_static_member_function_p        (tree);
extern const char *cxx_printable_name		(tree, int);
extern const char *cxx_printable_name_translate	(tree, int);
extern tree build_exception_variant		(tree, tree);
extern tree bind_template_template_parm		(tree, tree);
extern tree array_type_nelts_total		(tree);
extern tree array_type_nelts_top		(tree);
extern tree break_out_target_exprs		(tree);
extern tree get_type_decl			(tree);
extern tree decl_namespace_context		(tree);
extern bool decl_anon_ns_mem_p			(const_tree);
extern tree lvalue_type				(tree);
extern tree error_type				(tree);
extern int varargs_function_p			(const_tree);
extern bool really_overloaded_fn		(tree);
extern bool cp_tree_equal			(tree, tree);
extern tree no_linkage_check			(tree, bool);
extern void debug_binfo				(tree);
extern tree build_dummy_object			(tree);
extern tree maybe_dummy_object			(tree, tree *);
extern int is_dummy_object			(const_tree);
extern const struct attribute_spec cxx_attribute_table[];
extern tree make_ptrmem_cst			(tree, tree);
extern tree cp_build_type_attribute_variant     (tree, tree);
extern tree cp_build_reference_type		(tree, bool);
extern tree move				(tree);
extern tree cp_build_qualified_type_real	(tree, int, tsubst_flags_t);
#define cp_build_qualified_type(TYPE, QUALS) \
  cp_build_qualified_type_real ((TYPE), (QUALS), tf_warning_or_error)
extern bool cv_qualified_p			(const_tree);
extern tree cv_unqualified			(tree);
extern special_function_kind special_function_p (const_tree);
extern int count_trees				(tree);
extern int char_type_p				(tree);
extern void verify_stmt_tree			(tree);
extern linkage_kind decl_linkage		(tree);
extern duration_kind decl_storage_duration	(tree);
extern tree cp_walk_subtrees (tree*, int*, walk_tree_fn,
			      void*, struct pointer_set_t*);
#define cp_walk_tree(tp,func,data,pset) \
	walk_tree_1 (tp, func, data, pset, cp_walk_subtrees)
#define cp_walk_tree_without_duplicates(tp,func,data) \
	walk_tree_without_duplicates_1 (tp, func, data, cp_walk_subtrees)
extern tree fold_if_not_in_template		(tree);
extern tree rvalue				(tree);
extern tree convert_bitfield_to_declared_type   (tree);
extern tree cp_save_expr			(tree);
extern bool cast_valid_in_integral_constant_expression_p (tree);
extern bool cxx_type_hash_eq			(const_tree, const_tree);

extern void cxx_print_statistics		(void);

/* in ptree.c */
extern void cxx_print_xnode			(FILE *, tree, int);
extern void cxx_print_decl			(FILE *, tree, int);
extern void cxx_print_type			(FILE *, tree, int);
extern void cxx_print_identifier		(FILE *, tree, int);
extern void cxx_print_error_function		(diagnostic_context *,
						 const char *,
						 struct diagnostic_info *);

/* in typeck.c */
extern bool cxx_mark_addressable		(tree);
extern int string_conv_p			(const_tree, const_tree, int);
extern tree cp_truthvalue_conversion		(tree);
extern tree condition_conversion		(tree);
extern tree require_complete_type		(tree);
extern tree require_complete_type_sfinae	(tree, tsubst_flags_t);
extern tree complete_type			(tree);
extern tree complete_type_or_else		(tree, tree);
extern tree complete_type_or_maybe_complain	(tree, tree, tsubst_flags_t);
extern int type_unknown_p			(const_tree);
enum { ce_derived, ce_normal, ce_exact };
extern bool comp_except_specs			(const_tree, const_tree, int);
extern bool comptypes				(tree, tree, int);
extern bool same_type_ignoring_top_level_qualifiers_p (tree, tree);
extern bool compparms				(const_tree, const_tree);
extern int comp_cv_qualification		(const_tree, const_tree);
extern int comp_cv_qual_signature		(tree, tree);
extern tree cxx_sizeof_or_alignof_expr		(tree, enum tree_code, bool);
extern tree cxx_sizeof_or_alignof_type		(tree, enum tree_code, bool);
extern tree cxx_alignas_expr                    (tree);
extern tree cxx_sizeof_nowarn                   (tree);
extern tree is_bitfield_expr_with_lowered_type  (const_tree);
extern tree unlowered_expr_type                 (const_tree);
extern tree decay_conversion			(tree, tsubst_flags_t);
extern tree build_class_member_access_expr      (tree, tree, tree, bool,
						 tsubst_flags_t);
extern tree finish_class_member_access_expr     (tree, tree, bool, 
						 tsubst_flags_t);
extern tree build_x_indirect_ref		(location_t, tree,
						 ref_operator, tsubst_flags_t);
extern tree cp_build_indirect_ref		(tree, ref_operator,
                                                 tsubst_flags_t);
extern tree build_array_ref			(location_t, tree, tree);
extern tree cp_build_array_ref			(location_t, tree, tree,
						 tsubst_flags_t);
extern tree get_member_function_from_ptrfunc	(tree *, tree, tsubst_flags_t);
extern tree cp_build_function_call              (tree, tree, tsubst_flags_t);
extern tree cp_build_function_call_nary         (tree, tsubst_flags_t, ...)
						ATTRIBUTE_SENTINEL;
extern tree cp_build_function_call_vec		(tree, VEC(tree,gc) **,
						 tsubst_flags_t);
extern tree build_x_binary_op			(location_t,
						 enum tree_code, tree,
						 enum tree_code, tree,
						 enum tree_code, tree *,
						 tsubst_flags_t);
extern tree build_x_array_ref			(location_t, tree, tree,
						 tsubst_flags_t);
extern tree build_x_unary_op			(location_t,
						 enum tree_code, tree,
                                                 tsubst_flags_t);
extern tree cp_build_addr_expr			(tree, tsubst_flags_t);
extern tree cp_build_addr_expr_strict		(tree, tsubst_flags_t);
extern tree cp_build_unary_op                   (enum tree_code, tree, int, 
                                                 tsubst_flags_t);
extern tree unary_complex_lvalue		(enum tree_code, tree);
extern tree build_x_conditional_expr		(location_t, tree, tree, tree, 
                                                 tsubst_flags_t);
extern tree build_x_compound_expr_from_list	(tree, expr_list_kind,
						 tsubst_flags_t);
extern tree build_x_compound_expr_from_vec	(VEC(tree,gc) *, const char *,
						 tsubst_flags_t);
extern tree build_x_compound_expr		(location_t, tree, tree,
						 tsubst_flags_t);
extern tree build_compound_expr                 (location_t, tree, tree);
extern tree cp_build_compound_expr		(tree, tree, tsubst_flags_t);
extern tree build_static_cast			(tree, tree, tsubst_flags_t);
extern tree build_reinterpret_cast		(tree, tree, tsubst_flags_t);
extern tree build_const_cast			(tree, tree, tsubst_flags_t);
extern tree build_c_cast			(location_t, tree, tree);
extern tree cp_build_c_cast			(tree, tree, tsubst_flags_t);
extern tree build_x_modify_expr			(location_t, tree,
						 enum tree_code, tree,
						 tsubst_flags_t);
extern tree cp_build_modify_expr		(tree, enum tree_code, tree,
						 tsubst_flags_t);
extern tree convert_for_initialization		(tree, tree, tree, int,
						 impl_conv_rhs, tree, int,
                                                 tsubst_flags_t);
extern int comp_ptr_ttypes			(tree, tree);
extern bool comp_ptr_ttypes_const		(tree, tree);
extern bool error_type_p			(const_tree);
extern int ptr_reasonably_similar		(const_tree, const_tree);
extern tree build_ptrmemfunc			(tree, tree, int, bool,
						 tsubst_flags_t);
extern int cp_type_quals			(const_tree);
extern int type_memfn_quals			(const_tree);
extern tree apply_memfn_quals			(tree, cp_cv_quals);
extern bool cp_has_mutable_p			(const_tree);
extern bool at_least_as_qualified_p		(const_tree, const_tree);
extern void cp_apply_type_quals_to_decl		(int, tree);
extern tree build_ptrmemfunc1			(tree, tree, tree);
extern void expand_ptrmemfunc_cst		(tree, tree *, tree *);
extern tree type_after_usual_arithmetic_conversions (tree, tree);
extern tree common_pointer_type                 (tree, tree);
extern tree composite_pointer_type		(tree, tree, tree, tree,
						 composite_pointer_operation, 
						 tsubst_flags_t);
extern tree merge_types				(tree, tree);
extern tree strip_array_domain			(tree);
extern tree check_return_expr			(tree, bool *);
extern tree cp_build_binary_op                  (location_t,
						 enum tree_code, tree, tree,
						 tsubst_flags_t);
#define cxx_sizeof(T)  cxx_sizeof_or_alignof_type (T, SIZEOF_EXPR, true)
extern tree build_ptrmemfunc_access_expr	(tree, tree);
extern tree build_address			(tree);
extern tree build_typed_address			(tree, tree);
extern tree build_nop				(tree, tree);
extern tree non_reference			(tree);
extern tree lookup_anon_field			(tree, tree);
extern bool invalid_nonstatic_memfn_p		(const_tree, tsubst_flags_t);
extern tree convert_member_func_to_ptr		(tree, tree, tsubst_flags_t);
extern tree convert_ptrmem			(tree, tree, bool, bool,
						 tsubst_flags_t);
extern int lvalue_or_else			(tree, enum lvalue_use,
                                                 tsubst_flags_t);
extern void check_template_keyword		(tree);
extern bool check_raw_literal_operator		(const_tree decl);
extern bool check_literal_operator_args		(const_tree, bool *, bool *);
extern void maybe_warn_about_useless_cast       (tree, tree, tsubst_flags_t);
extern tree cp_perform_integral_promotions      (tree, tsubst_flags_t);

/* in typeck2.c */
extern void require_complete_eh_spec_types	(tree, tree);
extern void cxx_incomplete_type_diagnostic	(const_tree, const_tree, diagnostic_t);
#undef cxx_incomplete_type_error
extern void cxx_incomplete_type_error		(const_tree, const_tree);
#define cxx_incomplete_type_error(V,T) \
  (cxx_incomplete_type_diagnostic ((V), (T), DK_ERROR))
extern tree error_not_base_type			(tree, tree);
extern tree binfo_or_else			(tree, tree);
extern void cxx_readonly_error			(tree, enum lvalue_use);
extern void complete_type_check_abstract	(tree);
extern int abstract_virtuals_error		(tree, tree);
extern int abstract_virtuals_error_sfinae	(tree, tree, tsubst_flags_t);

extern tree store_init_value			(tree, tree, VEC(tree,gc)**, int);
extern void check_narrowing			(tree, tree);
extern tree digest_init				(tree, tree, tsubst_flags_t);
extern tree digest_init_flags			(tree, tree, int);
extern tree build_scoped_ref			(tree, tree, tree *);
<<<<<<< HEAD
extern tree build_x_arrow			(tree);
extern tree build_m_component_ref		(tree, tree);
=======
extern tree build_x_arrow			(location_t, tree,
						 tsubst_flags_t);
extern tree build_m_component_ref		(tree, tree, tsubst_flags_t);
>>>>>>> 747e4b8f
extern tree build_functional_cast		(tree, tree, tsubst_flags_t);
extern tree add_exception_specifier		(tree, tree, int);
extern tree merge_exception_specifiers		(tree, tree, tree);

/* in mangle.c */
extern void init_mangle				(void);
extern void mangle_decl				(tree);
extern const char *mangle_type_string		(tree);
extern tree mangle_typeinfo_for_type		(tree);
extern tree mangle_typeinfo_string_for_type	(tree);
extern tree mangle_vtbl_for_type		(tree);
extern tree mangle_vtt_for_type			(tree);
extern tree mangle_ctor_vtbl_for_type		(tree, tree);
extern tree mangle_thunk			(tree, int, tree, tree);
extern tree mangle_conv_op_name_for_type	(tree);
extern tree mangle_guard_variable		(tree);
extern tree mangle_tls_init_fn			(tree);
extern tree mangle_tls_wrapper_fn		(tree);
extern bool decl_tls_wrapper_p			(tree);
extern tree mangle_ref_init_variable		(tree);

/* in dump.c */
extern bool cp_dump_tree			(void *, tree);

/* In cp/cp-objcp-common.c.  */

extern alias_set_type cxx_get_alias_set		(tree);
extern bool cxx_warn_unused_global_decl		(const_tree);
extern size_t cp_tree_size			(enum tree_code);
extern bool cp_var_mod_type_p			(tree, tree);
extern void cxx_initialize_diagnostics		(diagnostic_context *);
extern int cxx_types_compatible_p		(tree, tree);
extern void init_shadowed_var_for_decl		(void);

/* in cp-gimplify.c */
extern int cp_gimplify_expr			(tree *, gimple_seq *,
						 gimple_seq *);
extern void cp_genericize			(tree);
extern bool cxx_omp_const_qual_no_mutable	(tree);
extern enum omp_clause_default_kind cxx_omp_predetermined_sharing (tree);
extern tree cxx_omp_clause_default_ctor		(tree, tree, tree);
extern tree cxx_omp_clause_copy_ctor		(tree, tree, tree);
extern tree cxx_omp_clause_assign_op		(tree, tree, tree);
extern tree cxx_omp_clause_dtor			(tree, tree);
extern void cxx_omp_finish_clause		(tree);
extern bool cxx_omp_privatize_by_reference	(const_tree);

/* in name-lookup.c */
extern void suggest_alternatives_for            (location_t, tree);
extern tree strip_using_decl                    (tree);

/* -- end of C++ */

#endif /* ! GCC_CP_TREE_H */<|MERGE_RESOLUTION|>--- conflicted
+++ resolved
@@ -5055,14 +5055,10 @@
 extern tree* decl_cloned_function_p		(const_tree, bool);
 extern void clone_function_decl			(tree, int);
 extern void adjust_clone_args			(tree);
-<<<<<<< HEAD
-extern void insert_late_enum_def_into_classtype_sorted_fields (tree, tree);
-=======
 extern void deduce_noexcept_on_destructor       (tree);
 extern void insert_late_enum_def_into_classtype_sorted_fields (tree, tree);
 extern bool uniquely_derived_from_p             (tree, tree);
 extern bool publicly_uniquely_derived_p         (tree, tree);
->>>>>>> 747e4b8f
 
 /* in cvt.c */
 extern tree convert_to_reference		(tree, tree, int, int, tree,
@@ -6006,14 +6002,9 @@
 extern tree digest_init				(tree, tree, tsubst_flags_t);
 extern tree digest_init_flags			(tree, tree, int);
 extern tree build_scoped_ref			(tree, tree, tree *);
-<<<<<<< HEAD
-extern tree build_x_arrow			(tree);
-extern tree build_m_component_ref		(tree, tree);
-=======
 extern tree build_x_arrow			(location_t, tree,
 						 tsubst_flags_t);
 extern tree build_m_component_ref		(tree, tree, tsubst_flags_t);
->>>>>>> 747e4b8f
 extern tree build_functional_cast		(tree, tree, tsubst_flags_t);
 extern tree add_exception_specifier		(tree, tree, int);
 extern tree merge_exception_specifiers		(tree, tree, tree);
