--- conflicted
+++ resolved
@@ -4332,11 +4332,7 @@
    implementation.  */
 
 void
-<<<<<<< HEAD
-note_mangling_alias (tree decl, tree id2)
-=======
 note_mangling_alias (tree decl ATTRIBUTE_UNUSED, tree id2 ATTRIBUTE_UNUSED)
->>>>>>> 9ed784d8
 {
 #ifdef ASM_OUTPUT_DEF
   if (at_eof)
