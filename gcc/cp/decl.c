--- conflicted
+++ resolved
@@ -8541,11 +8541,7 @@
     binding_table_foreach (CLASSTYPE_NESTED_UTDS (type), bt_reset_linkage, NULL);
 }
 static void
-<<<<<<< HEAD
-bt_reset_linkage (binding_entry b, void *data ATTRIBUTE_UNUSED)
-=======
 bt_reset_linkage (binding_entry b, void */*data*/)
->>>>>>> bc75ee5f
 {
   reset_type_linkage (b->type);
 }
