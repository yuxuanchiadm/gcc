--- conflicted
+++ resolved
@@ -6393,11 +6393,7 @@
 	    var_definition_p = true;
 
 	  /* If var has initilizer then we need to register it in
-<<<<<<< HEAD
-	     pointers checker to generate static bounds initilizer
-=======
 	     Pointer Bounds Checker to generate static bounds initilizer
->>>>>>> aeece40d
 	     if required.  */
 	  if (DECL_INITIAL (decl) && DECL_INITIAL (decl) != error_mark_node)
 	    chkp_register_var_initializer (decl);
