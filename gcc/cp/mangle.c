/* Name mangling for the 3.0 C++ ABI.
<<<<<<< HEAD
   Copyright (C) 2000, 2001, 2002, 2003, 2004, 2005, 2007, 2008, 2009
   Free Software Foundation, Inc.
=======
   Copyright (C) 2000, 2001, 2002, 2003, 2004, 2005, 2007, 2008, 2009, 2010,
   2011  Free Software Foundation, Inc.
>>>>>>> 3082eeb7
   Written by Alex Samuel <samuel@codesourcery.com>

   This file is part of GCC.

   GCC is free software; you can redistribute it and/or modify it
   under the terms of the GNU General Public License as published by
   the Free Software Foundation; either version 3, or (at your option)
   any later version.

   GCC is distributed in the hope that it will be useful, but
   WITHOUT ANY WARRANTY; without even the implied warranty of
   MERCHANTABILITY or FITNESS FOR A PARTICULAR PURPOSE.  See the GNU
   General Public License for more details.

You should have received a copy of the GNU General Public License
along with GCC; see the file COPYING3.  If not see
<http://www.gnu.org/licenses/>.  */

/* This file implements mangling of C++ names according to the IA64
   C++ ABI specification.  A mangled name encodes a function or
   variable's name, scope, type, and/or template arguments into a text
   identifier.  This identifier is used as the function's or
   variable's linkage name, to preserve compatibility between C++'s
   language features (templates, scoping, and overloading) and C
   linkers.

   Additionally, g++ uses mangled names internally.  To support this,
   mangling of types is allowed, even though the mangled name of a
   type should not appear by itself as an exported name.  Ditto for
   uninstantiated templates.

   The primary entry point for this module is mangle_decl, which
   returns an identifier containing the mangled name for a decl.
   Additional entry points are provided to build mangled names of
   particular constructs when the appropriate decl for that construct
   is not available.  These are:

     mangle_typeinfo_for_type:		typeinfo data
     mangle_typeinfo_string_for_type:	typeinfo type name
     mangle_vtbl_for_type:		virtual table data
     mangle_vtt_for_type:		VTT data
     mangle_ctor_vtbl_for_type:		`C-in-B' constructor virtual table data
     mangle_thunk:			thunk function or entry  */

#include "config.h"
#include "system.h"
#include "coretypes.h"
#include "tm.h"
#include "tree.h"
#include "tm_p.h"
#include "cp-tree.h"
#include "obstack.h"
#include "flags.h"
#include "target.h"
#include "cgraph.h"

/* Debugging support.  */

/* Define DEBUG_MANGLE to enable very verbose trace messages.  */
#ifndef DEBUG_MANGLE
#define DEBUG_MANGLE 0
#endif

/* Macros for tracing the write_* functions.  */
#if DEBUG_MANGLE
# define MANGLE_TRACE(FN, INPUT) \
  fprintf (stderr, "  %-24s: %-24s\n", (FN), (INPUT))
# define MANGLE_TRACE_TREE(FN, NODE) \
  fprintf (stderr, "  %-24s: %-24s (%p)\n", \
	   (FN), tree_code_name[TREE_CODE (NODE)], (void *) (NODE))
#else
# define MANGLE_TRACE(FN, INPUT)
# define MANGLE_TRACE_TREE(FN, NODE)
#endif

/* Nonzero if NODE is a class template-id.  We can't rely on
   CLASSTYPE_USE_TEMPLATE here because of tricky bugs in the parser
   that hard to distinguish A<T> from A, where A<T> is the type as
   instantiated outside of the template, and A is the type used
   without parameters inside the template.  */
#define CLASSTYPE_TEMPLATE_ID_P(NODE)					\
  (TYPE_LANG_SPECIFIC (NODE) != NULL					\
   && (TREE_CODE (NODE) == BOUND_TEMPLATE_TEMPLATE_PARM			\
       || (CLASSTYPE_TEMPLATE_INFO (NODE) != NULL			\
	   && (PRIMARY_TEMPLATE_P (CLASSTYPE_TI_TEMPLATE (NODE))))))

/* Things we only need one of.  This module is not reentrant.  */
typedef struct GTY(()) globals {
  /* An array of the current substitution candidates, in the order
     we've seen them.  */
  VEC(tree,gc) *substitutions;

  /* The entity that is being mangled.  */
  tree GTY ((skip)) entity;

  /* How many parameter scopes we are inside.  */
  int parm_depth;

  /* True if the mangling will be different in a future version of the
     ABI.  */
  bool need_abi_warning;
} globals;

static GTY (()) globals G;

/* The obstack on which we build mangled names.  */
static struct obstack *mangle_obstack;

/* The obstack on which we build mangled names that are not going to
   be IDENTIFIER_NODEs.  */
static struct obstack name_obstack;

/* The first object on the name_obstack; we use this to free memory
   allocated on the name_obstack.  */
static void *name_base;

/* Indices into subst_identifiers.  These are identifiers used in
   special substitution rules.  */
typedef enum
{
  SUBID_ALLOCATOR,
  SUBID_BASIC_STRING,
  SUBID_CHAR_TRAITS,
  SUBID_BASIC_ISTREAM,
  SUBID_BASIC_OSTREAM,
  SUBID_BASIC_IOSTREAM,
  SUBID_MAX
}
substitution_identifier_index_t;

/* For quick substitution checks, look up these common identifiers
   once only.  */
static GTY(()) tree subst_identifiers[SUBID_MAX];

/* Single-letter codes for builtin integer types, defined in
   <builtin-type>.  These are indexed by integer_type_kind values.  */
static const char
integer_type_codes[itk_none] =
{
  'c',  /* itk_char */
  'a',  /* itk_signed_char */
  'h',  /* itk_unsigned_char */
  's',  /* itk_short */
  't',  /* itk_unsigned_short */
  'i',  /* itk_int */
  'j',  /* itk_unsigned_int */
  'l',  /* itk_long */
  'm',  /* itk_unsigned_long */
  'x',  /* itk_long_long */
  'y',  /* itk_unsigned_long_long */
  'n',  /* itk_int128 */
  'o',  /* itk_unsigned_int128  */
};

static int decl_is_template_id (const tree, tree* const);

/* Functions for handling substitutions.  */

static inline tree canonicalize_for_substitution (tree);
static void add_substitution (tree);
static inline int is_std_substitution (const tree,
				       const substitution_identifier_index_t);
static inline int is_std_substitution_char (const tree,
					    const substitution_identifier_index_t);
static int find_substitution (tree);
static void mangle_call_offset (const tree, const tree);

/* Functions for emitting mangled representations of things.  */

static void write_mangled_name (const tree, bool);
static void write_encoding (const tree);
static void write_name (tree, const int);
static void write_unscoped_name (const tree);
static void write_unscoped_template_name (const tree);
static void write_nested_name (const tree);
static void write_prefix (const tree);
static void write_template_prefix (const tree);
static void write_unqualified_name (const tree);
static void write_conversion_operator_name (const tree);
static void write_source_name (tree);
static void write_unnamed_type_name (const tree);
static void write_closure_type_name (const tree);
static int hwint_to_ascii (unsigned HOST_WIDE_INT, const unsigned int, char *,
			   const unsigned int);
static void write_number (unsigned HOST_WIDE_INT, const int,
			  const unsigned int);
static void write_compact_number (int num);
static void write_integer_cst (const tree);
static void write_real_cst (const tree);
static void write_identifier (const char *);
static void write_special_name_constructor (const tree);
static void write_special_name_destructor (const tree);
static void write_type (tree);
static int write_CV_qualifiers_for_type (const tree);
static void write_builtin_type (tree);
static void write_function_type (const tree);
static void write_bare_function_type (const tree, const int, const tree);
static void write_method_parms (tree, const int, const tree);
static void write_class_enum_type (const tree);
static void write_template_args (tree);
static void write_expression (tree);
static void write_template_arg_literal (const tree);
static void write_template_arg (tree);
static void write_template_template_arg (const tree);
static void write_array_type (const tree);
static void write_pointer_to_member_type (const tree);
static void write_template_param (const tree);
static void write_template_template_param (const tree);
static void write_substitution (const int);
static int discriminator_for_local_entity (tree);
static int discriminator_for_string_literal (tree, tree);
static void write_discriminator (const int);
static void write_local_name (tree, const tree, const tree);
static void dump_substitution_candidates (void);
static tree mangle_decl_string (const tree);
static int local_class_index (tree);

/* Control functions.  */

static inline void start_mangling (const tree);
static inline const char *finish_mangling (const bool);
static tree mangle_special_for_type (const tree, const char *);

/* Foreign language functions.  */

static void write_java_integer_type_codes (const tree);

/* Append a single character to the end of the mangled
   representation.  */
#define write_char(CHAR)						\
  obstack_1grow (mangle_obstack, (CHAR))

/* Append a sized buffer to the end of the mangled representation.  */
#define write_chars(CHAR, LEN)						\
  obstack_grow (mangle_obstack, (CHAR), (LEN))

/* Append a NUL-terminated string to the end of the mangled
   representation.  */
#define write_string(STRING)						\
  obstack_grow (mangle_obstack, (STRING), strlen (STRING))

/* Nonzero if NODE1 and NODE2 are both TREE_LIST nodes and have the
   same purpose (context, which may be a type) and value (template
   decl).  See write_template_prefix for more information on what this
   is used for.  */
#define NESTED_TEMPLATE_MATCH(NODE1, NODE2)				\
  (TREE_CODE (NODE1) == TREE_LIST					\
   && TREE_CODE (NODE2) == TREE_LIST					\
   && ((TYPE_P (TREE_PURPOSE (NODE1))					\
	&& same_type_p (TREE_PURPOSE (NODE1), TREE_PURPOSE (NODE2)))	\
       || TREE_PURPOSE (NODE1) == TREE_PURPOSE (NODE2))			\
   && TREE_VALUE (NODE1) == TREE_VALUE (NODE2))

/* Write out an unsigned quantity in base 10.  */
#define write_unsigned_number(NUMBER)					\
  write_number ((NUMBER), /*unsigned_p=*/1, 10)

/* If DECL is a template instance, return nonzero and, if
   TEMPLATE_INFO is non-NULL, set *TEMPLATE_INFO to its template info.
   Otherwise return zero.  */

static int
decl_is_template_id (const tree decl, tree* const template_info)
{
  if (TREE_CODE (decl) == TYPE_DECL)
    {
      /* TYPE_DECLs are handled specially.  Look at its type to decide
	 if this is a template instantiation.  */
      const tree type = TREE_TYPE (decl);

      if (CLASS_TYPE_P (type) && CLASSTYPE_TEMPLATE_ID_P (type))
	{
	  if (template_info != NULL)
	    /* For a templated TYPE_DECL, the template info is hanging
	       off the type.  */
	    *template_info = TYPE_TEMPLATE_INFO (type);
	  return 1;
	}
    }
  else
    {
      /* Check if this is a primary template.  */
      if (DECL_LANG_SPECIFIC (decl) != NULL
	  && DECL_USE_TEMPLATE (decl)
	  && PRIMARY_TEMPLATE_P (DECL_TI_TEMPLATE (decl))
	  && TREE_CODE (decl) != TEMPLATE_DECL)
	{
	  if (template_info != NULL)
	    /* For most templated decls, the template info is hanging
	       off the decl.  */
	    *template_info = DECL_TEMPLATE_INFO (decl);
	  return 1;
	}
    }

  /* It's not a template id.  */
  return 0;
}

/* Produce debugging output of current substitution candidates.  */

static void
dump_substitution_candidates (void)
{
  unsigned i;
  tree el;

  fprintf (stderr, "  ++ substitutions  ");
  FOR_EACH_VEC_ELT (tree, G.substitutions, i, el)
    {
      const char *name = "???";

      if (i > 0)
	fprintf (stderr, "                    ");
      if (DECL_P (el))
	name = IDENTIFIER_POINTER (DECL_NAME (el));
      else if (TREE_CODE (el) == TREE_LIST)
	name = IDENTIFIER_POINTER (DECL_NAME (TREE_VALUE (el)));
      else if (TYPE_NAME (el))
	name = IDENTIFIER_POINTER (DECL_NAME (TYPE_NAME (el)));
      fprintf (stderr, " S%d_ = ", i - 1);
      if (TYPE_P (el) &&
	  (CP_TYPE_RESTRICT_P (el)
	   || CP_TYPE_VOLATILE_P (el)
	   || CP_TYPE_CONST_P (el)))
	fprintf (stderr, "CV-");
      fprintf (stderr, "%s (%s at %p)\n",
	       name, tree_code_name[TREE_CODE (el)], (void *) el);
    }
}

/* Both decls and types can be substitution candidates, but sometimes
   they refer to the same thing.  For instance, a TYPE_DECL and
   RECORD_TYPE for the same class refer to the same thing, and should
   be treated accordingly in substitutions.  This function returns a
   canonicalized tree node representing NODE that is used when adding
   and substitution candidates and finding matches.  */

static inline tree
canonicalize_for_substitution (tree node)
{
  /* For a TYPE_DECL, use the type instead.  */
  if (TREE_CODE (node) == TYPE_DECL)
    node = TREE_TYPE (node);
  if (TYPE_P (node)
      && TYPE_CANONICAL (node) != node
      && TYPE_MAIN_VARIANT (node) != node)
<<<<<<< HEAD
      /* Here we want to strip the topmost typedef only.
         We need to do that so is_std_substitution can do proper
         name matching.  */
    node = cp_build_qualified_type (TYPE_MAIN_VARIANT (node),
                                    cp_type_quals (node));
=======
    {
      /* Here we want to strip the topmost typedef only.
         We need to do that so is_std_substitution can do proper
         name matching.  */
      if (TREE_CODE (node) == FUNCTION_TYPE)
	/* Use build_qualified_type and TYPE_QUALS here to preserve
	   the old buggy mangling of attribute noreturn with abi<5.  */
	node = build_qualified_type (TYPE_MAIN_VARIANT (node),
				     TYPE_QUALS (node));
      else
	node = cp_build_qualified_type (TYPE_MAIN_VARIANT (node),
					cp_type_quals (node));
    }
>>>>>>> 3082eeb7
  return node;
}

/* Add NODE as a substitution candidate.  NODE must not already be on
   the list of candidates.  */

static void
add_substitution (tree node)
{
  tree c;

  if (DEBUG_MANGLE)
    fprintf (stderr, "  ++ add_substitution (%s at %10p)\n",
	     tree_code_name[TREE_CODE (node)], (void *) node);

  /* Get the canonicalized substitution candidate for NODE.  */
  c = canonicalize_for_substitution (node);
  if (DEBUG_MANGLE && c != node)
    fprintf (stderr, "  ++ using candidate (%s at %10p)\n",
	     tree_code_name[TREE_CODE (node)], (void *) node);
  node = c;

#if ENABLE_CHECKING
  /* Make sure NODE isn't already a candidate.  */
  {
    int i;
    tree candidate;

    FOR_EACH_VEC_ELT (tree, G.substitutions, i, candidate)
      {
	gcc_assert (!(DECL_P (node) && node == candidate));
	gcc_assert (!(TYPE_P (node) && TYPE_P (candidate)
		      && same_type_p (node, candidate)));
      }
  }
#endif /* ENABLE_CHECKING */

  /* Put the decl onto the varray of substitution candidates.  */
  VEC_safe_push (tree, gc, G.substitutions, node);

  if (DEBUG_MANGLE)
    dump_substitution_candidates ();
}

/* Helper function for find_substitution.  Returns nonzero if NODE,
   which may be a decl or a CLASS_TYPE, is a template-id with template
   name of substitution_index[INDEX] in the ::std namespace.  */

static inline int
is_std_substitution (const tree node,
		     const substitution_identifier_index_t index)
{
  tree type = NULL;
  tree decl = NULL;

  if (DECL_P (node))
    {
      type = TREE_TYPE (node);
      decl = node;
    }
  else if (CLASS_TYPE_P (node))
    {
      type = node;
      decl = TYPE_NAME (node);
    }
  else
    /* These are not the droids you're looking for.  */
    return 0;

  return (DECL_NAMESPACE_STD_P (CP_DECL_CONTEXT (decl))
	  && TYPE_LANG_SPECIFIC (type)
	  && TYPE_TEMPLATE_INFO (type)
	  && (DECL_NAME (TYPE_TI_TEMPLATE (type))
	      == subst_identifiers[index]));
}

/* Helper function for find_substitution.  Returns nonzero if NODE,
   which may be a decl or a CLASS_TYPE, is the template-id
   ::std::identifier<char>, where identifier is
   substitution_index[INDEX].  */

static inline int
is_std_substitution_char (const tree node,
			  const substitution_identifier_index_t index)
{
  tree args;
  /* Check NODE's name is ::std::identifier.  */
  if (!is_std_substitution (node, index))
    return 0;
  /* Figure out its template args.  */
  if (DECL_P (node))
    args = DECL_TI_ARGS (node);
  else if (CLASS_TYPE_P (node))
    args = CLASSTYPE_TI_ARGS (node);
  else
    /* Oops, not a template.  */
    return 0;
  /* NODE's template arg list should be <char>.  */
  return
    TREE_VEC_LENGTH (args) == 1
    && TREE_VEC_ELT (args, 0) == char_type_node;
}

/* Check whether a substitution should be used to represent NODE in
   the mangling.

   First, check standard special-case substitutions.

     <substitution> ::= St
	 # ::std

		    ::= Sa
	 # ::std::allocator

		    ::= Sb
	 # ::std::basic_string

		    ::= Ss
	 # ::std::basic_string<char,
			       ::std::char_traits<char>,
			       ::std::allocator<char> >

		    ::= Si
	 # ::std::basic_istream<char, ::std::char_traits<char> >

		    ::= So
	 # ::std::basic_ostream<char, ::std::char_traits<char> >

		    ::= Sd
	 # ::std::basic_iostream<char, ::std::char_traits<char> >

   Then examine the stack of currently available substitution
   candidates for entities appearing earlier in the same mangling

   If a substitution is found, write its mangled representation and
   return nonzero.  If none is found, just return zero.  */

static int
find_substitution (tree node)
{
  int i;
  const int size = VEC_length (tree, G.substitutions);
  tree decl;
  tree type;

  if (DEBUG_MANGLE)
    fprintf (stderr, "  ++ find_substitution (%s at %p)\n",
	     tree_code_name[TREE_CODE (node)], (void *) node);

  /* Obtain the canonicalized substitution representation for NODE.
     This is what we'll compare against.  */
  node = canonicalize_for_substitution (node);

  /* Check for builtin substitutions.  */

  decl = TYPE_P (node) ? TYPE_NAME (node) : node;
  type = TYPE_P (node) ? node : TREE_TYPE (node);

  /* Check for std::allocator.  */
  if (decl
      && is_std_substitution (decl, SUBID_ALLOCATOR)
      && !CLASSTYPE_USE_TEMPLATE (TREE_TYPE (decl)))
    {
      write_string ("Sa");
      return 1;
    }

  /* Check for std::basic_string.  */
  if (decl && is_std_substitution (decl, SUBID_BASIC_STRING))
    {
      if (TYPE_P (node))
	{
	  /* If this is a type (i.e. a fully-qualified template-id),
	     check for
		 std::basic_string <char,
				    std::char_traits<char>,
				    std::allocator<char> > .  */
	  if (cp_type_quals (type) == TYPE_UNQUALIFIED
	      && CLASSTYPE_USE_TEMPLATE (type))
	    {
	      tree args = CLASSTYPE_TI_ARGS (type);
	      if (TREE_VEC_LENGTH (args) == 3
		  && same_type_p (TREE_VEC_ELT (args, 0), char_type_node)
		  && is_std_substitution_char (TREE_VEC_ELT (args, 1),
					       SUBID_CHAR_TRAITS)
		  && is_std_substitution_char (TREE_VEC_ELT (args, 2),
					       SUBID_ALLOCATOR))
		{
		  write_string ("Ss");
		  return 1;
		}
	    }
	}
      else
	/* Substitute for the template name only if this isn't a type.  */
	{
	  write_string ("Sb");
	  return 1;
	}
    }

  /* Check for basic_{i,o,io}stream.  */
  if (TYPE_P (node)
      && cp_type_quals (type) == TYPE_UNQUALIFIED
      && CLASS_TYPE_P (type)
      && CLASSTYPE_USE_TEMPLATE (type)
      && CLASSTYPE_TEMPLATE_INFO (type) != NULL)
    {
      /* First, check for the template
	 args <char, std::char_traits<char> > .  */
      tree args = CLASSTYPE_TI_ARGS (type);
      if (TREE_VEC_LENGTH (args) == 2
	  && TYPE_P (TREE_VEC_ELT (args, 0))
	  && same_type_p (TREE_VEC_ELT (args, 0), char_type_node)
	  && is_std_substitution_char (TREE_VEC_ELT (args, 1),
				       SUBID_CHAR_TRAITS))
	{
	  /* Got them.  Is this basic_istream?  */
	  if (is_std_substitution (decl, SUBID_BASIC_ISTREAM))
	    {
	      write_string ("Si");
	      return 1;
	    }
	  /* Or basic_ostream?  */
	  else if (is_std_substitution (decl, SUBID_BASIC_OSTREAM))
	    {
	      write_string ("So");
	      return 1;
	    }
	  /* Or basic_iostream?  */
	  else if (is_std_substitution (decl, SUBID_BASIC_IOSTREAM))
	    {
	      write_string ("Sd");
	      return 1;
	    }
	}
    }

  /* Check for namespace std.  */
  if (decl && DECL_NAMESPACE_STD_P (decl))
    {
      write_string ("St");
      return 1;
    }

  /* Now check the list of available substitutions for this mangling
     operation.  */
  for (i = 0; i < size; ++i)
    {
      tree candidate = VEC_index (tree, G.substitutions, i);
      /* NODE is a matched to a candidate if it's the same decl node or
	 if it's the same type.  */
      if (decl == candidate
	  || (TYPE_P (candidate) && type && TYPE_P (type)
	      && same_type_p (type, candidate))
	  || NESTED_TEMPLATE_MATCH (node, candidate))
	{
	  write_substitution (i);
	  return 1;
	}
    }

  /* No substitution found.  */
  return 0;
}


/* TOP_LEVEL is true, if this is being called at outermost level of
  mangling. It should be false when mangling a decl appearing in an
  expression within some other mangling.

  <mangled-name>      ::= _Z <encoding>  */

static void
write_mangled_name (const tree decl, bool top_level)
{
  MANGLE_TRACE_TREE ("mangled-name", decl);

  if (/* The names of `extern "C"' functions are not mangled.  */
      DECL_EXTERN_C_FUNCTION_P (decl)
      /* But overloaded operator names *are* mangled.  */
      && !DECL_OVERLOADED_OPERATOR_P (decl))
    {
    unmangled_name:;

      if (top_level)
	write_string (IDENTIFIER_POINTER (DECL_NAME (decl)));
      else
	{
	  /* The standard notes: "The <encoding> of an extern "C"
	     function is treated like global-scope data, i.e. as its
	     <source-name> without a type."  We cannot write
	     overloaded operators that way though, because it contains
	     characters invalid in assembler.  */
	  if (abi_version_at_least (2))
	    write_string ("_Z");
	  else
	    G.need_abi_warning = true;
	  write_source_name (DECL_NAME (decl));
	}
    }
  else if (TREE_CODE (decl) == VAR_DECL
	   /* The names of non-static global variables aren't mangled.  */
	   && DECL_EXTERNAL_LINKAGE_P (decl)
	   && (CP_DECL_CONTEXT (decl) == global_namespace
	       /* And neither are `extern "C"' variables.  */
	       || DECL_EXTERN_C_P (decl)))
    {
      if (top_level || abi_version_at_least (2))
	goto unmangled_name;
      else
	{
	  G.need_abi_warning = true;
	  goto mangled_name;
	}
    }
  else
    {
    mangled_name:;
      write_string ("_Z");
      write_encoding (decl);
      if (DECL_LANG_SPECIFIC (decl)
	  && (DECL_MAYBE_IN_CHARGE_DESTRUCTOR_P (decl)
	      || DECL_MAYBE_IN_CHARGE_CONSTRUCTOR_P (decl)))
	/* We need a distinct mangled name for these entities, but
	   we should never actually output it.  So, we append some
	   characters the assembler won't like.  */
	write_string (" *INTERNAL* ");
    }
}

/*   <encoding>		::= <function name> <bare-function-type>
			::= <data name>  */

static void
write_encoding (const tree decl)
{
  MANGLE_TRACE_TREE ("encoding", decl);

  if (DECL_LANG_SPECIFIC (decl) && DECL_EXTERN_C_FUNCTION_P (decl))
    {
      /* For overloaded operators write just the mangled name
	 without arguments.  */
      if (DECL_OVERLOADED_OPERATOR_P (decl))
	write_name (decl, /*ignore_local_scope=*/0);
      else
	write_source_name (DECL_NAME (decl));
      return;
    }

  write_name (decl, /*ignore_local_scope=*/0);
  if (TREE_CODE (decl) == FUNCTION_DECL)
    {
      tree fn_type;
      tree d;

      if (decl_is_template_id (decl, NULL))
	{
	  fn_type = get_mostly_instantiated_function_type (decl);
	  /* FN_TYPE will not have parameter types for in-charge or
	     VTT parameters.  Therefore, we pass NULL_TREE to
	     write_bare_function_type -- otherwise, it will get
	     confused about which artificial parameters to skip.  */
	  d = NULL_TREE;
	}
      else
	{
	  fn_type = TREE_TYPE (decl);
	  d = decl;
	}

      write_bare_function_type (fn_type,
				(!DECL_CONSTRUCTOR_P (decl)
				 && !DECL_DESTRUCTOR_P (decl)
				 && !DECL_CONV_FN_P (decl)
				 && decl_is_template_id (decl, NULL)),
				d);
    }
}

/* Lambdas can have a bit more context for mangling, specifically VAR_DECL
   or PARM_DECL context, which doesn't belong in DECL_CONTEXT.  */

static tree
decl_mangling_context (tree decl)
{
<<<<<<< HEAD
=======
  tree tcontext = targetm.cxx.decl_mangling_context (decl);

  if (tcontext != NULL_TREE)
    return tcontext;

>>>>>>> 3082eeb7
  if (TREE_CODE (decl) == TYPE_DECL
      && LAMBDA_TYPE_P (TREE_TYPE (decl)))
    {
      tree extra = LAMBDA_TYPE_EXTRA_SCOPE (TREE_TYPE (decl));
      if (extra)
	return extra;
    }
    else if (TREE_CODE (decl) == TYPE_DECL
	     && TREE_CODE (TREE_TYPE (decl)) == TEMPLATE_TYPE_PARM)
     /* template type parms have no mangling context.  */
      return NULL_TREE;
  return CP_DECL_CONTEXT (decl);
}

/* <name> ::= <unscoped-name>
	  ::= <unscoped-template-name> <template-args>
	  ::= <nested-name>
	  ::= <local-name>

   If IGNORE_LOCAL_SCOPE is nonzero, this production of <name> is
   called from <local-name>, which mangles the enclosing scope
   elsewhere and then uses this function to mangle just the part
   underneath the function scope.  So don't use the <local-name>
   production, to avoid an infinite recursion.  */

static void
write_name (tree decl, const int ignore_local_scope)
{
  tree context;

  MANGLE_TRACE_TREE ("name", decl);

  if (TREE_CODE (decl) == TYPE_DECL)
    {
      /* In case this is a typedef, fish out the corresponding
	 TYPE_DECL for the main variant.  */
      decl = TYPE_NAME (TYPE_MAIN_VARIANT (TREE_TYPE (decl)));
    }

  context = decl_mangling_context (decl);

  /* A decl in :: or ::std scope is treated specially.  The former is
     mangled using <unscoped-name> or <unscoped-template-name>, the
     latter with a special substitution.  Also, a name that is
     directly in a local function scope is also mangled with
     <unscoped-name> rather than a full <nested-name>.  */
  if (context == NULL
      || context == global_namespace
      || DECL_NAMESPACE_STD_P (context)
      || (ignore_local_scope && TREE_CODE (context) == FUNCTION_DECL))
    {
      tree template_info;
      /* Is this a template instance?  */
      if (decl_is_template_id (decl, &template_info))
	{
	  /* Yes: use <unscoped-template-name>.  */
	  write_unscoped_template_name (TI_TEMPLATE (template_info));
	  write_template_args (TI_ARGS (template_info));
	}
      else
	/* Everything else gets an <unqualified-name>.  */
	write_unscoped_name (decl);
    }
  else
    {
      /* Handle local names, unless we asked not to (that is, invoked
	 under <local-name>, to handle only the part of the name under
	 the local scope).  */
      if (!ignore_local_scope)
	{
	  /* Scan up the list of scope context, looking for a
	     function.  If we find one, this entity is in local
	     function scope.  local_entity tracks context one scope
	     level down, so it will contain the element that's
	     directly in that function's scope, either decl or one of
	     its enclosing scopes.  */
	  tree local_entity = decl;
	  while (context != NULL && context != global_namespace)
	    {
	      /* Make sure we're always dealing with decls.  */
	      if (context != NULL && TYPE_P (context))
		context = TYPE_NAME (context);
	      /* Is this a function?  */
	      if (TREE_CODE (context) == FUNCTION_DECL
		  || TREE_CODE (context) == PARM_DECL)
		{
		  /* Yes, we have local scope.  Use the <local-name>
		     production for the innermost function scope.  */
		  write_local_name (context, local_entity, decl);
		  return;
		}
	      /* Up one scope level.  */
	      local_entity = context;
	      context = decl_mangling_context (context);
	    }

	  /* No local scope found?  Fall through to <nested-name>.  */
	}

      /* Other decls get a <nested-name> to encode their scope.  */
      write_nested_name (decl);
    }
}

/* <unscoped-name> ::= <unqualified-name>
		   ::= St <unqualified-name>   # ::std::  */

static void
write_unscoped_name (const tree decl)
{
  tree context = decl_mangling_context (decl);

  MANGLE_TRACE_TREE ("unscoped-name", decl);

  /* Is DECL in ::std?  */
  if (DECL_NAMESPACE_STD_P (context))
    {
      write_string ("St");
      write_unqualified_name (decl);
    }
  else
    {
      /* If not, it should be either in the global namespace, or directly
	 in a local function scope.  */
      gcc_assert (context == global_namespace
		  || context != NULL
		  || TREE_CODE (context) == FUNCTION_DECL);

      write_unqualified_name (decl);
    }
}

/* <unscoped-template-name> ::= <unscoped-name>
			    ::= <substitution>  */

static void
write_unscoped_template_name (const tree decl)
{
  MANGLE_TRACE_TREE ("unscoped-template-name", decl);

  if (find_substitution (decl))
    return;
  write_unscoped_name (decl);
  add_substitution (decl);
}

/* Write the nested name, including CV-qualifiers, of DECL.

   <nested-name> ::= N [<CV-qualifiers>] <prefix> <unqualified-name> E
		 ::= N [<CV-qualifiers>] <template-prefix> <template-args> E

   <CV-qualifiers> ::= [r] [V] [K]  */

static void
write_nested_name (const tree decl)
{
  tree template_info;

  MANGLE_TRACE_TREE ("nested-name", decl);

  write_char ('N');

  /* Write CV-qualifiers, if this is a member function.  */
  if (TREE_CODE (decl) == FUNCTION_DECL
      && DECL_NONSTATIC_MEMBER_FUNCTION_P (decl))
    {
      if (DECL_VOLATILE_MEMFUNC_P (decl))
	write_char ('V');
      if (DECL_CONST_MEMFUNC_P (decl))
	write_char ('K');
    }

  /* Is this a template instance?  */
  if (decl_is_template_id (decl, &template_info))
    {
      /* Yes, use <template-prefix>.  */
      write_template_prefix (decl);
      write_template_args (TI_ARGS (template_info));
    }
  else if (TREE_CODE (TREE_TYPE (decl)) == TYPENAME_TYPE)
    {
      tree name = TYPENAME_TYPE_FULLNAME (TREE_TYPE (decl));
      if (TREE_CODE (name) == TEMPLATE_ID_EXPR)
	{
	  write_template_prefix (decl);
	  write_template_args (TREE_OPERAND (name, 1));
	}
      else
	{
	  write_prefix (CP_DECL_CONTEXT (decl));
	  write_unqualified_name (decl);
	}
    }
  else
    {
      /* No, just use <prefix>  */
      write_prefix (CP_DECL_CONTEXT (decl));
      write_unqualified_name (decl);
    }
  write_char ('E');
}

/* <prefix> ::= <prefix> <unqualified-name>
	    ::= <template-param>
	    ::= <template-prefix> <template-args>
	    ::= <decltype>
	    ::= # empty
	    ::= <substitution>  */

static void
write_prefix (const tree node)
{
  tree decl;
  /* Non-NULL if NODE represents a template-id.  */
  tree template_info = NULL;

  if (node == NULL
      || node == global_namespace)
    return;

  MANGLE_TRACE_TREE ("prefix", node);

<<<<<<< HEAD
=======
  if (TREE_CODE (node) == DECLTYPE_TYPE)
    {
      write_type (node);
      return;
    }

>>>>>>> 3082eeb7
  if (find_substitution (node))
    return;

  if (DECL_P (node))
    {
      /* If this is a function or parm decl, that means we've hit function
	 scope, so this prefix must be for a local name.  In this
	 case, we're under the <local-name> production, which encodes
	 the enclosing function scope elsewhere.  So don't continue
	 here.  */
      if (TREE_CODE (node) == FUNCTION_DECL
	  || TREE_CODE (node) == PARM_DECL)
	return;

      decl = node;
      decl_is_template_id (decl, &template_info);
    }
  else
    {
      /* Node is a type.  */
      decl = TYPE_NAME (node);
      if (CLASSTYPE_TEMPLATE_ID_P (node))
	template_info = TYPE_TEMPLATE_INFO (node);
    }

  /* In G++ 3.2, the name of the template parameter was used.  */
  if (TREE_CODE (node) == TEMPLATE_TYPE_PARM
      && !abi_version_at_least (2))
    G.need_abi_warning = true;

  if (TREE_CODE (node) == TEMPLATE_TYPE_PARM
      && abi_version_at_least (2))
    write_template_param (node);
  else if (template_info != NULL)
    /* Templated.  */
    {
      write_template_prefix (decl);
      write_template_args (TI_ARGS (template_info));
    }
  else if (TREE_CODE (TREE_TYPE (decl)) == TYPENAME_TYPE)
    {
      tree name = TYPENAME_TYPE_FULLNAME (TREE_TYPE (decl));
      if (TREE_CODE (name) == TEMPLATE_ID_EXPR)
	{
	  write_template_prefix (decl);
	  write_template_args (TREE_OPERAND (name, 1));
	}
      else
	{
	  write_prefix (CP_DECL_CONTEXT (decl));
	  write_unqualified_name (decl);
	}
    }
  else
    /* Not templated.  */
    {
      write_prefix (decl_mangling_context (decl));
      write_unqualified_name (decl);
      if (TREE_CODE (decl) == VAR_DECL
	  || TREE_CODE (decl) == FIELD_DECL)
	{
	  /* <data-member-prefix> := <member source-name> M */
	  write_char ('M');
	  return;
	}
    }

  add_substitution (node);
}

/* <template-prefix> ::= <prefix> <template component>
		     ::= <template-param>
		     ::= <substitution>  */

static void
write_template_prefix (const tree node)
{
  tree decl = DECL_P (node) ? node : TYPE_NAME (node);
  tree type = DECL_P (node) ? TREE_TYPE (node) : node;
  tree context = CP_DECL_CONTEXT (decl);
  tree template_info;
  tree templ;
  tree substitution;

  MANGLE_TRACE_TREE ("template-prefix", node);

  /* Find the template decl.  */
  if (decl_is_template_id (decl, &template_info))
    templ = TI_TEMPLATE (template_info);
  else if (TREE_CODE (type) == TYPENAME_TYPE)
    /* For a typename type, all we have is the name.  */
    templ = DECL_NAME (decl);
  else
    {
      gcc_assert (CLASSTYPE_TEMPLATE_ID_P (type));

      templ = TYPE_TI_TEMPLATE (type);
    }

  /* For a member template, though, the template name for the
     innermost name must have all the outer template levels
     instantiated.  For instance, consider

       template<typename T> struct Outer {
	 template<typename U> struct Inner {};
       };

     The template name for `Inner' in `Outer<int>::Inner<float>' is
     `Outer<int>::Inner<U>'.  In g++, we don't instantiate the template
     levels separately, so there's no TEMPLATE_DECL available for this
     (there's only `Outer<T>::Inner<U>').

     In order to get the substitutions right, we create a special
     TREE_LIST to represent the substitution candidate for a nested
     template.  The TREE_PURPOSE is the template's context, fully
     instantiated, and the TREE_VALUE is the TEMPLATE_DECL for the inner
     template.

     So, for the example above, `Outer<int>::Inner' is represented as a
     substitution candidate by a TREE_LIST whose purpose is `Outer<int>'
     and whose value is `Outer<T>::Inner<U>'.  */
  if (TYPE_P (context))
    substitution = build_tree_list (context, templ);
  else
    substitution = templ;

  if (find_substitution (substitution))
    return;

  /* In G++ 3.2, the name of the template template parameter was used.  */
  if (TREE_TYPE (templ)
      && TREE_CODE (TREE_TYPE (templ)) == TEMPLATE_TEMPLATE_PARM
      && !abi_version_at_least (2))
    G.need_abi_warning = true;

  if (TREE_TYPE (templ)
      && TREE_CODE (TREE_TYPE (templ)) == TEMPLATE_TEMPLATE_PARM
      && abi_version_at_least (2))
    write_template_param (TREE_TYPE (templ));
  else
    {
      write_prefix (context);
      write_unqualified_name (decl);
    }

  add_substitution (substitution);
}

/* We don't need to handle thunks, vtables, or VTTs here.  Those are
   mangled through special entry points.

    <unqualified-name>  ::= <operator-name>
			::= <special-name>
			::= <source-name>
			::= <unnamed-type-name>
			::= <local-source-name> 

    <local-source-name>	::= L <source-name> <discriminator> */

static void
write_unqualified_id (tree identifier)
{
  if (IDENTIFIER_TYPENAME_P (identifier))
    write_conversion_operator_name (TREE_TYPE (identifier));
  else if (IDENTIFIER_OPNAME_P (identifier))
    {
      int i;
      const char *mangled_name = NULL;

      /* Unfortunately, there is no easy way to go from the
	 name of the operator back to the corresponding tree
	 code.  */
      for (i = 0; i < MAX_TREE_CODES; ++i)
	if (operator_name_info[i].identifier == identifier)
	  {
	    /* The ABI says that we prefer binary operator
	       names to unary operator names.  */
	    if (operator_name_info[i].arity == 2)
	      {
		mangled_name = operator_name_info[i].mangled_name;
		break;
	      }
	    else if (!mangled_name)
	      mangled_name = operator_name_info[i].mangled_name;
	  }
	else if (assignment_operator_name_info[i].identifier
		 == identifier)
	  {
	    mangled_name
	      = assignment_operator_name_info[i].mangled_name;
	    break;
	  }
      write_string (mangled_name);
    }
  else
    write_source_name (identifier);
}

static void
write_unqualified_name (const tree decl)
{
  MANGLE_TRACE_TREE ("unqualified-name", decl);

  if (TREE_CODE (decl) == IDENTIFIER_NODE)
    {
      write_unqualified_id (decl);
      return;
    }

  if (DECL_NAME (decl) == NULL_TREE)
    {
      gcc_assert (DECL_ASSEMBLER_NAME_SET_P (decl));
      write_source_name (DECL_ASSEMBLER_NAME (decl));
      return;
    }
  else if (DECL_DECLARES_FUNCTION_P (decl))
    {
      bool found = true;
      if (DECL_CONSTRUCTOR_P (decl))
	write_special_name_constructor (decl);
      else if (DECL_DESTRUCTOR_P (decl))
	write_special_name_destructor (decl);
      else if (DECL_CONV_FN_P (decl))
	{
	  /* Conversion operator. Handle it right here.
	     <operator> ::= cv <type>  */
	  tree type;
	  if (decl_is_template_id (decl, NULL))
	    {
	      tree fn_type;
	      fn_type = get_mostly_instantiated_function_type (decl);
	      type = TREE_TYPE (fn_type);
	    }
	  else
	    type = DECL_CONV_FN_TYPE (decl);
	  write_conversion_operator_name (type);
	}
      else if (DECL_OVERLOADED_OPERATOR_P (decl))
	{
	  operator_name_info_t *oni;
	  if (DECL_ASSIGNMENT_OPERATOR_P (decl))
	    oni = assignment_operator_name_info;
	  else
	    oni = operator_name_info;

	  write_string (oni[DECL_OVERLOADED_OPERATOR_P (decl)].mangled_name);
	}
      else
	found = false;

      if (found)
	return;
    }

  if (VAR_OR_FUNCTION_DECL_P (decl) && ! TREE_PUBLIC (decl)
      && DECL_NAMESPACE_SCOPE_P (decl)
      && decl_linkage (decl) == lk_internal)
    {
      MANGLE_TRACE_TREE ("local-source-name", decl);
      write_char ('L');
      write_source_name (DECL_NAME (decl));
      /* The default discriminator is 1, and that's all we ever use,
	 so there's no code to output one here.  */
    }
  else
    {
      tree type = TREE_TYPE (decl);

      if (TREE_CODE (decl) == TYPE_DECL
          && TYPE_ANONYMOUS_P (type))
        write_unnamed_type_name (type);
      else if (TREE_CODE (decl) == TYPE_DECL
               && LAMBDA_TYPE_P (type))
        write_closure_type_name (type);
      else
        write_source_name (DECL_NAME (decl));
    }
}

/* Write the unqualified-name for a conversion operator to TYPE.  */

static void
write_conversion_operator_name (const tree type)
{
  write_string ("cv");
  write_type (type);
}

/* Non-terminal <source-name>.  IDENTIFIER is an IDENTIFIER_NODE.

     <source-name> ::= </length/ number> <identifier>  */

static void
write_source_name (tree identifier)
{
  MANGLE_TRACE_TREE ("source-name", identifier);

  /* Never write the whole template-id name including the template
     arguments; we only want the template name.  */
  if (IDENTIFIER_TEMPLATE (identifier))
    identifier = IDENTIFIER_TEMPLATE (identifier);

  write_unsigned_number (IDENTIFIER_LENGTH (identifier));
  write_identifier (IDENTIFIER_POINTER (identifier));
}

/* Encode 0 as _, and 1+ as n-1_.  */

static void
write_compact_number (int num)
{
  if (num > 0)
    write_unsigned_number (num - 1);
  write_char ('_');
}

/* Return how many unnamed types precede TYPE in its enclosing class.  */

static int
nested_anon_class_index (tree type)
{
  int index = 0;
  tree member = TYPE_FIELDS (TYPE_CONTEXT (type));
<<<<<<< HEAD
  for (; member; member = TREE_CHAIN (member))
=======
  for (; member; member = DECL_CHAIN (member))
>>>>>>> 3082eeb7
    if (DECL_IMPLICIT_TYPEDEF_P (member))
      {
	tree memtype = TREE_TYPE (member);
	if (memtype == type)
	  return index;
	else if (TYPE_ANONYMOUS_P (memtype))
	  ++index;
      }

  gcc_unreachable ();
}

/* <unnamed-type-name> ::= Ut [ <nonnegative number> ] _ */

static void
write_unnamed_type_name (const tree type __attribute__ ((__unused__)))
{
  int discriminator;
  MANGLE_TRACE_TREE ("unnamed-type-name", type);

  if (TYPE_FUNCTION_SCOPE_P (type))
    discriminator = local_class_index (type);
  else if (TYPE_CLASS_SCOPE_P (type))
    discriminator = nested_anon_class_index (type);
  else
    {
      gcc_assert (no_linkage_check (type, /*relaxed_p=*/true));
      /* Just use the old mangling at namespace scope.  */
      write_source_name (TYPE_IDENTIFIER (type));
      return;
    }

  write_string ("Ut");
  write_compact_number (discriminator);
}

/* <closure-type-name> ::= Ul <lambda-sig> E [ <nonnegative number> ] _
   <lambda-sig> ::= <parameter type>+  # Parameter types or "v" if the lambda has no parameters */

static void
write_closure_type_name (const tree type)
{
  tree fn = lambda_function (type);
  tree lambda = CLASSTYPE_LAMBDA_EXPR (type);
  tree parms = TYPE_ARG_TYPES (TREE_TYPE (fn));

  MANGLE_TRACE_TREE ("closure-type-name", type);

  write_string ("Ul");
  write_method_parms (parms, /*method_p=*/1, fn);
  write_char ('E');
  write_compact_number (LAMBDA_EXPR_DISCRIMINATOR (lambda));
}

/* Convert NUMBER to ascii using base BASE and generating at least
   MIN_DIGITS characters. BUFFER points to the _end_ of the buffer
   into which to store the characters. Returns the number of
   characters generated (these will be layed out in advance of where
   BUFFER points).  */

static int
hwint_to_ascii (unsigned HOST_WIDE_INT number, const unsigned int base,
		char *buffer, const unsigned int min_digits)
{
  static const char base_digits[] = "0123456789ABCDEFGHIJKLMNOPQRSTUVWXYZ";
  unsigned digits = 0;

  while (number)
    {
      unsigned HOST_WIDE_INT d = number / base;

      *--buffer = base_digits[number - d * base];
      digits++;
      number = d;
    }
  while (digits < min_digits)
    {
      *--buffer = base_digits[0];
      digits++;
    }
  return digits;
}

/* Non-terminal <number>.

     <number> ::= [n] </decimal integer/>  */

static void
write_number (unsigned HOST_WIDE_INT number, const int unsigned_p,
	      const unsigned int base)
{
  char buffer[sizeof (HOST_WIDE_INT) * 8];
  unsigned count = 0;

  if (!unsigned_p && (HOST_WIDE_INT) number < 0)
    {
      write_char ('n');
      number = -((HOST_WIDE_INT) number);
    }
  count = hwint_to_ascii (number, base, buffer + sizeof (buffer), 1);
  write_chars (buffer + sizeof (buffer) - count, count);
}

/* Write out an integral CST in decimal. Most numbers are small, and
   representable in a HOST_WIDE_INT. Occasionally we'll have numbers
   bigger than that, which we must deal with.  */

static inline void
write_integer_cst (const tree cst)
{
  int sign = tree_int_cst_sgn (cst);

  if (TREE_INT_CST_HIGH (cst) + (sign < 0))
    {
      /* A bignum. We do this in chunks, each of which fits in a
	 HOST_WIDE_INT.  */
      char buffer[sizeof (HOST_WIDE_INT) * 8 * 2];
      unsigned HOST_WIDE_INT chunk;
      unsigned chunk_digits;
      char *ptr = buffer + sizeof (buffer);
      unsigned count = 0;
      tree n, base, type;
      int done;

      /* HOST_WIDE_INT must be at least 32 bits, so 10^9 is
	 representable.  */
      chunk = 1000000000;
      chunk_digits = 9;

      if (sizeof (HOST_WIDE_INT) >= 8)
	{
	  /* It is at least 64 bits, so 10^18 is representable.  */
	  chunk_digits = 18;
	  chunk *= chunk;
	}

      type = c_common_signed_or_unsigned_type (1, TREE_TYPE (cst));
      base = build_int_cstu (type, chunk);
      n = build_int_cst_wide (type,
			      TREE_INT_CST_LOW (cst), TREE_INT_CST_HIGH (cst));

      if (sign < 0)
	{
	  write_char ('n');
	  n = fold_build1_loc (input_location, NEGATE_EXPR, type, n);
	}
      do
	{
	  tree d = fold_build2_loc (input_location, FLOOR_DIV_EXPR, type, n, base);
	  tree tmp = fold_build2_loc (input_location, MULT_EXPR, type, d, base);
	  unsigned c;

	  done = integer_zerop (d);
	  tmp = fold_build2_loc (input_location, MINUS_EXPR, type, n, tmp);
	  c = hwint_to_ascii (TREE_INT_CST_LOW (tmp), 10, ptr,
			      done ? 1 : chunk_digits);
	  ptr -= c;
	  count += c;
	  n = d;
	}
      while (!done);
      write_chars (ptr, count);
    }
  else
    {
      /* A small num.  */
      unsigned HOST_WIDE_INT low = TREE_INT_CST_LOW (cst);

      if (sign < 0)
	{
	  write_char ('n');
	  low = -low;
	}
      write_unsigned_number (low);
    }
}

/* Write out a floating-point literal.

    "Floating-point literals are encoded using the bit pattern of the
    target processor's internal representation of that number, as a
    fixed-length lowercase hexadecimal string, high-order bytes first
    (even if the target processor would store low-order bytes first).
    The "n" prefix is not used for floating-point literals; the sign
    bit is encoded with the rest of the number.

    Here are some examples, assuming the IEEE standard representation
    for floating point numbers.  (Spaces are for readability, not
    part of the encoding.)

	1.0f			Lf 3f80 0000 E
       -1.0f			Lf bf80 0000 E
	1.17549435e-38f		Lf 0080 0000 E
	1.40129846e-45f		Lf 0000 0001 E
	0.0f			Lf 0000 0000 E"

   Caller is responsible for the Lx and the E.  */
static void
write_real_cst (const tree value)
{
  if (abi_version_at_least (2))
    {
      long target_real[4];  /* largest supported float */
      char buffer[9];       /* eight hex digits in a 32-bit number */
      int i, limit, dir;

      tree type = TREE_TYPE (value);
      int words = GET_MODE_BITSIZE (TYPE_MODE (type)) / 32;

      real_to_target (target_real, &TREE_REAL_CST (value),
		      TYPE_MODE (type));

      /* The value in target_real is in the target word order,
	 so we must write it out backward if that happens to be
	 little-endian.  write_number cannot be used, it will
	 produce uppercase.  */
      if (FLOAT_WORDS_BIG_ENDIAN)
	i = 0, limit = words, dir = 1;
      else
	i = words - 1, limit = -1, dir = -1;

      for (; i != limit; i += dir)
	{
	  sprintf (buffer, "%08lx", (unsigned long) target_real[i]);
	  write_chars (buffer, 8);
	}
    }
  else
    {
      /* In G++ 3.3 and before the REAL_VALUE_TYPE was written out
	 literally.  Note that compatibility with 3.2 is impossible,
	 because the old floating-point emulator used a different
	 format for REAL_VALUE_TYPE.  */
      size_t i;
      for (i = 0; i < sizeof (TREE_REAL_CST (value)); ++i)
	write_number (((unsigned char *) &TREE_REAL_CST (value))[i],
		      /*unsigned_p*/ 1,
		      /*base*/ 16);
      G.need_abi_warning = 1;
    }
}

/* Non-terminal <identifier>.

     <identifier> ::= </unqualified source code identifier>  */

static void
write_identifier (const char *identifier)
{
  MANGLE_TRACE ("identifier", identifier);
  write_string (identifier);
}

/* Handle constructor productions of non-terminal <special-name>.
   CTOR is a constructor FUNCTION_DECL.

     <special-name> ::= C1   # complete object constructor
		    ::= C2   # base object constructor
		    ::= C3   # complete object allocating constructor

   Currently, allocating constructors are never used.

   We also need to provide mangled names for the maybe-in-charge
   constructor, so we treat it here too.  mangle_decl_string will
   append *INTERNAL* to that, to make sure we never emit it.  */

static void
write_special_name_constructor (const tree ctor)
{
  if (DECL_BASE_CONSTRUCTOR_P (ctor))
    write_string ("C2");
  else
    {
      gcc_assert (DECL_COMPLETE_CONSTRUCTOR_P (ctor)
		  /* Even though we don't ever emit a definition of
		     the old-style destructor, we still have to
		     consider entities (like static variables) nested
		     inside it.  */
		  || DECL_MAYBE_IN_CHARGE_CONSTRUCTOR_P (ctor));
      write_string ("C1");
    }
}

/* Handle destructor productions of non-terminal <special-name>.
   DTOR is a destructor FUNCTION_DECL.

     <special-name> ::= D0 # deleting (in-charge) destructor
		    ::= D1 # complete object (in-charge) destructor
		    ::= D2 # base object (not-in-charge) destructor

   We also need to provide mangled names for the maybe-incharge
   destructor, so we treat it here too.  mangle_decl_string will
   append *INTERNAL* to that, to make sure we never emit it.  */

static void
write_special_name_destructor (const tree dtor)
{
  if (DECL_DELETING_DESTRUCTOR_P (dtor))
    write_string ("D0");
  else if (DECL_BASE_DESTRUCTOR_P (dtor))
    write_string ("D2");
  else
    {
      gcc_assert (DECL_COMPLETE_DESTRUCTOR_P (dtor)
		  /* Even though we don't ever emit a definition of
		     the old-style destructor, we still have to
		     consider entities (like static variables) nested
		     inside it.  */
		  || DECL_MAYBE_IN_CHARGE_DESTRUCTOR_P (dtor));
      write_string ("D1");
    }
}

/* Scan the vector of local classes and return how many others with the
   same name (or same no name) and context precede ENTITY.  */

static int
local_class_index (tree entity)
{
  int ix, discriminator = 0;
  tree name = (TYPE_ANONYMOUS_P (entity) ? NULL_TREE
	       : TYPE_IDENTIFIER (entity));
  tree ctx = TYPE_CONTEXT (entity);
  for (ix = 0; ; ix++)
    {
      tree type = VEC_index (tree, local_classes, ix);
      if (type == entity)
	return discriminator;
      if (TYPE_CONTEXT (type) == ctx
	  && (name ? TYPE_IDENTIFIER (type) == name
	      : TYPE_ANONYMOUS_P (type)))
	++discriminator;
    }
  gcc_unreachable ();
}

/* Return the discriminator for ENTITY appearing inside
   FUNCTION.  The discriminator is the lexical ordinal of VAR among
   entities with the same name in the same FUNCTION.  */

static int
discriminator_for_local_entity (tree entity)
{
  if (DECL_DISCRIMINATOR_P (entity))
    {
      if (DECL_DISCRIMINATOR_SET_P (entity))
	return DECL_DISCRIMINATOR (entity);
      else
	/* The first entity with a particular name doesn't get
	   DECL_DISCRIMINATOR set up.  */
	return 0;
    }
  else if (TREE_CODE (entity) == TYPE_DECL)
    {
      /* Scan the list of local classes.  */
      entity = TREE_TYPE (entity);

      /* Lambdas and unnamed types have their own discriminators.  */
      if (LAMBDA_TYPE_P (entity) || TYPE_ANONYMOUS_P (entity))
	return 0;

      return local_class_index (entity);
    }
  else
    gcc_unreachable ();
}

/* Return the discriminator for STRING, a string literal used inside
   FUNCTION.  The discriminator is the lexical ordinal of STRING among
   string literals used in FUNCTION.  */

static int
discriminator_for_string_literal (tree function ATTRIBUTE_UNUSED,
				  tree string ATTRIBUTE_UNUSED)
{
  /* For now, we don't discriminate amongst string literals.  */
  return 0;
}

/*   <discriminator> := _ <number>

   The discriminator is used only for the second and later occurrences
   of the same name within a single function. In this case <number> is
   n - 2, if this is the nth occurrence, in lexical order.  */

static void
write_discriminator (const int discriminator)
{
  /* If discriminator is zero, don't write anything.  Otherwise...  */
  if (discriminator > 0)
    {
      write_char ('_');
      write_unsigned_number (discriminator - 1);
    }
}

/* Mangle the name of a function-scope entity.  FUNCTION is the
   FUNCTION_DECL for the enclosing function, or a PARM_DECL for lambdas in
   default argument scope.  ENTITY is the decl for the entity itself.
   LOCAL_ENTITY is the entity that's directly scoped in FUNCTION_DECL,
   either ENTITY itself or an enclosing scope of ENTITY.

     <local-name> := Z <function encoding> E <entity name> [<discriminator>]
		  := Z <function encoding> E s [<discriminator>]
		  := Z <function encoding> Ed [ <parameter number> ] _ <entity name> */

static void
write_local_name (tree function, const tree local_entity,
		  const tree entity)
{
  tree parm = NULL_TREE;

  MANGLE_TRACE_TREE ("local-name", entity);

  if (TREE_CODE (function) == PARM_DECL)
    {
      parm = function;
      function = DECL_CONTEXT (parm);
    }

  write_char ('Z');
  write_encoding (function);
  write_char ('E');

  /* For this purpose, parameters are numbered from right-to-left.  */
  if (parm)
    {
      tree t;
      int i = 0;
<<<<<<< HEAD
      for (t = DECL_ARGUMENTS (function); t; t = TREE_CHAIN (t))
=======
      for (t = DECL_ARGUMENTS (function); t; t = DECL_CHAIN (t))
>>>>>>> 3082eeb7
	{
	  if (t == parm)
	    i = 1;
	  else if (i)
	    ++i;
	}
      write_char ('d');
      write_compact_number (i - 1);
    }

  if (TREE_CODE (entity) == STRING_CST)
    {
      write_char ('s');
      write_discriminator (discriminator_for_string_literal (function,
							     entity));
    }
  else
    {
      /* Now the <entity name>.  Let write_name know its being called
	 from <local-name>, so it doesn't try to process the enclosing
	 function scope again.  */
      write_name (entity, /*ignore_local_scope=*/1);
      write_discriminator (discriminator_for_local_entity (local_entity));
    }
}

/* Non-terminals <type> and <CV-qualifier>.

     <type> ::= <builtin-type>
	    ::= <function-type>
	    ::= <class-enum-type>
	    ::= <array-type>
	    ::= <pointer-to-member-type>
	    ::= <template-param>
	    ::= <substitution>
	    ::= <CV-qualifier>
	    ::= P <type>    # pointer-to
	    ::= R <type>    # reference-to
	    ::= C <type>    # complex pair (C 2000)
	    ::= G <type>    # imaginary (C 2000)     [not supported]
	    ::= U <source-name> <type>   # vendor extended type qualifier

   C++0x extensions

     <type> ::= RR <type>   # rvalue reference-to
     <type> ::= Dt <expression> # decltype of an id-expression or 
                                # class member access
     <type> ::= DT <expression> # decltype of an expression
     <type> ::= Dn              # decltype of nullptr

   TYPE is a type node.  */

static void
write_type (tree type)
{
  /* This gets set to nonzero if TYPE turns out to be a (possibly
     CV-qualified) builtin type.  */
  int is_builtin_type = 0;

  MANGLE_TRACE_TREE ("type", type);

  if (type == error_mark_node)
    return;

  type = canonicalize_for_substitution (type);
  if (find_substitution (type))
    return;

  /* According to the C++ ABI, some library classes are passed the
     same as the scalar type of their single member and use the same
     mangling.  */
  if (TREE_CODE (type) == RECORD_TYPE && TYPE_TRANSPARENT_AGGR (type))
    type = TREE_TYPE (first_field (type));

  if (write_CV_qualifiers_for_type (type) > 0)
    /* If TYPE was CV-qualified, we just wrote the qualifiers; now
       mangle the unqualified type.  The recursive call is needed here
       since both the qualified and unqualified types are substitution
       candidates.  */
    write_type (TYPE_MAIN_VARIANT (type));
  else if (TREE_CODE (type) == ARRAY_TYPE)
    /* It is important not to use the TYPE_MAIN_VARIANT of TYPE here
       so that the cv-qualification of the element type is available
       in write_array_type.  */
    write_array_type (type);
  else
    {
      tree type_orig = type;

      /* See through any typedefs.  */
      type = TYPE_MAIN_VARIANT (type);

      if (TYPE_PTRMEM_P (type))
	write_pointer_to_member_type (type);
      else
        {
	  /* Handle any target-specific fundamental types.  */
	  const char *target_mangling
	    = targetm.mangle_type (type_orig);

	  if (target_mangling)
	    {
	      write_string (target_mangling);
	      /* Add substitutions for types other than fundamental
		 types.  */
	      if (TREE_CODE (type) != VOID_TYPE
		  && TREE_CODE (type) != INTEGER_TYPE
		  && TREE_CODE (type) != REAL_TYPE
		  && TREE_CODE (type) != BOOLEAN_TYPE)
		add_substitution (type);
	      return;
	    }

	  switch (TREE_CODE (type))
	    {
	    case VOID_TYPE:
	    case BOOLEAN_TYPE:
	    case INTEGER_TYPE:  /* Includes wchar_t.  */
	    case REAL_TYPE:
	    case FIXED_POINT_TYPE:
	      {
		/* If this is a typedef, TYPE may not be one of
		   the standard builtin type nodes, but an alias of one.  Use
		   TYPE_MAIN_VARIANT to get to the underlying builtin type.  */
		write_builtin_type (TYPE_MAIN_VARIANT (type));
		++is_builtin_type;
	      }
	      break;

	    case COMPLEX_TYPE:
	      write_char ('C');
	      write_type (TREE_TYPE (type));
	      break;

	    case FUNCTION_TYPE:
	    case METHOD_TYPE:
	      write_function_type (type);
	      break;

	    case UNION_TYPE:
	    case RECORD_TYPE:
	    case ENUMERAL_TYPE:
	      /* A pointer-to-member function is represented as a special
		 RECORD_TYPE, so check for this first.  */
	      if (TYPE_PTRMEMFUNC_P (type))
		write_pointer_to_member_type (type);
	      else
		write_class_enum_type (type);
	      break;

	    case TYPENAME_TYPE:
	    case UNBOUND_CLASS_TEMPLATE:
	      /* We handle TYPENAME_TYPEs and UNBOUND_CLASS_TEMPLATEs like
		 ordinary nested names.  */
	      write_nested_name (TYPE_STUB_DECL (type));
	      break;

	    case POINTER_TYPE:
	    case REFERENCE_TYPE:
	      if (TREE_CODE (type) == POINTER_TYPE)
		write_char ('P');
	      else if (TYPE_REF_IS_RVALUE (type))
		write_char ('O');
              else
                write_char ('R');
	      {
		tree target = TREE_TYPE (type);
		/* Attribute const/noreturn are not reflected in mangling.
		   We strip them here rather than at a lower level because
		   a typedef or template argument can have function type
		   with function-cv-quals (that use the same representation),
		   but you can't have a pointer/reference to such a type.  */
		if (abi_version_at_least (5)
		    && TREE_CODE (target) == FUNCTION_TYPE)
		  target = build_qualified_type (target, TYPE_UNQUALIFIED);
		write_type (target);
	      }
	      break;

	    case TEMPLATE_TYPE_PARM:
	    case TEMPLATE_PARM_INDEX:
	      write_template_param (type);
	      break;

	    case TEMPLATE_TEMPLATE_PARM:
	      write_template_template_param (type);
	      break;

	    case BOUND_TEMPLATE_TEMPLATE_PARM:
	      write_template_template_param (type);
	      write_template_args
		(TI_ARGS (TEMPLATE_TEMPLATE_PARM_TEMPLATE_INFO (type)));
	      break;

	    case VECTOR_TYPE:
	      if (abi_version_at_least (4))
		{
		  write_string ("Dv");
		  /* Non-constant vector size would be encoded with
		     _ expression, but we don't support that yet.  */
		  write_unsigned_number (TYPE_VECTOR_SUBPARTS (type));
		  write_char ('_');
		}
	      else
		{
		  G.need_abi_warning = 1;
		  write_string ("U8__vector");
		}
	      write_type (TREE_TYPE (type));
	      break;

            case TYPE_PACK_EXPANSION:
              write_string ("Dp");
              write_type (PACK_EXPANSION_PATTERN (type));
              break;

            case DECLTYPE_TYPE:
	      /* These shouldn't make it into mangling.  */
	      gcc_assert (!DECLTYPE_FOR_LAMBDA_CAPTURE (type)
<<<<<<< HEAD
			  && !DECLTYPE_FOR_LAMBDA_RETURN (type));
=======
			  && !DECLTYPE_FOR_LAMBDA_PROXY (type));

	      /* In ABI <5, we stripped decltype of a plain decl.  */
	      if (!abi_version_at_least (5)
		  && DECLTYPE_TYPE_ID_EXPR_OR_MEMBER_ACCESS_P (type))
		{
		  tree expr = DECLTYPE_TYPE_EXPR (type);
		  tree etype = NULL_TREE;
		  switch (TREE_CODE (expr))
		    {
		    case VAR_DECL:
		    case PARM_DECL:
		    case RESULT_DECL:
		    case FUNCTION_DECL:
		    case CONST_DECL:
		    case TEMPLATE_PARM_INDEX:
		      etype = TREE_TYPE (expr);
		      break;

		    default:
		      break;
		    }

		  if (etype && !type_uses_auto (etype))
		    {
		      G.need_abi_warning = 1;
		      write_type (etype);
		      return;
		    }
		}
>>>>>>> 3082eeb7

              write_char ('D');
              if (DECLTYPE_TYPE_ID_EXPR_OR_MEMBER_ACCESS_P (type))
                write_char ('t');
              else
                write_char ('T');
	      ++cp_unevaluated_operand;
              write_expression (DECLTYPE_TYPE_EXPR (type));
	      --cp_unevaluated_operand;
              write_char ('E');
              break;

	    case NULLPTR_TYPE:
	      write_string ("Dn");
	      break;

	    case TYPEOF_TYPE:
	      sorry ("mangling typeof, use decltype instead");
	      break;

	    case UNDERLYING_TYPE:
	      sorry ("mangling __underlying_type");
	      break;

	    case LANG_TYPE:
	      /* fall through.  */

	    default:
	      gcc_unreachable ();
	    }
	}
    }

  /* Types other than builtin types are substitution candidates.  */
  if (!is_builtin_type)
    add_substitution (type);
}

/* Non-terminal <CV-qualifiers> for type nodes.  Returns the number of
   CV-qualifiers written for TYPE.

     <CV-qualifiers> ::= [r] [V] [K]  */

static int
write_CV_qualifiers_for_type (const tree type)
{
  int num_qualifiers = 0;

  /* The order is specified by:

       "In cases where multiple order-insensitive qualifiers are
       present, they should be ordered 'K' (closest to the base type),
       'V', 'r', and 'U' (farthest from the base type) ..."

     Note that we do not use cp_type_quals below; given "const
     int[3]", the "const" is emitted with the "int", not with the
     array.  */
  cp_cv_quals quals = TYPE_QUALS (type);

  if (quals & TYPE_QUAL_RESTRICT)
    {
      write_char ('r');
      ++num_qualifiers;
    }
  if (quals & TYPE_QUAL_VOLATILE)
    {
      write_char ('V');
      ++num_qualifiers;
    }
  if (quals & TYPE_QUAL_CONST)
    {
      write_char ('K');
      ++num_qualifiers;
    }

  return num_qualifiers;
}

/* Non-terminal <builtin-type>.

     <builtin-type> ::= v   # void
		    ::= b   # bool
		    ::= w   # wchar_t
		    ::= c   # char
		    ::= a   # signed char
		    ::= h   # unsigned char
		    ::= s   # short
		    ::= t   # unsigned short
		    ::= i   # int
		    ::= j   # unsigned int
		    ::= l   # long
		    ::= m   # unsigned long
		    ::= x   # long long, __int64
		    ::= y   # unsigned long long, __int64
		    ::= n   # __int128
		    ::= o   # unsigned __int128
		    ::= f   # float
		    ::= d   # double
		    ::= e   # long double, __float80
		    ::= g   # __float128          [not supported]
		    ::= u <source-name>  # vendor extended type */

static void
write_builtin_type (tree type)
{
  if (TYPE_CANONICAL (type))
    type = TYPE_CANONICAL (type);

  switch (TREE_CODE (type))
    {
    case VOID_TYPE:
      write_char ('v');
      break;

    case BOOLEAN_TYPE:
      write_char ('b');
      break;

    case INTEGER_TYPE:
      /* TYPE may still be wchar_t, char16_t, or char32_t, since that
	 isn't in integer_type_nodes.  */
      if (type == wchar_type_node)
	write_char ('w');
      else if (type == char16_type_node)
	write_string ("Ds");
      else if (type == char32_type_node)
	write_string ("Di");
      else if (TYPE_FOR_JAVA (type))
	write_java_integer_type_codes (type);
      else
	{
	  size_t itk;
	  /* Assume TYPE is one of the shared integer type nodes.  Find
	     it in the array of these nodes.  */
	iagain:
	  for (itk = 0; itk < itk_none; ++itk)
	    if (integer_types[itk] != NULL_TREE
		&& type == integer_types[itk])
	      {
		/* Print the corresponding single-letter code.  */
		write_char (integer_type_codes[itk]);
		break;
	      }

	  if (itk == itk_none)
	    {
	      tree t = c_common_type_for_mode (TYPE_MODE (type),
					       TYPE_UNSIGNED (type));
	      if (type != t)
		{
		  type = t;
		  goto iagain;
		}

	      if (TYPE_PRECISION (type) == 128)
		write_char (TYPE_UNSIGNED (type) ? 'o' : 'n');
	      else
		{
		  /* Allow for cases where TYPE is not one of the shared
		     integer type nodes and write a "vendor extended builtin
		     type" with a name the form intN or uintN, respectively.
		     Situations like this can happen if you have an
		     __attribute__((__mode__(__SI__))) type and use exotic
		     switches like '-mint8' on AVR.  Of course, this is
		     undefined by the C++ ABI (and '-mint8' is not even
		     Standard C conforming), but when using such special
		     options you're pretty much in nowhere land anyway.  */
		  const char *prefix;
		  char prec[11];	/* up to ten digits for an unsigned */

		  prefix = TYPE_UNSIGNED (type) ? "uint" : "int";
		  sprintf (prec, "%u", (unsigned) TYPE_PRECISION (type));
		  write_char ('u');	/* "vendor extended builtin type" */
		  write_unsigned_number (strlen (prefix) + strlen (prec));
		  write_string (prefix);
		  write_string (prec);
		}
	    }
	}
      break;

    case REAL_TYPE:
      if (type == float_type_node
	  || type == java_float_type_node)
	write_char ('f');
      else if (type == double_type_node
	       || type == java_double_type_node)
	write_char ('d');
      else if (type == long_double_type_node)
	write_char ('e');
      else if (type == dfloat32_type_node)
	write_string ("Df");
      else if (type == dfloat64_type_node)
	write_string ("Dd");
      else if (type == dfloat128_type_node)
	write_string ("De");
      else
	gcc_unreachable ();
      break;

    case FIXED_POINT_TYPE:
      write_string ("DF");
      if (GET_MODE_IBIT (TYPE_MODE (type)) > 0)
	write_unsigned_number (GET_MODE_IBIT (TYPE_MODE (type)));
      if (type == fract_type_node
	  || type == sat_fract_type_node
	  || type == accum_type_node
	  || type == sat_accum_type_node)
	write_char ('i');
      else if (type == unsigned_fract_type_node
	       || type == sat_unsigned_fract_type_node
	       || type == unsigned_accum_type_node
	       || type == sat_unsigned_accum_type_node)
	write_char ('j');
      else if (type == short_fract_type_node
	       || type == sat_short_fract_type_node
	       || type == short_accum_type_node
	       || type == sat_short_accum_type_node)
	write_char ('s');
      else if (type == unsigned_short_fract_type_node
	       || type == sat_unsigned_short_fract_type_node
	       || type == unsigned_short_accum_type_node
	       || type == sat_unsigned_short_accum_type_node)
	write_char ('t');
      else if (type == long_fract_type_node
	       || type == sat_long_fract_type_node
	       || type == long_accum_type_node
	       || type == sat_long_accum_type_node)
	write_char ('l');
      else if (type == unsigned_long_fract_type_node
	       || type == sat_unsigned_long_fract_type_node
	       || type == unsigned_long_accum_type_node
	       || type == sat_unsigned_long_accum_type_node)
	write_char ('m');
      else if (type == long_long_fract_type_node
	       || type == sat_long_long_fract_type_node
	       || type == long_long_accum_type_node
	       || type == sat_long_long_accum_type_node)
	write_char ('x');
      else if (type == unsigned_long_long_fract_type_node
	       || type == sat_unsigned_long_long_fract_type_node
	       || type == unsigned_long_long_accum_type_node
	       || type == sat_unsigned_long_long_accum_type_node)
	write_char ('y');
      else
	sorry ("mangling unknown fixed point type");
      write_unsigned_number (GET_MODE_FBIT (TYPE_MODE (type)));
      if (TYPE_SATURATING (type))
	write_char ('s');
      else
	write_char ('n');
      break;

    default:
      gcc_unreachable ();
    }
}

/* Non-terminal <function-type>.  NODE is a FUNCTION_TYPE or
   METHOD_TYPE.  The return type is mangled before the parameter
   types.

     <function-type> ::= F [Y] <bare-function-type> E   */

static void
write_function_type (const tree type)
{
  MANGLE_TRACE_TREE ("function-type", type);

  /* For a pointer to member function, the function type may have
     cv-qualifiers, indicating the quals for the artificial 'this'
     parameter.  */
  if (TREE_CODE (type) == METHOD_TYPE)
    {
      /* The first parameter must be a POINTER_TYPE pointing to the
	 `this' parameter.  */
      tree this_type = class_of_this_parm (type);
      write_CV_qualifiers_for_type (this_type);
    }

  write_char ('F');
  /* We don't track whether or not a type is `extern "C"'.  Note that
     you can have an `extern "C"' function that does not have
     `extern "C"' type, and vice versa:

       extern "C" typedef void function_t();
       function_t f; // f has C++ linkage, but its type is
		     // `extern "C"'

       typedef void function_t();
       extern "C" function_t f; // Vice versa.

     See [dcl.link].  */
  write_bare_function_type (type, /*include_return_type_p=*/1,
			    /*decl=*/NULL);
  write_char ('E');
}

/* Non-terminal <bare-function-type>.  TYPE is a FUNCTION_TYPE or
   METHOD_TYPE.  If INCLUDE_RETURN_TYPE is nonzero, the return value
   is mangled before the parameter types.  If non-NULL, DECL is
   FUNCTION_DECL for the function whose type is being emitted.

   If DECL is a member of a Java type, then a literal 'J'
   is output and the return type is mangled as if INCLUDE_RETURN_TYPE
   were nonzero.

     <bare-function-type> ::= [J]</signature/ type>+  */

static void
write_bare_function_type (const tree type, const int include_return_type_p,
			  const tree decl)
{
  int java_method_p;

  MANGLE_TRACE_TREE ("bare-function-type", type);

  /* Detect Java methods and emit special encoding.  */
  if (decl != NULL
      && DECL_FUNCTION_MEMBER_P (decl)
      && TYPE_FOR_JAVA (DECL_CONTEXT (decl))
      && !DECL_CONSTRUCTOR_P (decl)
      && !DECL_DESTRUCTOR_P (decl)
      && !DECL_CONV_FN_P (decl))
    {
      java_method_p = 1;
      write_char ('J');
    }
  else
    {
      java_method_p = 0;
    }

  /* Mangle the return type, if requested.  */
  if (include_return_type_p || java_method_p)
    write_type (TREE_TYPE (type));

  /* Now mangle the types of the arguments.  */
  ++G.parm_depth;
  write_method_parms (TYPE_ARG_TYPES (type),
		      TREE_CODE (type) == METHOD_TYPE,
		      decl);
  --G.parm_depth;
}

/* Write the mangled representation of a method parameter list of
   types given in PARM_TYPES.  If METHOD_P is nonzero, the function is
   considered a non-static method, and the this parameter is omitted.
   If non-NULL, DECL is the FUNCTION_DECL for the function whose
   parameters are being emitted.  */

static void
write_method_parms (tree parm_types, const int method_p, const tree decl)
{
  tree first_parm_type;
  tree parm_decl = decl ? DECL_ARGUMENTS (decl) : NULL_TREE;

  /* Assume this parameter type list is variable-length.  If it ends
     with a void type, then it's not.  */
  int varargs_p = 1;

  /* If this is a member function, skip the first arg, which is the
     this pointer.
       "Member functions do not encode the type of their implicit this
       parameter."

     Similarly, there's no need to mangle artificial parameters, like
     the VTT parameters for constructors and destructors.  */
  if (method_p)
    {
      parm_types = TREE_CHAIN (parm_types);
      parm_decl = parm_decl ? DECL_CHAIN (parm_decl) : NULL_TREE;

      while (parm_decl && DECL_ARTIFICIAL (parm_decl))
	{
	  parm_types = TREE_CHAIN (parm_types);
	  parm_decl = DECL_CHAIN (parm_decl);
	}
    }

  for (first_parm_type = parm_types;
       parm_types;
       parm_types = TREE_CHAIN (parm_types))
    {
      tree parm = TREE_VALUE (parm_types);
      if (parm == void_type_node)
	{
	  /* "Empty parameter lists, whether declared as () or
	     conventionally as (void), are encoded with a void parameter
	     (v)."  */
	  if (parm_types == first_parm_type)
	    write_type (parm);
	  /* If the parm list is terminated with a void type, it's
	     fixed-length.  */
	  varargs_p = 0;
	  /* A void type better be the last one.  */
	  gcc_assert (TREE_CHAIN (parm_types) == NULL);
	}
      else
	write_type (parm);
    }

  if (varargs_p)
    /* <builtin-type> ::= z  # ellipsis  */
    write_char ('z');
}

/* <class-enum-type> ::= <name>  */

static void
write_class_enum_type (const tree type)
{
  write_name (TYPE_NAME (type), /*ignore_local_scope=*/0);
}

/* Non-terminal <template-args>.  ARGS is a TREE_VEC of template
   arguments.

     <template-args> ::= I <template-arg>* E  */

static void
write_template_args (tree args)
{
  int i;
  int length = 0;

  MANGLE_TRACE_TREE ("template-args", args);

  write_char ('I');

  if (args)
    length = TREE_VEC_LENGTH (args);

  if (args && TREE_CODE (TREE_VEC_ELT (args, 0)) == TREE_VEC)
    {
      /* We have nested template args.  We want the innermost template
	 argument list.  */
      args = TREE_VEC_ELT (args, length - 1);
      length = TREE_VEC_LENGTH (args);
    }
  for (i = 0; i < length; ++i)
    write_template_arg (TREE_VEC_ELT (args, i));

  write_char ('E');
}

/* Write out the
   <unqualified-name>
   <unqualified-name> <template-args>
   part of SCOPE_REF or COMPONENT_REF mangling.  */

static void
write_member_name (tree member)
{
  if (TREE_CODE (member) == IDENTIFIER_NODE)
    write_unqualified_id (member);
  else if (DECL_P (member))
    write_unqualified_name (member);
  else if (TREE_CODE (member) == TEMPLATE_ID_EXPR)
    {
      tree name = TREE_OPERAND (member, 0);
      if (TREE_CODE (name) == OVERLOAD)
	name = OVL_FUNCTION (name);
      write_member_name (name);
      write_template_args (TREE_OPERAND (member, 1));
    }
  else
    write_expression (member);
}

/* <expression> ::= <unary operator-name> <expression>
		::= <binary operator-name> <expression> <expression>
		::= <expr-primary>

   <expr-primary> ::= <template-param>
		  ::= L <type> <value number> E		# literal
		  ::= L <mangled-name> E		# external name
		  ::= st <type>				# sizeof
		  ::= sr <type> <unqualified-name>	# dependent name
		  ::= sr <type> <unqualified-name> <template-args> */

static void
write_expression (tree expr)
{
  enum tree_code code = TREE_CODE (expr);

  /* Skip NOP_EXPRs.  They can occur when (say) a pointer argument
     is converted (via qualification conversions) to another
     type.  */
  while (TREE_CODE (expr) == NOP_EXPR
	 || TREE_CODE (expr) == NON_LVALUE_EXPR)
    {
      expr = TREE_OPERAND (expr, 0);
      code = TREE_CODE (expr);
    }

  if (code == BASELINK)
    {
      expr = BASELINK_FUNCTIONS (expr);
      code = TREE_CODE (expr);
    }

  /* Handle pointers-to-members by making them look like expression
     nodes.  */
  if (code == PTRMEM_CST)
    {
      expr = build_nt (ADDR_EXPR,
		       build_qualified_name (/*type=*/NULL_TREE,
					     PTRMEM_CST_CLASS (expr),
					     PTRMEM_CST_MEMBER (expr),
					     /*template_p=*/false));
      code = TREE_CODE (expr);
    }

  /* Handle template parameters.  */
  if (code == TEMPLATE_TYPE_PARM
      || code == TEMPLATE_TEMPLATE_PARM
      || code == BOUND_TEMPLATE_TEMPLATE_PARM
      || code == TEMPLATE_PARM_INDEX)
    write_template_param (expr);
  /* Handle literals.  */
  else if (TREE_CODE_CLASS (code) == tcc_constant
	   || (abi_version_at_least (2) && code == CONST_DECL))
    write_template_arg_literal (expr);
  else if (code == PARM_DECL && DECL_ARTIFICIAL (expr))
    {
      gcc_assert (!strcmp ("this", IDENTIFIER_POINTER (DECL_NAME (expr))));
      write_string ("fpT");
    }
  else if (code == PARM_DECL)
    {
      /* A function parameter used in a late-specified return type.  */
      int index = DECL_PARM_INDEX (expr);
<<<<<<< HEAD
      gcc_assert (index >= 1);
      write_string ("fp");
=======
      int level = DECL_PARM_LEVEL (expr);
      int delta = G.parm_depth - level + 1;
      gcc_assert (index >= 1);
      write_char ('f');
      if (delta != 0)
	{
	  if (abi_version_at_least (5))
	    {
	      /* Let L be the number of function prototype scopes from the
		 innermost one (in which the parameter reference occurs) up
		 to (and including) the one containing the declaration of
		 the referenced parameter.  If the parameter declaration
		 clause of the innermost function prototype scope has been
		 completely seen, it is not counted (in that case -- which
		 is perhaps the most common -- L can be zero).  */
	      write_char ('L');
	      write_unsigned_number (delta - 1);
	    }
	  else
	    G.need_abi_warning = true;
	}
      write_char ('p');
>>>>>>> 3082eeb7
      write_compact_number (index - 1);
    }
  else if (DECL_P (expr))
    {
      /* G++ 3.2 incorrectly mangled non-type template arguments of
	 enumeration type using their names.  */
      if (code == CONST_DECL)
	G.need_abi_warning = 1;
      write_char ('L');
      write_mangled_name (expr, false);
      write_char ('E');
    }
  else if (TREE_CODE (expr) == SIZEOF_EXPR
	   && TYPE_P (TREE_OPERAND (expr, 0)))
    {
      write_string ("st");
      write_type (TREE_OPERAND (expr, 0));
    }
  else if (TREE_CODE (expr) == ALIGNOF_EXPR
	   && TYPE_P (TREE_OPERAND (expr, 0)))
    {
      write_string ("at");
      write_type (TREE_OPERAND (expr, 0));
    }
  else if (TREE_CODE (expr) == SCOPE_REF)
    {
      tree scope = TREE_OPERAND (expr, 0);
      tree member = TREE_OPERAND (expr, 1);

<<<<<<< HEAD
      if (!abi_version_at_least (2))
=======
      if (!abi_version_at_least (2) && DECL_P (member))
>>>>>>> 3082eeb7
	{
	  write_string ("sr");
	  write_type (scope);
	  /* G++ 3.2 incorrectly put out both the "sr" code and
	     the nested name of the qualified name.  */
	  G.need_abi_warning = 1;
	  write_encoding (member);
	}

      /* If the MEMBER is a real declaration, then the qualifying
	 scope was not dependent.  Ideally, we would not have a
	 SCOPE_REF in those cases, but sometimes we do.  If the second
	 argument is a DECL, then the name must not have been
	 dependent.  */
      else if (DECL_P (member))
	write_expression (member);
      else
	{
	  write_string ("sr");
	  write_type (scope);
	  write_member_name (member);
	}
    }
  else if (TREE_CODE (expr) == INDIRECT_REF
	   && TREE_TYPE (TREE_OPERAND (expr, 0))
	   && TREE_CODE (TREE_TYPE (TREE_OPERAND (expr, 0))) == REFERENCE_TYPE)
    {
      write_expression (TREE_OPERAND (expr, 0));
    }
  else if (TREE_CODE (expr) == IDENTIFIER_NODE)
    {
      /* An operator name appearing as a dependent name needs to be
	 specially marked to disambiguate between a use of the operator
	 name and a use of the operator in an expression.  */
      if (IDENTIFIER_OPNAME_P (expr))
	write_string ("on");
      write_unqualified_id (expr);
    }
  else if (TREE_CODE (expr) == TEMPLATE_ID_EXPR)
    {
      tree fn = TREE_OPERAND (expr, 0);
      if (is_overloaded_fn (fn))
	fn = DECL_NAME (get_first_fn (fn));
      if (IDENTIFIER_OPNAME_P (fn))
	write_string ("on");
      write_unqualified_id (fn);
      write_template_args (TREE_OPERAND (expr, 1));
<<<<<<< HEAD
=======
    }
  else if (TREE_CODE (expr) == MODOP_EXPR)
    {
      enum tree_code subop = TREE_CODE (TREE_OPERAND (expr, 1));
      const char *name = (assignment_operator_name_info[(int) subop]
			  .mangled_name);
      write_string (name);
      write_expression (TREE_OPERAND (expr, 0));
      write_expression (TREE_OPERAND (expr, 2));
>>>>>>> 3082eeb7
    }
  else
    {
      int i, len;
      const char *name;

      /* When we bind a variable or function to a non-type template
	 argument with reference type, we create an ADDR_EXPR to show
	 the fact that the entity's address has been taken.  But, we
	 don't actually want to output a mangling code for the `&'.  */
      if (TREE_CODE (expr) == ADDR_EXPR
	  && TREE_TYPE (expr)
	  && TREE_CODE (TREE_TYPE (expr)) == REFERENCE_TYPE)
	{
	  expr = TREE_OPERAND (expr, 0);
	  if (DECL_P (expr))
	    {
	      write_expression (expr);
	      return;
	    }

	  code = TREE_CODE (expr);
	}

      if (code == COMPONENT_REF)
	{
	  tree ob = TREE_OPERAND (expr, 0);

	  if (TREE_CODE (ob) == ARROW_EXPR)
	    {
	      write_string (operator_name_info[(int)code].mangled_name);
	      ob = TREE_OPERAND (ob, 0);
	    }
	  else
	    write_string ("dt");

	  write_expression (ob);
	  write_member_name (TREE_OPERAND (expr, 1));
	  return;
	}

      /* If it wasn't any of those, recursively expand the expression.  */
      name = operator_name_info[(int) code].mangled_name;
      if (name == NULL)
	{
	  sorry ("mangling %C", code);
	  return;
	}
      else
	write_string (name);	

      switch (code)
	{
	case CALL_EXPR:
	  {
	    tree fn = CALL_EXPR_FN (expr);

	    if (TREE_CODE (fn) == ADDR_EXPR)
	      fn = TREE_OPERAND (fn, 0);

	    /* Mangle a dependent name as the name, not whatever happens to
	       be the first function in the overload set.  */
	    if ((TREE_CODE (fn) == FUNCTION_DECL
		 || TREE_CODE (fn) == OVERLOAD)
		&& type_dependent_expression_p_push (expr))
	      fn = DECL_NAME (get_first_fn (fn));

	    write_expression (fn);
	  }

	  for (i = 0; i < call_expr_nargs (expr); ++i)
	    write_expression (CALL_EXPR_ARG (expr, i));
	  write_char ('E');
	  break;

	case CAST_EXPR:
	  write_type (TREE_TYPE (expr));
	  if (list_length (TREE_OPERAND (expr, 0)) == 1)	  
	    write_expression (TREE_VALUE (TREE_OPERAND (expr, 0)));
	  else
	    {
	      tree args = TREE_OPERAND (expr, 0);
	      write_char ('_');
	      for (; args; args = TREE_CHAIN (args))
		write_expression (TREE_VALUE (args));
	      write_char ('E');
	    }
	  break;

	  /* FIXME these should have a distinct mangling.  */
	case STATIC_CAST_EXPR:
	case CONST_CAST_EXPR:
	  write_type (TREE_TYPE (expr));
	  write_expression (TREE_OPERAND (expr, 0));
	  break;

	case NEW_EXPR:
	  sorry ("mangling new-expression");
	  break;

	default:
	  /* In the middle-end, some expressions have more operands than
	     they do in templates (and mangling).  */
<<<<<<< HEAD
	  switch (code)
	    {
	    case PREINCREMENT_EXPR:
	    case PREDECREMENT_EXPR:
	    case POSTINCREMENT_EXPR:
	    case POSTDECREMENT_EXPR:
	      len = 1;
	      break;

	    case ARRAY_REF:
	      len = 2;
	      break;

	    default:
	      len = TREE_OPERAND_LENGTH (expr);
	      break;
	    }
=======
	  len = cp_tree_operand_length (expr);
>>>>>>> 3082eeb7

	  for (i = 0; i < len; ++i)
	    {
	      tree operand = TREE_OPERAND (expr, i);
	      /* As a GNU extension, the middle operand of a
		 conditional may be omitted.  Since expression
		 manglings are supposed to represent the input token
		 stream, there's no good way to mangle such an
		 expression without extending the C++ ABI.  */
	      if (code == COND_EXPR && i == 1 && !operand)
		{
		  error ("omitted middle operand to %<?:%> operand "
			 "cannot be mangled");
		  continue;
		}
	      write_expression (operand);
	    }
	}
    }
}

/* Literal subcase of non-terminal <template-arg>.

     "Literal arguments, e.g. "A<42L>", are encoded with their type
     and value. Negative integer values are preceded with "n"; for
     example, "A<-42L>" becomes "1AILln42EE". The bool value false is
     encoded as 0, true as 1."  */

static void
write_template_arg_literal (const tree value)
{
  write_char ('L');
  write_type (TREE_TYPE (value));

  /* Write a null member pointer value as (type)0, regardless of its
     real representation.  */
  if (null_member_pointer_value_p (value))
    write_integer_cst (integer_zero_node);
  else
    switch (TREE_CODE (value))
      {
      case CONST_DECL:
	write_integer_cst (DECL_INITIAL (value));
	break;

      case INTEGER_CST:
	gcc_assert (!same_type_p (TREE_TYPE (value), boolean_type_node)
		    || integer_zerop (value) || integer_onep (value));
	write_integer_cst (value);
	break;

      case REAL_CST:
	write_real_cst (value);
	break;

      case STRING_CST:
	sorry ("string literal in function template signature");
	break;

      default:
	gcc_unreachable ();
      }

  write_char ('E');
}

/* Non-terminal <template-arg>.

     <template-arg> ::= <type>				# type
		    ::= L <type> </value/ number> E	# literal
		    ::= LZ <name> E			# external name
		    ::= X <expression> E		# expression  */

static void
write_template_arg (tree node)
{
  enum tree_code code = TREE_CODE (node);

  MANGLE_TRACE_TREE ("template-arg", node);

  /* A template template parameter's argument list contains TREE_LIST
     nodes of which the value field is the actual argument.  */
  if (code == TREE_LIST)
    {
      node = TREE_VALUE (node);
      /* If it's a decl, deal with its type instead.  */
      if (DECL_P (node))
	{
	  node = TREE_TYPE (node);
	  code = TREE_CODE (node);
	}
    }

  if (TREE_CODE (node) == NOP_EXPR
      && TREE_CODE (TREE_TYPE (node)) == REFERENCE_TYPE)
    {
      /* Template parameters can be of reference type. To maintain
	 internal consistency, such arguments use a conversion from
	 address of object to reference type.  */
      gcc_assert (TREE_CODE (TREE_OPERAND (node, 0)) == ADDR_EXPR);
      if (abi_version_at_least (2))
	node = TREE_OPERAND (TREE_OPERAND (node, 0), 0);
      else
	G.need_abi_warning = 1;
    }

  if (ARGUMENT_PACK_P (node))
    {
      /* Expand the template argument pack. */
      tree args = ARGUMENT_PACK_ARGS (node);
      int i, length = TREE_VEC_LENGTH (args);
      write_char ('I');
      for (i = 0; i < length; ++i)
        write_template_arg (TREE_VEC_ELT (args, i));
      write_char ('E');
    }
  else if (TYPE_P (node))
    write_type (node);
  else if (code == TEMPLATE_DECL)
    /* A template appearing as a template arg is a template template arg.  */
    write_template_template_arg (node);
  else if ((TREE_CODE_CLASS (code) == tcc_constant && code != PTRMEM_CST)
	   || (abi_version_at_least (2) && code == CONST_DECL)
	   || null_member_pointer_value_p (node))
    write_template_arg_literal (node);
  else if (DECL_P (node))
    {
      /* Until ABI version 2, non-type template arguments of
	 enumeration type were mangled using their names.  */
      if (code == CONST_DECL && !abi_version_at_least (2))
	G.need_abi_warning = 1;
      write_char ('L');
      /* Until ABI version 3, the underscore before the mangled name
	 was incorrectly omitted.  */
      if (!abi_version_at_least (3))
	{
	  G.need_abi_warning = 1;
	  write_char ('Z');
	}
      else
	write_string ("_Z");
      write_encoding (node);
      write_char ('E');
    }
  else
    {
      /* Template arguments may be expressions.  */
      write_char ('X');
      write_expression (node);
      write_char ('E');
    }
}

/*  <template-template-arg>
			::= <name>
			::= <substitution>  */

static void
write_template_template_arg (const tree decl)
{
  MANGLE_TRACE_TREE ("template-template-arg", decl);

  if (find_substitution (decl))
    return;
  write_name (decl, /*ignore_local_scope=*/0);
  add_substitution (decl);
}


/* Non-terminal <array-type>.  TYPE is an ARRAY_TYPE.

     <array-type> ::= A [</dimension/ number>] _ </element/ type>
		  ::= A <expression> _ </element/ type>

     "Array types encode the dimension (number of elements) and the
     element type. For variable length arrays, the dimension (but not
     the '_' separator) is omitted."  */

static void
write_array_type (const tree type)
{
  write_char ('A');
  if (TYPE_DOMAIN (type))
    {
      tree index_type;
      tree max;

      index_type = TYPE_DOMAIN (type);
      /* The INDEX_TYPE gives the upper and lower bounds of the
	 array.  */
      max = TYPE_MAX_VALUE (index_type);
      if (TREE_CODE (max) == INTEGER_CST)
	{
	  /* The ABI specifies that we should mangle the number of
	     elements in the array, not the largest allowed index.  */
	  max = size_binop (PLUS_EXPR, max, size_one_node);
	  write_unsigned_number (tree_low_cst (max, 1));
	}
      else
	{
	  max = TREE_OPERAND (max, 0);
	  if (!abi_version_at_least (2))
	    {
	      /* value_dependent_expression_p presumes nothing is
		 dependent when PROCESSING_TEMPLATE_DECL is zero.  */
	      ++processing_template_decl;
	      if (!value_dependent_expression_p (max))
		G.need_abi_warning = 1;
	      --processing_template_decl;
	    }
	  write_expression (max);
	}

    }
  write_char ('_');
  write_type (TREE_TYPE (type));
}

/* Non-terminal <pointer-to-member-type> for pointer-to-member
   variables.  TYPE is a pointer-to-member POINTER_TYPE.

     <pointer-to-member-type> ::= M </class/ type> </member/ type>  */

static void
write_pointer_to_member_type (const tree type)
{
  write_char ('M');
  write_type (TYPE_PTRMEM_CLASS_TYPE (type));
  write_type (TYPE_PTRMEM_POINTED_TO_TYPE (type));
}

/* Non-terminal <template-param>.  PARM is a TEMPLATE_TYPE_PARM,
   TEMPLATE_TEMPLATE_PARM, BOUND_TEMPLATE_TEMPLATE_PARM or a
   TEMPLATE_PARM_INDEX.

     <template-param> ::= T </parameter/ number> _  */

static void
write_template_param (const tree parm)
{
  int parm_index;

  MANGLE_TRACE_TREE ("template-parm", parm);

  switch (TREE_CODE (parm))
    {
    case TEMPLATE_TYPE_PARM:
    case TEMPLATE_TEMPLATE_PARM:
    case BOUND_TEMPLATE_TEMPLATE_PARM:
      parm_index = TEMPLATE_TYPE_IDX (parm);
      break;

    case TEMPLATE_PARM_INDEX:
      parm_index = TEMPLATE_PARM_IDX (parm);
      break;

    default:
      gcc_unreachable ();
    }

  write_char ('T');
  /* NUMBER as it appears in the mangling is (-1)-indexed, with the
     earliest template param denoted by `_'.  */
  write_compact_number (parm_index);
}

/*  <template-template-param>
			::= <template-param>
			::= <substitution>  */

static void
write_template_template_param (const tree parm)
{
  tree templ = NULL_TREE;

  /* PARM, a TEMPLATE_TEMPLATE_PARM, is an instantiation of the
     template template parameter.  The substitution candidate here is
     only the template.  */
  if (TREE_CODE (parm) == BOUND_TEMPLATE_TEMPLATE_PARM)
    {
      templ
	= TI_TEMPLATE (TEMPLATE_TEMPLATE_PARM_TEMPLATE_INFO (parm));
      if (find_substitution (templ))
	return;
    }

  /* <template-param> encodes only the template parameter position,
     not its template arguments, which is fine here.  */
  write_template_param (parm);
  if (templ)
    add_substitution (templ);
}

/* Non-terminal <substitution>.

      <substitution> ::= S <seq-id> _
		     ::= S_  */

static void
write_substitution (const int seq_id)
{
  MANGLE_TRACE ("substitution", "");

  write_char ('S');
  if (seq_id > 0)
    write_number (seq_id - 1, /*unsigned=*/1, 36);
  write_char ('_');
}

/* Start mangling ENTITY.  */

static inline void
start_mangling (const tree entity)
{
  G.entity = entity;
  G.need_abi_warning = false;
  obstack_free (&name_obstack, name_base);
  mangle_obstack = &name_obstack;
  name_base = obstack_alloc (&name_obstack, 0);
}

/* Done with mangling. If WARN is true, and the name of G.entity will
   be mangled differently in a future version of the ABI, issue a
   warning.  */

static void
finish_mangling_internal (const bool warn)
{
  if (warn_abi && warn && G.need_abi_warning)
    warning (OPT_Wabi, "the mangled name of %qD will change in a future "
	     "version of GCC",
	     G.entity);

  /* Clear all the substitutions.  */
  VEC_truncate (tree, G.substitutions, 0);

  /* Null-terminate the string.  */
  write_char ('\0');
}


/* Like finish_mangling_internal, but return the mangled string.  */

static inline const char *
finish_mangling (const bool warn)
{
  finish_mangling_internal (warn);
  return (const char *) obstack_finish (mangle_obstack);
}

/* Like finish_mangling_internal, but return an identifier.  */

static tree
finish_mangling_get_identifier (const bool warn)
{
  finish_mangling_internal (warn);
  /* Don't obstack_finish here, and the next start_mangling will
     remove the identifier.  */
  return get_identifier ((const char *) obstack_base (mangle_obstack));
}

/* Initialize data structures for mangling.  */

void
init_mangle (void)
{
  gcc_obstack_init (&name_obstack);
  name_base = obstack_alloc (&name_obstack, 0);
  G.substitutions = NULL;

  /* Cache these identifiers for quick comparison when checking for
     standard substitutions.  */
  subst_identifiers[SUBID_ALLOCATOR] = get_identifier ("allocator");
  subst_identifiers[SUBID_BASIC_STRING] = get_identifier ("basic_string");
  subst_identifiers[SUBID_CHAR_TRAITS] = get_identifier ("char_traits");
  subst_identifiers[SUBID_BASIC_ISTREAM] = get_identifier ("basic_istream");
  subst_identifiers[SUBID_BASIC_OSTREAM] = get_identifier ("basic_ostream");
  subst_identifiers[SUBID_BASIC_IOSTREAM] = get_identifier ("basic_iostream");
}

/* Generate the mangled name of DECL.  */

static tree
mangle_decl_string (const tree decl)
{
  tree result;
  location_t saved_loc = input_location;
  tree saved_fn = NULL_TREE;
  bool template_p = false;

<<<<<<< HEAD
  if (DECL_LANG_SPECIFIC (decl) && DECL_USE_TEMPLATE (decl))
    {
      struct tinst_level *tl = current_instantiation ();
      if (!tl || tl->decl != decl)
	{
	  template_p = true;
	  saved_fn = current_function_decl;
	  push_tinst_level (decl);
=======
  /* We shouldn't be trying to mangle an uninstantiated template.  */
  gcc_assert (!type_dependent_expression_p (decl));

  if (DECL_LANG_SPECIFIC (decl) && DECL_USE_TEMPLATE (decl))
    {
      struct tinst_level *tl = current_instantiation ();
      if ((!tl || tl->decl != decl)
	  && push_tinst_level (decl))
	{
	  template_p = true;
	  saved_fn = current_function_decl;
>>>>>>> 3082eeb7
	  current_function_decl = NULL_TREE;
	}
    }
  input_location = DECL_SOURCE_LOCATION (decl);

  start_mangling (decl);

  if (TREE_CODE (decl) == TYPE_DECL)
    write_type (TREE_TYPE (decl));
  else
    write_mangled_name (decl, true);

  result = finish_mangling_get_identifier (/*warn=*/true);
  if (DEBUG_MANGLE)
    fprintf (stderr, "mangle_decl_string = '%s'\n\n",
	     IDENTIFIER_POINTER (result));

  if (template_p)
    {
      pop_tinst_level ();
      current_function_decl = saved_fn;
    }
  input_location = saved_loc;

  return result;
}

/* Create an identifier for the external mangled name of DECL.  */

void
mangle_decl (const tree decl)
{
  tree id = mangle_decl_string (decl);
  id = targetm.mangle_decl_assembler_name (decl, id);
  SET_DECL_ASSEMBLER_NAME (decl, id);

  if (G.need_abi_warning)
    {
#ifdef ASM_OUTPUT_DEF
      /* If the mangling will change in the future, emit an alias with the
	 future mangled name for forward-compatibility.  */
      int save_ver;
      tree id2, alias;
#endif

      SET_IDENTIFIER_GLOBAL_VALUE (id, decl);
      if (IDENTIFIER_GLOBAL_VALUE (id) != decl)
	inform (DECL_SOURCE_LOCATION (decl), "-fabi-version=4 (or =0) "
		"avoids this error with a change in vector mangling");

#ifdef ASM_OUTPUT_DEF
      save_ver = flag_abi_version;
      flag_abi_version = 0;
      id2 = mangle_decl_string (decl);
      id2 = targetm.mangle_decl_assembler_name (decl, id2);
      flag_abi_version = save_ver;

      alias = make_alias_for (decl, id2);
      DECL_IGNORED_P (alias) = 1;
      TREE_PUBLIC (alias) = TREE_PUBLIC (decl);
      DECL_VISIBILITY (alias) = DECL_VISIBILITY (decl);
      if (vague_linkage_p (decl))
	DECL_WEAK (alias) = 1;
      if (TREE_CODE (decl) == FUNCTION_DECL)
<<<<<<< HEAD
	cgraph_same_body_alias (alias, decl);
=======
	cgraph_same_body_alias (cgraph_get_create_node (decl), alias, decl);
>>>>>>> 3082eeb7
      else
	varpool_extra_name_alias (alias, decl);
#endif
    }
}

/* Generate the mangled representation of TYPE.  */

const char *
mangle_type_string (const tree type)
{
  const char *result;

  start_mangling (type);
  write_type (type);
  result = finish_mangling (/*warn=*/false);
  if (DEBUG_MANGLE)
    fprintf (stderr, "mangle_type_string = '%s'\n\n", result);
  return result;
}

/* Create an identifier for the mangled name of a special component
   for belonging to TYPE.  CODE is the ABI-specified code for this
   component.  */

static tree
mangle_special_for_type (const tree type, const char *code)
{
  tree result;

  /* We don't have an actual decl here for the special component, so
     we can't just process the <encoded-name>.  Instead, fake it.  */
  start_mangling (type);

  /* Start the mangling.  */
  write_string ("_Z");
  write_string (code);

  /* Add the type.  */
  write_type (type);
  result = finish_mangling_get_identifier (/*warn=*/false);

  if (DEBUG_MANGLE)
    fprintf (stderr, "mangle_special_for_type = %s\n\n",
	     IDENTIFIER_POINTER (result));

  return result;
}

/* Create an identifier for the mangled representation of the typeinfo
   structure for TYPE.  */

tree
mangle_typeinfo_for_type (const tree type)
{
  return mangle_special_for_type (type, "TI");
}

/* Create an identifier for the mangled name of the NTBS containing
   the mangled name of TYPE.  */

tree
mangle_typeinfo_string_for_type (const tree type)
{
  return mangle_special_for_type (type, "TS");
}

/* Create an identifier for the mangled name of the vtable for TYPE.  */

tree
mangle_vtbl_for_type (const tree type)
{
  return mangle_special_for_type (type, "TV");
}

/* Returns an identifier for the mangled name of the VTT for TYPE.  */

tree
mangle_vtt_for_type (const tree type)
{
  return mangle_special_for_type (type, "TT");
}

/* Return an identifier for a construction vtable group.  TYPE is
   the most derived class in the hierarchy; BINFO is the base
   subobject for which this construction vtable group will be used.

   This mangling isn't part of the ABI specification; in the ABI
   specification, the vtable group is dumped in the same COMDAT as the
   main vtable, and is referenced only from that vtable, so it doesn't
   need an external name.  For binary formats without COMDAT sections,
   though, we need external names for the vtable groups.

   We use the production

    <special-name> ::= CT <type> <offset number> _ <base type>  */

tree
mangle_ctor_vtbl_for_type (const tree type, const tree binfo)
{
  tree result;

  start_mangling (type);

  write_string ("_Z");
  write_string ("TC");
  write_type (type);
  write_integer_cst (BINFO_OFFSET (binfo));
  write_char ('_');
  write_type (BINFO_TYPE (binfo));

  result = finish_mangling_get_identifier (/*warn=*/false);
  if (DEBUG_MANGLE)
    fprintf (stderr, "mangle_ctor_vtbl_for_type = %s\n\n",
	     IDENTIFIER_POINTER (result));
  return result;
}

/* Mangle a this pointer or result pointer adjustment.

   <call-offset> ::= h <fixed offset number> _
		 ::= v <fixed offset number> _ <virtual offset number> _ */

static void
mangle_call_offset (const tree fixed_offset, const tree virtual_offset)
{
  write_char (virtual_offset ? 'v' : 'h');

  /* For either flavor, write the fixed offset.  */
  write_integer_cst (fixed_offset);
  write_char ('_');

  /* For a virtual thunk, add the virtual offset.  */
  if (virtual_offset)
    {
      write_integer_cst (virtual_offset);
      write_char ('_');
    }
}

/* Return an identifier for the mangled name of a this-adjusting or
   covariant thunk to FN_DECL.  FIXED_OFFSET is the initial adjustment
   to this used to find the vptr.  If VIRTUAL_OFFSET is non-NULL, this
   is a virtual thunk, and it is the vtbl offset in
   bytes. THIS_ADJUSTING is nonzero for a this adjusting thunk and
   zero for a covariant thunk. Note, that FN_DECL might be a covariant
   thunk itself. A covariant thunk name always includes the adjustment
   for the this pointer, even if there is none.

   <special-name> ::= T <call-offset> <base encoding>
		  ::= Tc <this_adjust call-offset> <result_adjust call-offset>
					<base encoding>  */

tree
mangle_thunk (tree fn_decl, const int this_adjusting, tree fixed_offset,
	      tree virtual_offset)
{
  tree result;

  start_mangling (fn_decl);

  write_string ("_Z");
  write_char ('T');

  if (!this_adjusting)
    {
      /* Covariant thunk with no this adjustment */
      write_char ('c');
      mangle_call_offset (integer_zero_node, NULL_TREE);
      mangle_call_offset (fixed_offset, virtual_offset);
    }
  else if (!DECL_THUNK_P (fn_decl))
    /* Plain this adjusting thunk.  */
    mangle_call_offset (fixed_offset, virtual_offset);
  else
    {
      /* This adjusting thunk to covariant thunk.  */
      write_char ('c');
      mangle_call_offset (fixed_offset, virtual_offset);
      fixed_offset = ssize_int (THUNK_FIXED_OFFSET (fn_decl));
      virtual_offset = THUNK_VIRTUAL_OFFSET (fn_decl);
      if (virtual_offset)
	virtual_offset = BINFO_VPTR_FIELD (virtual_offset);
      mangle_call_offset (fixed_offset, virtual_offset);
      fn_decl = THUNK_TARGET (fn_decl);
    }

  /* Scoped name.  */
  write_encoding (fn_decl);

  result = finish_mangling_get_identifier (/*warn=*/false);
  if (DEBUG_MANGLE)
    fprintf (stderr, "mangle_thunk = %s\n\n", IDENTIFIER_POINTER (result));
  return result;
}

/* This hash table maps TYPEs to the IDENTIFIER for a conversion
   operator to TYPE.  The nodes are IDENTIFIERs whose TREE_TYPE is the
   TYPE.  */

static GTY ((param_is (union tree_node))) htab_t conv_type_names;

/* Hash a node (VAL1) in the table.  */

static hashval_t
hash_type (const void *val)
{
  return (hashval_t) TYPE_UID (TREE_TYPE ((const_tree) val));
}

/* Compare VAL1 (a node in the table) with VAL2 (a TYPE).  */

static int
compare_type (const void *val1, const void *val2)
{
  return TREE_TYPE ((const_tree) val1) == (const_tree) val2;
}

/* Return an identifier for the mangled unqualified name for a
   conversion operator to TYPE.  This mangling is not specified by the
   ABI spec; it is only used internally.  */

tree
mangle_conv_op_name_for_type (const tree type)
{
  void **slot;
  tree identifier;

  if (type == error_mark_node)
    return error_mark_node;

  if (conv_type_names == NULL)
    conv_type_names = htab_create_ggc (31, &hash_type, &compare_type, NULL);

  slot = htab_find_slot_with_hash (conv_type_names, type,
				   (hashval_t) TYPE_UID (type), INSERT);
  identifier = (tree)*slot;
  if (!identifier)
    {
      char buffer[64];

       /* Create a unique name corresponding to TYPE.  */
      sprintf (buffer, "operator %lu",
	       (unsigned long) htab_elements (conv_type_names));
      identifier = get_identifier (buffer);
      *slot = identifier;

      /* Hang TYPE off the identifier so it can be found easily later
	 when performing conversions.  */
      TREE_TYPE (identifier) = type;

      /* Set bits on the identifier so we know later it's a conversion.  */
      IDENTIFIER_OPNAME_P (identifier) = 1;
      IDENTIFIER_TYPENAME_P (identifier) = 1;
    }

  return identifier;
}

/* Return an identifier for the name of an initialization guard
   variable for indicated VARIABLE.  */

tree
mangle_guard_variable (const tree variable)
{
  start_mangling (variable);
  write_string ("_ZGV");
  if (strncmp (IDENTIFIER_POINTER (DECL_NAME (variable)), "_ZGR", 4) == 0)
    /* The name of a guard variable for a reference temporary should refer
       to the reference, not the temporary.  */
    write_string (IDENTIFIER_POINTER (DECL_NAME (variable)) + 4);
  else
    write_name (variable, /*ignore_local_scope=*/0);
  return finish_mangling_get_identifier (/*warn=*/false);
}

/* Return an identifier for the name of a temporary variable used to
   initialize a static reference.  This isn't part of the ABI, but we might
   as well call them something readable.  */

tree
mangle_ref_init_variable (const tree variable)
{
  start_mangling (variable);
  write_string ("_ZGR");
  write_name (variable, /*ignore_local_scope=*/0);
  return finish_mangling_get_identifier (/*warn=*/false);
}


/* Foreign language type mangling section.  */

/* How to write the type codes for the integer Java type.  */

static void
write_java_integer_type_codes (const tree type)
{
  if (type == java_int_type_node)
    write_char ('i');
  else if (type == java_short_type_node)
    write_char ('s');
  else if (type == java_byte_type_node)
    write_char ('c');
  else if (type == java_char_type_node)
    write_char ('w');
  else if (type == java_long_type_node)
    write_char ('x');
  else if (type == java_boolean_type_node)
    write_char ('b');
  else
    gcc_unreachable ();
}

#include "gt-cp-mangle.h"<|MERGE_RESOLUTION|>--- conflicted
+++ resolved
@@ -1,11 +1,6 @@
 /* Name mangling for the 3.0 C++ ABI.
-<<<<<<< HEAD
-   Copyright (C) 2000, 2001, 2002, 2003, 2004, 2005, 2007, 2008, 2009
-   Free Software Foundation, Inc.
-=======
    Copyright (C) 2000, 2001, 2002, 2003, 2004, 2005, 2007, 2008, 2009, 2010,
    2011  Free Software Foundation, Inc.
->>>>>>> 3082eeb7
    Written by Alex Samuel <samuel@codesourcery.com>
 
    This file is part of GCC.
@@ -353,13 +348,6 @@
   if (TYPE_P (node)
       && TYPE_CANONICAL (node) != node
       && TYPE_MAIN_VARIANT (node) != node)
-<<<<<<< HEAD
-      /* Here we want to strip the topmost typedef only.
-         We need to do that so is_std_substitution can do proper
-         name matching.  */
-    node = cp_build_qualified_type (TYPE_MAIN_VARIANT (node),
-                                    cp_type_quals (node));
-=======
     {
       /* Here we want to strip the topmost typedef only.
          We need to do that so is_std_substitution can do proper
@@ -373,7 +361,6 @@
 	node = cp_build_qualified_type (TYPE_MAIN_VARIANT (node),
 					cp_type_quals (node));
     }
->>>>>>> 3082eeb7
   return node;
 }
 
@@ -760,14 +747,11 @@
 static tree
 decl_mangling_context (tree decl)
 {
-<<<<<<< HEAD
-=======
   tree tcontext = targetm.cxx.decl_mangling_context (decl);
 
   if (tcontext != NULL_TREE)
     return tcontext;
 
->>>>>>> 3082eeb7
   if (TREE_CODE (decl) == TYPE_DECL
       && LAMBDA_TYPE_P (TREE_TYPE (decl)))
     {
@@ -990,15 +974,12 @@
 
   MANGLE_TRACE_TREE ("prefix", node);
 
-<<<<<<< HEAD
-=======
   if (TREE_CODE (node) == DECLTYPE_TYPE)
     {
       write_type (node);
       return;
     }
 
->>>>>>> 3082eeb7
   if (find_substitution (node))
     return;
 
@@ -1322,11 +1303,7 @@
 {
   int index = 0;
   tree member = TYPE_FIELDS (TYPE_CONTEXT (type));
-<<<<<<< HEAD
-  for (; member; member = TREE_CHAIN (member))
-=======
   for (; member; member = DECL_CHAIN (member))
->>>>>>> 3082eeb7
     if (DECL_IMPLICIT_TYPEDEF_P (member))
       {
 	tree memtype = TREE_TYPE (member);
@@ -1756,11 +1733,7 @@
     {
       tree t;
       int i = 0;
-<<<<<<< HEAD
-      for (t = DECL_ARGUMENTS (function); t; t = TREE_CHAIN (t))
-=======
       for (t = DECL_ARGUMENTS (function); t; t = DECL_CHAIN (t))
->>>>>>> 3082eeb7
 	{
 	  if (t == parm)
 	    i = 1;
@@ -1980,9 +1953,6 @@
             case DECLTYPE_TYPE:
 	      /* These shouldn't make it into mangling.  */
 	      gcc_assert (!DECLTYPE_FOR_LAMBDA_CAPTURE (type)
-<<<<<<< HEAD
-			  && !DECLTYPE_FOR_LAMBDA_RETURN (type));
-=======
 			  && !DECLTYPE_FOR_LAMBDA_PROXY (type));
 
 	      /* In ABI <5, we stripped decltype of a plain decl.  */
@@ -2013,7 +1983,6 @@
 		      return;
 		    }
 		}
->>>>>>> 3082eeb7
 
               write_char ('D');
               if (DECLTYPE_TYPE_ID_EXPR_OR_MEMBER_ACCESS_P (type))
@@ -2547,10 +2516,6 @@
     {
       /* A function parameter used in a late-specified return type.  */
       int index = DECL_PARM_INDEX (expr);
-<<<<<<< HEAD
-      gcc_assert (index >= 1);
-      write_string ("fp");
-=======
       int level = DECL_PARM_LEVEL (expr);
       int delta = G.parm_depth - level + 1;
       gcc_assert (index >= 1);
@@ -2573,7 +2538,6 @@
 	    G.need_abi_warning = true;
 	}
       write_char ('p');
->>>>>>> 3082eeb7
       write_compact_number (index - 1);
     }
   else if (DECL_P (expr))
@@ -2603,11 +2567,7 @@
       tree scope = TREE_OPERAND (expr, 0);
       tree member = TREE_OPERAND (expr, 1);
 
-<<<<<<< HEAD
-      if (!abi_version_at_least (2))
-=======
       if (!abi_version_at_least (2) && DECL_P (member))
->>>>>>> 3082eeb7
 	{
 	  write_string ("sr");
 	  write_type (scope);
@@ -2655,8 +2615,6 @@
 	write_string ("on");
       write_unqualified_id (fn);
       write_template_args (TREE_OPERAND (expr, 1));
-<<<<<<< HEAD
-=======
     }
   else if (TREE_CODE (expr) == MODOP_EXPR)
     {
@@ -2666,7 +2624,6 @@
       write_string (name);
       write_expression (TREE_OPERAND (expr, 0));
       write_expression (TREE_OPERAND (expr, 2));
->>>>>>> 3082eeb7
     }
   else
     {
@@ -2770,27 +2727,7 @@
 	default:
 	  /* In the middle-end, some expressions have more operands than
 	     they do in templates (and mangling).  */
-<<<<<<< HEAD
-	  switch (code)
-	    {
-	    case PREINCREMENT_EXPR:
-	    case PREDECREMENT_EXPR:
-	    case POSTINCREMENT_EXPR:
-	    case POSTDECREMENT_EXPR:
-	      len = 1;
-	      break;
-
-	    case ARRAY_REF:
-	      len = 2;
-	      break;
-
-	    default:
-	      len = TREE_OPERAND_LENGTH (expr);
-	      break;
-	    }
-=======
 	  len = cp_tree_operand_length (expr);
->>>>>>> 3082eeb7
 
 	  for (i = 0; i < len; ++i)
 	    {
@@ -3181,16 +3118,6 @@
   tree saved_fn = NULL_TREE;
   bool template_p = false;
 
-<<<<<<< HEAD
-  if (DECL_LANG_SPECIFIC (decl) && DECL_USE_TEMPLATE (decl))
-    {
-      struct tinst_level *tl = current_instantiation ();
-      if (!tl || tl->decl != decl)
-	{
-	  template_p = true;
-	  saved_fn = current_function_decl;
-	  push_tinst_level (decl);
-=======
   /* We shouldn't be trying to mangle an uninstantiated template.  */
   gcc_assert (!type_dependent_expression_p (decl));
 
@@ -3202,7 +3129,6 @@
 	{
 	  template_p = true;
 	  saved_fn = current_function_decl;
->>>>>>> 3082eeb7
 	  current_function_decl = NULL_TREE;
 	}
     }
@@ -3267,11 +3193,7 @@
       if (vague_linkage_p (decl))
 	DECL_WEAK (alias) = 1;
       if (TREE_CODE (decl) == FUNCTION_DECL)
-<<<<<<< HEAD
-	cgraph_same_body_alias (alias, decl);
-=======
 	cgraph_same_body_alias (cgraph_get_create_node (decl), alias, decl);
->>>>>>> 3082eeb7
       else
 	varpool_extra_name_alias (alias, decl);
 #endif
