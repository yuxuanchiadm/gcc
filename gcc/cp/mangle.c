--- conflicted
+++ resolved
@@ -1289,11 +1289,7 @@
 {
   int index = 0;
   tree member = TYPE_FIELDS (TYPE_CONTEXT (type));
-<<<<<<< HEAD
-  for (; member; member = TREE_CHAIN (member))
-=======
   for (; member; member = DECL_CHAIN (member))
->>>>>>> 3bd7a983
     if (DECL_IMPLICIT_TYPEDEF_P (member))
       {
 	tree memtype = TREE_TYPE (member);
@@ -1723,11 +1719,7 @@
     {
       tree t;
       int i = 0;
-<<<<<<< HEAD
-      for (t = DECL_ARGUMENTS (function); t; t = TREE_CHAIN (t))
-=======
       for (t = DECL_ARGUMENTS (function); t; t = DECL_CHAIN (t))
->>>>>>> 3bd7a983
 	{
 	  if (t == parm)
 	    i = 1;
@@ -1994,15 +1986,12 @@
      int[3]", the "const" is emitted with the "int", not with the
      array.  */
   cp_cv_quals quals = TYPE_QUALS (type);
-<<<<<<< HEAD
-=======
 
   /* Attribute const/noreturn are not reflected in mangling.  */
   if (abi_version_at_least (5)
       && (TREE_CODE (type) == FUNCTION_TYPE
 	  || TREE_CODE (type) == METHOD_TYPE))
     return 0;
->>>>>>> 3bd7a983
 
   if (quals & TYPE_QUAL_RESTRICT)
     {
