--- conflicted
+++ resolved
@@ -4516,28 +4516,15 @@
 binding_to_template_parms_of_scope_p (cxx_binding *binding,
 				      cp_binding_level *scope)
 {
-<<<<<<< HEAD
-  tree binding_value;
-=======
   tree binding_value, tmpl, tinfo;
   int level;
->>>>>>> 747e4b8f
-
-  if (!binding || !scope)
+
+  if (!binding || !scope || !scope->this_entity)
     return false;
 
   binding_value = binding->value ?  binding->value : binding->type;
-
-<<<<<<< HEAD
-  return (scope
-	  && scope->this_entity
-	  && get_template_info (scope->this_entity)
-	  && PRIMARY_TEMPLATE_P (TI_TEMPLATE
-				 (get_template_info (scope->this_entity)))
-	  && parameter_of_template_p (binding_value,
-				      TI_TEMPLATE (get_template_info \
-						    (scope->this_entity))));
-=======
+  tinfo = get_template_info (scope->this_entity);
+
   /* BINDING_VALUE must be a template parm.  */
   if (binding_value == NULL_TREE
       || (!DECL_P (binding_value)
@@ -4561,7 +4548,6 @@
   /* If the level of the parm BINDING_VALUE equals the depth of TMPL,
      then BINDING_VALUE is a parameter of TMPL.  */
   return (tmpl && level == TMPL_PARMS_DEPTH (DECL_TEMPLATE_PARMS (tmpl)));
->>>>>>> 747e4b8f
 }
 
 /* Return the innermost non-namespace binding for NAME from a scope
