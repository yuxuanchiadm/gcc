--- conflicted
+++ resolved
@@ -981,12 +981,7 @@
 add_field_for_reduction (reduction_info **slot, tree type)
 {
 
-<<<<<<< HEAD
-  struct reduction_info *const red = (struct reduction_info *) *slot;
-  tree const type = (tree) data;
-=======
   struct reduction_info *const red = *slot;
->>>>>>> 4d0aec87
   tree var = gimple_assign_lhs (red->reduc_stmt);
   tree field = build_decl (gimple_location (red->reduc_stmt), FIELD_DECL,
 			   SSA_NAME_IDENTIFIER (var), TREE_TYPE (var));
