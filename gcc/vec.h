/* Vector API for GNU compiler.
   Copyright (C) 2004, 2005, 2007, 2008, 2009, 2010, 2011, 2012
   Free Software Foundation, Inc.
   Contributed by Nathan Sidwell <nathan@codesourcery.com>
   Re-implemented in C++ by Diego Novillo <dnovillo@google.com>

This file is part of GCC.

GCC is free software; you can redistribute it and/or modify it under
the terms of the GNU General Public License as published by the Free
Software Foundation; either version 3, or (at your option) any later
version.

GCC is distributed in the hope that it will be useful, but WITHOUT ANY
WARRANTY; without even the implied warranty of MERCHANTABILITY or
FITNESS FOR A PARTICULAR PURPOSE.  See the GNU General Public License
for more details.

You should have received a copy of the GNU General Public License
along with GCC; see the file COPYING3.  If not see
<http://www.gnu.org/licenses/>.  */

#ifndef GCC_VEC_H
#define GCC_VEC_H

#include "statistics.h"		/* For MEM_STAT_DECL.  */

/* The macros here implement a set of templated vector types and
   associated interfaces.  These templates are implemented with
   macros, as we're not in C++ land.  The interface functions are
   typesafe and use static inline functions, sometimes backed by
   out-of-line generic functions.  The vectors are designed to
   interoperate with the GTY machinery.

   Because of the different behavior of structure objects, scalar
   objects and of pointers, there are three flavors, one for each of
   these variants.  Both the structure object and pointer variants
   pass pointers to objects around -- in the former case the pointers
   are stored into the vector and in the latter case the pointers are
   dereferenced and the objects copied into the vector.  The scalar
   object variant is suitable for int-like objects, and the vector
   elements are returned by value.

   There are both 'index' and 'iterate' accessors.  The iterator
   returns a boolean iteration condition and updates the iteration
   variable passed by reference.  Because the iterator will be
   inlined, the address-of can be optimized away.

   The vectors are implemented using the trailing array idiom, thus
   they are not resizeable without changing the address of the vector
   object itself.  This means you cannot have variables or fields of
   vector type -- always use a pointer to a vector.  The one exception
   is the final field of a structure, which could be a vector type.
   You will have to use the embedded_size & embedded_init calls to
   create such objects, and they will probably not be resizeable (so
   don't use the 'safe' allocation variants).  The trailing array
   idiom is used (rather than a pointer to an array of data), because,
   if we allow NULL to also represent an empty vector, empty vectors
   occupy minimal space in the structure containing them.

   Each operation that increases the number of active elements is
   available in 'quick' and 'safe' variants.  The former presumes that
   there is sufficient allocated space for the operation to succeed
   (it dies if there is not).  The latter will reallocate the
   vector, if needed.  Reallocation causes an exponential increase in
   vector size.  If you know you will be adding N elements, it would
   be more efficient to use the reserve operation before adding the
   elements with the 'quick' operation.  This will ensure there are at
   least as many elements as you ask for, it will exponentially
   increase if there are too few spare slots.  If you want reserve a
   specific number of slots, but do not want the exponential increase
   (for instance, you know this is the last allocation), use the
   reserve_exact operation.  You can also create a vector of a
   specific size from the get go.

   You should prefer the push and pop operations, as they append and
   remove from the end of the vector. If you need to remove several
   items in one go, use the truncate operation.  The insert and remove
   operations allow you to change elements in the middle of the
   vector.  There are two remove operations, one which preserves the
   element ordering 'ordered_remove', and one which does not
   'unordered_remove'.  The latter function copies the end element
   into the removed slot, rather than invoke a memmove operation.  The
   'lower_bound' function will determine where to place an item in the
   array using insert that will maintain sorted order.

   When a vector type is defined, first a non-memory managed version
   is created.  You can then define either or both garbage collected
   and heap allocated versions.  The allocation mechanism is specified
   when the type is defined, and is therefore part of the type.  If
   you need both gc'd and heap allocated versions, you still must have
   *exactly* one definition of the common non-memory managed base vector.

   If you need to directly manipulate a vector, then the 'address'
   accessor will return the address of the start of the vector.  Also
   the 'space' predicate will tell you whether there is spare capacity
   in the vector.  You will not normally need to use these two functions.

   Vector types are defined using a DEF_VEC_{O,A,P,I}(TYPEDEF) macro, to
   get the non-memory allocation version, and then a
   DEF_VEC_ALLOC_{O,A,P,I}(TYPEDEF,ALLOC) macro to get memory managed
   vectors.  Variables of vector type are declared using a
   VEC(TYPEDEF,ALLOC) macro.  The ALLOC argument specifies the
   allocation strategy, and can be either 'gc' or 'heap' for garbage
   collected and heap allocated respectively.  It can be 'none' to get
   a vector that must be explicitly allocated (for instance as a
   trailing array of another structure).  The characters O, A, P and I
   indicate whether TYPEDEF is a pointer (P), object (O), atomic object
   (A) or integral (I) type.  Be careful to pick the correct one, as
   you'll get an awkward and inefficient API if you use the wrong one or
   a even a crash if you pick the atomic object version when the object
   version should have been chosen instead.  There is a check, which
   results in a compile-time warning, for the P and I versions, but there
   is no check for the O versions, as that is not possible in plain C.
   Due to the way GTY works, you must annotate any structures you wish to
   insert or reference from a vector with a GTY(()) tag.  You need to do
   this even if you never declare the GC allocated variants.

   An example of their use would be,

   DEF_VEC_P(tree);   // non-managed tree vector.
   DEF_VEC_ALLOC_P(tree,gc);	// gc'd vector of tree pointers.  This must
   			        // appear at file scope.

   struct my_struct {
     VEC(tree,gc) *v;      // A (pointer to) a vector of tree pointers.
   };

   struct my_struct *s;

   if (VEC_length(tree,s->v)) { we have some contents }
   VEC_safe_push(tree,gc,s->v,decl); // append some decl onto the end
   for (ix = 0; VEC_iterate(tree,s->v,ix,elt); ix++)
     { do something with elt }

*/

#if ENABLE_CHECKING
#define VEC_CHECK_INFO ,__FILE__,__LINE__,__FUNCTION__
#define VEC_CHECK_DECL ,const char *file_,unsigned line_,const char *function_
#define VEC_CHECK_PASS ,file_,line_,function_

#define VEC_ASSERT(EXPR,OP,T,A) \
  (void)((EXPR) ? 0 : (VEC_ASSERT_FAIL(OP,VEC(T,A)), 0))

extern void vec_assert_fail (const char *, const char * VEC_CHECK_DECL)
     ATTRIBUTE_NORETURN;
#define VEC_ASSERT_FAIL(OP,VEC) vec_assert_fail (OP,#VEC VEC_CHECK_PASS)
#else
#define VEC_CHECK_INFO
#define VEC_CHECK_DECL
#define VEC_CHECK_PASS
#define VEC_ASSERT(EXPR,OP,T,A) (void)(EXPR)
#endif

#define VEC(T,A) vec_t<T>

enum vec_allocation_t { heap, gc, stack };

struct vec_prefix
{
  unsigned num;
  unsigned alloc;
};

/* Vector type, user visible.  */
template<typename T>
struct GTY(()) vec_t
{
  vec_prefix prefix;
  T vec[1];
};

/* Garbage collection support for vec_t.  */

template<typename T>
void
gt_ggc_mx (vec_t<T> *v)
{
  extern void gt_ggc_mx (T&);
  for (unsigned i = 0; i < v->prefix.num; i++)
    gt_ggc_mx (v->vec[i]);
}


/* PCH support for vec_t.  */

template<typename T>
void
gt_pch_nx (vec_t<T> *v)
{
  extern void gt_pch_nx (T&);
  for (unsigned i = 0; i < v->prefix.num; i++)
    gt_pch_nx (v->vec[i]);
}

template<typename T>
void
gt_pch_nx (vec_t<T *> *v, gt_pointer_operator op, void *cookie)
{
  for (unsigned i = 0; i < v->prefix.num; i++)
    op (&(v->vec[i]), cookie);
}

template<typename T>
void
gt_pch_nx (vec_t<T> *v, gt_pointer_operator op, void *cookie)
{
  extern void gt_pch_nx (T *, gt_pointer_operator, void *);
  for (unsigned i = 0; i < v->prefix.num; i++)
    gt_pch_nx (&(v->vec[i]), op, cookie);
}


/* FIXME cxx-conversion.  Remove these definitions and update all
   calling sites.  */
/* Vector of integer-like object.  */
#define DEF_VEC_I(T)			struct vec_swallow_trailing_semi
#define DEF_VEC_ALLOC_I(T,A)		struct vec_swallow_trailing_semi

/* Vector of pointer to object.  */
#define DEF_VEC_P(T)			struct vec_swallow_trailing_semi
#define DEF_VEC_ALLOC_P(T,A)		struct vec_swallow_trailing_semi

/* Vector of object.  */
#define DEF_VEC_O(T)			struct vec_swallow_trailing_semi
#define DEF_VEC_ALLOC_O(T,A)		struct vec_swallow_trailing_semi

/* Vectors on the stack.  */
#define DEF_VEC_ALLOC_P_STACK(T)	struct vec_swallow_trailing_semi
#define DEF_VEC_ALLOC_O_STACK(T)	struct vec_swallow_trailing_semi
#define DEF_VEC_ALLOC_I_STACK(T)	struct vec_swallow_trailing_semi


/* Support functions for stack vectors.  */
extern void *vec_stack_p_reserve_exact_1 (int, void *);
extern void *vec_stack_o_reserve (void *, int, size_t, size_t MEM_STAT_DECL);
extern void *vec_stack_o_reserve_exact (void *, int, size_t, size_t
					 MEM_STAT_DECL);
extern void vec_stack_free (void *);

/* Reallocate an array of elements with prefix.  */
template<typename T, enum vec_allocation_t A>
extern vec_t<T> *vec_reserve (vec_t<T> *, int MEM_STAT_DECL);

template<typename T, enum vec_allocation_t A>
extern vec_t<T> *vec_reserve_exact (vec_t<T> *, int MEM_STAT_DECL);

extern void dump_vec_loc_statistics (void);
extern void ggc_free (void *);
#ifdef GATHER_STATISTICS
void vec_heap_free (void *);
#else
/* Avoid problems with frontends that #define free(x).  */
#define vec_heap_free(V) (free) (V)
#endif


/* Macros to invoke API calls.  A single macro works for both pointer
   and object vectors, but the argument and return types might well be
   different.  In each macro, T is the typedef of the vector elements,
   and A is the allocation strategy.  The allocation strategy is only
   present when it is required.  Some of these macros pass the vector,
   V, by reference (by taking its address), this is noted in the
   descriptions.  */

/* Length of vector
   unsigned VEC_T_length(const VEC(T) *v);

   Return the number of active elements in V.  V can be NULL, in which
   case zero is returned.  */

#define VEC_length(T,V)	(VEC_length_1<T> (V))

template<typename T>
static inline unsigned
VEC_length_1 (const vec_t<T> *vec_)
{
  return vec_ ? vec_->prefix.num : 0;
}


/* Check if vector is empty
   int VEC_T_empty(const VEC(T) *v);

   Return nonzero if V is an empty vector (or V is NULL), zero otherwise.  */

#define VEC_empty(T,V)	(VEC_empty_1<T> (V))

template<typename T>
static inline bool
VEC_empty_1 (const vec_t<T> *vec_)
{
  return VEC_length (T, vec_) == 0;
}


/* Get the address of the array of elements
   T *VEC_T_address (VEC(T) v)

   If you need to directly manipulate the array (for instance, you
   want to feed it to qsort), use this accessor.  */

#define VEC_address(T,V)	(VEC_address_1<T> (V))

template<typename T>
static inline T *
VEC_address_1 (vec_t<T> *vec_)
{
  return vec_ ? vec_->vec : 0;
}


/* Get the final element of the vector.
   T VEC_T_last(VEC(T) *v); // Integer
   T VEC_T_last(VEC(T) *v); // Pointer
   T *VEC_T_last(VEC(T) *v); // Object

   Return the final element.  V must not be empty.  */

#define VEC_last(T,V)	(VEC_last_1<T> (V VEC_CHECK_INFO))

template<typename T>
static inline T&
VEC_last_1 (vec_t<T> *vec_ VEC_CHECK_DECL)
{
  VEC_ASSERT (vec_ && vec_->prefix.num, "last", T, base);
  return vec_->vec[vec_->prefix.num - 1];
}


/* Index into vector
   T VEC_T_index(VEC(T) *v, unsigned ix); // Integer
   T VEC_T_index(VEC(T) *v, unsigned ix); // Pointer
   T *VEC_T_index(VEC(T) *v, unsigned ix); // Object

   Return the IX'th element.  IX must be in the domain of V.  */

#define VEC_index(T,V,I) (VEC_index_1<T> (V, I VEC_CHECK_INFO))

template<typename T>
static inline T&
VEC_index_1 (vec_t<T> *vec_, unsigned ix_ VEC_CHECK_DECL)
{
  VEC_ASSERT (vec_ && ix_ < vec_->prefix.num, "index", T, base);
  return vec_->vec[ix_];
}

template<typename T>
static inline const T&
VEC_index_1 (const vec_t<T> *vec_, unsigned ix_ VEC_CHECK_DECL)
{
  VEC_ASSERT (vec_ && ix_ < vec_->prefix.num, "index", T, base);
  return vec_->vec[ix_];
}


/* Iterate over vector
   int VEC_T_iterate(VEC(T) *v, unsigned ix, T &ptr); // Integer
   int VEC_T_iterate(VEC(T) *v, unsigned ix, T &ptr); // Pointer
   int VEC_T_iterate(VEC(T) *v, unsigned ix, T *&ptr); // Object

   Return iteration condition and update PTR to point to the IX'th
   element.  At the end of iteration, sets PTR to NULL.  Use this to
   iterate over the elements of a vector as follows,

     for (ix = 0; VEC_iterate(T,v,ix,ptr); ix++)
       continue;  */

#define VEC_iterate(T,V,I,P)	(VEC_iterate_1<T> (V, I, &(P)))

template<typename T>
static inline bool
VEC_iterate_1 (const vec_t<T> *vec_, unsigned ix_, T *ptr)
{
  if (vec_ && ix_ < vec_->prefix.num)
    {
      *ptr = vec_->vec[ix_];
      return true;
    }
  else
    {
      *ptr = 0;
      return false;
    }
}

template<typename T>
static inline bool
VEC_iterate_1 (vec_t<T> *vec_, unsigned ix_, T **ptr)
{
  if (vec_ && ix_ < vec_->prefix.num)
    {
      *ptr = &vec_->vec[ix_];
      return true;
    }
  else
    {
      *ptr = 0;
      return false;
    }
}

/* Convenience macro for forward iteration.  */

#define FOR_EACH_VEC_ELT(T, V, I, P)		\
  for (I = 0; VEC_iterate (T, (V), (I), (P)); ++(I))

/* Likewise, but start from FROM rather than 0.  */

#define FOR_EACH_VEC_ELT_FROM(T, V, I, P, FROM)		\
  for (I = (FROM); VEC_iterate (T, (V), (I), (P)); ++(I))

/* Convenience macro for reverse iteration.  */

#define FOR_EACH_VEC_ELT_REVERSE(T,V,I,P) \
  for (I = VEC_length (T, (V)) - 1;           \
       VEC_iterate (T, (V), (I), (P));	  \
       (I)--)


/* Use these to determine the required size and initialization of a
   vector embedded within another structure (as the final member).

   size_t VEC_T_embedded_size(int reserve);
   void VEC_T_embedded_init(VEC(T) *v, int reserve);

   These allow the caller to perform the memory allocation.  */

#define VEC_embedded_size(T,N)	 (VEC_embedded_size_1<T> (N))

template<typename T>
static inline size_t
VEC_embedded_size_1 (int alloc_)
{
  return offsetof (vec_t<T>, vec) + alloc_ * sizeof (T);
}

#define VEC_embedded_init(T,O,N) (VEC_embedded_init_1<T> (O, N))

template<typename T>
static inline void
VEC_embedded_init_1 (vec_t<T> *vec_, int alloc_)
{
  vec_->prefix.num = 0;
  vec_->prefix.alloc = alloc_;
}


/* Allocate new vector.
   VEC(T,A) *VEC_T_A_alloc(int reserve);

   Allocate a new vector with space for RESERVE objects.  If RESERVE
   is zero, NO vector is created.

   We support a vector which starts out with space on the stack and
   switches to heap space when forced to reallocate.  This works a
   little differently.  In the case of stack vectors, VEC_alloc will
   expand to a call to VEC_alloc_1 that calls XALLOCAVAR to request the
   initial allocation.  This uses alloca to get the initial space.
   Since alloca can not be usefully called in an inline function,
   VEC_alloc must always be a macro.

   Only the initial allocation will be made using alloca, so pass a
   reasonable estimate that doesn't use too much stack space; don't
   pass zero.  Don't return a VEC(TYPE,stack) vector from the function
   which allocated it.  */

#define VEC_alloc(T,A,N)					\
  ((A == stack)							\
    ? VEC_alloc_1 (N,						\
 		   XALLOCAVAR (vec_t<T>, 			\
			       VEC_embedded_size_1<T> (N)))	\
    : VEC_alloc_1<T, A> (N MEM_STAT_INFO))

template<typename T, enum vec_allocation_t A>
static inline vec_t<T> *
VEC_alloc_1 (int alloc_ MEM_STAT_DECL)
{
  return vec_reserve_exact<T, A> (NULL, alloc_ PASS_MEM_STAT);
}

template<typename T>
static inline vec_t<T> *
VEC_alloc_1 (int alloc_, vec_t<T> *space)
{
  return (vec_t<T> *) vec_stack_p_reserve_exact_1 (alloc_, space);
}


/* Free a vector.
   void VEC_T_A_free(VEC(T,A) *&);

   Free a vector and set it to NULL.  */

#define VEC_free(T,A,V)		(VEC_free_1<T, A> (&V))

template<typename T, enum vec_allocation_t A>
static inline void
VEC_free_1 (vec_t<T> **vec_)
{
  if (*vec_)
    {
      if (A == heap)
	vec_heap_free (*vec_);
      else if (A == gc)
	ggc_free (*vec_);
      else if (A == stack)
	vec_stack_free (*vec_);
    }
  *vec_ = NULL;
}


/* Copy a vector.
   VEC(T,A) *VEC_T_A_copy(VEC(T) *);

   Copy the live elements of a vector into a new vector.  The new and
   old vectors need not be allocated by the same mechanism.  */

#define VEC_copy(T,A,V) (VEC_copy_1<T, A> (V MEM_STAT_INFO))

template<typename T, enum vec_allocation_t A>
static inline vec_t<T> *
VEC_copy_1 (vec_t<T> *vec_ MEM_STAT_DECL)
{
  size_t len_ = vec_ ? vec_->prefix.num : 0;
  vec_t<T> *new_vec_ = NULL;

  if (len_)
    {
      new_vec_ = vec_reserve_exact<T, A> (NULL, len_ PASS_MEM_STAT);
      new_vec_->prefix.num = len_;
      memcpy (new_vec_->vec, vec_->vec, sizeof (T) * len_);
    }
  return new_vec_;
}


/* Determine if a vector has additional capacity.

   int VEC_T_space (VEC(T) *v,int reserve)

   If V has space for RESERVE additional entries, return nonzero.  You
   usually only need to use this if you are doing your own vector
   reallocation, for instance on an embedded vector.  This returns
   nonzero in exactly the same circumstances that VEC_T_reserve
   will.  */

#define VEC_space(T,V,R)	(VEC_space_1<T> (V, R VEC_CHECK_INFO))

template<typename T>
static inline int
VEC_space_1 (vec_t<T> *vec_, int alloc_ VEC_CHECK_DECL)
{
  VEC_ASSERT (alloc_ >= 0, "space", T, base);
  return vec_
	 ? vec_->prefix.alloc - vec_->prefix.num >= (unsigned)alloc_
	 : !alloc_;
}


/* Reserve space.
   int VEC_T_A_reserve(VEC(T,A) *&v, int reserve);

   Ensure that V has at least RESERVE slots available.  This will
   create additional headroom.  Note this can cause V to be
   reallocated.  Returns nonzero iff reallocation actually
   occurred.  */

#define VEC_reserve(T,A,V,R)	\
  	(VEC_reserve_1<T, A> (&(V), (int)(R) VEC_CHECK_INFO MEM_STAT_INFO))

template<typename T, enum vec_allocation_t A>
static inline int
VEC_reserve_1 (vec_t<T> **vec_, int alloc_  VEC_CHECK_DECL MEM_STAT_DECL)
{
  int extend = !VEC_space_1 (*vec_, alloc_ VEC_CHECK_PASS);

  if (extend)
    *vec_ = vec_reserve<T, A> (*vec_, alloc_ PASS_MEM_STAT);

  return extend;
}


/* Reserve space exactly.
   int VEC_T_A_reserve_exact(VEC(T,A) *&v, int reserve);

   Ensure that V has at least RESERVE slots available.  This will not
   create additional headroom.  Note this can cause V to be
   reallocated.  Returns nonzero iff reallocation actually
   occurred.  */

#define VEC_reserve_exact(T,A,V,R)	\
	(VEC_reserve_exact_1<T, A> (&(V), R VEC_CHECK_INFO MEM_STAT_INFO))

template<typename T, enum vec_allocation_t A>
static inline int
VEC_reserve_exact_1 (vec_t<T> **vec_, int alloc_ VEC_CHECK_DECL MEM_STAT_DECL)
{
  int extend = !VEC_space_1 (*vec_, alloc_ VEC_CHECK_PASS);

  if (extend)
    *vec_ = vec_reserve_exact<T, A> (*vec_, alloc_ PASS_MEM_STAT);

  return extend;
}


/* Copy elements with no reallocation
   void VEC_T_splice (VEC(T) *dst, VEC(T) *src); // Integer
   void VEC_T_splice (VEC(T) *dst, VEC(T) *src); // Pointer
   void VEC_T_splice (VEC(T) *dst, VEC(T) *src); // Object

   Copy the elements in SRC to the end of DST as if by memcpy.  DST and
   SRC need not be allocated with the same mechanism, although they most
   often will be.  DST is assumed to have sufficient headroom
   available.  */

#define VEC_splice(T,DST,SRC)	(VEC_splice_1<T> (DST, SRC VEC_CHECK_INFO))

template<typename T>
static inline void
VEC_splice_1 (vec_t<T> *dst_, vec_t<T> *src_ VEC_CHECK_DECL)
{
  if (src_)
    {
      unsigned len_ = src_->prefix.num;
      VEC_ASSERT (dst_->prefix.num + len_ <= dst_->prefix.alloc, "splice",
		  T, base);

      memcpy (&dst_->vec[dst_->prefix.num], &src_->vec[0], len_ * sizeof (T));
      dst_->prefix.num += len_;
    }
}


/* Copy elements with reallocation
   void VEC_T_safe_splice (VEC(T,A) *&dst, VEC(T) *src); // Integer
   void VEC_T_safe_splice (VEC(T,A) *&dst, VEC(T) *src); // Pointer
   void VEC_T_safe_splice (VEC(T,A) *&dst, VEC(T) *src); // Object

   Copy the elements in SRC to the end of DST as if by memcpy.  DST and
   SRC need not be allocated with the same mechanism, although they most
   often will be.  DST need not have sufficient headroom and will be
   reallocated if needed.  */

#define VEC_safe_splice(T,A,DST,SRC)					\
	(VEC_safe_splice_1<T, A> (&(DST), SRC VEC_CHECK_INFO MEM_STAT_INFO))

template<typename T, enum vec_allocation_t A>
static inline void
VEC_safe_splice_1 (vec_t<T> **dst_, vec_t<T> *src_ VEC_CHECK_DECL MEM_STAT_DECL)
{
  if (src_)
    {
      VEC_reserve_exact_1<T, A> (dst_, src_->prefix.num
				 VEC_CHECK_PASS MEM_STAT_INFO);

      VEC_splice_1 (*dst_, src_ VEC_CHECK_PASS);
    }
}

  
/* Push object with no reallocation
   T *VEC_T_quick_push (VEC(T) *v, T obj); // Integer
   T *VEC_T_quick_push (VEC(T) *v, T obj); // Pointer
   T *VEC_T_quick_push (VEC(T) *v, T *obj); // Object

   Push a new element onto the end, returns a pointer to the slot
   filled in. For object vectors, the new value can be NULL, in which
   case NO initialization is performed.  There must
   be sufficient space in the vector.  */

#define VEC_quick_push(T,V,O)	(VEC_quick_push_1<T> (V, O VEC_CHECK_INFO))

template<typename T>
static inline T &
VEC_quick_push_1 (vec_t<T> *vec_, T obj_ VEC_CHECK_DECL)
{
  VEC_ASSERT (vec_->prefix.num < vec_->prefix.alloc, "push", T, base);
  vec_->vec[vec_->prefix.num] = obj_;
  T &val_ = vec_->vec[vec_->prefix.num];
  vec_->prefix.num++;
  return val_;
}

template<typename T>
static inline T *
VEC_quick_push_1 (vec_t<T> *vec_, const T *ptr_ VEC_CHECK_DECL)
{
  T *slot_;
  VEC_ASSERT (vec_->prefix.num < vec_->prefix.alloc, "push", T, base);
  slot_ = &vec_->vec[vec_->prefix.num++];
  if (ptr_)
    *slot_ = *ptr_;
  return slot_;
}


/* Push object with reallocation
   T *VEC_T_A_safe_push (VEC(T,A) *&v, T obj); // Integer
   T *VEC_T_A_safe_push (VEC(T,A) *&v, T obj); // Pointer
   T *VEC_T_A_safe_push (VEC(T,A) *&v, T *obj); // Object

   Push a new element onto the end, returns a pointer to the slot
   filled in. For object vectors, the new value can be NULL, in which
   case NO initialization is performed.  Reallocates V, if needed.  */

#define VEC_safe_push(T,A,V,O)		\
	(VEC_safe_push_1<T, A> (&(V), O VEC_CHECK_INFO MEM_STAT_INFO))

template<typename T, enum vec_allocation_t A>
static inline T &
VEC_safe_push_1 (vec_t<T> **vec_, T obj_ VEC_CHECK_DECL MEM_STAT_DECL)
{
  VEC_reserve_1<T, A> (vec_, 1 VEC_CHECK_PASS PASS_MEM_STAT);
  return VEC_quick_push_1 (*vec_, obj_ VEC_CHECK_PASS);
}

template<typename T, enum vec_allocation_t A>
static inline T *
VEC_safe_push_1 (vec_t<T> **vec_, const T *ptr_ VEC_CHECK_DECL MEM_STAT_DECL)
{
  VEC_reserve_1<T, A> (vec_, 1 VEC_CHECK_PASS PASS_MEM_STAT);
  return VEC_quick_push_1 (*vec_, ptr_ VEC_CHECK_PASS);
}


/* Pop element off end
   T VEC_T_pop (VEC(T) *v);		// Integer
   T VEC_T_pop (VEC(T) *v);		// Pointer
   void VEC_T_pop (VEC(T) *v);		// Object

   Pop the last element off the end. Returns the element popped, for
   pointer vectors.  */

#define VEC_pop(T,V)	(VEC_pop_1<T> (V VEC_CHECK_INFO))

template<typename T>
static inline T&
VEC_pop_1 (vec_t<T> *vec_ VEC_CHECK_DECL)
{
  VEC_ASSERT (vec_->prefix.num, "pop", T, base);
  return vec_->vec[--vec_->prefix.num];
}


/* Truncate to specific length
   void VEC_T_truncate (VEC(T) *v, unsigned len);

   Set the length as specified.  The new length must be less than or
   equal to the current length.  This is an O(1) operation.  */

#define VEC_truncate(T,V,I)	\
	(VEC_truncate_1<T> (V, (unsigned)(I) VEC_CHECK_INFO))

template<typename T>
static inline void
VEC_truncate_1 (vec_t<T> *vec_, unsigned size_ VEC_CHECK_DECL)
{
  VEC_ASSERT (vec_ ? vec_->prefix.num >= size_ : !size_, "truncate", T, base);
  if (vec_)
    vec_->prefix.num = size_;
}


/* Grow to a specific length.
   void VEC_T_A_safe_grow (VEC(T,A) *&v, int len);

   Grow the vector to a specific length.  The LEN must be as
   long or longer than the current length.  The new elements are
   uninitialized.  */

#define VEC_safe_grow(T,A,V,I)		\
	(VEC_safe_grow_1<T, A> (&(V), (int)(I) VEC_CHECK_INFO MEM_STAT_INFO))

template<typename T, enum vec_allocation_t A>
static inline void
VEC_safe_grow_1 (vec_t<T> **vec_, int size_ VEC_CHECK_DECL MEM_STAT_DECL)
{
  VEC_ASSERT (size_ >= 0 && VEC_length (T, *vec_) <= (unsigned)size_,
	      "grow", T, A);
  VEC_reserve_exact_1<T, A> (vec_,
			     size_ - (int)(*vec_ ? (*vec_)->prefix.num : 0)
			     VEC_CHECK_PASS PASS_MEM_STAT);
  (*vec_)->prefix.num = size_;
}


/* Grow to a specific length.
   void VEC_T_A_safe_grow_cleared (VEC(T,A) *&v, int len);

   Grow the vector to a specific length.  The LEN must be as
   long or longer than the current length.  The new elements are
   initialized to zero.  */

#define VEC_safe_grow_cleared(T,A,V,I)			\
	(VEC_safe_grow_cleared_1<T,A> (&(V), (int)(I)	\
				       VEC_CHECK_INFO MEM_STAT_INFO))

template<typename T, enum vec_allocation_t A>
static inline void
VEC_safe_grow_cleared_1 (vec_t<T> **vec_, int size_ VEC_CHECK_DECL
			 MEM_STAT_DECL)
{
  int oldsize = VEC_length (T, *vec_);
  VEC_safe_grow_1<T, A> (vec_, size_ VEC_CHECK_PASS PASS_MEM_STAT);
  memset (&(VEC_address (T, *vec_)[oldsize]), 0,
	  sizeof (T) * (size_ - oldsize));
}


/* Replace element
   T VEC_T_replace (VEC(T) *v, unsigned ix, T val); // Integer
   T VEC_T_replace (VEC(T) *v, unsigned ix, T val); // Pointer
   T *VEC_T_replace (VEC(T) *v, unsigned ix, T *val);  // Object

   Replace the IXth element of V with a new value, VAL.  For pointer
   vectors returns the original value. For object vectors returns a
   pointer to the new value.  For object vectors the new value can be
   NULL, in which case no overwriting of the slot is actually
   performed.  */

#define VEC_replace(T,V,I,O)		\
	(VEC_replace_1<T> (V, (unsigned)(I), O VEC_CHECK_INFO))

template<typename T>
static inline T&
VEC_replace_1 (vec_t<T> *vec_, unsigned ix_, T obj_ VEC_CHECK_DECL)
{
  VEC_ASSERT (ix_ < vec_->prefix.num, "replace", T, base);
  vec_->vec[ix_] = obj_;
  return vec_->vec[ix_];
}


/* Insert object with no reallocation
   void VEC_T_quick_insert (VEC(T) *v, unsigned ix, T val); // Integer
   void VEC_T_quick_insert (VEC(T) *v, unsigned ix, T val); // Pointer
   void VEC_T_quick_insert (VEC(T) *v, unsigned ix, T *val); // Object

   Insert an element, VAL, at the IXth position of V.  For vectors of
   object, the new value can be NULL, in which case no initialization
   of the inserted slot takes place. There must be sufficient space.  */

#define VEC_quick_insert(T,V,I,O)	\
	(VEC_quick_insert_1<T> (V,I,O VEC_CHECK_INFO))

template<typename T>
static inline void
VEC_quick_insert_1 (vec_t<T> *vec_, unsigned ix_, T obj_ VEC_CHECK_DECL)
{
  T *slot_;

  VEC_ASSERT (vec_->prefix.num < vec_->prefix.alloc, "insert", T, base);
  VEC_ASSERT (ix_ <= vec_->prefix.num, "insert", T, base);
  slot_ = &vec_->vec[ix_];
  memmove (slot_ + 1, slot_, (vec_->prefix.num++ - ix_) * sizeof (T));
  *slot_ = obj_;
}

template<typename T>
static inline void
VEC_quick_insert_1 (vec_t<T> *vec_, unsigned ix_, const T *ptr_ VEC_CHECK_DECL)
{
  T *slot_;

  VEC_ASSERT (vec_->prefix.num < vec_->prefix.alloc, "insert", T, base);
  VEC_ASSERT (ix_ <= vec_->prefix.num, "insert", T, base);
  slot_ = &vec_->vec[ix_];
  memmove (slot_ + 1, slot_, (vec_->prefix.num++ - ix_) * sizeof (T));
  if (ptr_)
    *slot_ = *ptr_;
}


/* Insert object with reallocation
   T *VEC_T_A_safe_insert (VEC(T,A) *&v, unsigned ix, T val); // Integer
   T *VEC_T_A_safe_insert (VEC(T,A) *&v, unsigned ix, T val); // Pointer
   T *VEC_T_A_safe_insert (VEC(T,A) *&v, unsigned ix, T *val); // Object

   Insert an element, VAL, at the IXth position of V. Return a pointer
   to the slot created.  For vectors of object, the new value can be
   NULL, in which case no initialization of the inserted slot takes
   place. Reallocate V, if necessary.  */

#define VEC_safe_insert(T,A,V,I,O)	\
	(VEC_safe_insert_1<T, A> (&(V),I,O VEC_CHECK_INFO MEM_STAT_INFO))

template<typename T, enum vec_allocation_t A>
static inline void
VEC_safe_insert_1 (vec_t<T> **vec_, unsigned ix_, T obj_
		   VEC_CHECK_DECL MEM_STAT_DECL)
{
  VEC_reserve_1<T, A> (vec_, 1 VEC_CHECK_PASS PASS_MEM_STAT);
  VEC_quick_insert_1 (*vec_, ix_, obj_ VEC_CHECK_PASS);
}

template<typename T, enum vec_allocation_t A>
static inline void
VEC_safe_insert_1 (vec_t<T> **vec_, unsigned ix_, T *ptr_
		   VEC_CHECK_DECL MEM_STAT_DECL)
{
  VEC_reserve_1<T, A> (vec_, 1 VEC_CHECK_PASS PASS_MEM_STAT);
  VEC_quick_insert_1 (*vec_, ix_, ptr_ VEC_CHECK_PASS);
}



/* Remove element retaining order
   void VEC_T_ordered_remove (VEC(T) *v, unsigned ix); // Integer
   void VEC_T_ordered_remove (VEC(T) *v, unsigned ix); // Pointer
   void VEC_T_ordered_remove (VEC(T) *v, unsigned ix); // Object

   Remove an element from the IXth position of V. Ordering of
   remaining elements is preserved.  This is an O(N) operation due to
   a memmove.  */

#define VEC_ordered_remove(T,V,I)	\
	(VEC_ordered_remove_1<T> (V,I VEC_CHECK_INFO))

template<typename T>
static inline void
VEC_ordered_remove_1 (vec_t<T> *vec_, unsigned ix_ VEC_CHECK_DECL)
{
  T *slot_;
  VEC_ASSERT (ix_ < vec_->prefix.num, "remove", T, base);
  slot_ = &vec_->vec[ix_];
  memmove (slot_, slot_ + 1, (--vec_->prefix.num - ix_) * sizeof (T));
}


/* Remove element destroying order
   void VEC_T_unordered_remove (VEC(T) *v, unsigned ix); // Integer
   void VEC_T_unordered_remove (VEC(T) *v, unsigned ix); // Pointer
   void VEC_T_unordered_remove (VEC(T) *v, unsigned ix); // Object

   Remove an element from the IXth position of V.  Ordering of
   remaining elements is destroyed.  This is an O(1) operation.  */

#define VEC_unordered_remove(T,V,I)	\
	(VEC_unordered_remove_1<T> (V,I VEC_CHECK_INFO))

template<typename T>
static inline void
VEC_unordered_remove_1 (vec_t<T> *vec_, unsigned ix_ VEC_CHECK_DECL)
{
  VEC_ASSERT (ix_ < vec_->prefix.num, "remove", T, base);
  vec_->vec[ix_] = vec_->vec[--vec_->prefix.num];
}


/* Remove a block of elements
   void VEC_T_block_remove (VEC(T) *v, unsigned ix, unsigned len);

   Remove LEN elements starting at the IXth.  Ordering is retained.
   This is an O(N) operation due to memmove.  */

#define VEC_block_remove(T,V,I,L)	\
	(VEC_block_remove_1<T> (V, I, L VEC_CHECK_INFO))

template<typename T>
static inline void
VEC_block_remove_1 (vec_t<T> *vec_, unsigned ix_, unsigned len_ VEC_CHECK_DECL)
{
  T *slot_;
  VEC_ASSERT (ix_ + len_ <= vec_->prefix.num, "block_remove", T, base);
  slot_ = &vec_->vec[ix_];
  vec_->prefix.num -= len_;
  memmove (slot_, slot_ + len_, (vec_->prefix.num - ix_) * sizeof (T));
}


/* Conveniently sort the contents of the vector with qsort.
   void VEC_qsort (VEC(T) *v, int (*cmp_func)(const void *, const void *))  */

#define VEC_qsort(T,V,CMP) qsort(VEC_address (T, V), VEC_length (T, V),	\
				 sizeof (T), CMP)


/* Find the first index in the vector not less than the object.
   unsigned VEC_T_lower_bound (VEC(T) *v, const T val,
                               bool (*lessthan) (const T, const T)); // Integer
   unsigned VEC_T_lower_bound (VEC(T) *v, const T val,
                               bool (*lessthan) (const T, const T)); // Pointer
   unsigned VEC_T_lower_bound (VEC(T) *v, const T *val,
                               bool (*lessthan) (const T*, const T*)); // Object

   Find the first position in which VAL could be inserted without
   changing the ordering of V.  LESSTHAN is a function that returns
   true if the first argument is strictly less than the second.  */

<<<<<<< HEAD
#define VEC_lower_bound(T,V,O,LT)	\
        (VEC_lower_bound_1<T> (V, O, LT VEC_CHECK_INFO))
=======
#define VEC_lower_bound(T,V,O,LT)    \
       (VEC_OP(T,base,lower_bound)(VEC_BASE(V),O,LT VEC_CHECK_INFO))

/* Reallocate an array of elements with prefix.  */
extern void *vec_gc_p_reserve (void *, int MEM_STAT_DECL);
extern void *vec_gc_p_reserve_exact (void *, int MEM_STAT_DECL);
extern void *vec_gc_o_reserve (void *, int, size_t, size_t MEM_STAT_DECL);
extern void *vec_gc_o_reserve_exact (void *, int, size_t, size_t
				     MEM_STAT_DECL);
extern void ggc_free (void *);
#define vec_gc_free(V) ggc_free (V)
extern void *vec_heap_p_reserve (void *, int MEM_STAT_DECL);
extern void *vec_heap_p_reserve_exact (void *, int MEM_STAT_DECL);
extern void *vec_heap_o_reserve (void *, int, size_t, size_t MEM_STAT_DECL);
extern void *vec_heap_o_reserve_exact (void *, int, size_t, size_t
				       MEM_STAT_DECL);
extern void dump_vec_loc_statistics (void);
extern void vec_heap_free (void *);
>>>>>>> fa62b5da

template<typename T>
static inline unsigned
VEC_lower_bound_1 (vec_t<T> *vec_, T obj_,
		   bool (*lessthan_)(T, T) VEC_CHECK_DECL)
{
<<<<<<< HEAD
  unsigned int len_ = VEC_length (T, vec_);
  unsigned int half_, middle_;
  unsigned int first_ = 0;
  while (len_ > 0)
    {
      T middle_elem_;
      half_ = len_ >> 1;
      middle_ = first_;
      middle_ += half_;
      middle_elem_ = VEC_index_1 (vec_, middle_ VEC_CHECK_PASS);
      if (lessthan_ (middle_elem_, obj_))
	{
	  first_ = middle_;
	  ++first_;
	  len_ = len_ - half_ - 1;
	}
      else
	len_ = half_;
    }
  return first_;
}

template<typename T>
static inline unsigned
VEC_lower_bound_1 (vec_t<T> *vec_, const T *ptr_,
		   bool (*lessthan_)(const T*, const T*) VEC_CHECK_DECL)
{
  unsigned int len_ = VEC_length (T, vec_);
  unsigned int half_, middle_;
  unsigned int first_ = 0;
  while (len_ > 0)
    {
      T *middle_elem_;
      half_ = len_ >> 1;
      middle_ = first_;
      middle_ += half_;
      middle_elem_ = &VEC_index_1 (vec_, middle_ VEC_CHECK_PASS);
      if (lessthan_ (middle_elem_, ptr_))
	{
	  first_ = middle_;
	  ++first_;
	  len_ = len_ - half_ - 1;
	}
      else
	len_ = half_;
    }
  return first_;
=======
  unsigned num;
  unsigned alloc;
} vec_prefix;

#define VEC(T,A) VEC_##T##_##A
#define VEC_OP(T,A,OP) VEC_##T##_##A##_##OP

/* Base of vector type, not user visible.  */
#define VEC_T(T,B)							  \
typedef struct VEC(T,B) 				 		  \
{									  \
  struct vec_prefix prefix;						  \
  T vec[1];								  \
} VEC(T,B)

#define VEC_T_GTY(T,B)							  \
typedef struct GTY(()) VEC(T,B)				 		  \
{									  \
  struct vec_prefix prefix;						  \
  T GTY ((length ("%h.prefix.num"))) vec[1];				  \
} VEC(T,B)

#define VEC_T_GTY_ATOMIC(T,B)						  \
typedef struct GTY(()) VEC(T,B)						  \
{									  \
  struct vec_prefix prefix;						  \
  T GTY ((atomic)) vec[1];						  \
} VEC(T,B)

/* Derived vector type, user visible.  */
#define VEC_TA_GTY(T,B,A,GTY)						  \
typedef struct GTY VEC(T,A)						  \
{									  \
  VEC(T,B) base;							  \
} VEC(T,A)

#define VEC_TA(T,B,A)							  \
typedef struct VEC(T,A)							  \
{									  \
  VEC(T,B) base;							  \
} VEC(T,A)

/* Convert to base type.  */
#if GCC_VERSION >= 4000
#define VEC_BASE(P) \
  ((offsetof (__typeof (*P), base) == 0 || (P)) ? &(P)->base : 0)
#else
#define VEC_BASE(P)  ((P) ? &(P)->base : 0)
#endif

/* Vector of integer-like object.  */
#define DEF_VEC_I(T)							  \
static inline void VEC_OP (T,must_be,integral_type) (void) 		  \
{									  \
  (void)~(T)0;								  \
}									  \
									  \
VEC_T(T,base);								  \
VEC_TA(T,base,none);							  \
DEF_VEC_FUNC_P(T)							  \
struct vec_swallow_trailing_semi
#define DEF_VEC_ALLOC_I(T,A)						  \
VEC_TA(T,base,A);							  \
DEF_VEC_ALLOC_FUNC_I(T,A)						  \
DEF_VEC_NONALLOC_FUNCS_I(T,A)						  \
struct vec_swallow_trailing_semi

/* Vector of pointer to object.  */
#define DEF_VEC_P(T) 							  \
static inline void VEC_OP (T,must_be,pointer_type) (void) 		  \
{									  \
  (void)((T)1 == (void *)1);						  \
}									  \
									  \
VEC_T_GTY(T,base);							  \
VEC_TA(T,base,none);							  \
DEF_VEC_FUNC_P(T)							  \
struct vec_swallow_trailing_semi
#define DEF_VEC_ALLOC_P(T,A)						  \
VEC_TA(T,base,A);							  \
DEF_VEC_ALLOC_FUNC_P(T,A)						  \
DEF_VEC_NONALLOC_FUNCS_P(T,A)						  \
struct vec_swallow_trailing_semi

#define DEF_VEC_FUNC_P(T)						  \
static inline unsigned VEC_OP (T,base,length) (const VEC(T,base) *vec_)   \
{									  \
  return vec_ ? vec_->prefix.num : 0;						  \
}									  \
									  \
static inline T VEC_OP (T,base,last)					  \
     (const VEC(T,base) *vec_ VEC_CHECK_DECL)				  \
{									  \
  VEC_ASSERT (vec_ && vec_->prefix.num, "last", T, base);			  \
  									  \
  return vec_->vec[vec_->prefix.num - 1];					  \
}									  \
									  \
static inline T VEC_OP (T,base,index)					  \
     (const VEC(T,base) *vec_, unsigned ix_ VEC_CHECK_DECL)		  \
{									  \
  VEC_ASSERT (vec_ && ix_ < vec_->prefix.num, "index", T, base);		  \
  									  \
  return vec_->vec[ix_];						  \
}									  \
									  \
static inline int VEC_OP (T,base,iterate)			  	  \
     (const VEC(T,base) *vec_, unsigned ix_, T *ptr)			  \
{									  \
  if (vec_ && ix_ < vec_->prefix.num)						  \
    {									  \
      *ptr = vec_->vec[ix_];						  \
      return 1;								  \
    }									  \
  else									  \
    {									  \
      *ptr = (T) 0;							  \
      return 0;								  \
    }									  \
}									  \
									  \
static inline size_t VEC_OP (T,base,embedded_size)			  \
     (int alloc_)							  \
{									  \
  return offsetof (VEC(T,base),vec) + alloc_ * sizeof(T);		  \
}									  \
									  \
static inline void VEC_OP (T,base,embedded_init)			  \
     (VEC(T,base) *vec_, int alloc_)					  \
{									  \
  vec_->prefix.num = 0;							  \
  vec_->prefix.alloc = alloc_;							  \
}									  \
									  \
static inline int VEC_OP (T,base,space)	       				  \
     (VEC(T,base) *vec_, int alloc_ VEC_CHECK_DECL)			  \
{									  \
  VEC_ASSERT (alloc_ >= 0, "space", T, base);				  \
  return vec_ ? vec_->prefix.alloc - vec_->prefix.num >= (unsigned)alloc_ : !alloc_;	  \
}									  \
									  \
static inline void VEC_OP(T,base,splice)				  \
     (VEC(T,base) *dst_, VEC(T,base) *src_ VEC_CHECK_DECL)		  \
{									  \
  if (src_)								  \
    {									  \
      unsigned len_ = src_->prefix.num;					  \
      VEC_ASSERT (dst_->prefix.num + len_ <= dst_->prefix.alloc, "splice", T, base);	  \
									  \
      memcpy (&dst_->vec[dst_->prefix.num], &src_->vec[0], len_ * sizeof (T));	  \
      dst_->prefix.num += len_;						  \
    }									  \
}									  \
									  \
static inline T *VEC_OP (T,base,quick_push)				  \
     (VEC(T,base) *vec_, T obj_ VEC_CHECK_DECL)				  \
{									  \
  T *slot_;								  \
  									  \
  VEC_ASSERT (vec_->prefix.num < vec_->prefix.alloc, "push", T, base);		  \
  slot_ = &vec_->vec[vec_->prefix.num++];					  \
  *slot_ = obj_;							  \
  									  \
  return slot_;								  \
}									  \
									  \
static inline T VEC_OP (T,base,pop) (VEC(T,base) *vec_ VEC_CHECK_DECL)	  \
{									  \
  T obj_;								  \
									  \
  VEC_ASSERT (vec_->prefix.num, "pop", T, base);				  \
  obj_ = vec_->vec[--vec_->prefix.num];					  \
									  \
  return obj_;								  \
}									  \
									  \
static inline void VEC_OP (T,base,truncate)				  \
     (VEC(T,base) *vec_, unsigned size_ VEC_CHECK_DECL)			  \
{									  \
  VEC_ASSERT (vec_ ? vec_->prefix.num >= size_ : !size_, "truncate", T, base);	  \
  if (vec_)								  \
    vec_->prefix.num = size_;							  \
}									  \
									  \
static inline T VEC_OP (T,base,replace)		  	     		  \
     (VEC(T,base) *vec_, unsigned ix_, T obj_ VEC_CHECK_DECL)		  \
{									  \
  T old_obj_;								  \
									  \
  VEC_ASSERT (ix_ < vec_->prefix.num, "replace", T, base);			  \
  old_obj_ = vec_->vec[ix_];						  \
  vec_->vec[ix_] = obj_;						  \
									  \
  return old_obj_;							  \
}									  \
									  \
static inline T *VEC_OP (T,base,quick_insert)				  \
     (VEC(T,base) *vec_, unsigned ix_, T obj_ VEC_CHECK_DECL)		  \
{									  \
  T *slot_;								  \
									  \
  VEC_ASSERT (vec_->prefix.num < vec_->prefix.alloc, "insert", T, base);		  \
  VEC_ASSERT (ix_ <= vec_->prefix.num, "insert", T, base);			  \
  slot_ = &vec_->vec[ix_];						  \
  memmove (slot_ + 1, slot_, (vec_->prefix.num++ - ix_) * sizeof (T));		  \
  *slot_ = obj_;							  \
  									  \
  return slot_;								  \
}									  \
									  \
static inline T VEC_OP (T,base,ordered_remove)				  \
     (VEC(T,base) *vec_, unsigned ix_ VEC_CHECK_DECL)			  \
{									  \
  T *slot_;								  \
  T obj_;								  \
									  \
  VEC_ASSERT (ix_ < vec_->prefix.num, "remove", T, base);			  \
  slot_ = &vec_->vec[ix_];						  \
  obj_ = *slot_;							  \
  memmove (slot_, slot_ + 1, (--vec_->prefix.num - ix_) * sizeof (T));     	  \
									  \
  return obj_;								  \
}									  \
									  \
static inline T VEC_OP (T,base,unordered_remove)			  \
     (VEC(T,base) *vec_, unsigned ix_ VEC_CHECK_DECL)			  \
{									  \
  T *slot_;								  \
  T obj_;								  \
									  \
  VEC_ASSERT (ix_ < vec_->prefix.num, "remove", T, base);			  \
  slot_ = &vec_->vec[ix_];						  \
  obj_ = *slot_;							  \
  *slot_ = vec_->vec[--vec_->prefix.num];					  \
									  \
  return obj_;								  \
}									  \
									  \
static inline void VEC_OP (T,base,block_remove)				  \
     (VEC(T,base) *vec_, unsigned ix_, unsigned len_ VEC_CHECK_DECL)	  \
{									  \
  T *slot_;								  \
									  \
  VEC_ASSERT (ix_ + len_ <= vec_->prefix.num, "block_remove", T, base);	  \
  slot_ = &vec_->vec[ix_];						  \
  vec_->prefix.num -= len_;							  \
  memmove (slot_, slot_ + len_, (vec_->prefix.num - ix_) * sizeof (T));	  \
}									  \
									  \
static inline T *VEC_OP (T,base,address)				  \
     (VEC(T,base) *vec_)						  \
{									  \
  return vec_ ? vec_->vec : 0;						  \
}									  \
									  \
static inline unsigned VEC_OP (T,base,lower_bound)			  \
     (VEC(T,base) *vec_, const T obj_,					  \
      bool (*lessthan_)(const T, const T) VEC_CHECK_DECL)		  \
{									  \
   unsigned int len_ = VEC_OP (T,base, length) (vec_);			  \
   unsigned int half_, middle_;						  \
   unsigned int first_ = 0;						  \
   while (len_ > 0)							  \
     {									  \
        T middle_elem_;							  \
        half_ = len_ >> 1;						  \
        middle_ = first_;						  \
        middle_ += half_;						  \
        middle_elem_ = VEC_OP (T,base,index) (vec_, middle_ VEC_CHECK_PASS); \
        if (lessthan_ (middle_elem_, obj_))				  \
          {								  \
             first_ = middle_;						  \
             ++first_;							  \
             len_ = len_ - half_ - 1;					  \
          }								  \
        else								  \
          len_ = half_;							  \
     }									  \
   return first_;							  \
}

#define DEF_VEC_ALLOC_FUNC_P(T,A)					  \
static inline VEC(T,A) *VEC_OP (T,A,alloc)				  \
     (int alloc_ MEM_STAT_DECL)						  \
{									  \
  return (VEC(T,A) *) vec_##A##_p_reserve_exact (NULL, alloc_		  \
						 PASS_MEM_STAT);	  \
}


#define DEF_VEC_NONALLOC_FUNCS_P(T,A)					  \
static inline void VEC_OP (T,A,free)					  \
     (VEC(T,A) **vec_)							  \
{									  \
  if (*vec_)								  \
    vec_##A##_free (*vec_);						  \
  *vec_ = NULL;								  \
}									  \
									  \
static inline VEC(T,A) *VEC_OP (T,A,copy) (VEC(T,base) *vec_ MEM_STAT_DECL) \
{									  \
  size_t len_ = vec_ ? vec_->prefix.num : 0;					  \
  VEC (T,A) *new_vec_ = NULL;						  \
									  \
  if (len_)								  \
    {									  \
      new_vec_ = (VEC (T,A) *)(vec_##A##_p_reserve_exact		  \
			       (NULL, len_ PASS_MEM_STAT));		  \
									  \
      new_vec_->base.prefix.num = len_;					  \
      memcpy (new_vec_->base.vec, vec_->vec, sizeof (T) * len_);	  \
    }									  \
  return new_vec_;							  \
}									  \
									  \
static inline int VEC_OP (T,A,reserve)	       				  \
     (VEC(T,A) **vec_, int alloc_ VEC_CHECK_DECL MEM_STAT_DECL)		  \
{									  \
  int extend = !VEC_OP (T,base,space) (VEC_BASE(*vec_), alloc_		  \
				       VEC_CHECK_PASS);			  \
		  							  \
  if (extend)	  							  \
    *vec_ = (VEC(T,A) *) vec_##A##_p_reserve (*vec_, alloc_ PASS_MEM_STAT); \
		  							  \
  return extend;							  \
}									  \
									  \
static inline int VEC_OP (T,A,reserve_exact)  				  \
     (VEC(T,A) **vec_, int alloc_ VEC_CHECK_DECL MEM_STAT_DECL)		  \
{									  \
  int extend = !VEC_OP (T,base,space) (VEC_BASE(*vec_), alloc_		  \
				       VEC_CHECK_PASS);			  \
		  							  \
  if (extend)	  							  \
    *vec_ = (VEC(T,A) *) vec_##A##_p_reserve_exact (*vec_, alloc_	  \
						    PASS_MEM_STAT);	  \
		  							  \
  return extend;							  \
}									  \
									  \
static inline void VEC_OP (T,A,safe_grow)				  \
     (VEC(T,A) **vec_, int size_ VEC_CHECK_DECL MEM_STAT_DECL)		  \
{									  \
  VEC_ASSERT (size_ >= 0						  \
	      && VEC_OP(T,base,length) VEC_BASE(*vec_) <= (unsigned)size_, \
						 "grow", T, A);		  \
  VEC_OP (T,A,reserve_exact) (vec_,					  \
			      size_ - (int)(*vec_ ? VEC_BASE(*vec_)->prefix.num : 0) \
			      VEC_CHECK_PASS PASS_MEM_STAT);		  \
  VEC_BASE (*vec_)->prefix.num = size_;					  \
}									  \
									  \
static inline void VEC_OP (T,A,safe_grow_cleared)			  \
     (VEC(T,A) **vec_, int size_ VEC_CHECK_DECL MEM_STAT_DECL)		  \
{									  \
  int oldsize = VEC_OP(T,base,length) VEC_BASE(*vec_);			  \
  VEC_OP (T,A,safe_grow) (vec_, size_ VEC_CHECK_PASS PASS_MEM_STAT);	  \
  memset (&(VEC_OP (T,base,address) VEC_BASE(*vec_))[oldsize], 0,	  \
	  sizeof (T) * (size_ - oldsize));				  \
}									  \
									  \
static inline void VEC_OP(T,A,safe_splice)				  \
     (VEC(T,A) **dst_, VEC(T,base) *src_ VEC_CHECK_DECL MEM_STAT_DECL)	  \
{									  \
  if (src_)								  \
    {									  \
      VEC_OP (T,A,reserve_exact) (dst_, src_->prefix.num			  \
				  VEC_CHECK_PASS MEM_STAT_INFO);	  \
									  \
      VEC_OP (T,base,splice) (VEC_BASE (*dst_), src_			  \
			      VEC_CHECK_PASS);				  \
    }									  \
}									  \
									  \
static inline T *VEC_OP (T,A,safe_push)					  \
     (VEC(T,A) **vec_, T obj_ VEC_CHECK_DECL MEM_STAT_DECL)       	  \
{									  \
  VEC_OP (T,A,reserve) (vec_, 1 VEC_CHECK_PASS PASS_MEM_STAT);		  \
									  \
  return VEC_OP (T,base,quick_push) (VEC_BASE(*vec_), obj_ VEC_CHECK_PASS); \
}									  \
									  \
static inline T *VEC_OP (T,A,safe_insert)		     	  	  \
     (VEC(T,A) **vec_, unsigned ix_, T obj_ VEC_CHECK_DECL MEM_STAT_DECL)  \
{									  \
  VEC_OP (T,A,reserve) (vec_, 1 VEC_CHECK_PASS PASS_MEM_STAT);		  \
									  \
  return VEC_OP (T,base,quick_insert) (VEC_BASE(*vec_), ix_, obj_	  \
 				       VEC_CHECK_PASS);			  \
}

/* Vector of object.  */
#define DEF_VEC_O(T)							  \
VEC_T_GTY(T,base);							  \
VEC_TA(T,base,none);						  \
DEF_VEC_FUNC_O(T)							  \
struct vec_swallow_trailing_semi
#define DEF_VEC_ALLOC_O(T,A)						  \
VEC_TA(T,base,A);							  \
DEF_VEC_ALLOC_FUNC_O(T,A)						  \
DEF_VEC_NONALLOC_FUNCS_O(T,A)						  \
struct vec_swallow_trailing_semi

/* Vector of atomic object.  */
#define DEF_VEC_A(T)							  \
VEC_T_GTY_ATOMIC(T,base);						  \
VEC_TA(T,base,none);							  \
DEF_VEC_FUNC_O(T)							  \
struct vec_swallow_trailing_semi
#define DEF_VEC_ALLOC_A(T,A) DEF_VEC_ALLOC_O(T,A)

#define DEF_VEC_FUNC_O(T)						  \
static inline unsigned VEC_OP (T,base,length) (const VEC(T,base) *vec_)	  \
{									  \
  return vec_ ? vec_->prefix.num : 0;						  \
}									  \
									  \
static inline T *VEC_OP (T,base,last) (VEC(T,base) *vec_ VEC_CHECK_DECL)  \
{									  \
  VEC_ASSERT (vec_ && vec_->prefix.num, "last", T, base);			  \
  									  \
  return &vec_->vec[vec_->prefix.num - 1];					  \
}									  \
									  \
static inline T *VEC_OP (T,base,index)					  \
     (VEC(T,base) *vec_, unsigned ix_ VEC_CHECK_DECL)			  \
{									  \
  VEC_ASSERT (vec_ && ix_ < vec_->prefix.num, "index", T, base);		  \
  									  \
  return &vec_->vec[ix_];						  \
}									  \
									  \
static inline int VEC_OP (T,base,iterate)			     	  \
     (VEC(T,base) *vec_, unsigned ix_, T **ptr)				  \
{									  \
  if (vec_ && ix_ < vec_->prefix.num)						  \
    {									  \
      *ptr = &vec_->vec[ix_];						  \
      return 1;								  \
    }									  \
  else									  \
    {									  \
      *ptr = 0;								  \
      return 0;								  \
    }									  \
}									  \
									  \
static inline size_t VEC_OP (T,base,embedded_size)			  \
     (int alloc_)							  \
{									  \
  return offsetof (VEC(T,base),vec) + alloc_ * sizeof(T);		  \
}									  \
									  \
static inline void VEC_OP (T,base,embedded_init)			  \
     (VEC(T,base) *vec_, int alloc_)					  \
{									  \
  vec_->prefix.num = 0;							  \
  vec_->prefix.alloc = alloc_;							  \
}									  \
									  \
static inline int VEC_OP (T,base,space)	       				  \
     (VEC(T,base) *vec_, int alloc_ VEC_CHECK_DECL)			  \
{									  \
  VEC_ASSERT (alloc_ >= 0, "space", T, base);				  \
  return vec_ ? vec_->prefix.alloc - vec_->prefix.num >= (unsigned)alloc_ : !alloc_;	  \
}									  \
									  \
static inline void VEC_OP(T,base,splice)				  \
     (VEC(T,base) *dst_, VEC(T,base) *src_ VEC_CHECK_DECL)		  \
{									  \
  if (src_)								  \
    {									  \
      unsigned len_ = src_->prefix.num;					  \
      VEC_ASSERT (dst_->prefix.num + len_ <= dst_->prefix.alloc, "splice", T, base);	  \
									  \
      memcpy (&dst_->vec[dst_->prefix.num], &src_->vec[0], len_ * sizeof (T));	  \
      dst_->prefix.num += len_;						  \
    }									  \
}									  \
									  \
static inline T *VEC_OP (T,base,quick_push)				  \
     (VEC(T,base) *vec_, const T *obj_ VEC_CHECK_DECL)			  \
{									  \
  T *slot_;								  \
  									  \
  VEC_ASSERT (vec_->prefix.num < vec_->prefix.alloc, "push", T, base);		  \
  slot_ = &vec_->vec[vec_->prefix.num++];					  \
  if (obj_)								  \
    *slot_ = *obj_;							  \
  									  \
  return slot_;								  \
}									  \
									  \
static inline void VEC_OP (T,base,pop) (VEC(T,base) *vec_ VEC_CHECK_DECL) \
{									  \
  VEC_ASSERT (vec_->prefix.num, "pop", T, base);				  \
  --vec_->prefix.num;								  \
}									  \
									  \
static inline void VEC_OP (T,base,truncate)				  \
     (VEC(T,base) *vec_, unsigned size_ VEC_CHECK_DECL)			  \
{									  \
  VEC_ASSERT (vec_ ? vec_->prefix.num >= size_ : !size_, "truncate", T, base);	  \
  if (vec_)								  \
    vec_->prefix.num = size_;							  \
}									  \
									  \
static inline T *VEC_OP (T,base,replace)				  \
     (VEC(T,base) *vec_, unsigned ix_, const T *obj_ VEC_CHECK_DECL)	  \
{									  \
  T *slot_;								  \
									  \
  VEC_ASSERT (ix_ < vec_->prefix.num, "replace", T, base);			  \
  slot_ = &vec_->vec[ix_];						  \
  if (obj_)								  \
    *slot_ = *obj_;							  \
									  \
  return slot_;								  \
}									  \
									  \
static inline T *VEC_OP (T,base,quick_insert)				  \
     (VEC(T,base) *vec_, unsigned ix_, const T *obj_ VEC_CHECK_DECL)	  \
{									  \
  T *slot_;								  \
									  \
  VEC_ASSERT (vec_->prefix.num < vec_->prefix.alloc, "insert", T, base);		  \
  VEC_ASSERT (ix_ <= vec_->prefix.num, "insert", T, base);			  \
  slot_ = &vec_->vec[ix_];						  \
  memmove (slot_ + 1, slot_, (vec_->prefix.num++ - ix_) * sizeof (T));		  \
  if (obj_)								  \
    *slot_ = *obj_;							  \
  									  \
  return slot_;								  \
}									  \
									  \
static inline void VEC_OP (T,base,ordered_remove)			  \
     (VEC(T,base) *vec_, unsigned ix_ VEC_CHECK_DECL)			  \
{									  \
  T *slot_;								  \
									  \
  VEC_ASSERT (ix_ < vec_->prefix.num, "remove", T, base);			  \
  slot_ = &vec_->vec[ix_];						  \
  memmove (slot_, slot_ + 1, (--vec_->prefix.num - ix_) * sizeof (T));		  \
}									  \
									  \
static inline void VEC_OP (T,base,unordered_remove)			  \
     (VEC(T,base) *vec_, unsigned ix_ VEC_CHECK_DECL)			  \
{									  \
  VEC_ASSERT (ix_ < vec_->prefix.num, "remove", T, base);			  \
  vec_->vec[ix_] = vec_->vec[--vec_->prefix.num];				  \
}									  \
									  \
static inline void VEC_OP (T,base,block_remove)				  \
     (VEC(T,base) *vec_, unsigned ix_, unsigned len_ VEC_CHECK_DECL)	  \
{									  \
  T *slot_;								  \
									  \
  VEC_ASSERT (ix_ + len_ <= vec_->prefix.num, "block_remove", T, base);	  \
  slot_ = &vec_->vec[ix_];						  \
  vec_->prefix.num -= len_;							  \
  memmove (slot_, slot_ + len_, (vec_->prefix.num - ix_) * sizeof (T));	  \
}									  \
									  \
static inline T *VEC_OP (T,base,address)				  \
     (VEC(T,base) *vec_)						  \
{									  \
  return vec_ ? vec_->vec : 0;						  \
}									  \
									  \
static inline unsigned VEC_OP (T,base,lower_bound)			  \
     (VEC(T,base) *vec_, const T *obj_,					  \
      bool (*lessthan_)(const T *, const T *) VEC_CHECK_DECL)		  \
{									  \
   unsigned int len_ = VEC_OP (T, base, length) (vec_);			  \
   unsigned int half_, middle_;						  \
   unsigned int first_ = 0;						  \
   while (len_ > 0)							  \
     {									  \
        T *middle_elem_;						  \
        half_ = len_ >> 1;						  \
        middle_ = first_;						  \
        middle_ += half_;						  \
        middle_elem_ = VEC_OP (T,base,index) (vec_, middle_ VEC_CHECK_PASS); \
        if (lessthan_ (middle_elem_, obj_))				  \
          {								  \
             first_ = middle_;						  \
             ++first_;							  \
             len_ = len_ - half_ - 1;					  \
          }								  \
        else								  \
          len_ = half_;							  \
     }									  \
   return first_;							  \
>>>>>>> fa62b5da
}


void *vec_heap_o_reserve_1 (void *, int, size_t, size_t, bool MEM_STAT_DECL);
void *vec_gc_o_reserve_1 (void *, int, size_t, size_t, bool MEM_STAT_DECL);

/* Ensure there are at least RESERVE free slots in VEC_, growing
   exponentially.  If RESERVE < 0 grow exactly, else grow
   exponentially.  As a special case, if VEC_ is NULL, and RESERVE is
   0, no vector will be created. */

template<typename T, enum vec_allocation_t A>
vec_t<T> *
vec_reserve (vec_t<T> *vec_, int reserve MEM_STAT_DECL)
{
  if (A == gc)
    return (vec_t<T> *) vec_gc_o_reserve_1 (vec_, reserve,
					    offsetof (vec_t<T>, vec),
					    sizeof (T), false
					    PASS_MEM_STAT);
  else if (A == heap)
    return (vec_t<T> *) vec_heap_o_reserve_1 (vec_, reserve,
					      offsetof (vec_t<T>, vec),
					      sizeof (T), false
					      PASS_MEM_STAT);
  else
    {
      /* Only allow stack vectors when re-growing them.  The initial
	 allocation of stack vectors must be done with the
	 VEC_stack_alloc macro, because it uses alloca() for the
	 allocation.  */
      if (vec_ == NULL)
	{
	  fprintf (stderr, "Stack vectors must be initially allocated "
		   "with VEC_stack_alloc.\n");
	  gcc_unreachable ();
	}
      return (vec_t<T> *) vec_stack_o_reserve (vec_, reserve,
					       offsetof (vec_t<T>, vec),
					       sizeof (T) PASS_MEM_STAT);
    }
}


/* Ensure there are at least RESERVE free slots in VEC_, growing
   exactly.  If RESERVE < 0 grow exactly, else grow exponentially.  As
   a special case, if VEC_ is NULL, and RESERVE is 0, no vector will be
   created. */

<<<<<<< HEAD
template<typename T, enum vec_allocation_t A>
vec_t<T> *
vec_reserve_exact (vec_t<T> *vec_, int reserve MEM_STAT_DECL)
{
  if (A == gc)
    return (vec_t<T> *) vec_gc_o_reserve_1 (vec_, reserve,
					    sizeof (struct vec_prefix),
					    sizeof (T), true
					    PASS_MEM_STAT);
  else if (A == heap)
    return (vec_t<T> *) vec_heap_o_reserve_1 (vec_, reserve,
					      sizeof (struct vec_prefix),
					      sizeof (T), true
					      PASS_MEM_STAT);
  else if (A == stack)
    {
      /* Only allow stack vectors when re-growing them.  The initial
	 allocation of stack vectors must be done with VEC_alloc,
	 because it uses alloca() for the allocation.  */
      if (vec_ == NULL)
	{
	  fprintf (stderr, "Stack vectors must be initially allocated "
		   "with VEC_stack_alloc.\n");
	  gcc_unreachable ();
	}
      return (vec_t<T> *) vec_stack_o_reserve_exact (vec_, reserve,
						     sizeof (struct vec_prefix),
						     sizeof (T)
						     PASS_MEM_STAT);
    }
=======
   This is really a hack and perhaps can be made better.  Note that
   this macro will wind up evaluating the ALLOC parameter twice.

   Only the initial allocation will be made using alloca, so pass a
   reasonable estimate that doesn't use too much stack space; don't
   pass zero.  Don't return a VEC(TYPE,stack) vector from the function
   which allocated it.  */

extern void *vec_stack_p_reserve (void *, int MEM_STAT_DECL);
extern void *vec_stack_p_reserve_exact (void *, int MEM_STAT_DECL);
extern void *vec_stack_p_reserve_exact_1 (int, void *);
extern void *vec_stack_o_reserve (void *, int, size_t, size_t MEM_STAT_DECL);
extern void *vec_stack_o_reserve_exact (void *, int, size_t, size_t
					 MEM_STAT_DECL);
extern void vec_stack_free (void *);

/* Unfortunately, we cannot use MEM_STAT_DECL here.  */
#if GATHER_STATISTICS
#define VEC_stack_alloc(T,alloc,name,line,function)			  \
  (VEC_OP (T,stack,alloc1)						  \
   (alloc, XALLOCAVAR (VEC(T,stack), VEC_embedded_size (T, alloc))))
#else
#define VEC_stack_alloc(T,alloc)					  \
  (VEC_OP (T,stack,alloc1)						  \
   (alloc, XALLOCAVAR (VEC(T,stack), VEC_embedded_size (T, alloc))))
#endif

#define DEF_VEC_ALLOC_P_STACK(T)					  \
VEC_TA(T,base,stack);							  \
DEF_VEC_ALLOC_FUNC_P_STACK(T)						  \
DEF_VEC_NONALLOC_FUNCS_P(T,stack)					  \
struct vec_swallow_trailing_semi

#define DEF_VEC_ALLOC_FUNC_P_STACK(T)					  \
static inline VEC(T,stack) *VEC_OP (T,stack,alloc1)			  \
     (int alloc_, VEC(T,stack)* space)					  \
{									  \
  return (VEC(T,stack) *) vec_stack_p_reserve_exact_1 (alloc_, space);	  \
}

#define DEF_VEC_ALLOC_O_STACK(T)					  \
VEC_TA(T,base,stack);							  \
DEF_VEC_ALLOC_FUNC_O_STACK(T)						  \
DEF_VEC_NONALLOC_FUNCS_O(T,stack)					  \
struct vec_swallow_trailing_semi

#define DEF_VEC_ALLOC_FUNC_O_STACK(T)					  \
static inline VEC(T,stack) *VEC_OP (T,stack,alloc1)			  \
     (int alloc_, VEC(T,stack)* space)					  \
{									  \
  return (VEC(T,stack) *) vec_stack_p_reserve_exact_1 (alloc_, space);	  \
}

#define DEF_VEC_ALLOC_I_STACK(T)					  \
VEC_TA(T,base,stack);							  \
DEF_VEC_ALLOC_FUNC_I_STACK(T)						  \
DEF_VEC_NONALLOC_FUNCS_I(T,stack)					  \
struct vec_swallow_trailing_semi

#define DEF_VEC_ALLOC_FUNC_I_STACK(T)					  \
static inline VEC(T,stack) *VEC_OP (T,stack,alloc1)			  \
     (int alloc_, VEC(T,stack)* space)					  \
{									  \
  return (VEC(T,stack) *) vec_stack_p_reserve_exact_1 (alloc_, space);   \
>>>>>>> fa62b5da
}

#endif /* GCC_VEC_H */<|MERGE_RESOLUTION|>--- conflicted
+++ resolved
@@ -231,6 +231,37 @@
 #define DEF_VEC_ALLOC_O_STACK(T)	struct vec_swallow_trailing_semi
 #define DEF_VEC_ALLOC_I_STACK(T)	struct vec_swallow_trailing_semi
 
+/* Vectors of atomic types.  Atomic types do not need to have its
+   elements marked for GC and PCH.  To avoid unnecessary traversals,
+   we provide template instantiations for the GC/PCH functions that
+   do not traverse the vector.
+
+   FIXME cxx-conversion - Once vec_t users are converted this can
+   be provided in some other way (e.g., adding an additional template
+   parameter to the vec_t class).  */
+#define DEF_VEC_A(TYPE)						\
+template<typename T>						\
+void								\
+gt_ggc_mx (vec_t<TYPE> *v ATTRIBUTE_UNUSED)			\
+{								\
+}								\
+								\
+template<typename T>						\
+void								\
+gt_pch_nx (vec_t<TYPE> *v ATTRIBUTE_UNUSED)			\
+{								\
+}								\
+								\
+template<typename T>						\
+void								\
+gt_pch_nx (vec_t<TYPE> *v ATTRIBUTE_UNUSED,			\
+	   gt_pointer_operator op ATTRIBUTE_UNUSED,		\
+	   void *cookie ATTRIBUTE_UNUSED)			\
+{								\
+}								\
+struct vec_swallow_trailing_semi
+
+#define DEF_VEC_ALLOC_A(T,A)		struct vec_swallow_trailing_semi
 
 /* Support functions for stack vectors.  */
 extern void *vec_stack_p_reserve_exact_1 (int, void *);
@@ -248,12 +279,7 @@
 
 extern void dump_vec_loc_statistics (void);
 extern void ggc_free (void *);
-#ifdef GATHER_STATISTICS
-void vec_heap_free (void *);
-#else
-/* Avoid problems with frontends that #define free(x).  */
-#define vec_heap_free(V) (free) (V)
-#endif
+extern void vec_heap_free (void *);
 
 
 /* Macros to invoke API calls.  A single macro works for both pointer
@@ -992,36 +1018,14 @@
    changing the ordering of V.  LESSTHAN is a function that returns
    true if the first argument is strictly less than the second.  */
 
-<<<<<<< HEAD
 #define VEC_lower_bound(T,V,O,LT)	\
         (VEC_lower_bound_1<T> (V, O, LT VEC_CHECK_INFO))
-=======
-#define VEC_lower_bound(T,V,O,LT)    \
-       (VEC_OP(T,base,lower_bound)(VEC_BASE(V),O,LT VEC_CHECK_INFO))
-
-/* Reallocate an array of elements with prefix.  */
-extern void *vec_gc_p_reserve (void *, int MEM_STAT_DECL);
-extern void *vec_gc_p_reserve_exact (void *, int MEM_STAT_DECL);
-extern void *vec_gc_o_reserve (void *, int, size_t, size_t MEM_STAT_DECL);
-extern void *vec_gc_o_reserve_exact (void *, int, size_t, size_t
-				     MEM_STAT_DECL);
-extern void ggc_free (void *);
-#define vec_gc_free(V) ggc_free (V)
-extern void *vec_heap_p_reserve (void *, int MEM_STAT_DECL);
-extern void *vec_heap_p_reserve_exact (void *, int MEM_STAT_DECL);
-extern void *vec_heap_o_reserve (void *, int, size_t, size_t MEM_STAT_DECL);
-extern void *vec_heap_o_reserve_exact (void *, int, size_t, size_t
-				       MEM_STAT_DECL);
-extern void dump_vec_loc_statistics (void);
-extern void vec_heap_free (void *);
->>>>>>> fa62b5da
 
 template<typename T>
 static inline unsigned
 VEC_lower_bound_1 (vec_t<T> *vec_, T obj_,
 		   bool (*lessthan_)(T, T) VEC_CHECK_DECL)
 {
-<<<<<<< HEAD
   unsigned int len_ = VEC_length (T, vec_);
   unsigned int half_, middle_;
   unsigned int first_ = 0;
@@ -1069,601 +1073,6 @@
 	len_ = half_;
     }
   return first_;
-=======
-  unsigned num;
-  unsigned alloc;
-} vec_prefix;
-
-#define VEC(T,A) VEC_##T##_##A
-#define VEC_OP(T,A,OP) VEC_##T##_##A##_##OP
-
-/* Base of vector type, not user visible.  */
-#define VEC_T(T,B)							  \
-typedef struct VEC(T,B) 				 		  \
-{									  \
-  struct vec_prefix prefix;						  \
-  T vec[1];								  \
-} VEC(T,B)
-
-#define VEC_T_GTY(T,B)							  \
-typedef struct GTY(()) VEC(T,B)				 		  \
-{									  \
-  struct vec_prefix prefix;						  \
-  T GTY ((length ("%h.prefix.num"))) vec[1];				  \
-} VEC(T,B)
-
-#define VEC_T_GTY_ATOMIC(T,B)						  \
-typedef struct GTY(()) VEC(T,B)						  \
-{									  \
-  struct vec_prefix prefix;						  \
-  T GTY ((atomic)) vec[1];						  \
-} VEC(T,B)
-
-/* Derived vector type, user visible.  */
-#define VEC_TA_GTY(T,B,A,GTY)						  \
-typedef struct GTY VEC(T,A)						  \
-{									  \
-  VEC(T,B) base;							  \
-} VEC(T,A)
-
-#define VEC_TA(T,B,A)							  \
-typedef struct VEC(T,A)							  \
-{									  \
-  VEC(T,B) base;							  \
-} VEC(T,A)
-
-/* Convert to base type.  */
-#if GCC_VERSION >= 4000
-#define VEC_BASE(P) \
-  ((offsetof (__typeof (*P), base) == 0 || (P)) ? &(P)->base : 0)
-#else
-#define VEC_BASE(P)  ((P) ? &(P)->base : 0)
-#endif
-
-/* Vector of integer-like object.  */
-#define DEF_VEC_I(T)							  \
-static inline void VEC_OP (T,must_be,integral_type) (void) 		  \
-{									  \
-  (void)~(T)0;								  \
-}									  \
-									  \
-VEC_T(T,base);								  \
-VEC_TA(T,base,none);							  \
-DEF_VEC_FUNC_P(T)							  \
-struct vec_swallow_trailing_semi
-#define DEF_VEC_ALLOC_I(T,A)						  \
-VEC_TA(T,base,A);							  \
-DEF_VEC_ALLOC_FUNC_I(T,A)						  \
-DEF_VEC_NONALLOC_FUNCS_I(T,A)						  \
-struct vec_swallow_trailing_semi
-
-/* Vector of pointer to object.  */
-#define DEF_VEC_P(T) 							  \
-static inline void VEC_OP (T,must_be,pointer_type) (void) 		  \
-{									  \
-  (void)((T)1 == (void *)1);						  \
-}									  \
-									  \
-VEC_T_GTY(T,base);							  \
-VEC_TA(T,base,none);							  \
-DEF_VEC_FUNC_P(T)							  \
-struct vec_swallow_trailing_semi
-#define DEF_VEC_ALLOC_P(T,A)						  \
-VEC_TA(T,base,A);							  \
-DEF_VEC_ALLOC_FUNC_P(T,A)						  \
-DEF_VEC_NONALLOC_FUNCS_P(T,A)						  \
-struct vec_swallow_trailing_semi
-
-#define DEF_VEC_FUNC_P(T)						  \
-static inline unsigned VEC_OP (T,base,length) (const VEC(T,base) *vec_)   \
-{									  \
-  return vec_ ? vec_->prefix.num : 0;						  \
-}									  \
-									  \
-static inline T VEC_OP (T,base,last)					  \
-     (const VEC(T,base) *vec_ VEC_CHECK_DECL)				  \
-{									  \
-  VEC_ASSERT (vec_ && vec_->prefix.num, "last", T, base);			  \
-  									  \
-  return vec_->vec[vec_->prefix.num - 1];					  \
-}									  \
-									  \
-static inline T VEC_OP (T,base,index)					  \
-     (const VEC(T,base) *vec_, unsigned ix_ VEC_CHECK_DECL)		  \
-{									  \
-  VEC_ASSERT (vec_ && ix_ < vec_->prefix.num, "index", T, base);		  \
-  									  \
-  return vec_->vec[ix_];						  \
-}									  \
-									  \
-static inline int VEC_OP (T,base,iterate)			  	  \
-     (const VEC(T,base) *vec_, unsigned ix_, T *ptr)			  \
-{									  \
-  if (vec_ && ix_ < vec_->prefix.num)						  \
-    {									  \
-      *ptr = vec_->vec[ix_];						  \
-      return 1;								  \
-    }									  \
-  else									  \
-    {									  \
-      *ptr = (T) 0;							  \
-      return 0;								  \
-    }									  \
-}									  \
-									  \
-static inline size_t VEC_OP (T,base,embedded_size)			  \
-     (int alloc_)							  \
-{									  \
-  return offsetof (VEC(T,base),vec) + alloc_ * sizeof(T);		  \
-}									  \
-									  \
-static inline void VEC_OP (T,base,embedded_init)			  \
-     (VEC(T,base) *vec_, int alloc_)					  \
-{									  \
-  vec_->prefix.num = 0;							  \
-  vec_->prefix.alloc = alloc_;							  \
-}									  \
-									  \
-static inline int VEC_OP (T,base,space)	       				  \
-     (VEC(T,base) *vec_, int alloc_ VEC_CHECK_DECL)			  \
-{									  \
-  VEC_ASSERT (alloc_ >= 0, "space", T, base);				  \
-  return vec_ ? vec_->prefix.alloc - vec_->prefix.num >= (unsigned)alloc_ : !alloc_;	  \
-}									  \
-									  \
-static inline void VEC_OP(T,base,splice)				  \
-     (VEC(T,base) *dst_, VEC(T,base) *src_ VEC_CHECK_DECL)		  \
-{									  \
-  if (src_)								  \
-    {									  \
-      unsigned len_ = src_->prefix.num;					  \
-      VEC_ASSERT (dst_->prefix.num + len_ <= dst_->prefix.alloc, "splice", T, base);	  \
-									  \
-      memcpy (&dst_->vec[dst_->prefix.num], &src_->vec[0], len_ * sizeof (T));	  \
-      dst_->prefix.num += len_;						  \
-    }									  \
-}									  \
-									  \
-static inline T *VEC_OP (T,base,quick_push)				  \
-     (VEC(T,base) *vec_, T obj_ VEC_CHECK_DECL)				  \
-{									  \
-  T *slot_;								  \
-  									  \
-  VEC_ASSERT (vec_->prefix.num < vec_->prefix.alloc, "push", T, base);		  \
-  slot_ = &vec_->vec[vec_->prefix.num++];					  \
-  *slot_ = obj_;							  \
-  									  \
-  return slot_;								  \
-}									  \
-									  \
-static inline T VEC_OP (T,base,pop) (VEC(T,base) *vec_ VEC_CHECK_DECL)	  \
-{									  \
-  T obj_;								  \
-									  \
-  VEC_ASSERT (vec_->prefix.num, "pop", T, base);				  \
-  obj_ = vec_->vec[--vec_->prefix.num];					  \
-									  \
-  return obj_;								  \
-}									  \
-									  \
-static inline void VEC_OP (T,base,truncate)				  \
-     (VEC(T,base) *vec_, unsigned size_ VEC_CHECK_DECL)			  \
-{									  \
-  VEC_ASSERT (vec_ ? vec_->prefix.num >= size_ : !size_, "truncate", T, base);	  \
-  if (vec_)								  \
-    vec_->prefix.num = size_;							  \
-}									  \
-									  \
-static inline T VEC_OP (T,base,replace)		  	     		  \
-     (VEC(T,base) *vec_, unsigned ix_, T obj_ VEC_CHECK_DECL)		  \
-{									  \
-  T old_obj_;								  \
-									  \
-  VEC_ASSERT (ix_ < vec_->prefix.num, "replace", T, base);			  \
-  old_obj_ = vec_->vec[ix_];						  \
-  vec_->vec[ix_] = obj_;						  \
-									  \
-  return old_obj_;							  \
-}									  \
-									  \
-static inline T *VEC_OP (T,base,quick_insert)				  \
-     (VEC(T,base) *vec_, unsigned ix_, T obj_ VEC_CHECK_DECL)		  \
-{									  \
-  T *slot_;								  \
-									  \
-  VEC_ASSERT (vec_->prefix.num < vec_->prefix.alloc, "insert", T, base);		  \
-  VEC_ASSERT (ix_ <= vec_->prefix.num, "insert", T, base);			  \
-  slot_ = &vec_->vec[ix_];						  \
-  memmove (slot_ + 1, slot_, (vec_->prefix.num++ - ix_) * sizeof (T));		  \
-  *slot_ = obj_;							  \
-  									  \
-  return slot_;								  \
-}									  \
-									  \
-static inline T VEC_OP (T,base,ordered_remove)				  \
-     (VEC(T,base) *vec_, unsigned ix_ VEC_CHECK_DECL)			  \
-{									  \
-  T *slot_;								  \
-  T obj_;								  \
-									  \
-  VEC_ASSERT (ix_ < vec_->prefix.num, "remove", T, base);			  \
-  slot_ = &vec_->vec[ix_];						  \
-  obj_ = *slot_;							  \
-  memmove (slot_, slot_ + 1, (--vec_->prefix.num - ix_) * sizeof (T));     	  \
-									  \
-  return obj_;								  \
-}									  \
-									  \
-static inline T VEC_OP (T,base,unordered_remove)			  \
-     (VEC(T,base) *vec_, unsigned ix_ VEC_CHECK_DECL)			  \
-{									  \
-  T *slot_;								  \
-  T obj_;								  \
-									  \
-  VEC_ASSERT (ix_ < vec_->prefix.num, "remove", T, base);			  \
-  slot_ = &vec_->vec[ix_];						  \
-  obj_ = *slot_;							  \
-  *slot_ = vec_->vec[--vec_->prefix.num];					  \
-									  \
-  return obj_;								  \
-}									  \
-									  \
-static inline void VEC_OP (T,base,block_remove)				  \
-     (VEC(T,base) *vec_, unsigned ix_, unsigned len_ VEC_CHECK_DECL)	  \
-{									  \
-  T *slot_;								  \
-									  \
-  VEC_ASSERT (ix_ + len_ <= vec_->prefix.num, "block_remove", T, base);	  \
-  slot_ = &vec_->vec[ix_];						  \
-  vec_->prefix.num -= len_;							  \
-  memmove (slot_, slot_ + len_, (vec_->prefix.num - ix_) * sizeof (T));	  \
-}									  \
-									  \
-static inline T *VEC_OP (T,base,address)				  \
-     (VEC(T,base) *vec_)						  \
-{									  \
-  return vec_ ? vec_->vec : 0;						  \
-}									  \
-									  \
-static inline unsigned VEC_OP (T,base,lower_bound)			  \
-     (VEC(T,base) *vec_, const T obj_,					  \
-      bool (*lessthan_)(const T, const T) VEC_CHECK_DECL)		  \
-{									  \
-   unsigned int len_ = VEC_OP (T,base, length) (vec_);			  \
-   unsigned int half_, middle_;						  \
-   unsigned int first_ = 0;						  \
-   while (len_ > 0)							  \
-     {									  \
-        T middle_elem_;							  \
-        half_ = len_ >> 1;						  \
-        middle_ = first_;						  \
-        middle_ += half_;						  \
-        middle_elem_ = VEC_OP (T,base,index) (vec_, middle_ VEC_CHECK_PASS); \
-        if (lessthan_ (middle_elem_, obj_))				  \
-          {								  \
-             first_ = middle_;						  \
-             ++first_;							  \
-             len_ = len_ - half_ - 1;					  \
-          }								  \
-        else								  \
-          len_ = half_;							  \
-     }									  \
-   return first_;							  \
-}
-
-#define DEF_VEC_ALLOC_FUNC_P(T,A)					  \
-static inline VEC(T,A) *VEC_OP (T,A,alloc)				  \
-     (int alloc_ MEM_STAT_DECL)						  \
-{									  \
-  return (VEC(T,A) *) vec_##A##_p_reserve_exact (NULL, alloc_		  \
-						 PASS_MEM_STAT);	  \
-}
-
-
-#define DEF_VEC_NONALLOC_FUNCS_P(T,A)					  \
-static inline void VEC_OP (T,A,free)					  \
-     (VEC(T,A) **vec_)							  \
-{									  \
-  if (*vec_)								  \
-    vec_##A##_free (*vec_);						  \
-  *vec_ = NULL;								  \
-}									  \
-									  \
-static inline VEC(T,A) *VEC_OP (T,A,copy) (VEC(T,base) *vec_ MEM_STAT_DECL) \
-{									  \
-  size_t len_ = vec_ ? vec_->prefix.num : 0;					  \
-  VEC (T,A) *new_vec_ = NULL;						  \
-									  \
-  if (len_)								  \
-    {									  \
-      new_vec_ = (VEC (T,A) *)(vec_##A##_p_reserve_exact		  \
-			       (NULL, len_ PASS_MEM_STAT));		  \
-									  \
-      new_vec_->base.prefix.num = len_;					  \
-      memcpy (new_vec_->base.vec, vec_->vec, sizeof (T) * len_);	  \
-    }									  \
-  return new_vec_;							  \
-}									  \
-									  \
-static inline int VEC_OP (T,A,reserve)	       				  \
-     (VEC(T,A) **vec_, int alloc_ VEC_CHECK_DECL MEM_STAT_DECL)		  \
-{									  \
-  int extend = !VEC_OP (T,base,space) (VEC_BASE(*vec_), alloc_		  \
-				       VEC_CHECK_PASS);			  \
-		  							  \
-  if (extend)	  							  \
-    *vec_ = (VEC(T,A) *) vec_##A##_p_reserve (*vec_, alloc_ PASS_MEM_STAT); \
-		  							  \
-  return extend;							  \
-}									  \
-									  \
-static inline int VEC_OP (T,A,reserve_exact)  				  \
-     (VEC(T,A) **vec_, int alloc_ VEC_CHECK_DECL MEM_STAT_DECL)		  \
-{									  \
-  int extend = !VEC_OP (T,base,space) (VEC_BASE(*vec_), alloc_		  \
-				       VEC_CHECK_PASS);			  \
-		  							  \
-  if (extend)	  							  \
-    *vec_ = (VEC(T,A) *) vec_##A##_p_reserve_exact (*vec_, alloc_	  \
-						    PASS_MEM_STAT);	  \
-		  							  \
-  return extend;							  \
-}									  \
-									  \
-static inline void VEC_OP (T,A,safe_grow)				  \
-     (VEC(T,A) **vec_, int size_ VEC_CHECK_DECL MEM_STAT_DECL)		  \
-{									  \
-  VEC_ASSERT (size_ >= 0						  \
-	      && VEC_OP(T,base,length) VEC_BASE(*vec_) <= (unsigned)size_, \
-						 "grow", T, A);		  \
-  VEC_OP (T,A,reserve_exact) (vec_,					  \
-			      size_ - (int)(*vec_ ? VEC_BASE(*vec_)->prefix.num : 0) \
-			      VEC_CHECK_PASS PASS_MEM_STAT);		  \
-  VEC_BASE (*vec_)->prefix.num = size_;					  \
-}									  \
-									  \
-static inline void VEC_OP (T,A,safe_grow_cleared)			  \
-     (VEC(T,A) **vec_, int size_ VEC_CHECK_DECL MEM_STAT_DECL)		  \
-{									  \
-  int oldsize = VEC_OP(T,base,length) VEC_BASE(*vec_);			  \
-  VEC_OP (T,A,safe_grow) (vec_, size_ VEC_CHECK_PASS PASS_MEM_STAT);	  \
-  memset (&(VEC_OP (T,base,address) VEC_BASE(*vec_))[oldsize], 0,	  \
-	  sizeof (T) * (size_ - oldsize));				  \
-}									  \
-									  \
-static inline void VEC_OP(T,A,safe_splice)				  \
-     (VEC(T,A) **dst_, VEC(T,base) *src_ VEC_CHECK_DECL MEM_STAT_DECL)	  \
-{									  \
-  if (src_)								  \
-    {									  \
-      VEC_OP (T,A,reserve_exact) (dst_, src_->prefix.num			  \
-				  VEC_CHECK_PASS MEM_STAT_INFO);	  \
-									  \
-      VEC_OP (T,base,splice) (VEC_BASE (*dst_), src_			  \
-			      VEC_CHECK_PASS);				  \
-    }									  \
-}									  \
-									  \
-static inline T *VEC_OP (T,A,safe_push)					  \
-     (VEC(T,A) **vec_, T obj_ VEC_CHECK_DECL MEM_STAT_DECL)       	  \
-{									  \
-  VEC_OP (T,A,reserve) (vec_, 1 VEC_CHECK_PASS PASS_MEM_STAT);		  \
-									  \
-  return VEC_OP (T,base,quick_push) (VEC_BASE(*vec_), obj_ VEC_CHECK_PASS); \
-}									  \
-									  \
-static inline T *VEC_OP (T,A,safe_insert)		     	  	  \
-     (VEC(T,A) **vec_, unsigned ix_, T obj_ VEC_CHECK_DECL MEM_STAT_DECL)  \
-{									  \
-  VEC_OP (T,A,reserve) (vec_, 1 VEC_CHECK_PASS PASS_MEM_STAT);		  \
-									  \
-  return VEC_OP (T,base,quick_insert) (VEC_BASE(*vec_), ix_, obj_	  \
- 				       VEC_CHECK_PASS);			  \
-}
-
-/* Vector of object.  */
-#define DEF_VEC_O(T)							  \
-VEC_T_GTY(T,base);							  \
-VEC_TA(T,base,none);						  \
-DEF_VEC_FUNC_O(T)							  \
-struct vec_swallow_trailing_semi
-#define DEF_VEC_ALLOC_O(T,A)						  \
-VEC_TA(T,base,A);							  \
-DEF_VEC_ALLOC_FUNC_O(T,A)						  \
-DEF_VEC_NONALLOC_FUNCS_O(T,A)						  \
-struct vec_swallow_trailing_semi
-
-/* Vector of atomic object.  */
-#define DEF_VEC_A(T)							  \
-VEC_T_GTY_ATOMIC(T,base);						  \
-VEC_TA(T,base,none);							  \
-DEF_VEC_FUNC_O(T)							  \
-struct vec_swallow_trailing_semi
-#define DEF_VEC_ALLOC_A(T,A) DEF_VEC_ALLOC_O(T,A)
-
-#define DEF_VEC_FUNC_O(T)						  \
-static inline unsigned VEC_OP (T,base,length) (const VEC(T,base) *vec_)	  \
-{									  \
-  return vec_ ? vec_->prefix.num : 0;						  \
-}									  \
-									  \
-static inline T *VEC_OP (T,base,last) (VEC(T,base) *vec_ VEC_CHECK_DECL)  \
-{									  \
-  VEC_ASSERT (vec_ && vec_->prefix.num, "last", T, base);			  \
-  									  \
-  return &vec_->vec[vec_->prefix.num - 1];					  \
-}									  \
-									  \
-static inline T *VEC_OP (T,base,index)					  \
-     (VEC(T,base) *vec_, unsigned ix_ VEC_CHECK_DECL)			  \
-{									  \
-  VEC_ASSERT (vec_ && ix_ < vec_->prefix.num, "index", T, base);		  \
-  									  \
-  return &vec_->vec[ix_];						  \
-}									  \
-									  \
-static inline int VEC_OP (T,base,iterate)			     	  \
-     (VEC(T,base) *vec_, unsigned ix_, T **ptr)				  \
-{									  \
-  if (vec_ && ix_ < vec_->prefix.num)						  \
-    {									  \
-      *ptr = &vec_->vec[ix_];						  \
-      return 1;								  \
-    }									  \
-  else									  \
-    {									  \
-      *ptr = 0;								  \
-      return 0;								  \
-    }									  \
-}									  \
-									  \
-static inline size_t VEC_OP (T,base,embedded_size)			  \
-     (int alloc_)							  \
-{									  \
-  return offsetof (VEC(T,base),vec) + alloc_ * sizeof(T);		  \
-}									  \
-									  \
-static inline void VEC_OP (T,base,embedded_init)			  \
-     (VEC(T,base) *vec_, int alloc_)					  \
-{									  \
-  vec_->prefix.num = 0;							  \
-  vec_->prefix.alloc = alloc_;							  \
-}									  \
-									  \
-static inline int VEC_OP (T,base,space)	       				  \
-     (VEC(T,base) *vec_, int alloc_ VEC_CHECK_DECL)			  \
-{									  \
-  VEC_ASSERT (alloc_ >= 0, "space", T, base);				  \
-  return vec_ ? vec_->prefix.alloc - vec_->prefix.num >= (unsigned)alloc_ : !alloc_;	  \
-}									  \
-									  \
-static inline void VEC_OP(T,base,splice)				  \
-     (VEC(T,base) *dst_, VEC(T,base) *src_ VEC_CHECK_DECL)		  \
-{									  \
-  if (src_)								  \
-    {									  \
-      unsigned len_ = src_->prefix.num;					  \
-      VEC_ASSERT (dst_->prefix.num + len_ <= dst_->prefix.alloc, "splice", T, base);	  \
-									  \
-      memcpy (&dst_->vec[dst_->prefix.num], &src_->vec[0], len_ * sizeof (T));	  \
-      dst_->prefix.num += len_;						  \
-    }									  \
-}									  \
-									  \
-static inline T *VEC_OP (T,base,quick_push)				  \
-     (VEC(T,base) *vec_, const T *obj_ VEC_CHECK_DECL)			  \
-{									  \
-  T *slot_;								  \
-  									  \
-  VEC_ASSERT (vec_->prefix.num < vec_->prefix.alloc, "push", T, base);		  \
-  slot_ = &vec_->vec[vec_->prefix.num++];					  \
-  if (obj_)								  \
-    *slot_ = *obj_;							  \
-  									  \
-  return slot_;								  \
-}									  \
-									  \
-static inline void VEC_OP (T,base,pop) (VEC(T,base) *vec_ VEC_CHECK_DECL) \
-{									  \
-  VEC_ASSERT (vec_->prefix.num, "pop", T, base);				  \
-  --vec_->prefix.num;								  \
-}									  \
-									  \
-static inline void VEC_OP (T,base,truncate)				  \
-     (VEC(T,base) *vec_, unsigned size_ VEC_CHECK_DECL)			  \
-{									  \
-  VEC_ASSERT (vec_ ? vec_->prefix.num >= size_ : !size_, "truncate", T, base);	  \
-  if (vec_)								  \
-    vec_->prefix.num = size_;							  \
-}									  \
-									  \
-static inline T *VEC_OP (T,base,replace)				  \
-     (VEC(T,base) *vec_, unsigned ix_, const T *obj_ VEC_CHECK_DECL)	  \
-{									  \
-  T *slot_;								  \
-									  \
-  VEC_ASSERT (ix_ < vec_->prefix.num, "replace", T, base);			  \
-  slot_ = &vec_->vec[ix_];						  \
-  if (obj_)								  \
-    *slot_ = *obj_;							  \
-									  \
-  return slot_;								  \
-}									  \
-									  \
-static inline T *VEC_OP (T,base,quick_insert)				  \
-     (VEC(T,base) *vec_, unsigned ix_, const T *obj_ VEC_CHECK_DECL)	  \
-{									  \
-  T *slot_;								  \
-									  \
-  VEC_ASSERT (vec_->prefix.num < vec_->prefix.alloc, "insert", T, base);		  \
-  VEC_ASSERT (ix_ <= vec_->prefix.num, "insert", T, base);			  \
-  slot_ = &vec_->vec[ix_];						  \
-  memmove (slot_ + 1, slot_, (vec_->prefix.num++ - ix_) * sizeof (T));		  \
-  if (obj_)								  \
-    *slot_ = *obj_;							  \
-  									  \
-  return slot_;								  \
-}									  \
-									  \
-static inline void VEC_OP (T,base,ordered_remove)			  \
-     (VEC(T,base) *vec_, unsigned ix_ VEC_CHECK_DECL)			  \
-{									  \
-  T *slot_;								  \
-									  \
-  VEC_ASSERT (ix_ < vec_->prefix.num, "remove", T, base);			  \
-  slot_ = &vec_->vec[ix_];						  \
-  memmove (slot_, slot_ + 1, (--vec_->prefix.num - ix_) * sizeof (T));		  \
-}									  \
-									  \
-static inline void VEC_OP (T,base,unordered_remove)			  \
-     (VEC(T,base) *vec_, unsigned ix_ VEC_CHECK_DECL)			  \
-{									  \
-  VEC_ASSERT (ix_ < vec_->prefix.num, "remove", T, base);			  \
-  vec_->vec[ix_] = vec_->vec[--vec_->prefix.num];				  \
-}									  \
-									  \
-static inline void VEC_OP (T,base,block_remove)				  \
-     (VEC(T,base) *vec_, unsigned ix_, unsigned len_ VEC_CHECK_DECL)	  \
-{									  \
-  T *slot_;								  \
-									  \
-  VEC_ASSERT (ix_ + len_ <= vec_->prefix.num, "block_remove", T, base);	  \
-  slot_ = &vec_->vec[ix_];						  \
-  vec_->prefix.num -= len_;							  \
-  memmove (slot_, slot_ + len_, (vec_->prefix.num - ix_) * sizeof (T));	  \
-}									  \
-									  \
-static inline T *VEC_OP (T,base,address)				  \
-     (VEC(T,base) *vec_)						  \
-{									  \
-  return vec_ ? vec_->vec : 0;						  \
-}									  \
-									  \
-static inline unsigned VEC_OP (T,base,lower_bound)			  \
-     (VEC(T,base) *vec_, const T *obj_,					  \
-      bool (*lessthan_)(const T *, const T *) VEC_CHECK_DECL)		  \
-{									  \
-   unsigned int len_ = VEC_OP (T, base, length) (vec_);			  \
-   unsigned int half_, middle_;						  \
-   unsigned int first_ = 0;						  \
-   while (len_ > 0)							  \
-     {									  \
-        T *middle_elem_;						  \
-        half_ = len_ >> 1;						  \
-        middle_ = first_;						  \
-        middle_ += half_;						  \
-        middle_elem_ = VEC_OP (T,base,index) (vec_, middle_ VEC_CHECK_PASS); \
-        if (lessthan_ (middle_elem_, obj_))				  \
-          {								  \
-             first_ = middle_;						  \
-             ++first_;							  \
-             len_ = len_ - half_ - 1;					  \
-          }								  \
-        else								  \
-          len_ = half_;							  \
-     }									  \
-   return first_;							  \
->>>>>>> fa62b5da
 }
 
 
@@ -1713,7 +1122,6 @@
    a special case, if VEC_ is NULL, and RESERVE is 0, no vector will be
    created. */
 
-<<<<<<< HEAD
 template<typename T, enum vec_allocation_t A>
 vec_t<T> *
 vec_reserve_exact (vec_t<T> *vec_, int reserve MEM_STAT_DECL)
@@ -1744,72 +1152,6 @@
 						     sizeof (T)
 						     PASS_MEM_STAT);
     }
-=======
-   This is really a hack and perhaps can be made better.  Note that
-   this macro will wind up evaluating the ALLOC parameter twice.
-
-   Only the initial allocation will be made using alloca, so pass a
-   reasonable estimate that doesn't use too much stack space; don't
-   pass zero.  Don't return a VEC(TYPE,stack) vector from the function
-   which allocated it.  */
-
-extern void *vec_stack_p_reserve (void *, int MEM_STAT_DECL);
-extern void *vec_stack_p_reserve_exact (void *, int MEM_STAT_DECL);
-extern void *vec_stack_p_reserve_exact_1 (int, void *);
-extern void *vec_stack_o_reserve (void *, int, size_t, size_t MEM_STAT_DECL);
-extern void *vec_stack_o_reserve_exact (void *, int, size_t, size_t
-					 MEM_STAT_DECL);
-extern void vec_stack_free (void *);
-
-/* Unfortunately, we cannot use MEM_STAT_DECL here.  */
-#if GATHER_STATISTICS
-#define VEC_stack_alloc(T,alloc,name,line,function)			  \
-  (VEC_OP (T,stack,alloc1)						  \
-   (alloc, XALLOCAVAR (VEC(T,stack), VEC_embedded_size (T, alloc))))
-#else
-#define VEC_stack_alloc(T,alloc)					  \
-  (VEC_OP (T,stack,alloc1)						  \
-   (alloc, XALLOCAVAR (VEC(T,stack), VEC_embedded_size (T, alloc))))
-#endif
-
-#define DEF_VEC_ALLOC_P_STACK(T)					  \
-VEC_TA(T,base,stack);							  \
-DEF_VEC_ALLOC_FUNC_P_STACK(T)						  \
-DEF_VEC_NONALLOC_FUNCS_P(T,stack)					  \
-struct vec_swallow_trailing_semi
-
-#define DEF_VEC_ALLOC_FUNC_P_STACK(T)					  \
-static inline VEC(T,stack) *VEC_OP (T,stack,alloc1)			  \
-     (int alloc_, VEC(T,stack)* space)					  \
-{									  \
-  return (VEC(T,stack) *) vec_stack_p_reserve_exact_1 (alloc_, space);	  \
-}
-
-#define DEF_VEC_ALLOC_O_STACK(T)					  \
-VEC_TA(T,base,stack);							  \
-DEF_VEC_ALLOC_FUNC_O_STACK(T)						  \
-DEF_VEC_NONALLOC_FUNCS_O(T,stack)					  \
-struct vec_swallow_trailing_semi
-
-#define DEF_VEC_ALLOC_FUNC_O_STACK(T)					  \
-static inline VEC(T,stack) *VEC_OP (T,stack,alloc1)			  \
-     (int alloc_, VEC(T,stack)* space)					  \
-{									  \
-  return (VEC(T,stack) *) vec_stack_p_reserve_exact_1 (alloc_, space);	  \
-}
-
-#define DEF_VEC_ALLOC_I_STACK(T)					  \
-VEC_TA(T,base,stack);							  \
-DEF_VEC_ALLOC_FUNC_I_STACK(T)						  \
-DEF_VEC_NONALLOC_FUNCS_I(T,stack)					  \
-struct vec_swallow_trailing_semi
-
-#define DEF_VEC_ALLOC_FUNC_I_STACK(T)					  \
-static inline VEC(T,stack) *VEC_OP (T,stack,alloc1)			  \
-     (int alloc_, VEC(T,stack)* space)					  \
-{									  \
-  return (VEC(T,stack) *) vec_stack_p_reserve_exact_1 (alloc_, space);   \
->>>>>>> fa62b5da
 }
 
 #endif /* GCC_VEC_H */