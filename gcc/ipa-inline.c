--- conflicted
+++ resolved
@@ -579,25 +579,14 @@
      inline cnadidate.  At themoment we allow inline hints to
      promote non-inline function to inline and we increase
      MAX_INLINE_INSNS_SINGLE 16fold for inline functions.  */
-<<<<<<< HEAD
-  else if (!DECL_DECLARED_INLINE_P (callee->decl)
-=======
   else if ((!DECL_DECLARED_INLINE_P (callee->decl)
 	   && (!e->count || !cgraph_maybe_hot_edge_p (e)))
->>>>>>> 02d42640
 	   && inline_summary (callee)->min_size - inline_edge_summary (e)->call_stmt_size
 	      > MAX (MAX_INLINE_INSNS_SINGLE, MAX_INLINE_INSNS_AUTO))
     {
       e->inline_failed = CIF_MAX_INLINE_INSNS_AUTO_LIMIT;
       want_inline = false;
     }
-<<<<<<< HEAD
-  else if (DECL_DECLARED_INLINE_P (callee->decl)
-	   && inline_summary (callee)->min_size - inline_edge_summary (e)->call_stmt_size
-	      > 16 * MAX_INLINE_INSNS_SINGLE)
-    {
-      e->inline_failed = CIF_MAX_INLINE_INSNS_AUTO_LIMIT;
-=======
   else if ((DECL_DECLARED_INLINE_P (callee->decl) || e->count)
 	   && inline_summary (callee)->min_size - inline_edge_summary (e)->call_stmt_size
 	      > 16 * MAX_INLINE_INSNS_SINGLE)
@@ -605,7 +594,6 @@
       e->inline_failed = (DECL_DECLARED_INLINE_P (callee->decl)
 			  ? CIF_MAX_INLINE_INSNS_SINGLE_LIMIT
 			  : CIF_MAX_INLINE_INSNS_AUTO_LIMIT);
->>>>>>> 02d42640
       want_inline = false;
     }
   else
@@ -622,10 +610,7 @@
 	       && growth >= MAX_INLINE_INSNS_SINGLE
 	       && ((!big_speedup
 		    && !(hints & (INLINE_HINT_indirect_call
-<<<<<<< HEAD
-=======
 				  | INLINE_HINT_known_hot
->>>>>>> 02d42640
 				  | INLINE_HINT_loop_iterations
 				  | INLINE_HINT_array_index
 				  | INLINE_HINT_loop_stride)))
