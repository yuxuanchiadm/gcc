--- conflicted
+++ resolved
@@ -235,12 +235,9 @@
   Bexpression*
   function_code_expression(Bfunction*, Location);
 
-<<<<<<< HEAD
-=======
   Bexpression*
   address_expression(Bexpression*, Location);
 
->>>>>>> 4d0aec87
   // Statements.
 
   Bstatement*
@@ -1003,8 +1000,6 @@
   return this->make_expression(ret);
 }
 
-<<<<<<< HEAD
-=======
 // Get the address of an expression.
 
 Bexpression*
@@ -1018,7 +1013,6 @@
   return this->make_expression(ret);
 }
 
->>>>>>> 4d0aec87
 // An expression as a statement.
 
 Bstatement*
