--- conflicted
+++ resolved
@@ -6711,8 +6711,6 @@
   else
     return Type::make_error_type();
   return fntype->copy_without_receiver();
-<<<<<<< HEAD
-=======
 }
 
 // Determine the types of a method expression.
@@ -6876,257 +6874,6 @@
 
   ins.first->second = new_no;
   return new_no;
->>>>>>> 4d0aec87
-}
-
-// Return an expression to check *REF for nil while dereferencing
-// according to FIELD_INDEXES.  Update *REF to build up the field
-// reference.  This is a static function so that we don't have to
-// worry about declaring Field_indexes in expressions.h.
-
-static Expression*
-bme_check_nil(const Method::Field_indexes* field_indexes, Location loc,
-	      Expression** ref)
-{
-<<<<<<< HEAD
-  Named_object* fn = this->method_->named_object();
-  Function_type* fntype;
-  if (fn->is_function())
-    fntype = fn->func_value()->type();
-  else if (fn->is_function_declaration())
-    fntype = fn->func_declaration_value()->type();
-  else
-    fntype = NULL;
-  if (fntype == NULL || !fntype->is_method())
-    this->expr_->determine_type_no_context();
-  else
-=======
-  if (field_indexes == NULL)
-    return Expression::make_boolean(false, loc);
-  Expression* cond = bme_check_nil(field_indexes->next, loc, ref);
-  Struct_type* stype = (*ref)->type()->deref()->struct_type();
-  go_assert(stype != NULL
-	    && field_indexes->field_index < stype->field_count());
-  if ((*ref)->type()->struct_type() == NULL)
->>>>>>> 4d0aec87
-    {
-      go_assert((*ref)->type()->points_to() != NULL);
-      Expression* n = Expression::make_binary(OPERATOR_EQEQ, *ref,
-					      Expression::make_nil(loc),
-					      loc);
-      cond = Expression::make_binary(OPERATOR_OROR, cond, n, loc);
-      *ref = Expression::make_unary(OPERATOR_MULT, *ref, loc);
-      go_assert((*ref)->type()->struct_type() == stype);
-    }
-  *ref = Expression::make_field_reference(*ref, field_indexes->field_index,
-					  loc);
-  return cond;
-}
-
-// Get the tree for a method value.
-
-tree
-Bound_method_expression::do_get_tree(Translate_context* context)
-{
-<<<<<<< HEAD
-  Named_object* fn = this->method_->named_object();
-  if (!fn->is_function() && !fn->is_function_declaration())
-    {
-      this->report_error(_("object is not a method"));
-      return;
-    }
-
-  Function_type* fntype;
-  if (fn->is_function())
-    fntype = fn->func_value()->type();
-  else if (fn->is_function_declaration())
-    fntype = fn->func_declaration_value()->type();
-  else
-    go_unreachable();
-  Type* rtype = fntype->receiver()->type()->deref();
-  Type* etype = (this->expr_type_ != NULL
-		 ? this->expr_type_
-		 : this->expr_->type());
-  etype = etype->deref();
-  if (!Type::are_identical(rtype, etype, true, NULL))
-    this->report_error(_("method type does not match object type"));
-}
-
-// If a bound method expression is not simply called, then it is
-// represented as a closure.  The closure will hold a single variable,
-// the receiver to pass to the method.  The function will be a simple
-// thunk that pulls that value from the closure and calls the method
-// with the remaining arguments.
-//
-// Because method values are not common, we don't build all thunks for
-// every methods, but instead only build them as we need them.  In
-// particular, we even build them on demand for methods defined in
-// other packages.
-
-Bound_method_expression::Method_value_thunks
-  Bound_method_expression::method_value_thunks;
-
-// Find or create the thunk for METHOD.
-
-Named_object*
-Bound_method_expression::create_thunk(Gogo* gogo, const Method* method,
-				      Named_object* fn)
-{
-  std::pair<Named_object*, Named_object*> val(fn, NULL);
-  std::pair<Method_value_thunks::iterator, bool> ins =
-    Bound_method_expression::method_value_thunks.insert(val);
-  if (!ins.second)
-    {
-      // We have seen this method before.
-      go_assert(ins.first->second != NULL);
-      return ins.first->second;
-    }
-
-  Location loc = fn->location();
-
-  Function_type* orig_fntype;
-  if (fn->is_function())
-    orig_fntype = fn->func_value()->type();
-  else if (fn->is_function_declaration())
-    orig_fntype = fn->func_declaration_value()->type();
-  else
-    orig_fntype = NULL;
-
-  if (orig_fntype == NULL || !orig_fntype->is_method())
-    {
-      ins.first->second = Named_object::make_erroneous_name(Gogo::thunk_name());
-      return ins.first->second;
-    }
-
-  Struct_field_list* sfl = new Struct_field_list();
-  // The type here is wrong--it should be the C function type.  But it
-  // doesn't really matter.
-  Type* vt = Type::make_pointer_type(Type::make_void_type());
-  sfl->push_back(Struct_field(Typed_identifier("fn.0", vt, loc)));
-  sfl->push_back(Struct_field(Typed_identifier("val.1",
-					       orig_fntype->receiver()->type(),
-					       loc)));
-  Type* closure_type = Type::make_struct_type(sfl, loc);
-  closure_type = Type::make_pointer_type(closure_type);
-
-  Function_type* new_fntype = orig_fntype->copy_with_names();
-
-  Named_object* new_no = gogo->start_function(Gogo::thunk_name(), new_fntype,
-					      false, loc);
-
-  Variable* cvar = new Variable(closure_type, NULL, false, false, false, loc);
-  cvar->set_is_used();
-  Named_object* cp = Named_object::make_variable("$closure", NULL, cvar);
-  new_no->func_value()->set_closure_var(cp);
-
-  gogo->start_block(loc);
-
-  // Field 0 of the closure is the function code pointer, field 1 is
-  // the value on which to invoke the method.
-  Expression* arg = Expression::make_var_reference(cp, loc);
-  arg = Expression::make_unary(OPERATOR_MULT, arg, loc);
-  arg = Expression::make_field_reference(arg, 1, loc);
-
-  Expression* bme = Expression::make_bound_method(arg, method, fn, loc);
-
-  const Typed_identifier_list* orig_params = orig_fntype->parameters();
-  Expression_list* args;
-  if (orig_params == NULL || orig_params->empty())
-    args = NULL;
-=======
-  Named_object* thunk = Bound_method_expression::create_thunk(context->gogo(),
-							      this->method_,
-							      this->function_);
-  if (thunk->is_erroneous())
-    {
-      go_assert(saw_errors());
-      return error_mark_node;
-    }
-
-  // FIXME: We should lower this earlier, but we can't lower it in the
-  // lowering pass because at that point we don't know whether we need
-  // to create the thunk or not.  If the expression is called, we
-  // don't need the thunk.
-
-  Location loc = this->location();
-
-  // If the method expects a value, and we have a pointer, we need to
-  // dereference the pointer.
-
-  Named_object* fn = this->method_->named_object();
-  Function_type* fntype;
-  if (fn->is_function())
-    fntype = fn->func_value()->type();
-  else if (fn->is_function_declaration())
-    fntype = fn->func_declaration_value()->type();
->>>>>>> 4d0aec87
-  else
-    go_unreachable();
-
-  Expression* val = this->expr_;
-  if (fntype->receiver()->type()->points_to() == NULL
-      && val->type()->points_to() != NULL)
-    val = Expression::make_unary(OPERATOR_MULT, val, loc);
-
-  // Note that we are ignoring this->expr_type_ here.  The thunk will
-  // expect a closure whose second field has type this->expr_type_ (if
-  // that is not NULL).  We are going to pass it a closure whose
-  // second field has type this->expr_->type().  Since
-  // this->expr_type_ is only not-NULL for pointer types, we can get
-  // away with this.
-
-  Struct_field_list* fields = new Struct_field_list();
-  fields->push_back(Struct_field(Typed_identifier("fn.0",
-						  thunk->func_value()->type(),
-						  loc)));
-  fields->push_back(Struct_field(Typed_identifier("val.1", val->type(), loc)));
-  Struct_type* st = Type::make_struct_type(fields, loc);
-
-  Expression_list* vals = new Expression_list();
-  vals->push_back(Expression::make_func_code_reference(thunk, loc));
-  vals->push_back(val);
-
-  Expression* ret = Expression::make_struct_composite_literal(st, vals, loc);
-  ret = Expression::make_heap_composite(ret, loc);
-
-  tree ret_tree = ret->get_tree(context);
-
-  Expression* nil_check = NULL;
-
-  // See whether the expression or any embedded pointers are nil.
-
-  Expression* expr = this->expr_;
-  if (this->method_->field_indexes() != NULL)
-    {
-<<<<<<< HEAD
-      const Typed_identifier_list* new_params = new_fntype->parameters();
-      args = new Expression_list();
-      for (Typed_identifier_list::const_iterator p = new_params->begin();
-	   p != new_params->end();
-	   ++p)
-	{
-	  Named_object* p_no = gogo->lookup(p->name(), NULL);
-	  go_assert(p_no != NULL
-		    && p_no->is_variable()
-		    && p_no->var_value()->is_parameter());
-	  args->push_back(Expression::make_var_reference(p_no, loc));
-	}
-    }
-
-  Call_expression* call = Expression::make_call(bme, args,
-						orig_fntype->is_varargs(),
-						loc);
-  call->set_varargs_are_lowered();
-
-  Statement* s = Statement::make_return_from_call(call, loc);
-  gogo->add_statement(s);
-  Block* b = gogo->finish_block(loc);
-  gogo->add_block(b, loc);
-  gogo->lower_block(new_no, b);
-  gogo->finish_function(loc);
-
-  ins.first->second = new_no;
-  return new_no;
 }
 
 // Return an expression to check *REF for nil while dereferencing
@@ -7246,27 +6993,6 @@
 	nil_check = Expression::make_binary(OPERATOR_OROR, nil_check, n, loc);
     }
 
-=======
-      // Note that we are evaluating this->expr_ twice, but that is OK
-      // because in the lowering pass we forced it into a temporary
-      // variable.
-      Expression* ref = expr;
-      nil_check = bme_check_nil(this->method_->field_indexes(), loc, &ref);
-      expr = ref;
-    }
-
-  if (this->method_->is_value_method() && expr->type()->points_to() != NULL)
-    {
-      Expression* n = Expression::make_binary(OPERATOR_EQEQ, expr,
-					      Expression::make_nil(loc),
-					      loc);
-      if (nil_check == NULL)
-	nil_check = n;
-      else
-	nil_check = Expression::make_binary(OPERATOR_OROR, nil_check, n, loc);
-    }
-
->>>>>>> 4d0aec87
   if (nil_check != NULL)
     {
       tree nil_check_tree = nil_check->get_tree(context);
