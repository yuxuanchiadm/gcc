// types.h -- Go frontend types.     -*- C++ -*-

// Copyright 2009 The Go Authors. All rights reserved.
// Use of this source code is governed by a BSD-style
// license that can be found in the LICENSE file.

#ifndef GO_TYPES_H
#define GO_TYPES_H

#include "go-linemap.h"

class Gogo;
class Package;
class Traverse;
class Typed_identifier;
class Typed_identifier_list;
class Integer_type;
class Float_type;
class Complex_type;
class String_type;
class Function_type;
class Backend_function_type;
class Struct_field;
class Struct_field_list;
class Struct_type;
class Pointer_type;
class Array_type;
class Map_type;
class Channel_type;
class Interface_type;
class Named_type;
class Forward_declaration_type;
class Method;
class Methods;
class Type_hash_identical;
class Type_identical;
class Expression;
class Expression_list;
class Call_expression;
class Field_reference_expression;
class Bound_method_expression;
class Bindings;
class Named_object;
class Function;
class Translate_context;
class Export;
class Import;
class Btype;
class Bexpression;
class Bvariable;

// Type codes used in type descriptors.  These must match the values
// in libgo/runtime/go-type.h.  They also match the values in the gc
// compiler in src/cmd/gc/reflect.c and src/pkg/runtime/type.go,
// although this is not required.

static const int RUNTIME_TYPE_KIND_BOOL = 1;
static const int RUNTIME_TYPE_KIND_INT = 2;
static const int RUNTIME_TYPE_KIND_INT8 = 3;
static const int RUNTIME_TYPE_KIND_INT16 = 4;
static const int RUNTIME_TYPE_KIND_INT32 = 5;
static const int RUNTIME_TYPE_KIND_INT64 = 6;
static const int RUNTIME_TYPE_KIND_UINT = 7;
static const int RUNTIME_TYPE_KIND_UINT8 = 8;
static const int RUNTIME_TYPE_KIND_UINT16 = 9;
static const int RUNTIME_TYPE_KIND_UINT32 = 10;
static const int RUNTIME_TYPE_KIND_UINT64 = 11;
static const int RUNTIME_TYPE_KIND_UINTPTR = 12;
static const int RUNTIME_TYPE_KIND_FLOAT32 = 13;
static const int RUNTIME_TYPE_KIND_FLOAT64 = 14;
static const int RUNTIME_TYPE_KIND_COMPLEX64 = 15;
static const int RUNTIME_TYPE_KIND_COMPLEX128 = 16;
static const int RUNTIME_TYPE_KIND_ARRAY = 17;
static const int RUNTIME_TYPE_KIND_CHAN = 18;
static const int RUNTIME_TYPE_KIND_FUNC = 19;
static const int RUNTIME_TYPE_KIND_INTERFACE = 20;
static const int RUNTIME_TYPE_KIND_MAP = 21;
static const int RUNTIME_TYPE_KIND_PTR = 22;
static const int RUNTIME_TYPE_KIND_SLICE = 23;
static const int RUNTIME_TYPE_KIND_STRING = 24;
static const int RUNTIME_TYPE_KIND_STRUCT = 25;
static const int RUNTIME_TYPE_KIND_UNSAFE_POINTER = 26;

static const int RUNTIME_TYPE_KIND_NO_POINTERS = (1 << 7);

// To build the complete list of methods for a named type we need to
// gather all methods from anonymous fields.  Those methods may
// require an arbitrary set of indirections and field offsets.  There
// is also the possibility of ambiguous methods, which we could ignore
// except that we want to give a better error message for that case.
// This is a base class.  There are two types of methods: named
// methods, and methods which are inherited from an anonymous field of
// interface type.

class Method
{
 public:
  // For methods in anonymous types we need to know the sequence of
  // field references used to extract the pointer to pass to the
  // method.  Since each method for a particular anonymous field will
  // have the sequence of field indexes, and since the indexes can be
  // shared going down the chain, we use a manually managed linked
  // list.  The first entry in the list is the field index for the
  // last field, the one passed to the method.

  struct Field_indexes
  {
    const Field_indexes* next;
    unsigned int field_index;
  };

  virtual ~Method()
  { }

  // Get the list of field indexes.
  const Field_indexes*
  field_indexes() const
  { return this->field_indexes_; }

  // Get the depth.
  unsigned int
  depth() const
  { return this->depth_; }

  // Return whether this is a value method--a method which does not
  // require a pointer expression.
  bool
  is_value_method() const
  { return this->is_value_method_; }

  // Return whether we need a stub method--this is true if we can't
  // just pass the main object to the method.
  bool
  needs_stub_method() const
  { return this->needs_stub_method_; }

  // Return whether this is an ambiguous method name.
  bool
  is_ambiguous() const
  { return this->is_ambiguous_; }

  // Note that this method is ambiguous.
  void
  set_is_ambiguous()
  { this->is_ambiguous_ = true; }

  // Return the type of the method.
  Function_type*
  type() const
  { return this->do_type(); }

  // Return the location of the method receiver.
  Location
  receiver_location() const
  { return this->do_receiver_location(); }

  // Return an expression which binds this method to EXPR.  This is
  // something which can be used with a function call.
  Expression*
  bind_method(Expression* expr, Location location) const;

  // Return the named object for this method.  This may only be called
  // after methods are finalized.
  Named_object*
  named_object() const;

  // Get the stub object.
  Named_object*
  stub_object() const
  {
    go_assert(this->stub_ != NULL);
    return this->stub_;
  }

  // Set the stub object.
  void
  set_stub_object(Named_object* no)
  {
    go_assert(this->stub_ == NULL);
    this->stub_ = no;
  }

  // Return true if this method should not participate in any
  // interfaces.
  bool
  nointerface() const
  { return this->do_nointerface(); }

 protected:
  // These objects are only built by the child classes.
  Method(const Field_indexes* field_indexes, unsigned int depth,
	 bool is_value_method, bool needs_stub_method)
    : field_indexes_(field_indexes), depth_(depth), stub_(NULL),
      is_value_method_(is_value_method), needs_stub_method_(needs_stub_method),
      is_ambiguous_(false)
  { }

  // The named object for this method.
  virtual Named_object*
  do_named_object() const = 0;

  // The type of the method.
  virtual Function_type*
  do_type() const = 0;

  // Return the location of the method receiver.
  virtual Location
  do_receiver_location() const = 0;

  // Bind a method to an object.
  virtual Expression*
  do_bind_method(Expression* expr, Location location) const = 0;

  // Return whether this method should not participate in interfaces.
  virtual bool
  do_nointerface() const = 0;

 private:
  // The sequence of field indexes used for this method.  If this is
  // NULL, then the method is defined for the current type.
  const Field_indexes* field_indexes_;
  // The depth at which this method was found.
  unsigned int depth_;
  // If a stub method is required, this is its object.  This is only
  // set after stub methods are built in finalize_methods.
  Named_object* stub_;
  // Whether this is a value method--a method that does not require a
  // pointer.
  bool is_value_method_;
  // Whether a stub method is required.
  bool needs_stub_method_;
  // Whether this method is ambiguous.
  bool is_ambiguous_;
};

// A named method.  This is what you get with a method declaration,
// either directly on the type, or inherited from some anonymous
// embedded field.

class Named_method : public Method
{
 public:
  Named_method(Named_object* named_object, const Field_indexes* field_indexes,
	       unsigned int depth, bool is_value_method,
	       bool needs_stub_method)
    : Method(field_indexes, depth, is_value_method, needs_stub_method),
      named_object_(named_object)
  { }

 protected:
  // Get the Named_object for the method.
  Named_object*
  do_named_object() const
  { return this->named_object_; }

  // The type of the method.
  Function_type*
  do_type() const;

  // Return the location of the method receiver.
  Location
  do_receiver_location() const;

  // Bind a method to an object.
  Expression*
  do_bind_method(Expression* expr, Location location) const;

  // Return whether this method should not participate in interfaces.
  bool
  do_nointerface() const;

 private:
  // The method itself.  For a method which needs a stub, this starts
  // out as the underlying method, and is later replaced with the stub
  // method.
  Named_object* named_object_;
};

// An interface method.  This is used when an interface appears as an
// anonymous field in a named struct.

class Interface_method : public Method
{
 public:
  Interface_method(const std::string& name, Location location,
		   Function_type* fntype, const Field_indexes* field_indexes,
		   unsigned int depth)
    : Method(field_indexes, depth, true, true),
      name_(name), location_(location), fntype_(fntype)
  { }

 protected:
  // Get the Named_object for the method.  This should never be
  // called, as we always create a stub.
  Named_object*
  do_named_object() const
  { go_unreachable(); }

  // The type of the method.
  Function_type*
  do_type() const
  { return this->fntype_; }

  // Return the location of the method receiver.
  Location
  do_receiver_location() const
  { return this->location_; }

  // Bind a method to an object.
  Expression*
  do_bind_method(Expression* expr, Location location) const;

  // Return whether this method should not participate in interfaces.
  bool
  do_nointerface() const
  { return false; }

 private:
  // The name of the interface method to call.
  std::string name_;
  // The location of the definition of the interface method.
  Location location_;
  // The type of the interface method.
  Function_type* fntype_;
};

// A mapping from method name to Method.  This is a wrapper around a
// hash table.

class Methods
{
 private:
  typedef Unordered_map(std::string, Method*) Method_map;

 public:
  typedef Method_map::const_iterator const_iterator;

  Methods()
    : methods_()
  { }

  // Insert a new method.  Returns true if it was inserted, false if
  // it was overidden or ambiguous.
  bool
  insert(const std::string& name, Method* m);

  // The number of (unambiguous) methods.
  size_t
  count() const;

  // Iterate.
  const_iterator
  begin() const
  { return this->methods_.begin(); }

  const_iterator
  end() const
  { return this->methods_.end(); }

  // Lookup.
  const_iterator
  find(const std::string& name) const
  { return this->methods_.find(name); }

 private:
  Method_map methods_;
};

// The base class for all types.

class Type
{
 public:
  // The types of types.
  enum Type_classification
  {
    TYPE_ERROR,
    TYPE_VOID,
    TYPE_BOOLEAN,
    TYPE_INTEGER,
    TYPE_FLOAT,
    TYPE_COMPLEX,
    TYPE_STRING,
    TYPE_SINK,
    TYPE_FUNCTION,
    TYPE_POINTER,
    TYPE_NIL,
    TYPE_CALL_MULTIPLE_RESULT,
    TYPE_STRUCT,
    TYPE_ARRAY,
    TYPE_MAP,
    TYPE_CHANNEL,
    TYPE_INTERFACE,
    TYPE_NAMED,
    TYPE_FORWARD
  };

  virtual ~Type();

  // Creators.

  static Type*
  make_error_type();

  static Type*
  make_void_type();

  // Get the unnamed bool type.
  static Type*
  make_boolean_type();

  // Get the named type "bool".
  static Named_type*
  lookup_bool_type();

  // Make the named type "bool".
  static Named_type*
  make_named_bool_type();

  // Make an abstract integer type.
  static Integer_type*
  make_abstract_integer_type();

  // Make an abstract type for a character constant.
  static Integer_type*
  make_abstract_character_type();

  // Make a named integer type with a specified size.
  // RUNTIME_TYPE_KIND is the code to use in reflection information,
  // to distinguish int and int32.
  static Named_type*
  make_integer_type(const char* name, bool is_unsigned, int bits,
		    int runtime_type_kind);

  // Look up a named integer type.
  static Named_type*
  lookup_integer_type(const char* name);

  // Make an abstract floating point type.
  static Float_type*
  make_abstract_float_type();

  // Make a named floating point type with a specific size.
  // RUNTIME_TYPE_KIND is the code to use in reflection information,
  // to distinguish float and float32.
  static Named_type*
  make_float_type(const char* name, int bits, int runtime_type_kind);

  // Look up a named float type.
  static Named_type*
  lookup_float_type(const char* name);

  // Make an abstract complex type.
  static Complex_type*
  make_abstract_complex_type();

  // Make a named complex type with a specific size.
  // RUNTIME_TYPE_KIND is the code to use in reflection information,
  // to distinguish complex and complex64.
  static Named_type*
  make_complex_type(const char* name, int bits, int runtime_type_kind);

  // Look up a named complex type.
  static Named_type*
  lookup_complex_type(const char* name);

  // Get the unnamed string type.
  static Type*
  make_string_type();

  // Get the named type "string".
  static Named_type*
  lookup_string_type();

  // Make the named type "string".
  static Named_type*
  make_named_string_type();

  static Type*
  make_sink_type();

  static Function_type*
  make_function_type(Typed_identifier* receiver,
		     Typed_identifier_list* parameters,
		     Typed_identifier_list* results,
		     Location);

  static Backend_function_type*
  make_backend_function_type(Typed_identifier* receiver,
                             Typed_identifier_list* parameters,
                             Typed_identifier_list* results,
                             Location);

  static Pointer_type*
  make_pointer_type(Type*);

  static Type*
  make_nil_type();

  static Type*
  make_call_multiple_result_type(Call_expression*);

  static Struct_type*
  make_struct_type(Struct_field_list* fields, Location);

  static Array_type*
  make_array_type(Type* element_type, Expression* length);

  static Map_type*
  make_map_type(Type* key_type, Type* value_type, Location);

  static Channel_type*
  make_channel_type(bool send, bool receive, Type*);

  static Interface_type*
  make_interface_type(Typed_identifier_list* methods, Location);

  static Interface_type*
  make_empty_interface_type(Location);

  static Type*
  make_type_descriptor_type();

  static Type*
  make_type_descriptor_ptr_type();

  static Named_type*
  make_named_type(Named_object*, Type*, Location);

  static Type*
  make_forward_declaration(Named_object*);

  // Make a builtin struct type from a list of fields.
  static Struct_type*
  make_builtin_struct_type(int nfields, ...);

  // Make a builtin named type.
  static Named_type*
  make_builtin_named_type(const char* name, Type* type);

  // Traverse a type.
  static int
  traverse(Type*, Traverse*);

  // Verify the type.  This is called after parsing, and verifies that
  // types are complete and meet the language requirements.  This
  // returns false if the type is invalid and we should not continue
  // traversing it.
  bool
  verify()
  { return this->do_verify(); }

  // Return true if two types are identical.  If ERRORS_ARE_IDENTICAL,
  // returns that an erroneous type is identical to any other type;
  // this is used to avoid cascading errors.  If this returns false,
  // and REASON is not NULL, it may set *REASON.
  static bool
  are_identical(const Type* lhs, const Type* rhs, bool errors_are_identical,
		std::string* reason);

  // Return true if two types are compatible for use in a binary
  // operation, other than a shift, comparison, or channel send.  This
  // is an equivalence relation.
  static bool
  are_compatible_for_binop(const Type* t1, const Type* t2);

  // Return true if two types are compatible for use with the
  // comparison operator.  IS_EQUALITY_OP is true if this is an
  // equality comparison, false if it is an ordered comparison.  This
  // is an equivalence relation.  If this returns false, and REASON is
  // not NULL, it sets *REASON.
  static bool
  are_compatible_for_comparison(bool is_equality_op, const Type *t1,
				const Type *t2, std::string* reason);

  // Return true if a type is comparable with itself.  This is true of
  // most types, but false for, e.g., function types.
  bool
  is_comparable() const
  { return Type::are_compatible_for_comparison(true, this, this, NULL); }

  // Return true if a value with type RHS is assignable to a variable
  // with type LHS.  This is not an equivalence relation.  If this
  // returns false, and REASON is not NULL, it sets *REASON.
  static bool
  are_assignable(const Type* lhs, const Type* rhs, std::string* reason);

  // Return true if a value with type RHS is assignable to a variable
  // with type LHS, ignoring any assignment of hidden fields
  // (unexported fields of a type imported from another package).
  // This is like the are_assignable method.
  static bool
  are_assignable_hidden_ok(const Type* lhs, const Type* rhs,
			   std::string* reason);

  // Return true if a value with type RHS may be converted to type
  // LHS.  If this returns false, and REASON is not NULL, it sets
  // *REASON.
  static bool
  are_convertible(const Type* lhs, const Type* rhs, std::string* reason);

  // Whether this type has any hidden fields which are not visible in
  // the current compilation, such as a field whose name begins with a
  // lower case letter in a struct imported from a different package.
  // WITHIN is not NULL if we are looking at fields in a named type.
  bool
  has_hidden_fields(const Named_type* within, std::string* reason) const;

  // Return true if values of this type can be compared using an
  // identity function which gets nothing but a pointer to the value
  // and a size.
  bool
  compare_is_identity(Gogo* gogo)
  { return this->do_compare_is_identity(gogo); }

  // Return a hash code for this type for the method hash table.
  // Types which are equivalent according to are_identical will have
  // the same hash code.
  unsigned int
  hash_for_method(Gogo*) const;

  // Return the type classification.
  Type_classification
  classification() const
  { return this->classification_; }

  // Return the base type for this type.  This looks through forward
  // declarations and names.  Using this with a forward declaration
  // which has not been defined will return an error type.
  Type*
  base();

  const Type*
  base() const;

  // Return the type skipping defined forward declarations.  If this
  // type is a forward declaration which has not been defined, it will
  // return the Forward_declaration_type.  This differs from base() in
  // that it will return a Named_type, and for a
  // Forward_declaration_type which is not defined it will return that
  // type rather than an error type.
  Type*
  forwarded();

  const Type*
  forwarded() const;

  // Return true if this is a basic type: a type which is not composed
  // of other types, and is not void.
  bool
  is_basic_type() const;

  // Return true if this is an abstract type--an integer, floating
  // point, or complex type whose size has not been determined.
  bool
  is_abstract() const;

  // Return a non-abstract version of an abstract type.
  Type*
  make_non_abstract_type();

  // Return true if this type is or contains a pointer.  This
  // determines whether the garbage collector needs to look at a value
  // of this type.
  bool
  has_pointer() const
  { return this->do_has_pointer(); }

  // Return true if this is the error type.  This returns false for a
  // type which is not defined, as it is called by the parser before
  // all types are defined.
  bool
  is_error_type() const;

  // Return true if this is the error type or if the type is
  // undefined.  If the type is undefined, this will give an error.
  // This should only be called after parsing is complete.
  bool
  is_error() const
  { return this->base()->is_error_type(); }

  // Return true if this is a void type.
  bool
  is_void_type() const
  { return this->classification_ == TYPE_VOID; }

  // If this is an integer type, return the Integer_type.  Otherwise,
  // return NULL.  This is a controlled dynamic_cast.
  Integer_type*
  integer_type()
  { return this->convert<Integer_type, TYPE_INTEGER>(); }

  const Integer_type*
  integer_type() const
  { return this->convert<const Integer_type, TYPE_INTEGER>(); }

  // If this is a floating point type, return the Float_type.
  // Otherwise, return NULL.  This is a controlled dynamic_cast.
  Float_type*
  float_type()
  { return this->convert<Float_type, TYPE_FLOAT>(); }

  const Float_type*
  float_type() const
  { return this->convert<const Float_type, TYPE_FLOAT>(); }

  // If this is a complex type, return the Complex_type.  Otherwise,
  // return NULL.
  Complex_type*
  complex_type()
  { return this->convert<Complex_type, TYPE_COMPLEX>(); }

  const Complex_type*
  complex_type() const
  { return this->convert<const Complex_type, TYPE_COMPLEX>(); }

  // Return whether this is a numeric type.
  bool
  is_numeric_type() const
  {
    Type_classification tc = this->base()->classification_;
    return tc == TYPE_INTEGER || tc == TYPE_FLOAT || tc == TYPE_COMPLEX;
  }

  // Return true if this is a boolean type.
  bool
  is_boolean_type() const
  { return this->base()->classification_ == TYPE_BOOLEAN; }

  // Return true if this is an abstract boolean type.
  bool
  is_abstract_boolean_type() const
  { return this->classification_ == TYPE_BOOLEAN; }

  // Return true if this is a string type.
  bool
  is_string_type() const
  { return this->base()->classification_ == TYPE_STRING; }

  // Return true if this is an abstract string type.
  bool
  is_abstract_string_type() const
  { return this->classification_ == TYPE_STRING; }

  // Return true if this is the sink type.  This is the type of the
  // blank identifier _.
  bool
  is_sink_type() const
  { return this->base()->classification_ == TYPE_SINK; }

  // If this is a function type, return it.  Otherwise, return NULL.
  Function_type*
  function_type()
  { return this->convert<Function_type, TYPE_FUNCTION>(); }

  const Function_type*
  function_type() const
  { return this->convert<const Function_type, TYPE_FUNCTION>(); }

  // If this is a pointer type, return the type to which it points.
  // Otherwise, return NULL.
  Type*
  points_to() const;

  // If this is a pointer type, return the type to which it points.
  // Otherwise, return the type itself.
  Type*
  deref()
  {
    Type* pt = this->points_to();
    return pt != NULL ? pt : this;
  }

  const Type*
  deref() const
  {
    const Type* pt = this->points_to();
    return pt != NULL ? pt : this;
  }

  // Return true if this is the nil type.  We don't use base() here,
  // because this can be called during parse, and there is no way to
  // name the nil type anyhow.
  bool
  is_nil_type() const
  { return this->classification_ == TYPE_NIL; }

  // Return true if this is the predeclared constant nil being used as
  // a type.  This is what the parser produces for type switches which
  // use "case nil".
  bool
  is_nil_constant_as_type() const;

  // Return true if this is the return type of a function which
  // returns multiple values.
  bool
  is_call_multiple_result_type() const
  { return this->base()->classification_ == TYPE_CALL_MULTIPLE_RESULT; }

  // If this is a struct type, return it.  Otherwise, return NULL.
  Struct_type*
  struct_type()
  { return this->convert<Struct_type, TYPE_STRUCT>(); }

  const Struct_type*
  struct_type() const
  { return this->convert<const Struct_type, TYPE_STRUCT>(); }

  // If this is an array type, return it.  Otherwise, return NULL.
  Array_type*
  array_type()
  { return this->convert<Array_type, TYPE_ARRAY>(); }

  const Array_type*
  array_type() const
  { return this->convert<const Array_type, TYPE_ARRAY>(); }

  // Return whether if this is a slice type.
  bool
  is_slice_type() const;

  // If this is a map type, return it.  Otherwise, return NULL.
  Map_type*
  map_type()
  { return this->convert<Map_type, TYPE_MAP>(); }

  const Map_type*
  map_type() const
  { return this->convert<const Map_type, TYPE_MAP>(); }

  // If this is a channel type, return it.  Otherwise, return NULL.
  Channel_type*
  channel_type()
  { return this->convert<Channel_type, TYPE_CHANNEL>(); }

  const Channel_type*
  channel_type() const
  { return this->convert<const Channel_type, TYPE_CHANNEL>(); }

  // If this is an interface type, return it.  Otherwise, return NULL.
  Interface_type*
  interface_type()
  { return this->convert<Interface_type, TYPE_INTERFACE>(); }

  const Interface_type*
  interface_type() const
  { return this->convert<const Interface_type, TYPE_INTERFACE>(); }

  // If this is a named type, return it.  Otherwise, return NULL.
  Named_type*
  named_type();

  const Named_type*
  named_type() const;

  // If this is a forward declaration, return it.  Otherwise, return
  // NULL.
  Forward_declaration_type*
  forward_declaration_type()
  { return this->convert_no_base<Forward_declaration_type, TYPE_FORWARD>(); }

  const Forward_declaration_type*
  forward_declaration_type() const
  {
    return this->convert_no_base<const Forward_declaration_type,
				 TYPE_FORWARD>();
  }

  // Return true if this type is not yet defined.
  bool
  is_undefined() const;

  // Return true if this is the unsafe.pointer type.  We currently
  // represent that as pointer-to-void.
  bool
  is_unsafe_pointer_type() const
  { return this->points_to() != NULL && this->points_to()->is_void_type(); }

  // Look for field or method NAME for TYPE.  Return an expression for
  // it, bound to EXPR.
  static Expression*
  bind_field_or_method(Gogo*, const Type* type, Expression* expr,
		       const std::string& name, Location);

  // Return true if NAME is an unexported field or method of TYPE.
  static bool
  is_unexported_field_or_method(Gogo*, const Type*, const std::string&,
				std::vector<const Named_type*>*);

  // Convert the builtin named types.
  static void
  convert_builtin_named_types(Gogo*);

  // Return the backend representation of this type.
  Btype*
  get_backend(Gogo*);

  // Return a placeholder for the backend representation of the type.
  // This will return a type of the correct size, but for which some
  // of the fields may still need to be completed.
  Btype*
  get_backend_placeholder(Gogo*);

  // Finish the backend representation of a placeholder.
  void
  finish_backend(Gogo*, Btype*);

  // Build a type descriptor entry for this type.  Return a pointer to
  // it.  The location is the location which causes us to need the
  // entry.
  Bexpression*
  type_descriptor_pointer(Gogo* gogo, Location);

  // Return the type reflection string for this type.
  std::string
  reflection(Gogo*) const;

  // Return a mangled name for the type.  This is a name which can be
  // used in assembler code.  Identical types should have the same
  // manged name.
  std::string
  mangled_name(Gogo*) const;

  // If the size of the type can be determined, set *PSIZE to the size
  // in bytes and return true.  Otherwise, return false.  This queries
  // the backend.
  bool
  backend_type_size(Gogo*, unsigned long* psize);

  // If the alignment of the type can be determined, set *PALIGN to
  // the alignment in bytes and return true.  Otherwise, return false.
  bool
  backend_type_align(Gogo*, unsigned long* palign);

  // If the alignment of a struct field of this type can be
  // determined, set *PALIGN to the alignment in bytes and return
  // true.  Otherwise, return false.
  bool
  backend_type_field_align(Gogo*, unsigned long* palign);

  // Whether the backend size is known.
  bool
  is_backend_type_size_known(Gogo*);

  // Get the hash and equality functions for a type.
  void
  type_functions(Gogo*, Named_type* name, Function_type* hash_fntype,
		 Function_type* equal_fntype, Named_object** hash_fn,
		 Named_object** equal_fn);

  // Write the hash and equality type functions.
  void
  write_specific_type_functions(Gogo*, Named_type*,
				const std::string& hash_name,
				Function_type* hash_fntype,
				const std::string& equal_name,
				Function_type* equal_fntype);

  // Export the type.
  void
  export_type(Export* exp) const
  { this->do_export(exp); }

  // Import a type.
  static Type*
  import_type(Import*);

 protected:
  Type(Type_classification);

  // Functions implemented by the child class.

  // Traverse the subtypes.
  virtual int
  do_traverse(Traverse*);

  // Verify the type.
  virtual bool
  do_verify()
  { return true; }

  virtual bool
  do_has_pointer() const
  { return false; }

  virtual bool
  do_compare_is_identity(Gogo*) = 0;

  virtual unsigned int
  do_hash_for_method(Gogo*) const;

  virtual Btype*
  do_get_backend(Gogo*) = 0;

  virtual Expression*
  do_type_descriptor(Gogo*, Named_type* name) = 0;

  virtual void
  do_reflection(Gogo*, std::string*) const = 0;

  virtual void
  do_mangled_name(Gogo*, std::string*) const = 0;

  virtual void
  do_export(Export*) const;

  // Return whether a method expects a pointer as the receiver.
  static bool
  method_expects_pointer(const Named_object*);

  // Finalize the methods for a type.
  static void
  finalize_methods(Gogo*, const Type*, Location, Methods**);

  // Return a method from a set of methods.
  static Method*
  method_function(const Methods*, const std::string& name,
		  bool* is_ambiguous);

  // A mapping from interfaces to the associated interface method
  // tables for this type.  This maps to a decl.
  typedef Unordered_map_hash(Interface_type*, Expression*, Type_hash_identical,
			     Type_identical) Interface_method_tables;

  // Return a pointer to the interface method table for TYPE for the
  // interface INTERFACE.
  static Expression*
  interface_method_table(Type* type,
			 Interface_type *interface, bool is_pointer,
			 Interface_method_tables** method_tables,
			 Interface_method_tables** pointer_tables);

  // Return a composite literal for the type descriptor entry for a
  // type.
  static Expression*
  type_descriptor(Gogo*, Type*);

  // Return a composite literal for the type descriptor entry for
  // TYPE, using NAME as the name of the type.
  static Expression*
  named_type_descriptor(Gogo*, Type* type, Named_type* name);

  // Return a composite literal for a plain type descriptor for this
  // type with the given kind and name.
  Expression*
  plain_type_descriptor(Gogo*, int runtime_type_kind, Named_type* name);

  // Build a composite literal for the basic type descriptor.
  Expression*
  type_descriptor_constructor(Gogo*, int runtime_type_kind, Named_type*,
			      const Methods*, bool only_value_methods);

  // For the benefit of child class reflection string generation.
  void
  append_reflection(const Type* type, Gogo* gogo, std::string* ret) const
  { type->do_reflection(gogo, ret); }

  // For the benefit of child class mangling.
  void
  append_mangled_name(const Type* type, Gogo* gogo, std::string* ret) const
  { type->do_mangled_name(gogo, ret); }

  // Incorporate a string into a hash code.
  static unsigned int
  hash_string(const std::string&, unsigned int);

  // Return the backend representation for the underlying type of a
  // named type.
  static Btype*
  get_named_base_btype(Gogo* gogo, Type* base_type)
  { return base_type->get_btype_without_hash(gogo); }

 private:
  // Convert to the desired type classification, or return NULL.  This
  // is a controlled dynamic_cast.
  template<typename Type_class, Type_classification type_classification>
  Type_class*
  convert()
  {
    Type* base = this->base();
    return (base->classification_ == type_classification
	    ? static_cast<Type_class*>(base)
	    : NULL);
  }

  template<typename Type_class, Type_classification type_classification>
  const Type_class*
  convert() const
  {
    const Type* base = this->base();
    return (base->classification_ == type_classification
	    ? static_cast<Type_class*>(base)
	    : NULL);
  }

  template<typename Type_class, Type_classification type_classification>
  Type_class*
  convert_no_base()
  {
    return (this->classification_ == type_classification
	    ? static_cast<Type_class*>(this)
	    : NULL);
  }

  template<typename Type_class, Type_classification type_classification>
  const Type_class*
  convert_no_base() const
  {
    return (this->classification_ == type_classification
	    ? static_cast<Type_class*>(this)
	    : NULL);
  }

  // Support for are_assignable and are_assignable_hidden_ok.
  static bool
  are_assignable_check_hidden(const Type* lhs, const Type* rhs,
			      bool check_hidden_fields, std::string* reason);

  // Map unnamed types to type descriptor decls.
  typedef Unordered_map_hash(const Type*, Bvariable*, Type_hash_identical,
			     Type_identical) Type_descriptor_vars;

  static Type_descriptor_vars type_descriptor_vars;

  // Build the type descriptor variable for this type.
  void
  make_type_descriptor_var(Gogo*);

  // Return the name of the type descriptor variable.  If NAME is not
  // NULL, it is the name to use.
  std::string
  type_descriptor_var_name(Gogo*, Named_type* name);

  // Return true if the type descriptor for this type should be
  // defined in some other package.  If NAME is not NULL, it is the
  // name of this type.  If this returns true it sets *PACKAGE to the
  // package where the type descriptor is defined.
  bool
  type_descriptor_defined_elsewhere(Named_type* name, const Package** package);

  // Build the hash and equality type functions for a type which needs
  // specific functions.
  void
  specific_type_functions(Gogo*, Named_type*, Function_type* hash_fntype,
			  Function_type* equal_fntype, Named_object** hash_fn,
			  Named_object** equal_fn);

  void
  write_named_hash(Gogo*, Named_type*, Function_type* hash_fntype,
		   Function_type* equal_fntype);

  void
  write_named_equal(Gogo*, Named_type*);

  // Build a composite literal for the uncommon type information.
  Expression*
  uncommon_type_constructor(Gogo*, Type* uncommon_type,
			    Named_type*, const Methods*,
			    bool only_value_methods) const;

  // Build a composite literal for the methods.
  Expression*
  methods_constructor(Gogo*, Type* methods_type, const Methods*,
		      bool only_value_methods) const;

  // Build a composite literal for one method.
  Expression*
  method_constructor(Gogo*, Type* method_type, const std::string& name,
		     const Method*, bool only_value_methods) const;

<<<<<<< HEAD
  static tree
  build_receive_return_type(tree type);

=======
>>>>>>> 02d42640
  // Add all methods for TYPE to the list of methods for THIS.
  static void
  add_methods_for_type(const Type* type, const Method::Field_indexes*,
		       unsigned int depth, bool, bool,
		       std::vector<const Named_type*>*,
		       Methods**);

  static void
  add_local_methods_for_type(const Named_type* type,
			     const Method::Field_indexes*,
			     unsigned int depth, bool, bool, Methods**);

  static void
  add_embedded_methods_for_type(const Type* type,
				const Method::Field_indexes*,
				unsigned int depth, bool, bool,
				std::vector<const Named_type*>*,
				Methods**);

  static void
  add_interface_methods_for_type(const Type* type,
				 const Method::Field_indexes*,
				 unsigned int depth, Methods**);

  // Build stub methods for a type.
  static void
  build_stub_methods(Gogo*, const Type* type, const Methods* methods,
		     Location);

  static void
  build_one_stub_method(Gogo*, Method*, const char* receiver_name,
			const Typed_identifier_list*, bool is_varargs,
			Location);

  static Expression*
  apply_field_indexes(Expression*, const Method::Field_indexes*,
		      Location);

  // Look for a field or method named NAME in TYPE.
  static bool
  find_field_or_method(const Type* type, const std::string& name,
		       bool receiver_can_be_pointer,
		       std::vector<const Named_type*>*, int* level,
		       bool* is_method, bool* found_pointer_method,
		       std::string* ambig1, std::string* ambig2);

  // Get the backend representation for a type without looking in the
  // hash table for identical types.
  Btype*
  get_btype_without_hash(Gogo*);

  // A backend type that may be a placeholder.
  struct Type_btype_entry
  {
    Btype *btype;
    bool is_placeholder;
  };

  // A mapping from Type to Btype*, used to ensure that the backend
  // representation of identical types is identical.  This is only
  // used for unnamed types.
  typedef Unordered_map_hash(const Type*, Type_btype_entry,
			     Type_hash_identical, Type_identical) Type_btypes;

  static Type_btypes type_btypes;

  // A list of builtin named types.
  static std::vector<Named_type*> named_builtin_types;

  // A map from types which need specific type functions to the type
  // functions themselves.
  typedef std::pair<Named_object*, Named_object*> Hash_equal_fn;
  typedef Unordered_map_hash(const Type*, Hash_equal_fn, Type_hash_identical,
			     Type_identical) Type_functions;

  static Type_functions type_functions_table;

  // The type classification.
  Type_classification classification_;
  // The backend representation of the type, once it has been
  // determined.
  Btype* btype_;
  // The type descriptor for this type.  This starts out as NULL and
  // is filled in as needed.
  Bvariable* type_descriptor_var_;
};

// Type hash table operations.

class Type_hash_identical
{
 public:
  unsigned int
  operator()(const Type* type) const
  { return type->hash_for_method(NULL); }
};

class Type_identical
{
 public:
  bool
  operator()(const Type* t1, const Type* t2) const
  { return Type::are_identical(t1, t2, false, NULL); }
};

// An identifier with a type.

class Typed_identifier
{
 public:
  Typed_identifier(const std::string& name, Type* type,
		   Location location)
    : name_(name), type_(type), location_(location)
  { }

  // Get the name.
  const std::string&
  name() const
  { return this->name_; }

  // Get the type.
  Type*
  type() const
  { return this->type_; }

  // Return the location where the name was seen.  This is not always
  // meaningful.
  Location
  location() const
  { return this->location_; }

  // Set the type--sometimes we see the identifier before the type.
  void
  set_type(Type* type)
  {
    go_assert(this->type_ == NULL || type->is_error_type());
    this->type_ = type;
  }

 private:
  // Identifier name.
  std::string name_;
  // Type.
  Type* type_;
  // The location where the name was seen.
  Location location_;
};

// A list of Typed_identifiers.

class Typed_identifier_list
{
 public:
  Typed_identifier_list()
    : entries_()
  { }

  // Whether the list is empty.
  bool
  empty() const
  { return this->entries_.empty(); }

  // Return the number of entries in the list.
  size_t
  size() const
  { return this->entries_.size(); }

  // Add an entry to the end of the list.
  void
  push_back(const Typed_identifier& td)
  { this->entries_.push_back(td); }

  // Remove an entry from the end of the list.
  void
  pop_back()
  { this->entries_.pop_back(); }

  // Set the type of entry I to TYPE.
  void
  set_type(size_t i, Type* type)
  {
    go_assert(i < this->entries_.size());
    this->entries_[i].set_type(type);
  }

  // Sort the entries by name.
  void
  sort_by_name();

  // Traverse types.
  int
  traverse(Traverse*);

  // Return the first and last elements.
  Typed_identifier&
  front()
  { return this->entries_.front(); }

  const Typed_identifier&
  front() const
  { return this->entries_.front(); }

  Typed_identifier&
  back()
  { return this->entries_.back(); }

  const Typed_identifier&
  back() const
  { return this->entries_.back(); }

  const Typed_identifier&
  at(size_t i) const
  { return this->entries_.at(i); }

  void
  set(size_t i, const Typed_identifier& t)
  { this->entries_.at(i) = t; }

  void
  resize(size_t c)
  {
    go_assert(c <= this->entries_.size());
    this->entries_.resize(c, Typed_identifier("", NULL,
                                              Linemap::unknown_location()));
  }

  void
  reserve(size_t c)
  { this->entries_.reserve(c); }

  // Iterators.

  typedef std::vector<Typed_identifier>::iterator iterator;
  typedef std::vector<Typed_identifier>::const_iterator const_iterator;

  iterator
  begin()
  { return this->entries_.begin(); }

  const_iterator
  begin() const
  { return this->entries_.begin(); }

  iterator
  end()
  { return this->entries_.end(); }

  const_iterator
  end() const
  { return this->entries_.end(); }

  // Return a copy of this list.  This returns an independent copy of
  // the vector, but does not copy the types.
  Typed_identifier_list*
  copy() const;

 private:
  std::vector<Typed_identifier> entries_;
};

// The type of an integer.

class Integer_type : public Type
{
 public:
  // Create a new integer type.
  static Named_type*
  create_integer_type(const char* name, bool is_unsigned, int bits,
		      int runtime_type_kind);

  // Look up an existing integer type.
  static Named_type*
  lookup_integer_type(const char* name);

  // Create an abstract integer type.
  static Integer_type*
  create_abstract_integer_type();

  // Create an abstract character type.
  static Integer_type*
  create_abstract_character_type();

  // Whether this is an abstract integer type.
  bool
  is_abstract() const
  { return this->is_abstract_; }

  // Whether this is an unsigned type.
  bool
  is_unsigned() const
  { return this->is_unsigned_; }

  // The number of bits.
  int
  bits() const
  { return this->bits_; }

  // Whether this type is the same as T.
  bool
  is_identical(const Integer_type* t) const;

  // Whether this is the type "byte" or another name for "byte".
  bool
  is_byte() const
  { return this->is_byte_; }

  // Mark this as the "byte" type.
  void
  set_is_byte()
  { this->is_byte_ = true; }

  // Whether this is the type "rune" or another name for "rune".
  bool
  is_rune() const
  { return this->is_rune_; }

  // Mark this as the "rune" type.
  void
  set_is_rune()
  { this->is_rune_ = true; }

protected:
  bool
  do_compare_is_identity(Gogo*)
  { return true; }

  unsigned int
  do_hash_for_method(Gogo*) const;

  Btype*
  do_get_backend(Gogo*);

  Expression*
  do_type_descriptor(Gogo*, Named_type*);

  void
  do_reflection(Gogo*, std::string*) const;

  void
  do_mangled_name(Gogo*, std::string*) const;

 private:
  Integer_type(bool is_abstract, bool is_unsigned, int bits,
	       int runtime_type_kind)
    : Type(TYPE_INTEGER),
      is_abstract_(is_abstract), is_unsigned_(is_unsigned), is_byte_(false),
      is_rune_(false), bits_(bits), runtime_type_kind_(runtime_type_kind)
  { }

  // Map names of integer types to the types themselves.
  typedef std::map<std::string, Named_type*> Named_integer_types;
  static Named_integer_types named_integer_types;

  // True if this is an abstract type.
  bool is_abstract_;
  // True if this is an unsigned type.
  bool is_unsigned_;
  // True if this is the byte type.
  bool is_byte_;
  // True if this is the rune type.
  bool is_rune_;
  // The number of bits.
  int bits_;
  // The runtime type code used in the type descriptor for this type.
  int runtime_type_kind_;
};

// The type of a floating point number.

class Float_type : public Type
{
 public:
  // Create a new float type.
  static Named_type*
  create_float_type(const char* name, int bits, int runtime_type_kind);

  // Look up an existing float type.
  static Named_type*
  lookup_float_type(const char* name);

  // Create an abstract float type.
  static Float_type*
  create_abstract_float_type();

  // Whether this is an abstract float type.
  bool
  is_abstract() const
  { return this->is_abstract_; }

  // The number of bits.
  int
  bits() const
  { return this->bits_; }

  // Whether this type is the same as T.
  bool
  is_identical(const Float_type* t) const;

 protected:
  bool
  do_compare_is_identity(Gogo*)
  { return false; }

  unsigned int
  do_hash_for_method(Gogo*) const;

  Btype*
  do_get_backend(Gogo*);

  Expression*
  do_type_descriptor(Gogo*, Named_type*);

  void
  do_reflection(Gogo*, std::string*) const;

  void
  do_mangled_name(Gogo*, std::string*) const;

 private:
  Float_type(bool is_abstract, int bits, int runtime_type_kind)
    : Type(TYPE_FLOAT),
      is_abstract_(is_abstract), bits_(bits),
      runtime_type_kind_(runtime_type_kind)
  { }

  // Map names of float types to the types themselves.
  typedef std::map<std::string, Named_type*> Named_float_types;
  static Named_float_types named_float_types;

  // True if this is an abstract type.
  bool is_abstract_;
  // The number of bits in the floating point value.
  int bits_;
  // The runtime type code used in the type descriptor for this type.
  int runtime_type_kind_;
};

// The type of a complex number.

class Complex_type : public Type
{
 public:
  // Create a new complex type.
  static Named_type*
  create_complex_type(const char* name, int bits, int runtime_type_kind);

  // Look up an existing complex type.
  static Named_type*
  lookup_complex_type(const char* name);

  // Create an abstract complex type.
  static Complex_type*
  create_abstract_complex_type();

  // Whether this is an abstract complex type.
  bool
  is_abstract() const
  { return this->is_abstract_; }

  // The number of bits: 64 or 128.
  int bits() const
  { return this->bits_; }

  // Whether this type is the same as T.
  bool
  is_identical(const Complex_type* t) const;

 protected:
  bool
  do_compare_is_identity(Gogo*)
  { return false; }

  unsigned int
  do_hash_for_method(Gogo*) const;

  Btype*
  do_get_backend(Gogo*);

  Expression*
  do_type_descriptor(Gogo*, Named_type*);

  void
  do_reflection(Gogo*, std::string*) const;

  void
  do_mangled_name(Gogo*, std::string*) const;

 private:
  Complex_type(bool is_abstract, int bits, int runtime_type_kind)
    : Type(TYPE_COMPLEX),
      is_abstract_(is_abstract), bits_(bits),
      runtime_type_kind_(runtime_type_kind)
  { }

  // Map names of complex types to the types themselves.
  typedef std::map<std::string, Named_type*> Named_complex_types;
  static Named_complex_types named_complex_types;

  // True if this is an abstract type.
  bool is_abstract_;
  // The number of bits in the complex value--64 or 128.
  int bits_;
  // The runtime type code used in the type descriptor for this type.
  int runtime_type_kind_;
};

// The type of a string.

class String_type : public Type
{
 public:
  String_type()
    : Type(TYPE_STRING)
  { }

 protected:
  bool
  do_has_pointer() const
  { return true; }

  bool
  do_compare_is_identity(Gogo*)
  { return false; }

  Btype*
  do_get_backend(Gogo*);

  Expression*
  do_type_descriptor(Gogo*, Named_type*);

  void
  do_reflection(Gogo*, std::string*) const;

  void
  do_mangled_name(Gogo*, std::string* ret) const;

 private:
  // The named string type.
  static Named_type* string_type_;
};

// The type of a function.

class Function_type : public Type
{
 public:
  Function_type(Typed_identifier* receiver, Typed_identifier_list* parameters,
		Typed_identifier_list* results, Location location)
    : Type(TYPE_FUNCTION),
      receiver_(receiver), parameters_(parameters), results_(results),
      location_(location), is_varargs_(false), is_builtin_(false),
      fnbtype_(NULL)
  { }

  // Get the receiver.
  const Typed_identifier*
  receiver() const
  { return this->receiver_; }

  // Get the return names and types.
  const Typed_identifier_list*
  results() const
  { return this->results_; }

  // Get the parameter names and types.
  const Typed_identifier_list*
  parameters() const
  { return this->parameters_; }

  // Whether this is a varargs function.
  bool
  is_varargs() const
  { return this->is_varargs_; }

  // Whether this is a builtin function.
  bool
  is_builtin() const
  { return this->is_builtin_; }

  // The location where this type was defined.
  Location
  location() const
  { return this->location_; }

  // Return whether this is a method type.
  bool
  is_method() const
  { return this->receiver_ != NULL; }

  // Whether T is a valid redeclaration of this type.  This is called
  // when a function is declared more than once.
  bool
  is_valid_redeclaration(const Function_type* t, std::string*) const;

  // Whether this type is the same as T.
  bool
  is_identical(const Function_type* t, bool ignore_receiver,
	       bool errors_are_identical, std::string*) const;

  // Record that this is a varargs function.
  void
  set_is_varargs()
  { this->is_varargs_ = true; }

  // Record that this is a builtin function.
  void
  set_is_builtin()
  { this->is_builtin_ = true; }

  // Import a function type.
  static Function_type*
  do_import(Import*);

  // Return a copy of this type without a receiver.  This is only
  // valid for a method type.
  Function_type*
  copy_without_receiver() const;

  // Return a copy of this type with a receiver.  This is used when an
  // interface method is attached to a named or struct type.
  Function_type*
  copy_with_receiver(Type*) const;

  // Return a copy of this type with the receiver treated as the first
  // parameter.  If WANT_POINTER_RECEIVER is true, the receiver is
  // forced to be a pointer.
  Function_type*
  copy_with_receiver_as_param(bool want_pointer_receiver) const;

  // Return a copy of this type ignoring any receiver and using dummy
  // names for all parameters.  This is used for thunks for method
  // values.
  Function_type*
  copy_with_names() const;

  static Type*
  make_function_type_descriptor_type();

  // Return the backend representation of this function type. This is used
  // as the real type of a backend function declaration or defintion.
  Btype*
  get_backend_fntype(Gogo*);

 protected:
  int
  do_traverse(Traverse*);

  // A function descriptor may be allocated on the heap.
  bool
  do_has_pointer() const
  { return true; }

  bool
  do_compare_is_identity(Gogo*)
  { return false; }

  unsigned int
  do_hash_for_method(Gogo*) const;

  Btype*
  do_get_backend(Gogo*);

  Expression*
  do_type_descriptor(Gogo*, Named_type*);

  void
  do_reflection(Gogo*, std::string*) const;

  void
  do_mangled_name(Gogo*, std::string*) const;

  void
  do_export(Export*) const;

 private:
  Expression*
  type_descriptor_params(Type*, const Typed_identifier*,
			 const Typed_identifier_list*);

  // A mapping from a list of result types to a backend struct type.
  class Results_hash
  {
  public:
    unsigned int
    operator()(const Typed_identifier_list*) const;
  };

  class Results_equal
  {
  public:
    bool
    operator()(const Typed_identifier_list*,
	       const Typed_identifier_list*) const;
  };

  typedef Unordered_map_hash(Typed_identifier_list*, Btype*,
			     Results_hash, Results_equal) Results_structs;

  static Results_structs results_structs;

  // The receiver name and type.  This will be NULL for a normal
  // function, non-NULL for a method.
  Typed_identifier* receiver_;
  // The parameter names and types.
  Typed_identifier_list* parameters_;
  // The result names and types.  This will be NULL if no result was
  // specified.
  Typed_identifier_list* results_;
  // The location where this type was defined.  This exists solely to
  // give a location for the fields of the struct if this function
  // returns multiple values.
  Location location_;
  // Whether this function takes a variable number of arguments.
  bool is_varargs_;
  // Whether this is a special builtin function which can not simply
  // be called.  This is used for len, cap, etc.
  bool is_builtin_;
  // The backend representation of this type for backend function
  // declarations and definitions.
  Btype* fnbtype_;
};

// The type of a function's backend representation.

class Backend_function_type : public Function_type
{
 public:
  Backend_function_type(Typed_identifier* receiver,
                        Typed_identifier_list* parameters,
                        Typed_identifier_list* results, Location location)
      : Function_type(receiver, parameters, results, location)
  { }

 protected:
  Btype*
  do_get_backend(Gogo* gogo)
  { return this->get_backend_fntype(gogo); }
};

// The type of a pointer.

class Pointer_type : public Type
{
 public:
  Pointer_type(Type* to_type)
    : Type(TYPE_POINTER),
      to_type_(to_type)
  {}

  Type*
  points_to() const
  { return this->to_type_; }

  // Import a pointer type.
  static Pointer_type*
  do_import(Import*);

  static Type*
  make_pointer_type_descriptor_type();

 protected:
  int
  do_traverse(Traverse*);

  bool
  do_has_pointer() const
  { return true; }

  bool
  do_compare_is_identity(Gogo*)
  { return true; }

  unsigned int
  do_hash_for_method(Gogo*) const;

  Btype*
  do_get_backend(Gogo*);

  Expression*
  do_type_descriptor(Gogo*, Named_type*);

  void
  do_reflection(Gogo*, std::string*) const;

  void
  do_mangled_name(Gogo*, std::string*) const;

  void
  do_export(Export*) const;

 private:
  // The type to which this type points.
  Type* to_type_;
};

// The type of a field in a struct.

class Struct_field
{
 public:
  explicit Struct_field(const Typed_identifier& typed_identifier)
    : typed_identifier_(typed_identifier), tag_(NULL), is_imported_(false)
  { }

  // The field name.
  const std::string&
  field_name() const;

  // Return whether this struct field is named NAME.
  bool
  is_field_name(const std::string& name) const;

  // Return whether this struct field is an unexported field named NAME.
  bool
  is_unexported_field_name(Gogo*, const std::string& name) const;

  // Return whether this struct field is an embedded built-in type.
  bool
  is_embedded_builtin(Gogo*) const;

  // The field type.
  Type*
  type() const
  { return this->typed_identifier_.type(); }

  // The field location.
  Location
  location() const
  { return this->typed_identifier_.location(); }

  // Whether the field has a tag.
  bool
  has_tag() const
  { return this->tag_ != NULL; }

  // The tag.
  const std::string&
  tag() const
  {
    go_assert(this->tag_ != NULL);
    return *this->tag_;
  }

  // Whether this is an anonymous field.
  bool
  is_anonymous() const
  { return this->typed_identifier_.name().empty(); }

  // Set the tag.  FIXME: This is never freed.
  void
  set_tag(const std::string& tag)
  { this->tag_ = new std::string(tag); }

  // Record that this field is defined in an imported struct.
  void
  set_is_imported()
  { this->is_imported_ = true; }

  // Set the type.  This is only used in error cases.
  void
  set_type(Type* type)
  { this->typed_identifier_.set_type(type); }

 private:
  // The field name, type, and location.
  Typed_identifier typed_identifier_;
  // The field tag.  This is NULL if the field has no tag.
  std::string* tag_;
  // Whether this field is defined in an imported struct.
  bool is_imported_;
};

// A list of struct fields.

class Struct_field_list
{
 public:
  Struct_field_list()
    : entries_()
  { }

  // Whether the list is empty.
  bool
  empty() const
  { return this->entries_.empty(); }

  // Return the number of entries.
  size_t
  size() const
  { return this->entries_.size(); }

  // Add an entry to the end of the list.
  void
  push_back(const Struct_field& sf)
  { this->entries_.push_back(sf); }

  // Index into the list.
  const Struct_field&
  at(size_t i) const
  { return this->entries_.at(i); }

  // Last entry in list.
  Struct_field&
  back()
  { return this->entries_.back(); }

  // Iterators.

  typedef std::vector<Struct_field>::iterator iterator;
  typedef std::vector<Struct_field>::const_iterator const_iterator;

  iterator
  begin()
  { return this->entries_.begin(); }

  const_iterator
  begin() const
  { return this->entries_.begin(); }

  iterator
  end()
  { return this->entries_.end(); }

  const_iterator
  end() const
  { return this->entries_.end(); }

 private:
  std::vector<Struct_field> entries_;
};

// The type of a struct.

class Struct_type : public Type
{
 public:
  Struct_type(Struct_field_list* fields, Location location)
    : Type(TYPE_STRUCT),
      fields_(fields), location_(location), all_methods_(NULL)
  { }

  // Return the field NAME.  This only looks at local fields, not at
  // embedded types.  If the field is found, and PINDEX is not NULL,
  // this sets *PINDEX to the field index.  If the field is not found,
  // this returns NULL.
  const Struct_field*
  find_local_field(const std::string& name, unsigned int *pindex) const;

  // Return the field number INDEX.
  const Struct_field*
  field(unsigned int index) const
  { return &this->fields_->at(index); }

  // Get the struct fields.
  const Struct_field_list*
  fields() const
  { return this->fields_; }

  // Return the number of fields.
  size_t
  field_count() const
  { return this->fields_->size(); }

  // Push a new field onto the end of the struct.  This is used when
  // building a closure variable.
  void
  push_field(const Struct_field& sf)
  { this->fields_->push_back(sf); }

  // Return an expression referring to field NAME in STRUCT_EXPR, or
  // NULL if there is no field with that name.
  Field_reference_expression*
  field_reference(Expression* struct_expr, const std::string& name,
		  Location) const;

  // Return the total number of fields, including embedded fields.
  // This is the number of values that can appear in a conversion to
  // this type.
  unsigned int
  total_field_count() const;

  // Whether this type is identical with T.
  bool
  is_identical(const Struct_type* t, bool errors_are_identical) const;

  // Whether this struct type has any hidden fields.  This returns
  // true if any fields have hidden names, or if any non-pointer
  // anonymous fields have types with hidden fields.
  bool
  struct_has_hidden_fields(const Named_type* within, std::string*) const;

  // Return whether NAME is a local field which is not exported.  This
  // is only used for better error reporting.
  bool
  is_unexported_local_field(Gogo*, const std::string& name) const;

  // If this is an unnamed struct, build the complete list of methods,
  // including those from anonymous fields, and build methods stubs if
  // needed.
  void
  finalize_methods(Gogo*);

  // Return whether this type has any methods.  This should only be
  // called after the finalize_methods pass.
  bool
  has_any_methods() const
  { return this->all_methods_ != NULL; }

  // Return the methods for tihs type.  This should only be called
  // after the finalize_methods pass.
  const Methods*
  methods() const
  { return this->all_methods_; }

  // Return the method to use for NAME.  This returns NULL if there is
  // no such method or if the method is ambiguous.  When it returns
  // NULL, this sets *IS_AMBIGUOUS if the method name is ambiguous.
  Method*
  method_function(const std::string& name, bool* is_ambiguous) const;

  // Return a pointer to the interface method table for this type for
  // the interface INTERFACE.  If IS_POINTER is true, set the type
  // descriptor to a pointer to this type, otherwise set it to this
  // type.
  Expression*
  interface_method_table(Interface_type* interface, bool is_pointer);

  // Traverse just the field types of a struct type.
  int
  traverse_field_types(Traverse* traverse)
  { return this->do_traverse(traverse); }

  // If the offset of field INDEX in the backend implementation can be
  // determined, set *POFFSET to the offset in bytes and return true.
  // Otherwise, return false.
  bool
  backend_field_offset(Gogo*, unsigned int index, unsigned int* poffset);

  // Finish the backend representation of all the fields.
  void
  finish_backend_fields(Gogo*);

  // Import a struct type.
  static Struct_type*
  do_import(Import*);

  static Type*
  make_struct_type_descriptor_type();

  // Write the hash function for this type.
  void
  write_hash_function(Gogo*, Named_type*, Function_type*, Function_type*);

  // Write the equality function for this type.
  void
  write_equal_function(Gogo*, Named_type*);

 protected:
  int
  do_traverse(Traverse*);

  bool
  do_verify();

  bool
  do_has_pointer() const;

  bool
  do_compare_is_identity(Gogo*);

  unsigned int
  do_hash_for_method(Gogo*) const;

  Btype*
  do_get_backend(Gogo*);

  Expression*
  do_type_descriptor(Gogo*, Named_type*);

  void
  do_reflection(Gogo*, std::string*) const;

  void
  do_mangled_name(Gogo*, std::string*) const;

  void
  do_export(Export*) const;

 private:
  // Used to merge method sets of identical unnamed structs.
  typedef Unordered_map_hash(Struct_type*, Struct_type*, Type_hash_identical,
			     Type_identical) Identical_structs;

  static Identical_structs identical_structs;

  // Used to manage method tables for identical unnamed structs.
  typedef std::pair<Interface_method_tables*, Interface_method_tables*>
    Struct_method_table_pair;

  typedef Unordered_map_hash(Struct_type*, Struct_method_table_pair*,
			     Type_hash_identical, Type_identical)
    Struct_method_tables;

  static Struct_method_tables struct_method_tables;

  // Used to avoid infinite loops in field_reference_depth.
  struct Saw_named_type
  {
    Saw_named_type* next;
    Named_type* nt;
  };

  Field_reference_expression*
  field_reference_depth(Expression* struct_expr, const std::string& name,
			Location, Saw_named_type*,
			unsigned int* depth) const;

  // The fields of the struct.
  Struct_field_list* fields_;
  // The place where the struct was declared.
  Location location_;
  // If this struct is unnamed, a list of methods.
  Methods* all_methods_;
};

// The type of an array.

class Array_type : public Type
{
 public:
  Array_type(Type* element_type, Expression* length)
    : Type(TYPE_ARRAY),
      element_type_(element_type), length_(length), blength_(NULL)
  { }

  // Return the element type.
  Type*
  element_type() const
  { return this->element_type_; }

  // Return the length.  This will return NULL for a slice.
  Expression*
  length() const
  { return this->length_; }

  // Whether this type is identical with T.
  bool
  is_identical(const Array_type* t, bool errors_are_identical) const;

  // Whether this type has any hidden fields.
  bool
  array_has_hidden_fields(const Named_type* within, std::string* reason) const
  { return this->element_type_->has_hidden_fields(within, reason); }

  // Return an expression for the pointer to the values in an array.
  Expression*
  get_value_pointer(Gogo*, Expression* array) const;

  // Return an expression for the length of an array with this type.
  Expression*
  get_length(Gogo*, Expression* array) const;

  // Return an expression for the capacity of an array with this type.
  Expression*
  get_capacity(Gogo*, Expression* array) const;

  // Import an array type.
  static Array_type*
  do_import(Import*);

  // Return the backend representation of the element type.
  Btype*
  get_backend_element(Gogo*, bool use_placeholder);

  // Return the backend representation of the length.
  Bexpression*
  get_backend_length(Gogo*);

  // Finish the backend representation of the element type.
  void
  finish_backend_element(Gogo*);

  static Type*
  make_array_type_descriptor_type();

  static Type*
  make_slice_type_descriptor_type();

  // Write the hash function for this type.
  void
  write_hash_function(Gogo*, Named_type*, Function_type*, Function_type*);

  // Write the equality function for this type.
  void
  write_equal_function(Gogo*, Named_type*);

 protected:
  int
  do_traverse(Traverse* traverse);

  bool
  do_verify();

  bool
  do_has_pointer() const
  {
    return this->length_ == NULL || this->element_type_->has_pointer();
  }

  bool
  do_compare_is_identity(Gogo*);

  unsigned int
  do_hash_for_method(Gogo*) const;

  Btype*
  do_get_backend(Gogo*);

  Expression*
  do_type_descriptor(Gogo*, Named_type*);

  void
  do_reflection(Gogo*, std::string*) const;

  void
  do_mangled_name(Gogo*, std::string*) const;

  void
  do_export(Export*) const;

 private:
  bool
  verify_length();

  Expression*
  array_type_descriptor(Gogo*, Named_type*);

  Expression*
  slice_type_descriptor(Gogo*, Named_type*);

  // The type of elements of the array.
  Type* element_type_;
  // The number of elements.  This may be NULL.
  Expression* length_;
  // The backend representation of the length.
  // We only want to compute this once.
  Bexpression* blength_;
};

// The type of a map.

class Map_type : public Type
{
 public:
  Map_type(Type* key_type, Type* val_type, Location location)
    : Type(TYPE_MAP),
      key_type_(key_type), val_type_(val_type), location_(location)
  { }

  // Return the key type.
  Type*
  key_type() const
  { return this->key_type_; }

  // Return the value type.
  Type*
  val_type() const
  { return this->val_type_; }

  // Whether this type is identical with T.
  bool
  is_identical(const Map_type* t, bool errors_are_identical) const;

  // Import a map type.
  static Map_type*
  do_import(Import*);

  static Type*
  make_map_type_descriptor_type();

  static Type*
  make_map_descriptor_type();

  // Build a map descriptor for this type.  Return a pointer to it.
  // The location is the location which causes us to need the
  // descriptor.
  Bexpression*
  map_descriptor_pointer(Gogo* gogo, Location);

 protected:
  int
  do_traverse(Traverse*);

  bool
  do_verify();

  bool
  do_has_pointer() const
  { return true; }

  bool
  do_compare_is_identity(Gogo*)
  { return false; }

  unsigned int
  do_hash_for_method(Gogo*) const;

  Btype*
  do_get_backend(Gogo*);

  Expression*
  do_type_descriptor(Gogo*, Named_type*);

  void
  do_reflection(Gogo*, std::string*) const;

  void
  do_mangled_name(Gogo*, std::string*) const;

  void
  do_export(Export*) const;

 private:
  // Mapping from map types to map descriptors.
  typedef Unordered_map_hash(const Map_type*, Bvariable*, Type_hash_identical,
			     Type_identical) Map_descriptors;
  static Map_descriptors map_descriptors;

  Bvariable*
  map_descriptor(Gogo*);

  // The key type.
  Type* key_type_;
  // The value type.
  Type* val_type_;
  // Where the type was defined.
  Location location_;
};

// The type of a channel.

class Channel_type : public Type
{
 public:
  Channel_type(bool may_send, bool may_receive, Type* element_type)
    : Type(TYPE_CHANNEL),
      may_send_(may_send), may_receive_(may_receive),
      element_type_(element_type)
  { go_assert(may_send || may_receive); }

  // Whether this channel can send data.
  bool
  may_send() const
  { return this->may_send_; }

  // Whether this channel can receive data.
  bool
  may_receive() const
  { return this->may_receive_; }

  // The type of the values that may be sent on this channel.  This is
  // NULL if any type may be sent.
  Type*
  element_type() const
  { return this->element_type_; }

  // Whether this type is identical with T.
  bool
  is_identical(const Channel_type* t, bool errors_are_identical) const;

  // Import a channel type.
  static Channel_type*
  do_import(Import*);

  static Type*
  make_chan_type_descriptor_type();

 protected:
  int
  do_traverse(Traverse* traverse)
  { return Type::traverse(this->element_type_, traverse); }

  bool
  do_has_pointer() const
  { return true; }

  bool
  do_compare_is_identity(Gogo*)
  { return true; }

  unsigned int
  do_hash_for_method(Gogo*) const;

  Btype*
  do_get_backend(Gogo*);

  Expression*
  do_type_descriptor(Gogo*, Named_type*);

  void
  do_reflection(Gogo*, std::string*) const;

  void
  do_mangled_name(Gogo*, std::string*) const;

  void
  do_export(Export*) const;

 private:
  // Whether this channel can send data.
  bool may_send_;
  // Whether this channel can receive data.
  bool may_receive_;
  // The types of elements which may be sent on this channel.  If this
  // is NULL, it means that any type may be sent.
  Type* element_type_;
};

// An interface type.

class Interface_type : public Type
{
 public:
  Interface_type(Typed_identifier_list* methods, Location location)
    : Type(TYPE_INTERFACE),
      parse_methods_(methods), all_methods_(NULL), location_(location),
      interface_btype_(NULL), bmethods_(NULL), assume_identical_(NULL),
      methods_are_finalized_(false), bmethods_is_placeholder_(false),
      seen_(false)
  { go_assert(methods == NULL || !methods->empty()); }

  // The location where the interface type was defined.
  Location
  location() const
  { return this->location_; }

  // Return whether this is an empty interface.
  bool
  is_empty() const
  {
    go_assert(this->methods_are_finalized_);
    return this->all_methods_ == NULL;
  }

  // Return the list of methods.  This will return NULL for an empty
  // interface.
  const Typed_identifier_list*
  methods() const;

  // Return the number of methods.
  size_t
  method_count() const;

  // Return the method NAME, or NULL.
  const Typed_identifier*
  find_method(const std::string& name) const;

  // Return the zero-based index of method NAME.
  size_t
  method_index(const std::string& name) const;

  // Finalize the methods.  This sets all_methods_.  This handles
  // interface inheritance.
  void
  finalize_methods();

  // Return true if T implements this interface.  If this returns
  // false, and REASON is not NULL, it sets *REASON to the reason that
  // it fails.
  bool
  implements_interface(const Type* t, std::string* reason) const;

  // Whether this type is identical with T.  REASON is as in
  // implements_interface.
  bool
  is_identical(const Interface_type* t, bool errors_are_identical) const;

  // Whether we can assign T to this type.  is_identical is known to
  // be false.
  bool
  is_compatible_for_assign(const Interface_type*, std::string* reason) const;

  // Return whether NAME is a method which is not exported.  This is
  // only used for better error reporting.
  bool
  is_unexported_method(Gogo*, const std::string& name) const;

  // Import an interface type.
  static Interface_type*
  do_import(Import*);

  // Make a struct for an empty interface type.
  static Btype*
  get_backend_empty_interface_type(Gogo*);

  // Get a pointer to the backend representation of the method table.
  Btype*
  get_backend_methods(Gogo*);

  // Return a placeholder for the backend representation of the
  // pointer to the method table.
  Btype*
  get_backend_methods_placeholder(Gogo*);

  // Finish the backend representation of the method types.
  void
  finish_backend_methods(Gogo*);

  static Type*
  make_interface_type_descriptor_type();

 protected:
  int
  do_traverse(Traverse*);

  bool
  do_has_pointer() const
  { return true; }

  bool
  do_compare_is_identity(Gogo*)
  { return false; }

  unsigned int
  do_hash_for_method(Gogo*) const;

  Btype*
  do_get_backend(Gogo*);

  Expression*
  do_type_descriptor(Gogo*, Named_type*);

  void
  do_reflection(Gogo*, std::string*) const;

  void
  do_mangled_name(Gogo*, std::string*) const;

  void
  do_export(Export*) const;

 private:
  // This type guards against infinite recursion when comparing
  // interface types.  We keep a list of interface types assumed to be
  // identical during comparison.  We just keep the list on the stack.
  // This permits us to compare cases like
  // type I1 interface { F() interface{I1} }
  // type I2 interface { F() interface{I2} }
  struct Assume_identical
  {
    Assume_identical* next;
    const Interface_type* t1;
    const Interface_type* t2;
  };

  bool
  assume_identical(const Interface_type*, const Interface_type*) const;

  // The list of methods associated with the interface from the
  // parser.  This will be NULL for the empty interface.  This may
  // include unnamed interface types.
  Typed_identifier_list* parse_methods_;
  // The list of all methods associated with the interface.  This
  // expands any interface types listed in methods_.  It is set by
  // finalize_methods.  This will be NULL for the empty interface.
  Typed_identifier_list* all_methods_;
  // The location where the interface was defined.
  Location location_;
  // The backend representation of this type during backend conversion.
  Btype* interface_btype_;
  // The backend representation of the pointer to the method table.
  Btype* bmethods_;
  // A list of interface types assumed to be identical during
  // interface comparison.
  mutable Assume_identical* assume_identical_;
  // Whether the methods have been finalized.
  bool methods_are_finalized_;
  // Whether the bmethods_ field is a placeholder.
  bool bmethods_is_placeholder_;
  // Used to avoid endless recursion in do_mangled_name.
  mutable bool seen_;
};

// The value we keep for a named type.  This lets us get the right
// name when we convert to backend.  Note that we don't actually keep
// the name here; the name is in the Named_object which points to
// this.  This object exists to hold a unique backend representation for
// the type.

class Named_type : public Type
{
 public:
  Named_type(Named_object* named_object, Type* type, Location location)
    : Type(TYPE_NAMED),
      named_object_(named_object), in_function_(NULL), in_function_index_(0),
      type_(type), local_methods_(NULL), all_methods_(NULL),
      interface_method_tables_(NULL), pointer_interface_method_tables_(NULL),
      location_(location), named_btype_(NULL), dependencies_(),
      is_visible_(true), is_error_(false), is_placeholder_(false),
      is_converted_(false), is_circular_(false), is_verified_(false),
      seen_(false), seen_in_compare_is_identity_(false),
      seen_in_get_backend_(false)
  { }

  // Return the associated Named_object.  This holds the actual name.
  Named_object*
  named_object()
  { return this->named_object_; }

  const Named_object*
  named_object() const
  { return this->named_object_; }

  // Set the Named_object.  This is used when we see a type
  // declaration followed by a type.
  void
  set_named_object(Named_object* no)
  { this->named_object_ = no; }

  // Return the function in which this type is defined.  This will
  // return NULL for a type defined in global scope.
  const Named_object*
  in_function(unsigned int *pindex) const
  {
    *pindex = this->in_function_index_;
    return this->in_function_;
  }

  // Set the function in which this type is defined.
  void
  set_in_function(Named_object* f, unsigned int index)
  {
    this->in_function_ = f;
    this->in_function_index_ = index;
  }

  // Return the name of the type.
  const std::string&
  name() const;

  // Return the name of the type for an error message.  The difference
  // is that if the type is defined in a different package, this will
  // return PACKAGE.NAME.
  std::string
  message_name() const;

  // Return the underlying type.
  Type*
  real_type()
  { return this->type_; }

  const Type*
  real_type() const
  { return this->type_; }

  // Return the location.
  Location
  location() const
  { return this->location_; }

  // Whether this type is visible.  This only matters when parsing.
  bool
  is_visible() const
  { return this->is_visible_; }

  // Mark this type as visible.
  void
  set_is_visible()
  { this->is_visible_ = true; }

  // Mark this type as invisible.
  void
  clear_is_visible()
  { this->is_visible_ = false; }

  // Whether this is a builtin type.
  bool
  is_builtin() const
  { return Linemap::is_predeclared_location(this->location_); }

  // Whether this is an alias.  There are currently two aliases: byte
  // and rune.
  bool
  is_alias() const;

  // Whether this is a circular type: a pointer or function type that
  // refers to itself, which is not possible in C.
  bool
  is_circular() const
  { return this->is_circular_; }

  // Return the base type for this type.
  Type*
  named_base();

  const Type*
  named_base() const;

  // Return whether this is an error type.
  bool
  is_named_error_type() const;

  // Return whether this type is comparable.  If REASON is not NULL,
  // set *REASON when returning false.
  bool
  named_type_is_comparable(std::string* reason) const;

  // Add a method to this type.
  Named_object*
  add_method(const std::string& name, Function*);

  // Add a method declaration to this type.
  Named_object*
  add_method_declaration(const std::string& name, Package* package,
			 Function_type* type, Location location);

  // Add an existing method--one defined before the type itself was
  // defined--to a type.
  void
  add_existing_method(Named_object*);

  // Look up a local method.
  Named_object*
  find_local_method(const std::string& name) const;

  // Return the list of local methods.
  const Bindings*
  local_methods() const
  { return this->local_methods_; }

  // Build the complete list of methods, including those from
  // anonymous fields, and build method stubs if needed.
  void
  finalize_methods(Gogo*);

  // Return whether this type has any methods.  This should only be
  // called after the finalize_methods pass.
  bool
  has_any_methods() const
  { return this->all_methods_ != NULL; }

  // Return the methods for this type.  This should only be called
  // after the finalized_methods pass.
  const Methods*
  methods() const
  { return this->all_methods_; }

  // Return the method to use for NAME.  This returns NULL if there is
  // no such method or if the method is ambiguous.  When it returns
  // NULL, this sets *IS_AMBIGUOUS if the method name is ambiguous.
  Method*
  method_function(const std::string& name, bool *is_ambiguous) const;

  // Return whether NAME is a known field or method which is not
  // exported.  This is only used for better error reporting.
  bool
  is_unexported_local_method(Gogo*, const std::string& name) const;

  // Return a pointer to the interface method table for this type for
  // the interface INTERFACE.  If IS_POINTER is true, set the type
  // descriptor to a pointer to this type, otherwise set it to this
  // type.
  Expression*
  interface_method_table(Interface_type* interface, bool is_pointer);

  // Whether this type has any hidden fields.
  bool
  named_type_has_hidden_fields(std::string* reason) const;

  // Note that a type must be converted to the backend representation
  // before we convert this type.
  void
  add_dependency(Named_type* nt)
  { this->dependencies_.push_back(nt); }

  // Return true if the size and alignment of the backend
  // representation of this type is known.  This is always true after
  // types have been converted, but may be false beforehand.
  bool
  is_named_backend_type_size_known() const
  { return this->named_btype_ != NULL && !this->is_placeholder_; }

  // Export the type.
  void
  export_named_type(Export*, const std::string& name) const;

  // Import a named type.
  static void
  import_named_type(Import*, Named_type**);

  // Initial conversion to backend representation.
  void
  convert(Gogo*);

 protected:
  int
  do_traverse(Traverse* traverse)
  { return Type::traverse(this->type_, traverse); }

  bool
  do_verify();

  bool
  do_has_pointer() const;

  bool
  do_compare_is_identity(Gogo*);

  unsigned int
  do_hash_for_method(Gogo*) const;

  Btype*
  do_get_backend(Gogo*);

  Expression*
  do_type_descriptor(Gogo*, Named_type*);

  void
  do_reflection(Gogo*, std::string*) const;

  void
  do_mangled_name(Gogo*, std::string* ret) const;

  void
  do_export(Export*) const;

 private:
  // Create the placeholder during conversion.
  void
  create_placeholder(Gogo*);

  // A pointer back to the Named_object for this type.
  Named_object* named_object_;
  // If this type is defined in a function, a pointer back to the
  // function in which it is defined.
  Named_object* in_function_;
  // The index of this type in IN_FUNCTION_.
  unsigned int in_function_index_;
  // The actual type.
  Type* type_;
  // The list of methods defined for this type.  Any named type can
  // have methods.
  Bindings* local_methods_;
  // The full list of methods for this type, including methods
  // declared for anonymous fields.
  Methods* all_methods_;
  // A mapping from interfaces to the associated interface method
  // tables for this type.
  Interface_method_tables* interface_method_tables_;
  // A mapping from interfaces to the associated interface method
  // tables for pointers to this type.
  Interface_method_tables* pointer_interface_method_tables_;
  // The location where this type was defined.
  Location location_;
  // The backend representation of this type during backend
  // conversion.  This is used to avoid endless recursion when a named
  // type refers to itself.
  Btype* named_btype_;
  // A list of types which must be converted to the backend
  // representation before this type can be converted.  This is for
  // cases like
  //   type S1 { p *S2 }
  //   type S2 { s S1 }
  // where we can't convert S2 to the backend representation unless we
  // have converted S1.
  std::vector<Named_type*> dependencies_;
  // Whether this type is visible.  This is false if this type was
  // created because it was referenced by an imported object, but the
  // type itself was not exported.  This will always be true for types
  // created in the current package.
  bool is_visible_;
  // Whether this type is erroneous.
  bool is_error_;
  // Whether the current value of named_btype_ is a placeholder for
  // which the final size of the type is not known.
  bool is_placeholder_;
  // Whether this type has been converted to the backend
  // representation.  Implies that is_placeholder_ is false.
  bool is_converted_;
  // Whether this is a pointer or function type which refers to the
  // type itself.
  bool is_circular_;
  // Whether this type has been verified.
  bool is_verified_;
  // In a recursive operation such as has_hidden_fields, this flag is
  // used to prevent infinite recursion when a type refers to itself.
  // This is mutable because it is always reset to false when the
  // function exits.
  mutable bool seen_;
  // Like seen_, but used only by do_compare_is_identity.
  bool seen_in_compare_is_identity_;
  // Like seen_, but used only by do_get_backend.
  bool seen_in_get_backend_;
};

// A forward declaration.  This handles a type which has been declared
// but not defined.

class Forward_declaration_type : public Type
{
 public:
  Forward_declaration_type(Named_object* named_object);

  // The named object associated with this type declaration.  This
  // will be resolved.
  Named_object*
  named_object();

  const Named_object*
  named_object() const;

  // Return the name of the type.
  const std::string&
  name() const;

  // Return the type to which this points.  Give an error if the type
  // has not yet been defined.
  Type*
  real_type();

  const Type*
  real_type() const;

  // Whether the base type has been defined.
  bool
  is_defined() const;

  // Add a method to this type.
  Named_object*
  add_method(const std::string& name, Function*);

  // Add a method declaration to this type.
  Named_object*
  add_method_declaration(const std::string& name, Package*, Function_type*,
			 Location);

 protected:
  int
  do_traverse(Traverse* traverse);

  bool
  do_verify();

  bool
  do_has_pointer() const
  { return this->real_type()->has_pointer(); }

  bool
  do_compare_is_identity(Gogo* gogo)
  { return this->real_type()->compare_is_identity(gogo); }

  unsigned int
  do_hash_for_method(Gogo* gogo) const
  { return this->real_type()->hash_for_method(gogo); }

  Btype*
  do_get_backend(Gogo* gogo);

  Expression*
  do_type_descriptor(Gogo*, Named_type*);

  void
  do_reflection(Gogo*, std::string*) const;

  void
  do_mangled_name(Gogo*, std::string* ret) const;

  void
  do_export(Export*) const;

 private:
  // Issue a warning about a use of an undefined type.
  void
  warn() const;

  // The type declaration.
  Named_object* named_object_;
  // Whether we have issued a warning about this type.
  mutable bool warned_;
};

// The Type_context struct describes what we expect for the type of an
// expression.

struct Type_context
{
  // The exact type we expect, if known.  This may be NULL.
  Type* type;
  // Whether an abstract type is permitted.
  bool may_be_abstract;

  // Constructors.
  Type_context()
    : type(NULL), may_be_abstract(false)
  { }

  Type_context(Type* a_type, bool a_may_be_abstract)
    : type(a_type), may_be_abstract(a_may_be_abstract)
  { }
};

#endif // !defined(GO_TYPES_H)<|MERGE_RESOLUTION|>--- conflicted
+++ resolved
@@ -1168,12 +1168,6 @@
   method_constructor(Gogo*, Type* method_type, const std::string& name,
 		     const Method*, bool only_value_methods) const;
 
-<<<<<<< HEAD
-  static tree
-  build_receive_return_type(tree type);
-
-=======
->>>>>>> 02d42640
   // Add all methods for TYPE to the list of methods for THIS.
   static void
   add_methods_for_type(const Type* type, const Method::Field_indexes*,
