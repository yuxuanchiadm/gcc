--- conflicted
+++ resolved
@@ -1,5 +1,3 @@
-<<<<<<< HEAD
-=======
 2014-06-13  Ian Lance Taylor  <iant@google.com>
 
 	PR go/61496
@@ -26,7 +24,6 @@
 
 	* go-gcc.cc: Include builtins.h.
 
->>>>>>> 331c6259
 2014-05-17  Trevor Saunders  <tsaunders@mozilla.com>
 
 	* go-lang.c (struct GTY): Don't use variable_size gty attribute.
