--- conflicted
+++ resolved
@@ -617,14 +617,8 @@
   ref->offset += extra_offset;
   if (size
       && tree_fits_shwi_p (size)
-<<<<<<< HEAD
-      && tree_to_shwi (size) * BITS_PER_UNIT / BITS_PER_UNIT
-	 == tree_to_shwi (size))
-    ref->max_size = ref->size = tree_to_shwi (size) * BITS_PER_UNIT;
-=======
       && (size_hwi = tree_to_shwi (size)) <= HOST_WIDE_INT_MAX / BITS_PER_UNIT)
     ref->max_size = ref->size = size_hwi * BITS_PER_UNIT;
->>>>>>> 8c53c46c
   else
     ref->max_size = ref->size = -1;
   ref->ref_alias_set = 0;
