/* Partial redundancy elimination / Hoisting for RTL.
   Copyright (C) 1997-2013 Free Software Foundation, Inc.

This file is part of GCC.

GCC is free software; you can redistribute it and/or modify it under
the terms of the GNU General Public License as published by the Free
Software Foundation; either version 3, or (at your option) any later
version.

GCC is distributed in the hope that it will be useful, but WITHOUT ANY
WARRANTY; without even the implied warranty of MERCHANTABILITY or
FITNESS FOR A PARTICULAR PURPOSE.  See the GNU General Public License
for more details.

You should have received a copy of the GNU General Public License
along with GCC; see the file COPYING3.  If not see
<http://www.gnu.org/licenses/>.  */

/* TODO
   - reordering of memory allocation and freeing to be more space efficient
   - calc rough register pressure information and use the info to drive all
     kinds of code motion (including code hoisting) in a unified way.
*/

/* References searched while implementing this.

   Compilers Principles, Techniques and Tools
   Aho, Sethi, Ullman
   Addison-Wesley, 1988

   Global Optimization by Suppression of Partial Redundancies
   E. Morel, C. Renvoise
   communications of the acm, Vol. 22, Num. 2, Feb. 1979

   A Portable Machine-Independent Global Optimizer - Design and Measurements
   Frederick Chow
   Stanford Ph.D. thesis, Dec. 1983

   A Fast Algorithm for Code Movement Optimization
   D.M. Dhamdhere
   SIGPLAN Notices, Vol. 23, Num. 10, Oct. 1988

   A Solution to a Problem with Morel and Renvoise's
   Global Optimization by Suppression of Partial Redundancies
   K-H Drechsler, M.P. Stadel
   ACM TOPLAS, Vol. 10, Num. 4, Oct. 1988

   Practical Adaptation of the Global Optimization
   Algorithm of Morel and Renvoise
   D.M. Dhamdhere
   ACM TOPLAS, Vol. 13, Num. 2. Apr. 1991

   Efficiently Computing Static Single Assignment Form and the Control
   Dependence Graph
   R. Cytron, J. Ferrante, B.K. Rosen, M.N. Wegman, and F.K. Zadeck
   ACM TOPLAS, Vol. 13, Num. 4, Oct. 1991

   Lazy Code Motion
   J. Knoop, O. Ruthing, B. Steffen
   ACM SIGPLAN Notices Vol. 27, Num. 7, Jul. 1992, '92 Conference on PLDI

   What's In a Region?  Or Computing Control Dependence Regions in Near-Linear
   Time for Reducible Flow Control
   Thomas Ball
   ACM Letters on Programming Languages and Systems,
   Vol. 2, Num. 1-4, Mar-Dec 1993

   An Efficient Representation for Sparse Sets
   Preston Briggs, Linda Torczon
   ACM Letters on Programming Languages and Systems,
   Vol. 2, Num. 1-4, Mar-Dec 1993

   A Variation of Knoop, Ruthing, and Steffen's Lazy Code Motion
   K-H Drechsler, M.P. Stadel
   ACM SIGPLAN Notices, Vol. 28, Num. 5, May 1993

   Partial Dead Code Elimination
   J. Knoop, O. Ruthing, B. Steffen
   ACM SIGPLAN Notices, Vol. 29, Num. 6, Jun. 1994

   Effective Partial Redundancy Elimination
   P. Briggs, K.D. Cooper
   ACM SIGPLAN Notices, Vol. 29, Num. 6, Jun. 1994

   The Program Structure Tree: Computing Control Regions in Linear Time
   R. Johnson, D. Pearson, K. Pingali
   ACM SIGPLAN Notices, Vol. 29, Num. 6, Jun. 1994

   Optimal Code Motion: Theory and Practice
   J. Knoop, O. Ruthing, B. Steffen
   ACM TOPLAS, Vol. 16, Num. 4, Jul. 1994

   The power of assignment motion
   J. Knoop, O. Ruthing, B. Steffen
   ACM SIGPLAN Notices Vol. 30, Num. 6, Jun. 1995, '95 Conference on PLDI

   Global code motion / global value numbering
   C. Click
   ACM SIGPLAN Notices Vol. 30, Num. 6, Jun. 1995, '95 Conference on PLDI

   Value Driven Redundancy Elimination
   L.T. Simpson
   Rice University Ph.D. thesis, Apr. 1996

   Value Numbering
   L.T. Simpson
   Massively Scalar Compiler Project, Rice University, Sep. 1996

   High Performance Compilers for Parallel Computing
   Michael Wolfe
   Addison-Wesley, 1996

   Advanced Compiler Design and Implementation
   Steven Muchnick
   Morgan Kaufmann, 1997

   Building an Optimizing Compiler
   Robert Morgan
   Digital Press, 1998

   People wishing to speed up the code here should read:
     Elimination Algorithms for Data Flow Analysis
     B.G. Ryder, M.C. Paull
     ACM Computing Surveys, Vol. 18, Num. 3, Sep. 1986

     How to Analyze Large Programs Efficiently and Informatively
     D.M. Dhamdhere, B.K. Rosen, F.K. Zadeck
     ACM SIGPLAN Notices Vol. 27, Num. 7, Jul. 1992, '92 Conference on PLDI

   People wishing to do something different can find various possibilities
   in the above papers and elsewhere.
*/

#include "config.h"
#include "system.h"
#include "coretypes.h"
#include "tm.h"
#include "diagnostic-core.h"
#include "toplev.h"

#include "hard-reg-set.h"
#include "rtl.h"
#include "tree.h"
#include "tm_p.h"
#include "regs.h"
#include "ira.h"
#include "flags.h"
#include "insn-config.h"
#include "recog.h"
#include "basic-block.h"
#include "function.h"
#include "expr.h"
#include "except.h"
#include "ggc.h"
#include "params.h"
#include "cselib.h"
#include "intl.h"
#include "obstack.h"
#include "tree-pass.h"
#include "hashtab.h"
#include "df.h"
#include "dbgcnt.h"
#include "target.h"
#include "gcse.h"

/* We support GCSE via Partial Redundancy Elimination.  PRE optimizations
   are a superset of those done by classic GCSE.

   Two passes of copy/constant propagation are done around PRE or hoisting
   because the first one enables more GCSE and the second one helps to clean
   up the copies that PRE and HOIST create.  This is needed more for PRE than
   for HOIST because code hoisting will try to use an existing register
   containing the common subexpression rather than create a new one.  This is
   harder to do for PRE because of the code motion (which HOIST doesn't do).

   Expressions we are interested in GCSE-ing are of the form
   (set (pseudo-reg) (expression)).
   Function want_to_gcse_p says what these are.

   In addition, expressions in REG_EQUAL notes are candidates for GCSE-ing.
   This allows PRE to hoist expressions that are expressed in multiple insns,
   such as complex address calculations (e.g. for PIC code, or loads with a
   high part and a low part).

   PRE handles moving invariant expressions out of loops (by treating them as
   partially redundant).

   **********************

   We used to support multiple passes but there are diminishing returns in
   doing so.  The first pass usually makes 90% of the changes that are doable.
   A second pass can make a few more changes made possible by the first pass.
   Experiments show any further passes don't make enough changes to justify
   the expense.

   A study of spec92 using an unlimited number of passes:
   [1 pass] = 1208 substitutions, [2] = 577, [3] = 202, [4] = 192, [5] = 83,
   [6] = 34, [7] = 17, [8] = 9, [9] = 4, [10] = 4, [11] = 2,
   [12] = 2, [13] = 1, [15] = 1, [16] = 2, [41] = 1

   It was found doing copy propagation between each pass enables further
   substitutions.

   This study was done before expressions in REG_EQUAL notes were added as
   candidate expressions for optimization, and before the GIMPLE optimizers
   were added.  Probably, multiple passes is even less efficient now than
   at the time when the study was conducted.

   PRE is quite expensive in complicated functions because the DFA can take
   a while to converge.  Hence we only perform one pass.

   **********************

   The steps for PRE are:

   1) Build the hash table of expressions we wish to GCSE (expr_hash_table).

   2) Perform the data flow analysis for PRE.

   3) Delete the redundant instructions

   4) Insert the required copies [if any] that make the partially
      redundant instructions fully redundant.

   5) For other reaching expressions, insert an instruction to copy the value
      to a newly created pseudo that will reach the redundant instruction.

   The deletion is done first so that when we do insertions we
   know which pseudo reg to use.

   Various papers have argued that PRE DFA is expensive (O(n^2)) and others
   argue it is not.  The number of iterations for the algorithm to converge
   is typically 2-4 so I don't view it as that expensive (relatively speaking).

   PRE GCSE depends heavily on the second CPROP pass to clean up the copies
   we create.  To make an expression reach the place where it's redundant,
   the result of the expression is copied to a new register, and the redundant
   expression is deleted by replacing it with this new register.  Classic GCSE
   doesn't have this problem as much as it computes the reaching defs of
   each register in each block and thus can try to use an existing
   register.  */

/* GCSE global vars.  */

struct target_gcse default_target_gcse;
#if SWITCHABLE_TARGET
struct target_gcse *this_target_gcse = &default_target_gcse;
#endif

/* Set to non-zero if CSE should run after all GCSE optimizations are done.  */
int flag_rerun_cse_after_global_opts;

/* An obstack for our working variables.  */
static struct obstack gcse_obstack;

/* Hash table of expressions.  */

struct expr
{
  /* The expression.  */
  rtx expr;
  /* Index in the available expression bitmaps.  */
  int bitmap_index;
  /* Next entry with the same hash.  */
  struct expr *next_same_hash;
  /* List of anticipatable occurrences in basic blocks in the function.
     An "anticipatable occurrence" is one that is the first occurrence in the
     basic block, the operands are not modified in the basic block prior
     to the occurrence and the output is not used between the start of
     the block and the occurrence.  */
  struct occr *antic_occr;
  /* List of available occurrence in basic blocks in the function.
     An "available occurrence" is one that is the last occurrence in the
     basic block and the operands are not modified by following statements in
     the basic block [including this insn].  */
  struct occr *avail_occr;
  /* Non-null if the computation is PRE redundant.
     The value is the newly created pseudo-reg to record a copy of the
     expression in all the places that reach the redundant copy.  */
  rtx reaching_reg;
  /* Maximum distance in instructions this expression can travel.
     We avoid moving simple expressions for more than a few instructions
     to keep register pressure under control.
     A value of "0" removes restrictions on how far the expression can
     travel.  */
  int max_distance;
};

/* Occurrence of an expression.
   There is one per basic block.  If a pattern appears more than once the
   last appearance is used [or first for anticipatable expressions].  */

struct occr
{
  /* Next occurrence of this expression.  */
  struct occr *next;
  /* The insn that computes the expression.  */
  rtx insn;
  /* Nonzero if this [anticipatable] occurrence has been deleted.  */
  char deleted_p;
  /* Nonzero if this [available] occurrence has been copied to
     reaching_reg.  */
  /* ??? This is mutually exclusive with deleted_p, so they could share
     the same byte.  */
  char copied_p;
};

typedef struct occr *occr_t;

/* Expression hash tables.
   Each hash table is an array of buckets.
   ??? It is known that if it were an array of entries, structure elements
   `next_same_hash' and `bitmap_index' wouldn't be necessary.  However, it is
   not clear whether in the final analysis a sufficient amount of memory would
   be saved as the size of the available expression bitmaps would be larger
   [one could build a mapping table without holes afterwards though].
   Someday I'll perform the computation and figure it out.  */

struct hash_table_d
{
  /* The table itself.
     This is an array of `expr_hash_table_size' elements.  */
  struct expr **table;

  /* Size of the hash table, in elements.  */
  unsigned int size;

  /* Number of hash table elements.  */
  unsigned int n_elems;
};

/* Expression hash table.  */
static struct hash_table_d expr_hash_table;

/* This is a list of expressions which are MEMs and will be used by load
   or store motion.
   Load motion tracks MEMs which aren't killed by anything except itself,
   i.e. loads and stores to a single location.
   We can then allow movement of these MEM refs with a little special
   allowance. (all stores copy the same value to the reaching reg used
   for the loads).  This means all values used to store into memory must have
   no side effects so we can re-issue the setter value.  */

struct ls_expr
{
  struct expr * expr;		/* Gcse expression reference for LM.  */
  rtx pattern;			/* Pattern of this mem.  */
  rtx pattern_regs;		/* List of registers mentioned by the mem.  */
  rtx loads;			/* INSN list of loads seen.  */
  rtx stores;			/* INSN list of stores seen.  */
  struct ls_expr * next;	/* Next in the list.  */
  int invalid;			/* Invalid for some reason.  */
  int index;			/* If it maps to a bitmap index.  */
  unsigned int hash_index;	/* Index when in a hash table.  */
  rtx reaching_reg;		/* Register to use when re-writing.  */
};

/* Head of the list of load/store memory refs.  */
static struct ls_expr * pre_ldst_mems = NULL;

/* Hashtable for the load/store memory refs.  */
static htab_t pre_ldst_table = NULL;

/* Bitmap containing one bit for each register in the program.
   Used when performing GCSE to track which registers have been set since
   the start of the basic block.  */
static regset reg_set_bitmap;

/* Array, indexed by basic block number for a list of insns which modify
   memory within that block.  */
static vec<rtx> *modify_mem_list;
static bitmap modify_mem_list_set;

typedef struct modify_pair_s
{
  rtx dest;			/* A MEM.  */
  rtx dest_addr;		/* The canonical address of `dest'.  */
} modify_pair;


/* This array parallels modify_mem_list, except that it stores MEMs
   being set and their canonicalized memory addresses.  */
static vec<modify_pair> *canon_modify_mem_list;

/* Bitmap indexed by block numbers to record which blocks contain
   function calls.  */
static bitmap blocks_with_calls;

/* Various variables for statistics gathering.  */

/* Memory used in a pass.
   This isn't intended to be absolutely precise.  Its intent is only
   to keep an eye on memory usage.  */
static int bytes_used;

/* GCSE substitutions made.  */
static int gcse_subst_count;
/* Number of copy instructions created.  */
static int gcse_create_count;

/* Doing code hoisting.  */
static bool doing_code_hoisting_p = false;

/* For available exprs */
static sbitmap *ae_kill;

/* Data stored for each basic block.  */
struct bb_data
{
  /* Maximal register pressure inside basic block for given register class
     (defined only for the pressure classes).  */
  int max_reg_pressure[N_REG_CLASSES];
  /* Recorded register pressure of basic block before trying to hoist
     an expression.  Will be used to restore the register pressure
     if the expression should not be hoisted.  */
  int old_pressure;
  /* Recorded register live_in info of basic block during code hoisting
     process.  BACKUP is used to record live_in info before trying to
     hoist an expression, and will be used to restore LIVE_IN if the
     expression should not be hoisted.  */
  bitmap live_in, backup;
};

#define BB_DATA(bb) ((struct bb_data *) (bb)->aux)

static basic_block curr_bb;

/* Current register pressure for each pressure class.  */
static int curr_reg_pressure[N_REG_CLASSES];


static void compute_can_copy (void);
static void *gmalloc (size_t) ATTRIBUTE_MALLOC;
static void *gcalloc (size_t, size_t) ATTRIBUTE_MALLOC;
static void *gcse_alloc (unsigned long);
static void alloc_gcse_mem (void);
static void free_gcse_mem (void);
static void hash_scan_insn (rtx, struct hash_table_d *);
static void hash_scan_set (rtx, rtx, struct hash_table_d *);
static void hash_scan_clobber (rtx, rtx, struct hash_table_d *);
static void hash_scan_call (rtx, rtx, struct hash_table_d *);
static int want_to_gcse_p (rtx, int *);
static int oprs_unchanged_p (const_rtx, const_rtx, int);
static int oprs_anticipatable_p (const_rtx, const_rtx);
static int oprs_available_p (const_rtx, const_rtx);
static void insert_expr_in_table (rtx, enum machine_mode, rtx, int, int, int,
				  struct hash_table_d *);
static unsigned int hash_expr (const_rtx, enum machine_mode, int *, int);
static int expr_equiv_p (const_rtx, const_rtx);
static void record_last_reg_set_info (rtx, int);
static void record_last_mem_set_info (rtx);
static void record_last_set_info (rtx, const_rtx, void *);
static void compute_hash_table (struct hash_table_d *);
static void alloc_hash_table (struct hash_table_d *);
static void free_hash_table (struct hash_table_d *);
static void compute_hash_table_work (struct hash_table_d *);
static void dump_hash_table (FILE *, const char *, struct hash_table_d *);
static void compute_transp (const_rtx, int, sbitmap *);
static void compute_local_properties (sbitmap *, sbitmap *, sbitmap *,
				      struct hash_table_d *);
static void mems_conflict_for_gcse_p (rtx, const_rtx, void *);
static int load_killed_in_block_p (const_basic_block, int, const_rtx, int);
static void canon_list_insert (rtx, const_rtx, void *);
static void alloc_pre_mem (int, int);
static void free_pre_mem (void);
static struct edge_list *compute_pre_data (void);
static int pre_expr_reaches_here_p (basic_block, struct expr *,
				    basic_block);
static void insert_insn_end_basic_block (struct expr *, basic_block);
static void pre_insert_copy_insn (struct expr *, rtx);
static void pre_insert_copies (void);
static int pre_delete (void);
static int pre_gcse (struct edge_list *);
static int one_pre_gcse_pass (void);
static void add_label_notes (rtx, rtx);
static void alloc_code_hoist_mem (int, int);
static void free_code_hoist_mem (void);
static void compute_code_hoist_vbeinout (void);
static void compute_code_hoist_data (void);
static int should_hoist_expr_to_dom (basic_block, struct expr *, basic_block,
				     sbitmap, int, int *, enum reg_class,
				     int *, bitmap, rtx);
static int hoist_code (void);
static enum reg_class get_regno_pressure_class (int regno, int *nregs);
static enum reg_class get_pressure_class_and_nregs (rtx insn, int *nregs);
static int one_code_hoisting_pass (void);
static rtx process_insert_insn (struct expr *);
static int pre_edge_insert (struct edge_list *, struct expr **);
static int pre_expr_reaches_here_p_work (basic_block, struct expr *,
					 basic_block, char *);
static struct ls_expr * ldst_entry (rtx);
static void free_ldst_entry (struct ls_expr *);
static void free_ld_motion_mems (void);
static void print_ldst_list (FILE *);
static struct ls_expr * find_rtx_in_ldst (rtx);
static int simple_mem (const_rtx);
static void invalidate_any_buried_refs (rtx);
static void compute_ld_motion_mems (void);
static void trim_ld_motion_mems (void);
static void update_ld_motion_stores (struct expr *);
static void clear_modify_mem_tables (void);
static void free_modify_mem_tables (void);
static rtx gcse_emit_move_after (rtx, rtx, rtx);
static bool is_too_expensive (const char *);

#define GNEW(T)			((T *) gmalloc (sizeof (T)))
#define GCNEW(T)		((T *) gcalloc (1, sizeof (T)))

#define GNEWVEC(T, N)		((T *) gmalloc (sizeof (T) * (N)))
#define GCNEWVEC(T, N)		((T *) gcalloc ((N), sizeof (T)))

#define GNEWVAR(T, S)		((T *) gmalloc ((S)))
#define GCNEWVAR(T, S)		((T *) gcalloc (1, (S)))

#define GOBNEW(T)		((T *) gcse_alloc (sizeof (T)))
#define GOBNEWVAR(T, S)		((T *) gcse_alloc ((S)))

/* Misc. utilities.  */

#define can_copy \
  (this_target_gcse->x_can_copy)
#define can_copy_init_p \
  (this_target_gcse->x_can_copy_init_p)

/* Compute which modes support reg/reg copy operations.  */

static void
compute_can_copy (void)
{
  int i;
#ifndef AVOID_CCMODE_COPIES
  rtx reg, insn;
#endif
  memset (can_copy, 0, NUM_MACHINE_MODES);

  start_sequence ();
  for (i = 0; i < NUM_MACHINE_MODES; i++)
    if (GET_MODE_CLASS (i) == MODE_CC)
      {
#ifdef AVOID_CCMODE_COPIES
	can_copy[i] = 0;
#else
	reg = gen_rtx_REG ((enum machine_mode) i, LAST_VIRTUAL_REGISTER + 1);
	insn = emit_insn (gen_rtx_SET (VOIDmode, reg, reg));
	if (recog (PATTERN (insn), insn, NULL) >= 0)
	  can_copy[i] = 1;
#endif
      }
    else
      can_copy[i] = 1;

  end_sequence ();
}

/* Returns whether the mode supports reg/reg copy operations.  */

bool
can_copy_p (enum machine_mode mode)
{
  if (! can_copy_init_p)
    {
      compute_can_copy ();
      can_copy_init_p = true;
    }

  return can_copy[mode] != 0;
}

/* Cover function to xmalloc to record bytes allocated.  */

static void *
gmalloc (size_t size)
{
  bytes_used += size;
  return xmalloc (size);
}

/* Cover function to xcalloc to record bytes allocated.  */

static void *
gcalloc (size_t nelem, size_t elsize)
{
  bytes_used += nelem * elsize;
  return xcalloc (nelem, elsize);
}

/* Cover function to obstack_alloc.  */

static void *
gcse_alloc (unsigned long size)
{
  bytes_used += size;
  return obstack_alloc (&gcse_obstack, size);
}

/* Allocate memory for the reg/memory set tracking tables.
   This is called at the start of each pass.  */

static void
alloc_gcse_mem (void)
{
  /* Allocate vars to track sets of regs.  */
  reg_set_bitmap = ALLOC_REG_SET (NULL);

  /* Allocate array to keep a list of insns which modify memory in each
     basic block.  The two typedefs are needed to work around the
     pre-processor limitation with template types in macro arguments.  */
  typedef vec<rtx> vec_rtx_heap;
  typedef vec<modify_pair> vec_modify_pair_heap;
  modify_mem_list = GCNEWVEC (vec_rtx_heap, last_basic_block);
  canon_modify_mem_list = GCNEWVEC (vec_modify_pair_heap, last_basic_block);
  modify_mem_list_set = BITMAP_ALLOC (NULL);
  blocks_with_calls = BITMAP_ALLOC (NULL);
}

/* Free memory allocated by alloc_gcse_mem.  */

static void
free_gcse_mem (void)
{
  FREE_REG_SET (reg_set_bitmap);

  free_modify_mem_tables ();
  BITMAP_FREE (modify_mem_list_set);
  BITMAP_FREE (blocks_with_calls);
}

/* Compute the local properties of each recorded expression.

   Local properties are those that are defined by the block, irrespective of
   other blocks.

   An expression is transparent in a block if its operands are not modified
   in the block.

   An expression is computed (locally available) in a block if it is computed
   at least once and expression would contain the same value if the
   computation was moved to the end of the block.

   An expression is locally anticipatable in a block if it is computed at
   least once and expression would contain the same value if the computation
   was moved to the beginning of the block.

   We call this routine for pre and code hoisting.  They all compute
   basically the same information and thus can easily share this code.

   TRANSP, COMP, and ANTLOC are destination sbitmaps for recording local
   properties.  If NULL, then it is not necessary to compute or record that
   particular property.

   TABLE controls which hash table to look at.  */

static void
compute_local_properties (sbitmap *transp, sbitmap *comp, sbitmap *antloc,
			  struct hash_table_d *table)
{
  unsigned int i;

  /* Initialize any bitmaps that were passed in.  */
  if (transp)
    {
      bitmap_vector_ones (transp, last_basic_block);
    }

  if (comp)
    bitmap_vector_clear (comp, last_basic_block);
  if (antloc)
    bitmap_vector_clear (antloc, last_basic_block);

  for (i = 0; i < table->size; i++)
    {
      struct expr *expr;

      for (expr = table->table[i]; expr != NULL; expr = expr->next_same_hash)
	{
	  int indx = expr->bitmap_index;
	  struct occr *occr;

	  /* The expression is transparent in this block if it is not killed.
	     We start by assuming all are transparent [none are killed], and
	     then reset the bits for those that are.  */
	  if (transp)
	    compute_transp (expr->expr, indx, transp);

	  /* The occurrences recorded in antic_occr are exactly those that
	     we want to set to nonzero in ANTLOC.  */
	  if (antloc)
	    for (occr = expr->antic_occr; occr != NULL; occr = occr->next)
	      {
		bitmap_set_bit (antloc[BLOCK_FOR_INSN (occr->insn)->index], indx);

		/* While we're scanning the table, this is a good place to
		   initialize this.  */
		occr->deleted_p = 0;
	      }

	  /* The occurrences recorded in avail_occr are exactly those that
	     we want to set to nonzero in COMP.  */
	  if (comp)
	    for (occr = expr->avail_occr; occr != NULL; occr = occr->next)
	      {
		bitmap_set_bit (comp[BLOCK_FOR_INSN (occr->insn)->index], indx);

		/* While we're scanning the table, this is a good place to
		   initialize this.  */
		occr->copied_p = 0;
	      }

	  /* While we're scanning the table, this is a good place to
	     initialize this.  */
	  expr->reaching_reg = 0;
	}
    }
}

/* Hash table support.  */

struct reg_avail_info
{
  basic_block last_bb;
  int first_set;
  int last_set;
};

static struct reg_avail_info *reg_avail_info;
static basic_block current_bb;

/* See whether X, the source of a set, is something we want to consider for
   GCSE.  */

static int
want_to_gcse_p (rtx x, int *max_distance_ptr)
{
#ifdef STACK_REGS
  /* On register stack architectures, don't GCSE constants from the
     constant pool, as the benefits are often swamped by the overhead
     of shuffling the register stack between basic blocks.  */
  if (IS_STACK_MODE (GET_MODE (x)))
    x = avoid_constant_pool_reference (x);
#endif

  /* GCSE'ing constants:

     We do not specifically distinguish between constant and non-constant
     expressions in PRE and Hoist.  We use set_src_cost below to limit
     the maximum distance simple expressions can travel.

     Nevertheless, constants are much easier to GCSE, and, hence,
     it is easy to overdo the optimizations.  Usually, excessive PRE and
     Hoisting of constant leads to increased register pressure.

     RA can deal with this by rematerialing some of the constants.
     Therefore, it is important that the back-end generates sets of constants
     in a way that allows reload rematerialize them under high register
     pressure, i.e., a pseudo register with REG_EQUAL to constant
     is set only once.  Failing to do so will result in IRA/reload
     spilling such constants under high register pressure instead of
     rematerializing them.  */

  switch (GET_CODE (x))
    {
    case REG:
    case SUBREG:
    case CALL:
      return 0;

    CASE_CONST_ANY:
      if (!doing_code_hoisting_p)
	/* Do not PRE constants.  */
	return 0;

      /* FALLTHRU */

    default:
      if (doing_code_hoisting_p)
	/* PRE doesn't implement max_distance restriction.  */
	{
	  int cost;
	  int max_distance;

	  gcc_assert (!optimize_function_for_speed_p (cfun)
		      && optimize_function_for_size_p (cfun));
	  cost = set_src_cost (x, 0);

	  if (cost < COSTS_N_INSNS (GCSE_UNRESTRICTED_COST))
	    {
	      max_distance = (GCSE_COST_DISTANCE_RATIO * cost) / 10;
	      if (max_distance == 0)
		return 0;

	      gcc_assert (max_distance > 0);
	    }
	  else
	    max_distance = 0;

	  if (max_distance_ptr)
	    *max_distance_ptr = max_distance;
	}

      return can_assign_to_reg_without_clobbers_p (x);
    }
}

/* Used internally by can_assign_to_reg_without_clobbers_p.  */

static GTY(()) rtx test_insn;

/* Return true if we can assign X to a pseudo register such that the
   resulting insn does not result in clobbering a hard register as a
   side-effect.

   Additionally, if the target requires it, check that the resulting insn
   can be copied.  If it cannot, this means that X is special and probably
   has hidden side-effects we don't want to mess with.

   This function is typically used by code motion passes, to verify
   that it is safe to insert an insn without worrying about clobbering
   maybe live hard regs.  */

bool
can_assign_to_reg_without_clobbers_p (rtx x)
{
  int num_clobbers = 0;
  int icode;

  /* If this is a valid operand, we are OK.  If it's VOIDmode, we aren't.  */
  if (general_operand (x, GET_MODE (x)))
    return 1;
  else if (GET_MODE (x) == VOIDmode)
    return 0;

  /* Otherwise, check if we can make a valid insn from it.  First initialize
     our test insn if we haven't already.  */
  if (test_insn == 0)
    {
      test_insn
	= make_insn_raw (gen_rtx_SET (VOIDmode,
				      gen_rtx_REG (word_mode,
						   FIRST_PSEUDO_REGISTER * 2),
				      const0_rtx));
      NEXT_INSN (test_insn) = PREV_INSN (test_insn) = 0;
    }

  /* Now make an insn like the one we would make when GCSE'ing and see if
     valid.  */
  PUT_MODE (SET_DEST (PATTERN (test_insn)), GET_MODE (x));
  SET_SRC (PATTERN (test_insn)) = x;

  icode = recog (PATTERN (test_insn), test_insn, &num_clobbers);
  if (icode < 0)
    return false;

  if (num_clobbers > 0 && added_clobbers_hard_reg_p (icode))
    return false;

  if (targetm.cannot_copy_insn_p && targetm.cannot_copy_insn_p (test_insn))
    return false;

  return true;
}

/* Return nonzero if the operands of expression X are unchanged from the
   start of INSN's basic block up to but not including INSN (if AVAIL_P == 0),
   or from INSN to the end of INSN's basic block (if AVAIL_P != 0).  */

static int
oprs_unchanged_p (const_rtx x, const_rtx insn, int avail_p)
{
  int i, j;
  enum rtx_code code;
  const char *fmt;

  if (x == 0)
    return 1;

  code = GET_CODE (x);
  switch (code)
    {
    case REG:
      {
	struct reg_avail_info *info = &reg_avail_info[REGNO (x)];

	if (info->last_bb != current_bb)
	  return 1;
	if (avail_p)
	  return info->last_set < DF_INSN_LUID (insn);
	else
	  return info->first_set >= DF_INSN_LUID (insn);
      }

    case MEM:
      if (load_killed_in_block_p (current_bb, DF_INSN_LUID (insn),
				  x, avail_p))
	return 0;
      else
	return oprs_unchanged_p (XEXP (x, 0), insn, avail_p);

    case PRE_DEC:
    case PRE_INC:
    case POST_DEC:
    case POST_INC:
    case PRE_MODIFY:
    case POST_MODIFY:
      return 0;

    case PC:
    case CC0: /*FIXME*/
    case CONST:
    CASE_CONST_ANY:
    case SYMBOL_REF:
    case LABEL_REF:
    case ADDR_VEC:
    case ADDR_DIFF_VEC:
      return 1;

    default:
      break;
    }

  for (i = GET_RTX_LENGTH (code) - 1, fmt = GET_RTX_FORMAT (code); i >= 0; i--)
    {
      if (fmt[i] == 'e')
	{
	  /* If we are about to do the last recursive call needed at this
	     level, change it into iteration.  This function is called enough
	     to be worth it.  */
	  if (i == 0)
	    return oprs_unchanged_p (XEXP (x, i), insn, avail_p);

	  else if (! oprs_unchanged_p (XEXP (x, i), insn, avail_p))
	    return 0;
	}
      else if (fmt[i] == 'E')
	for (j = 0; j < XVECLEN (x, i); j++)
	  if (! oprs_unchanged_p (XVECEXP (x, i, j), insn, avail_p))
	    return 0;
    }

  return 1;
}

/* Info passed from load_killed_in_block_p to mems_conflict_for_gcse_p.  */

struct mem_conflict_info
{
  /* A memory reference for a load instruction, mems_conflict_for_gcse_p will
     see if a memory store conflicts with this memory load.  */
  const_rtx mem;

  /* True if mems_conflict_for_gcse_p finds a conflict between two memory
     references.  */
  bool conflict;
};

/* DEST is the output of an instruction.  If it is a memory reference and
   possibly conflicts with the load found in DATA, then communicate this
   information back through DATA.  */

static void
mems_conflict_for_gcse_p (rtx dest, const_rtx setter ATTRIBUTE_UNUSED,
			  void *data)
{
  struct mem_conflict_info *mci = (struct mem_conflict_info *) data;

  while (GET_CODE (dest) == SUBREG
	 || GET_CODE (dest) == ZERO_EXTRACT
	 || GET_CODE (dest) == STRICT_LOW_PART)
    dest = XEXP (dest, 0);

  /* If DEST is not a MEM, then it will not conflict with the load.  Note
     that function calls are assumed to clobber memory, but are handled
     elsewhere.  */
  if (! MEM_P (dest))
    return;

  /* If we are setting a MEM in our list of specially recognized MEMs,
     don't mark as killed this time.  */
  if (pre_ldst_mems != NULL && expr_equiv_p (dest, mci->mem))
    {
      if (!find_rtx_in_ldst (dest))
	mci->conflict = true;
      return;
    }

  if (true_dependence (dest, GET_MODE (dest), mci->mem))
    mci->conflict = true;
}

/* Return nonzero if the expression in X (a memory reference) is killed
   in block BB before or after the insn with the LUID in UID_LIMIT.
   AVAIL_P is nonzero for kills after UID_LIMIT, and zero for kills
   before UID_LIMIT.

   To check the entire block, set UID_LIMIT to max_uid + 1 and
   AVAIL_P to 0.  */

static int
load_killed_in_block_p (const_basic_block bb, int uid_limit, const_rtx x,
			int avail_p)
{
  vec<rtx> list = modify_mem_list[bb->index];
  rtx setter;
  unsigned ix;

  /* If this is a readonly then we aren't going to be changing it.  */
  if (MEM_READONLY_P (x))
    return 0;

  FOR_EACH_VEC_ELT_REVERSE (list, ix, setter)
    {
      struct mem_conflict_info mci;

      /* Ignore entries in the list that do not apply.  */
      if ((avail_p
	   && DF_INSN_LUID (setter) < uid_limit)
	  || (! avail_p
	      && DF_INSN_LUID (setter) > uid_limit))
	continue;

      /* If SETTER is a call everything is clobbered.  Note that calls
	 to pure functions are never put on the list, so we need not
	 worry about them.  */
      if (CALL_P (setter))
	return 1;

      /* SETTER must be an INSN of some kind that sets memory.  Call
	 note_stores to examine each hunk of memory that is modified.  */
      mci.mem = x;
      mci.conflict = false;
      note_stores (PATTERN (setter), mems_conflict_for_gcse_p, &mci);
      if (mci.conflict)
	return 1;
    }
  return 0;
}

/* Return nonzero if the operands of expression X are unchanged from
   the start of INSN's basic block up to but not including INSN.  */

static int
oprs_anticipatable_p (const_rtx x, const_rtx insn)
{
  return oprs_unchanged_p (x, insn, 0);
}

/* Return nonzero if the operands of expression X are unchanged from
   INSN to the end of INSN's basic block.  */

static int
oprs_available_p (const_rtx x, const_rtx insn)
{
  return oprs_unchanged_p (x, insn, 1);
}

/* Hash expression X.

   MODE is only used if X is a CONST_INT.  DO_NOT_RECORD_P is a boolean
   indicating if a volatile operand is found or if the expression contains
   something we don't want to insert in the table.  HASH_TABLE_SIZE is
   the current size of the hash table to be probed.  */

static unsigned int
hash_expr (const_rtx x, enum machine_mode mode, int *do_not_record_p,
	   int hash_table_size)
{
  unsigned int hash;

  *do_not_record_p = 0;

  hash = hash_rtx (x, mode, do_not_record_p, NULL, /*have_reg_qty=*/false);
  return hash % hash_table_size;
}

/* Return nonzero if exp1 is equivalent to exp2.  */

static int
expr_equiv_p (const_rtx x, const_rtx y)
{
  return exp_equiv_p (x, y, 0, true);
}

/* Insert expression X in INSN in the hash TABLE.
   If it is already present, record it as the last occurrence in INSN's
   basic block.

   MODE is the mode of the value X is being stored into.
   It is only used if X is a CONST_INT.

   ANTIC_P is nonzero if X is an anticipatable expression.
   AVAIL_P is nonzero if X is an available expression.

   MAX_DISTANCE is the maximum distance in instructions this expression can
   be moved.  */

static void
insert_expr_in_table (rtx x, enum machine_mode mode, rtx insn, int antic_p,
		      int avail_p, int max_distance, struct hash_table_d *table)
{
  int found, do_not_record_p;
  unsigned int hash;
  struct expr *cur_expr, *last_expr = NULL;
  struct occr *antic_occr, *avail_occr;

  hash = hash_expr (x, mode, &do_not_record_p, table->size);

  /* Do not insert expression in table if it contains volatile operands,
     or if hash_expr determines the expression is something we don't want
     to or can't handle.  */
  if (do_not_record_p)
    return;

  cur_expr = table->table[hash];
  found = 0;

  while (cur_expr && 0 == (found = expr_equiv_p (cur_expr->expr, x)))
    {
      /* If the expression isn't found, save a pointer to the end of
	 the list.  */
      last_expr = cur_expr;
      cur_expr = cur_expr->next_same_hash;
    }

  if (! found)
    {
      cur_expr = GOBNEW (struct expr);
      bytes_used += sizeof (struct expr);
      if (table->table[hash] == NULL)
	/* This is the first pattern that hashed to this index.  */
	table->table[hash] = cur_expr;
      else
	/* Add EXPR to end of this hash chain.  */
	last_expr->next_same_hash = cur_expr;

      /* Set the fields of the expr element.  */
      cur_expr->expr = x;
      cur_expr->bitmap_index = table->n_elems++;
      cur_expr->next_same_hash = NULL;
      cur_expr->antic_occr = NULL;
      cur_expr->avail_occr = NULL;
      gcc_assert (max_distance >= 0);
      cur_expr->max_distance = max_distance;
    }
  else
    gcc_assert (cur_expr->max_distance == max_distance);

  /* Now record the occurrence(s).  */
  if (antic_p)
    {
      antic_occr = cur_expr->antic_occr;

      if (antic_occr
	  && BLOCK_FOR_INSN (antic_occr->insn) != BLOCK_FOR_INSN (insn))
	antic_occr = NULL;

      if (antic_occr)
	/* Found another instance of the expression in the same basic block.
	   Prefer the currently recorded one.  We want the first one in the
	   block and the block is scanned from start to end.  */
	; /* nothing to do */
      else
	{
	  /* First occurrence of this expression in this basic block.  */
	  antic_occr = GOBNEW (struct occr);
	  bytes_used += sizeof (struct occr);
	  antic_occr->insn = insn;
	  antic_occr->next = cur_expr->antic_occr;
	  antic_occr->deleted_p = 0;
	  cur_expr->antic_occr = antic_occr;
	}
    }

  if (avail_p)
    {
      avail_occr = cur_expr->avail_occr;

      if (avail_occr
	  && BLOCK_FOR_INSN (avail_occr->insn) == BLOCK_FOR_INSN (insn))
	{
	  /* Found another instance of the expression in the same basic block.
	     Prefer this occurrence to the currently recorded one.  We want
	     the last one in the block and the block is scanned from start
	     to end.  */
	  avail_occr->insn = insn;
	}
      else
	{
	  /* First occurrence of this expression in this basic block.  */
	  avail_occr = GOBNEW (struct occr);
	  bytes_used += sizeof (struct occr);
	  avail_occr->insn = insn;
	  avail_occr->next = cur_expr->avail_occr;
	  avail_occr->deleted_p = 0;
	  cur_expr->avail_occr = avail_occr;
	}
    }
}

/* Scan SET present in INSN and add an entry to the hash TABLE.  */

static void
hash_scan_set (rtx set, rtx insn, struct hash_table_d *table)
{
  rtx src = SET_SRC (set);
  rtx dest = SET_DEST (set);
  rtx note;

  if (GET_CODE (src) == CALL)
    hash_scan_call (src, insn, table);

  else if (REG_P (dest))
    {
      unsigned int regno = REGNO (dest);
      int max_distance = 0;

      /* See if a REG_EQUAL note shows this equivalent to a simpler expression.

	 This allows us to do a single GCSE pass and still eliminate
	 redundant constants, addresses or other expressions that are
	 constructed with multiple instructions.

	 However, keep the original SRC if INSN is a simple reg-reg move.
	 In this case, there will almost always be a REG_EQUAL note on the
	 insn that sets SRC.  By recording the REG_EQUAL value here as SRC
	 for INSN, we miss copy propagation opportunities and we perform the
	 same PRE GCSE operation repeatedly on the same REG_EQUAL value if we
	 do more than one PRE GCSE pass.

	 Note that this does not impede profitable constant propagations.  We
	 "look through" reg-reg sets in lookup_avail_set.  */
      note = find_reg_equal_equiv_note (insn);
      if (note != 0
	  && REG_NOTE_KIND (note) == REG_EQUAL
	  && !REG_P (src)
	  && want_to_gcse_p (XEXP (note, 0), NULL))
	src = XEXP (note, 0), set = gen_rtx_SET (VOIDmode, dest, src);

      /* Only record sets of pseudo-regs in the hash table.  */
      if (regno >= FIRST_PSEUDO_REGISTER
	  /* Don't GCSE something if we can't do a reg/reg copy.  */
	  && can_copy_p (GET_MODE (dest))
	  /* GCSE commonly inserts instruction after the insn.  We can't
	     do that easily for EH edges so disable GCSE on these for now.  */
	  /* ??? We can now easily create new EH landing pads at the
	     gimple level, for splitting edges; there's no reason we
	     can't do the same thing at the rtl level.  */
	  && !can_throw_internal (insn)
	  /* Is SET_SRC something we want to gcse?  */
	  && want_to_gcse_p (src, &max_distance)
	  /* Don't CSE a nop.  */
	  && ! set_noop_p (set)
	  /* Don't GCSE if it has attached REG_EQUIV note.
	     At this point this only function parameters should have
	     REG_EQUIV notes and if the argument slot is used somewhere
	     explicitly, it means address of parameter has been taken,
	     so we should not extend the lifetime of the pseudo.  */
	  && (note == NULL_RTX || ! MEM_P (XEXP (note, 0))))
	{
	  /* An expression is not anticipatable if its operands are
	     modified before this insn or if this is not the only SET in
	     this insn.  The latter condition does not have to mean that
	     SRC itself is not anticipatable, but we just will not be
	     able to handle code motion of insns with multiple sets.  */
	  int antic_p = oprs_anticipatable_p (src, insn)
			&& !multiple_sets (insn);
	  /* An expression is not available if its operands are
	     subsequently modified, including this insn.  It's also not
	     available if this is a branch, because we can't insert
	     a set after the branch.  */
	  int avail_p = (oprs_available_p (src, insn)
			 && ! JUMP_P (insn));

	  insert_expr_in_table (src, GET_MODE (dest), insn, antic_p, avail_p,
				max_distance, table);
	}
    }
  /* In case of store we want to consider the memory value as available in
     the REG stored in that memory. This makes it possible to remove
     redundant loads from due to stores to the same location.  */
  else if (flag_gcse_las && REG_P (src) && MEM_P (dest))
      {
        unsigned int regno = REGNO (src);
	int max_distance = 0;

	/* Only record sets of pseudo-regs in the hash table.  */
        if (regno >= FIRST_PSEUDO_REGISTER
	   /* Don't GCSE something if we can't do a reg/reg copy.  */
	   && can_copy_p (GET_MODE (src))
	   /* GCSE commonly inserts instruction after the insn.  We can't
	      do that easily for EH edges so disable GCSE on these for now.  */
	   && !can_throw_internal (insn)
	   /* Is SET_DEST something we want to gcse?  */
	   && want_to_gcse_p (dest, &max_distance)
	   /* Don't CSE a nop.  */
	   && ! set_noop_p (set)
	   /* Don't GCSE if it has attached REG_EQUIV note.
	      At this point this only function parameters should have
	      REG_EQUIV notes and if the argument slot is used somewhere
	      explicitly, it means address of parameter has been taken,
	      so we should not extend the lifetime of the pseudo.  */
	   && ((note = find_reg_note (insn, REG_EQUIV, NULL_RTX)) == 0
	       || ! MEM_P (XEXP (note, 0))))
             {
               /* Stores are never anticipatable.  */
               int antic_p = 0;
	       /* An expression is not available if its operands are
	          subsequently modified, including this insn.  It's also not
	          available if this is a branch, because we can't insert
	          a set after the branch.  */
               int avail_p = oprs_available_p (dest, insn)
			     && ! JUMP_P (insn);

	       /* Record the memory expression (DEST) in the hash table.  */
	       insert_expr_in_table (dest, GET_MODE (dest), insn,
				     antic_p, avail_p, max_distance, table);
             }
      }
}

static void
hash_scan_clobber (rtx x ATTRIBUTE_UNUSED, rtx insn ATTRIBUTE_UNUSED,
		   struct hash_table_d *table ATTRIBUTE_UNUSED)
{
  /* Currently nothing to do.  */
}

static void
hash_scan_call (rtx x ATTRIBUTE_UNUSED, rtx insn ATTRIBUTE_UNUSED,
		struct hash_table_d *table ATTRIBUTE_UNUSED)
{
  /* Currently nothing to do.  */
}

/* Process INSN and add hash table entries as appropriate.  */

static void
hash_scan_insn (rtx insn, struct hash_table_d *table)
{
  rtx pat = PATTERN (insn);
  int i;

  /* Pick out the sets of INSN and for other forms of instructions record
     what's been modified.  */

  if (GET_CODE (pat) == SET)
    hash_scan_set (pat, insn, table);

  else if (GET_CODE (pat) == CLOBBER)
    hash_scan_clobber (pat, insn, table);

  else if (GET_CODE (pat) == CALL)
    hash_scan_call (pat, insn, table);

  else if (GET_CODE (pat) == PARALLEL)
    for (i = 0; i < XVECLEN (pat, 0); i++)
      {
	rtx x = XVECEXP (pat, 0, i);

	if (GET_CODE (x) == SET)
	  hash_scan_set (x, insn, table);
	else if (GET_CODE (x) == CLOBBER)
	  hash_scan_clobber (x, insn, table);
	else if (GET_CODE (x) == CALL)
	  hash_scan_call (x, insn, table);
      }
}

/* Dump the hash table TABLE to file FILE under the name NAME.  */

static void
dump_hash_table (FILE *file, const char *name, struct hash_table_d *table)
{
  int i;
  /* Flattened out table, so it's printed in proper order.  */
  struct expr **flat_table;
  unsigned int *hash_val;
  struct expr *expr;

  flat_table = XCNEWVEC (struct expr *, table->n_elems);
  hash_val = XNEWVEC (unsigned int, table->n_elems);

  for (i = 0; i < (int) table->size; i++)
    for (expr = table->table[i]; expr != NULL; expr = expr->next_same_hash)
      {
	flat_table[expr->bitmap_index] = expr;
	hash_val[expr->bitmap_index] = i;
      }

  fprintf (file, "%s hash table (%d buckets, %d entries)\n",
	   name, table->size, table->n_elems);

  for (i = 0; i < (int) table->n_elems; i++)
    if (flat_table[i] != 0)
      {
	expr = flat_table[i];
	fprintf (file, "Index %d (hash value %d; max distance %d)\n  ",
		 expr->bitmap_index, hash_val[i], expr->max_distance);
	print_rtl (file, expr->expr);
	fprintf (file, "\n");
      }

  fprintf (file, "\n");

  free (flat_table);
  free (hash_val);
}

/* Record register first/last/block set information for REGNO in INSN.

   first_set records the first place in the block where the register
   is set and is used to compute "anticipatability".

   last_set records the last place in the block where the register
   is set and is used to compute "availability".

   last_bb records the block for which first_set and last_set are
   valid, as a quick test to invalidate them.  */

static void
record_last_reg_set_info (rtx insn, int regno)
{
  struct reg_avail_info *info = &reg_avail_info[regno];
  int luid = DF_INSN_LUID (insn);

  info->last_set = luid;
  if (info->last_bb != current_bb)
    {
      info->last_bb = current_bb;
      info->first_set = luid;
    }
}

/* Record all of the canonicalized MEMs of record_last_mem_set_info's insn.
   Note we store a pair of elements in the list, so they have to be
   taken off pairwise.  */

static void
canon_list_insert (rtx dest ATTRIBUTE_UNUSED, const_rtx x ATTRIBUTE_UNUSED,
		   void * v_insn)
{
  rtx dest_addr, insn;
  int bb;
  modify_pair pair;

  while (GET_CODE (dest) == SUBREG
      || GET_CODE (dest) == ZERO_EXTRACT
      || GET_CODE (dest) == STRICT_LOW_PART)
    dest = XEXP (dest, 0);

  /* If DEST is not a MEM, then it will not conflict with a load.  Note
     that function calls are assumed to clobber memory, but are handled
     elsewhere.  */

  if (! MEM_P (dest))
    return;

  dest_addr = get_addr (XEXP (dest, 0));
  dest_addr = canon_rtx (dest_addr);
  insn = (rtx) v_insn;
  bb = BLOCK_FOR_INSN (insn)->index;

  pair.dest = dest;
  pair.dest_addr = dest_addr;
  canon_modify_mem_list[bb].safe_push (pair);
}

/* Record memory modification information for INSN.  We do not actually care
   about the memory location(s) that are set, or even how they are set (consider
   a CALL_INSN).  We merely need to record which insns modify memory.  */

static void
record_last_mem_set_info (rtx insn)
{
  int bb = BLOCK_FOR_INSN (insn)->index;

  /* load_killed_in_block_p will handle the case of calls clobbering
     everything.  */
  modify_mem_list[bb].safe_push (insn);
  bitmap_set_bit (modify_mem_list_set, bb);

  if (CALL_P (insn))
    bitmap_set_bit (blocks_with_calls, bb);
  else
    note_stores (PATTERN (insn), canon_list_insert, (void*) insn);
}

/* Called from compute_hash_table via note_stores to handle one
   SET or CLOBBER in an insn.  DATA is really the instruction in which
   the SET is taking place.  */

static void
record_last_set_info (rtx dest, const_rtx setter ATTRIBUTE_UNUSED, void *data)
{
  rtx last_set_insn = (rtx) data;

  if (GET_CODE (dest) == SUBREG)
    dest = SUBREG_REG (dest);

  if (REG_P (dest))
    record_last_reg_set_info (last_set_insn, REGNO (dest));
  else if (MEM_P (dest)
	   /* Ignore pushes, they clobber nothing.  */
	   && ! push_operand (dest, GET_MODE (dest)))
    record_last_mem_set_info (last_set_insn);
}

/* Top level function to create an expression hash table.

   Expression entries are placed in the hash table if
   - they are of the form (set (pseudo-reg) src),
   - src is something we want to perform GCSE on,
   - none of the operands are subsequently modified in the block

   Currently src must be a pseudo-reg or a const_int.

   TABLE is the table computed.  */

static void
compute_hash_table_work (struct hash_table_d *table)
{
  int i;

  /* re-Cache any INSN_LIST nodes we have allocated.  */
  clear_modify_mem_tables ();
  /* Some working arrays used to track first and last set in each block.  */
  reg_avail_info = GNEWVEC (struct reg_avail_info, max_reg_num ());

  for (i = 0; i < max_reg_num (); ++i)
    reg_avail_info[i].last_bb = NULL;

  FOR_EACH_BB (current_bb)
    {
      rtx insn;
      unsigned int regno;

      /* First pass over the instructions records information used to
	 determine when registers and memory are first and last set.  */
      FOR_BB_INSNS (current_bb, insn)
	{
	  if (!NONDEBUG_INSN_P (insn))
	    continue;

	  if (CALL_P (insn))
	    {
	      hard_reg_set_iterator hrsi;
	      EXECUTE_IF_SET_IN_HARD_REG_SET (regs_invalidated_by_call,
					      0, regno, hrsi)
		record_last_reg_set_info (insn, regno);

	      if (! RTL_CONST_OR_PURE_CALL_P (insn))
		record_last_mem_set_info (insn);
	    }

	  note_stores (PATTERN (insn), record_last_set_info, insn);
	}

      /* The next pass builds the hash table.  */
      FOR_BB_INSNS (current_bb, insn)
	if (NONDEBUG_INSN_P (insn))
	  hash_scan_insn (insn, table);
    }

  free (reg_avail_info);
  reg_avail_info = NULL;
}

/* Allocate space for the set/expr hash TABLE.
   It is used to determine the number of buckets to use.  */

static void
alloc_hash_table (struct hash_table_d *table)
{
  int n;

  n = get_max_insn_count ();

  table->size = n / 4;
  if (table->size < 11)
    table->size = 11;

  /* Attempt to maintain efficient use of hash table.
     Making it an odd number is simplest for now.
     ??? Later take some measurements.  */
  table->size |= 1;
  n = table->size * sizeof (struct expr *);
  table->table = GNEWVAR (struct expr *, n);
}

/* Free things allocated by alloc_hash_table.  */

static void
free_hash_table (struct hash_table_d *table)
{
  free (table->table);
}

/* Compute the expression hash table TABLE.  */

static void
compute_hash_table (struct hash_table_d *table)
{
  /* Initialize count of number of entries in hash table.  */
  table->n_elems = 0;
  memset (table->table, 0, table->size * sizeof (struct expr *));

  compute_hash_table_work (table);
}

/* Expression tracking support.  */

/* Clear canon_modify_mem_list and modify_mem_list tables.  */
static void
clear_modify_mem_tables (void)
{
  unsigned i;
  bitmap_iterator bi;

  EXECUTE_IF_SET_IN_BITMAP (modify_mem_list_set, 0, i, bi)
    {
      modify_mem_list[i].release ();
      canon_modify_mem_list[i].release ();
    }
  bitmap_clear (modify_mem_list_set);
  bitmap_clear (blocks_with_calls);
}

/* Release memory used by modify_mem_list_set.  */

static void
free_modify_mem_tables (void)
{
  clear_modify_mem_tables ();
  free (modify_mem_list);
  free (canon_modify_mem_list);
  modify_mem_list = 0;
  canon_modify_mem_list = 0;
}

/* For each block, compute whether X is transparent.  X is either an
   expression or an assignment [though we don't care which, for this context
   an assignment is treated as an expression].  For each block where an
   element of X is modified, reset the INDX bit in BMAP.  */

static void
compute_transp (const_rtx x, int indx, sbitmap *bmap)
{
  int i, j;
  enum rtx_code code;
  const char *fmt;

  /* repeat is used to turn tail-recursion into iteration since GCC
     can't do it when there's no return value.  */
 repeat:

  if (x == 0)
    return;

  code = GET_CODE (x);
  switch (code)
    {
    case REG:
	{
	  df_ref def;
	  for (def = DF_REG_DEF_CHAIN (REGNO (x));
	       def;
	       def = DF_REF_NEXT_REG (def))
	    bitmap_clear_bit (bmap[DF_REF_BB (def)->index], indx);
	}

      return;

    case MEM:
      if (! MEM_READONLY_P (x))
	{
	  bitmap_iterator bi;
	  unsigned bb_index;
	  rtx x_addr;

	  x_addr = get_addr (XEXP (x, 0));
	  x_addr = canon_rtx (x_addr);

	  /* First handle all the blocks with calls.  We don't need to
	     do any list walking for them.  */
	  EXECUTE_IF_SET_IN_BITMAP (blocks_with_calls, 0, bb_index, bi)
	    {
	      bitmap_clear_bit (bmap[bb_index], indx);
	    }

	  /* Now iterate over the blocks which have memory modifications
	     but which do not have any calls.  */
	  EXECUTE_IF_AND_COMPL_IN_BITMAP (modify_mem_list_set,
					  blocks_with_calls,
					  0, bb_index, bi)
	    {
<<<<<<< HEAD
	      VEC (modify_pair,heap) *list
=======
	      vec<modify_pair> list
>>>>>>> bc75ee5f
		= canon_modify_mem_list[bb_index];
	      modify_pair *pair;
	      unsigned ix;

<<<<<<< HEAD
	      FOR_EACH_VEC_ELT_REVERSE (modify_pair, list, ix, pair)
=======
	      FOR_EACH_VEC_ELT_REVERSE (list, ix, pair)
>>>>>>> bc75ee5f
		{
		  rtx dest = pair->dest;
		  rtx dest_addr = pair->dest_addr;

		  if (canon_true_dependence (dest, GET_MODE (dest),
					     dest_addr, x, x_addr))
<<<<<<< HEAD
		    RESET_BIT (bmap[bb_index], indx);
=======
		    bitmap_clear_bit (bmap[bb_index], indx);
>>>>>>> bc75ee5f
	        }
	    }
	}

      x = XEXP (x, 0);
      goto repeat;

    case PC:
    case CC0: /*FIXME*/
    case CONST:
    CASE_CONST_ANY:
    case SYMBOL_REF:
    case LABEL_REF:
    case ADDR_VEC:
    case ADDR_DIFF_VEC:
      return;

    default:
      break;
    }

  for (i = GET_RTX_LENGTH (code) - 1, fmt = GET_RTX_FORMAT (code); i >= 0; i--)
    {
      if (fmt[i] == 'e')
	{
	  /* If we are about to do the last recursive call
	     needed at this level, change it into iteration.
	     This function is called enough to be worth it.  */
	  if (i == 0)
	    {
	      x = XEXP (x, i);
	      goto repeat;
	    }

	  compute_transp (XEXP (x, i), indx, bmap);
	}
      else if (fmt[i] == 'E')
	for (j = 0; j < XVECLEN (x, i); j++)
	  compute_transp (XVECEXP (x, i, j), indx, bmap);
    }
}

/* Compute PRE+LCM working variables.  */

/* Local properties of expressions.  */

/* Nonzero for expressions that are transparent in the block.  */
static sbitmap *transp;

/* Nonzero for expressions that are computed (available) in the block.  */
static sbitmap *comp;

/* Nonzero for expressions that are locally anticipatable in the block.  */
static sbitmap *antloc;

/* Nonzero for expressions where this block is an optimal computation
   point.  */
static sbitmap *pre_optimal;

/* Nonzero for expressions which are redundant in a particular block.  */
static sbitmap *pre_redundant;

/* Nonzero for expressions which should be inserted on a specific edge.  */
static sbitmap *pre_insert_map;

/* Nonzero for expressions which should be deleted in a specific block.  */
static sbitmap *pre_delete_map;

/* Allocate vars used for PRE analysis.  */

static void
alloc_pre_mem (int n_blocks, int n_exprs)
{
  transp = sbitmap_vector_alloc (n_blocks, n_exprs);
  comp = sbitmap_vector_alloc (n_blocks, n_exprs);
  antloc = sbitmap_vector_alloc (n_blocks, n_exprs);

  pre_optimal = NULL;
  pre_redundant = NULL;
  pre_insert_map = NULL;
  pre_delete_map = NULL;
  ae_kill = sbitmap_vector_alloc (n_blocks, n_exprs);

  /* pre_insert and pre_delete are allocated later.  */
}

/* Free vars used for PRE analysis.  */

static void
free_pre_mem (void)
{
  sbitmap_vector_free (transp);
  sbitmap_vector_free (comp);

  /* ANTLOC and AE_KILL are freed just after pre_lcm finishes.  */

  if (pre_optimal)
    sbitmap_vector_free (pre_optimal);
  if (pre_redundant)
    sbitmap_vector_free (pre_redundant);
  if (pre_insert_map)
    sbitmap_vector_free (pre_insert_map);
  if (pre_delete_map)
    sbitmap_vector_free (pre_delete_map);

  transp = comp = NULL;
  pre_optimal = pre_redundant = pre_insert_map = pre_delete_map = NULL;
}

/* Remove certain expressions from anticipatable and transparent
   sets of basic blocks that have incoming abnormal edge.
   For PRE remove potentially trapping expressions to avoid placing
   them on abnormal edges.  For hoisting remove memory references that
   can be clobbered by calls.  */

static void
prune_expressions (bool pre_p)
{
  sbitmap prune_exprs;
  struct expr *expr;
  unsigned int ui;
  basic_block bb;

  prune_exprs = sbitmap_alloc (expr_hash_table.n_elems);
  bitmap_clear (prune_exprs);
  for (ui = 0; ui < expr_hash_table.size; ui++)
    {
      for (expr = expr_hash_table.table[ui]; expr; expr = expr->next_same_hash)
	{
	  /* Note potentially trapping expressions.  */
	  if (may_trap_p (expr->expr))
	    {
	      bitmap_set_bit (prune_exprs, expr->bitmap_index);
	      continue;
	    }

	  if (!pre_p && MEM_P (expr->expr))
	    /* Note memory references that can be clobbered by a call.
	       We do not split abnormal edges in hoisting, so would
	       a memory reference get hoisted along an abnormal edge,
	       it would be placed /before/ the call.  Therefore, only
	       constant memory references can be hoisted along abnormal
	       edges.  */
	    {
	      if (GET_CODE (XEXP (expr->expr, 0)) == SYMBOL_REF
		  && CONSTANT_POOL_ADDRESS_P (XEXP (expr->expr, 0)))
		continue;

	      if (MEM_READONLY_P (expr->expr)
		  && !MEM_VOLATILE_P (expr->expr)
		  && MEM_NOTRAP_P (expr->expr))
		/* Constant memory reference, e.g., a PIC address.  */
		continue;

	      /* ??? Optimally, we would use interprocedural alias
		 analysis to determine if this mem is actually killed
		 by this call.  */

	      bitmap_set_bit (prune_exprs, expr->bitmap_index);
	    }
	}
    }

  FOR_EACH_BB (bb)
    {
      edge e;
      edge_iterator ei;

      /* If the current block is the destination of an abnormal edge, we
	 kill all trapping (for PRE) and memory (for hoist) expressions
	 because we won't be able to properly place the instruction on
	 the edge.  So make them neither anticipatable nor transparent.
	 This is fairly conservative.

	 ??? For hoisting it may be necessary to check for set-and-jump
	 instructions here, not just for abnormal edges.  The general problem
	 is that when an expression cannot not be placed right at the end of
	 a basic block we should account for any side-effects of a subsequent
	 jump instructions that could clobber the expression.  It would
	 be best to implement this check along the lines of
	 should_hoist_expr_to_dom where the target block is already known
	 and, hence, there's no need to conservatively prune expressions on
	 "intermediate" set-and-jump instructions.  */
      FOR_EACH_EDGE (e, ei, bb->preds)
	if ((e->flags & EDGE_ABNORMAL)
	    && (pre_p || CALL_P (BB_END (e->src))))
	  {
	    bitmap_and_compl (antloc[bb->index],
				antloc[bb->index], prune_exprs);
	    bitmap_and_compl (transp[bb->index],
				transp[bb->index], prune_exprs);
	    break;
	  }
    }

  sbitmap_free (prune_exprs);
}

/* It may be necessary to insert a large number of insns on edges to
   make the existing occurrences of expressions fully redundant.  This
   routine examines the set of insertions and deletions and if the ratio
   of insertions to deletions is too high for a particular expression, then
   the expression is removed from the insertion/deletion sets. 

   N_ELEMS is the number of elements in the hash table.  */

static void
prune_insertions_deletions (int n_elems)
{
  sbitmap_iterator sbi;
  sbitmap prune_exprs;

  /* We always use I to iterate over blocks/edges and J to iterate over
     expressions.  */
  unsigned int i, j;

  /* Counts for the number of times an expression needs to be inserted and
     number of times an expression can be removed as a result.  */
  int *insertions = GCNEWVEC (int, n_elems);
  int *deletions = GCNEWVEC (int, n_elems);

  /* Set of expressions which require too many insertions relative to
     the number of deletions achieved.  We will prune these out of the
     insertion/deletion sets.  */
  prune_exprs = sbitmap_alloc (n_elems);
  bitmap_clear (prune_exprs);

  /* Iterate over the edges counting the number of times each expression
     needs to be inserted.  */
  for (i = 0; i < (unsigned) n_edges; i++)
    {
      EXECUTE_IF_SET_IN_BITMAP (pre_insert_map[i], 0, j, sbi)
	insertions[j]++;
    }

  /* Similarly for deletions, but those occur in blocks rather than on
     edges.  */
  for (i = 0; i < (unsigned) last_basic_block; i++)
    {
      EXECUTE_IF_SET_IN_BITMAP (pre_delete_map[i], 0, j, sbi)
	deletions[j]++;
    }

  /* Now that we have accurate counts, iterate over the elements in the
     hash table and see if any need too many insertions relative to the
     number of evaluations that can be removed.  If so, mark them in
     PRUNE_EXPRS.  */
  for (j = 0; j < (unsigned) n_elems; j++)
    if (deletions[j]
	&& ((unsigned) insertions[j] / deletions[j]) > MAX_GCSE_INSERTION_RATIO)
      bitmap_set_bit (prune_exprs, j);

  /* Now prune PRE_INSERT_MAP and PRE_DELETE_MAP based on PRUNE_EXPRS.  */
  EXECUTE_IF_SET_IN_BITMAP (prune_exprs, 0, j, sbi)
    {
      for (i = 0; i < (unsigned) n_edges; i++)
	bitmap_clear_bit (pre_insert_map[i], j);

      for (i = 0; i < (unsigned) last_basic_block; i++)
	bitmap_clear_bit (pre_delete_map[i], j);
    }

  sbitmap_free (prune_exprs);
  free (insertions);
  free (deletions);
}

/* Top level routine to do the dataflow analysis needed by PRE.  */

static struct edge_list *
compute_pre_data (void)
{
  struct edge_list *edge_list;
  basic_block bb;

  compute_local_properties (transp, comp, antloc, &expr_hash_table);
  prune_expressions (true);
  bitmap_vector_clear (ae_kill, last_basic_block);

  /* Compute ae_kill for each basic block using:

     ~(TRANSP | COMP)
  */

  FOR_EACH_BB (bb)
    {
      bitmap_ior (ae_kill[bb->index], transp[bb->index], comp[bb->index]);
      bitmap_not (ae_kill[bb->index], ae_kill[bb->index]);
    }

  edge_list = pre_edge_lcm (expr_hash_table.n_elems, transp, comp, antloc,
			    ae_kill, &pre_insert_map, &pre_delete_map);
  sbitmap_vector_free (antloc);
  antloc = NULL;
  sbitmap_vector_free (ae_kill);
  ae_kill = NULL;

  prune_insertions_deletions (expr_hash_table.n_elems);

  return edge_list;
}

/* PRE utilities */

/* Return nonzero if an occurrence of expression EXPR in OCCR_BB would reach
   block BB.

   VISITED is a pointer to a working buffer for tracking which BB's have
   been visited.  It is NULL for the top-level call.

   We treat reaching expressions that go through blocks containing the same
   reaching expression as "not reaching".  E.g. if EXPR is generated in blocks
   2 and 3, INSN is in block 4, and 2->3->4, we treat the expression in block
   2 as not reaching.  The intent is to improve the probability of finding
   only one reaching expression and to reduce register lifetimes by picking
   the closest such expression.  */

static int
pre_expr_reaches_here_p_work (basic_block occr_bb, struct expr *expr,
			      basic_block bb, char *visited)
{
  edge pred;
  edge_iterator ei;

  FOR_EACH_EDGE (pred, ei, bb->preds)
    {
      basic_block pred_bb = pred->src;

      if (pred->src == ENTRY_BLOCK_PTR
	  /* Has predecessor has already been visited?  */
	  || visited[pred_bb->index])
	;/* Nothing to do.  */

      /* Does this predecessor generate this expression?  */
      else if (bitmap_bit_p (comp[pred_bb->index], expr->bitmap_index))
	{
	  /* Is this the occurrence we're looking for?
	     Note that there's only one generating occurrence per block
	     so we just need to check the block number.  */
	  if (occr_bb == pred_bb)
	    return 1;

	  visited[pred_bb->index] = 1;
	}
      /* Ignore this predecessor if it kills the expression.  */
      else if (! bitmap_bit_p (transp[pred_bb->index], expr->bitmap_index))
	visited[pred_bb->index] = 1;

      /* Neither gen nor kill.  */
      else
	{
	  visited[pred_bb->index] = 1;
	  if (pre_expr_reaches_here_p_work (occr_bb, expr, pred_bb, visited))
	    return 1;
	}
    }

  /* All paths have been checked.  */
  return 0;
}

/* The wrapper for pre_expr_reaches_here_work that ensures that any
   memory allocated for that function is returned.  */

static int
pre_expr_reaches_here_p (basic_block occr_bb, struct expr *expr, basic_block bb)
{
  int rval;
  char *visited = XCNEWVEC (char, last_basic_block);

  rval = pre_expr_reaches_here_p_work (occr_bb, expr, bb, visited);

  free (visited);
  return rval;
}

/* Generate RTL to copy an EXPR to its `reaching_reg' and return it.  */

static rtx
process_insert_insn (struct expr *expr)
{
  rtx reg = expr->reaching_reg;
  /* Copy the expression to make sure we don't have any sharing issues.  */
  rtx exp = copy_rtx (expr->expr);
  rtx pat;

  start_sequence ();

  /* If the expression is something that's an operand, like a constant,
     just copy it to a register.  */
  if (general_operand (exp, GET_MODE (reg)))
    emit_move_insn (reg, exp);

  /* Otherwise, make a new insn to compute this expression and make sure the
     insn will be recognized (this also adds any needed CLOBBERs).  */
  else
    {
      rtx insn = emit_insn (gen_rtx_SET (VOIDmode, reg, exp));

      if (insn_invalid_p (insn, false))
	gcc_unreachable ();
    }

  pat = get_insns ();
  end_sequence ();

  return pat;
}

/* Add EXPR to the end of basic block BB.

   This is used by both the PRE and code hoisting.  */

static void
insert_insn_end_basic_block (struct expr *expr, basic_block bb)
{
  rtx insn = BB_END (bb);
  rtx new_insn;
  rtx reg = expr->reaching_reg;
  int regno = REGNO (reg);
  rtx pat, pat_end;

  pat = process_insert_insn (expr);
  gcc_assert (pat && INSN_P (pat));

  pat_end = pat;
  while (NEXT_INSN (pat_end) != NULL_RTX)
    pat_end = NEXT_INSN (pat_end);

  /* If the last insn is a jump, insert EXPR in front [taking care to
     handle cc0, etc. properly].  Similarly we need to care trapping
     instructions in presence of non-call exceptions.  */

  if (JUMP_P (insn)
      || (NONJUMP_INSN_P (insn)
	  && (!single_succ_p (bb)
	      || single_succ_edge (bb)->flags & EDGE_ABNORMAL)))
    {
#ifdef HAVE_cc0
      rtx note;
#endif

      /* If this is a jump table, then we can't insert stuff here.  Since
	 we know the previous real insn must be the tablejump, we insert
	 the new instruction just before the tablejump.  */
      if (GET_CODE (PATTERN (insn)) == ADDR_VEC
	  || GET_CODE (PATTERN (insn)) == ADDR_DIFF_VEC)
	insn = prev_active_insn (insn);

#ifdef HAVE_cc0
      /* FIXME: 'twould be nice to call prev_cc0_setter here but it aborts
	 if cc0 isn't set.  */
      note = find_reg_note (insn, REG_CC_SETTER, NULL_RTX);
      if (note)
	insn = XEXP (note, 0);
      else
	{
	  rtx maybe_cc0_setter = prev_nonnote_insn (insn);
	  if (maybe_cc0_setter
	      && INSN_P (maybe_cc0_setter)
	      && sets_cc0_p (PATTERN (maybe_cc0_setter)))
	    insn = maybe_cc0_setter;
	}
#endif
      /* FIXME: What if something in cc0/jump uses value set in new insn?  */
      new_insn = emit_insn_before_noloc (pat, insn, bb);
    }

  /* Likewise if the last insn is a call, as will happen in the presence
     of exception handling.  */
  else if (CALL_P (insn)
	   && (!single_succ_p (bb)
	       || single_succ_edge (bb)->flags & EDGE_ABNORMAL))
    {
      /* Keeping in mind targets with small register classes and parameters
         in registers, we search backward and place the instructions before
	 the first parameter is loaded.  Do this for everyone for consistency
	 and a presumption that we'll get better code elsewhere as well.  */

      /* Since different machines initialize their parameter registers
	 in different orders, assume nothing.  Collect the set of all
	 parameter registers.  */
      insn = find_first_parameter_load (insn, BB_HEAD (bb));

      /* If we found all the parameter loads, then we want to insert
	 before the first parameter load.

	 If we did not find all the parameter loads, then we might have
	 stopped on the head of the block, which could be a CODE_LABEL.
	 If we inserted before the CODE_LABEL, then we would be putting
	 the insn in the wrong basic block.  In that case, put the insn
	 after the CODE_LABEL.  Also, respect NOTE_INSN_BASIC_BLOCK.  */
      while (LABEL_P (insn)
	     || NOTE_INSN_BASIC_BLOCK_P (insn))
	insn = NEXT_INSN (insn);

      new_insn = emit_insn_before_noloc (pat, insn, bb);
    }
  else
    new_insn = emit_insn_after_noloc (pat, insn, bb);

  while (1)
    {
      if (INSN_P (pat))
	add_label_notes (PATTERN (pat), new_insn);
      if (pat == pat_end)
	break;
      pat = NEXT_INSN (pat);
    }

  gcse_create_count++;

  if (dump_file)
    {
      fprintf (dump_file, "PRE/HOIST: end of bb %d, insn %d, ",
	       bb->index, INSN_UID (new_insn));
      fprintf (dump_file, "copying expression %d to reg %d\n",
	       expr->bitmap_index, regno);
    }
}

/* Insert partially redundant expressions on edges in the CFG to make
   the expressions fully redundant.  */

static int
pre_edge_insert (struct edge_list *edge_list, struct expr **index_map)
{
  int e, i, j, num_edges, set_size, did_insert = 0;
  sbitmap *inserted;

  /* Where PRE_INSERT_MAP is nonzero, we add the expression on that edge
     if it reaches any of the deleted expressions.  */

  set_size = pre_insert_map[0]->size;
  num_edges = NUM_EDGES (edge_list);
  inserted = sbitmap_vector_alloc (num_edges, expr_hash_table.n_elems);
  bitmap_vector_clear (inserted, num_edges);

  for (e = 0; e < num_edges; e++)
    {
      int indx;
      basic_block bb = INDEX_EDGE_PRED_BB (edge_list, e);

      for (i = indx = 0; i < set_size; i++, indx += SBITMAP_ELT_BITS)
	{
	  SBITMAP_ELT_TYPE insert = pre_insert_map[e]->elms[i];

	  for (j = indx;
	       insert && j < (int) expr_hash_table.n_elems;
	       j++, insert >>= 1)
	    if ((insert & 1) != 0 && index_map[j]->reaching_reg != NULL_RTX)
	      {
		struct expr *expr = index_map[j];
		struct occr *occr;

		/* Now look at each deleted occurrence of this expression.  */
		for (occr = expr->antic_occr; occr != NULL; occr = occr->next)
		  {
		    if (! occr->deleted_p)
		      continue;

		    /* Insert this expression on this edge if it would
		       reach the deleted occurrence in BB.  */
		    if (!bitmap_bit_p (inserted[e], j))
		      {
			rtx insn;
			edge eg = INDEX_EDGE (edge_list, e);

			/* We can't insert anything on an abnormal and
			   critical edge, so we insert the insn at the end of
			   the previous block. There are several alternatives
			   detailed in Morgans book P277 (sec 10.5) for
			   handling this situation.  This one is easiest for
			   now.  */

			if (eg->flags & EDGE_ABNORMAL)
			  insert_insn_end_basic_block (index_map[j], bb);
			else
			  {
			    insn = process_insert_insn (index_map[j]);
			    insert_insn_on_edge (insn, eg);
			  }

			if (dump_file)
			  {
			    fprintf (dump_file, "PRE: edge (%d,%d), ",
				     bb->index,
				     INDEX_EDGE_SUCC_BB (edge_list, e)->index);
			    fprintf (dump_file, "copy expression %d\n",
				     expr->bitmap_index);
			  }

			update_ld_motion_stores (expr);
			bitmap_set_bit (inserted[e], j);
			did_insert = 1;
			gcse_create_count++;
		      }
		  }
	      }
	}
    }

  sbitmap_vector_free (inserted);
  return did_insert;
}

/* Copy the result of EXPR->EXPR generated by INSN to EXPR->REACHING_REG.
   Given "old_reg <- expr" (INSN), instead of adding after it
     reaching_reg <- old_reg
   it's better to do the following:
     reaching_reg <- expr
     old_reg      <- reaching_reg
   because this way copy propagation can discover additional PRE
   opportunities.  But if this fails, we try the old way.
   When "expr" is a store, i.e.
   given "MEM <- old_reg", instead of adding after it
     reaching_reg <- old_reg
   it's better to add it before as follows:
     reaching_reg <- old_reg
     MEM          <- reaching_reg.  */

static void
pre_insert_copy_insn (struct expr *expr, rtx insn)
{
  rtx reg = expr->reaching_reg;
  int regno = REGNO (reg);
  int indx = expr->bitmap_index;
  rtx pat = PATTERN (insn);
  rtx set, first_set, new_insn;
  rtx old_reg;
  int i;

  /* This block matches the logic in hash_scan_insn.  */
  switch (GET_CODE (pat))
    {
    case SET:
      set = pat;
      break;

    case PARALLEL:
      /* Search through the parallel looking for the set whose
	 source was the expression that we're interested in.  */
      first_set = NULL_RTX;
      set = NULL_RTX;
      for (i = 0; i < XVECLEN (pat, 0); i++)
	{
	  rtx x = XVECEXP (pat, 0, i);
	  if (GET_CODE (x) == SET)
	    {
	      /* If the source was a REG_EQUAL or REG_EQUIV note, we
		 may not find an equivalent expression, but in this
		 case the PARALLEL will have a single set.  */
	      if (first_set == NULL_RTX)
		first_set = x;
	      if (expr_equiv_p (SET_SRC (x), expr->expr))
	        {
	          set = x;
	          break;
	        }
	    }
	}

      gcc_assert (first_set);
      if (set == NULL_RTX)
        set = first_set;
      break;

    default:
      gcc_unreachable ();
    }

  if (REG_P (SET_DEST (set)))
    {
      old_reg = SET_DEST (set);
      /* Check if we can modify the set destination in the original insn.  */
      if (validate_change (insn, &SET_DEST (set), reg, 0))
        {
          new_insn = gen_move_insn (old_reg, reg);
          new_insn = emit_insn_after (new_insn, insn);
        }
      else
        {
          new_insn = gen_move_insn (reg, old_reg);
          new_insn = emit_insn_after (new_insn, insn);
        }
    }
  else /* This is possible only in case of a store to memory.  */
    {
      old_reg = SET_SRC (set);
      new_insn = gen_move_insn (reg, old_reg);

      /* Check if we can modify the set source in the original insn.  */
      if (validate_change (insn, &SET_SRC (set), reg, 0))
        new_insn = emit_insn_before (new_insn, insn);
      else
        new_insn = emit_insn_after (new_insn, insn);
    }

  gcse_create_count++;

  if (dump_file)
    fprintf (dump_file,
	     "PRE: bb %d, insn %d, copy expression %d in insn %d to reg %d\n",
	      BLOCK_FOR_INSN (insn)->index, INSN_UID (new_insn), indx,
	      INSN_UID (insn), regno);
}

/* Copy available expressions that reach the redundant expression
   to `reaching_reg'.  */

static void
pre_insert_copies (void)
{
  unsigned int i, added_copy;
  struct expr *expr;
  struct occr *occr;
  struct occr *avail;

  /* For each available expression in the table, copy the result to
     `reaching_reg' if the expression reaches a deleted one.

     ??? The current algorithm is rather brute force.
     Need to do some profiling.  */

  for (i = 0; i < expr_hash_table.size; i++)
    for (expr = expr_hash_table.table[i]; expr; expr = expr->next_same_hash)
      {
	/* If the basic block isn't reachable, PPOUT will be TRUE.  However,
	   we don't want to insert a copy here because the expression may not
	   really be redundant.  So only insert an insn if the expression was
	   deleted.  This test also avoids further processing if the
	   expression wasn't deleted anywhere.  */
	if (expr->reaching_reg == NULL)
	  continue;

	/* Set when we add a copy for that expression.  */
	added_copy = 0;

	for (occr = expr->antic_occr; occr != NULL; occr = occr->next)
	  {
	    if (! occr->deleted_p)
	      continue;

	    for (avail = expr->avail_occr; avail != NULL; avail = avail->next)
	      {
		rtx insn = avail->insn;

		/* No need to handle this one if handled already.  */
		if (avail->copied_p)
		  continue;

		/* Don't handle this one if it's a redundant one.  */
		if (INSN_DELETED_P (insn))
		  continue;

		/* Or if the expression doesn't reach the deleted one.  */
		if (! pre_expr_reaches_here_p (BLOCK_FOR_INSN (avail->insn),
					       expr,
					       BLOCK_FOR_INSN (occr->insn)))
		  continue;

                added_copy = 1;

		/* Copy the result of avail to reaching_reg.  */
		pre_insert_copy_insn (expr, insn);
		avail->copied_p = 1;
	      }
	  }

	  if (added_copy)
            update_ld_motion_stores (expr);
      }
}

/* Emit move from SRC to DEST noting the equivalence with expression computed
   in INSN.  */

static rtx
gcse_emit_move_after (rtx dest, rtx src, rtx insn)
{
  rtx new_rtx;
  rtx set = single_set (insn), set2;
  rtx note;
  rtx eqv = NULL_RTX;

  /* This should never fail since we're creating a reg->reg copy
     we've verified to be valid.  */

  new_rtx = emit_insn_after (gen_move_insn (dest, src), insn);

  /* Note the equivalence for local CSE pass.  Take the note from the old
     set if there was one.  Otherwise record the SET_SRC from the old set
     unless DEST is also an operand of the SET_SRC.  */
  set2 = single_set (new_rtx);
  if (!set2 || !rtx_equal_p (SET_DEST (set2), dest))
    return new_rtx;
  if ((note = find_reg_equal_equiv_note (insn)))
    eqv = XEXP (note, 0);
  else if (! REG_P (dest)
	   || ! reg_mentioned_p (dest, SET_SRC (set)))
    eqv = SET_SRC (set);

  if (eqv != NULL_RTX)
    set_unique_reg_note (new_rtx, REG_EQUAL, copy_insn_1 (eqv));

  return new_rtx;
}

/* Delete redundant computations.
   Deletion is done by changing the insn to copy the `reaching_reg' of
   the expression into the result of the SET.  It is left to later passes
   (cprop, cse2, flow, combine, regmove) to propagate the copy or eliminate it.

   Return nonzero if a change is made.  */

static int
pre_delete (void)
{
  unsigned int i;
  int changed;
  struct expr *expr;
  struct occr *occr;

  changed = 0;
  for (i = 0; i < expr_hash_table.size; i++)
    for (expr = expr_hash_table.table[i]; expr; expr = expr->next_same_hash)
      {
	int indx = expr->bitmap_index;

	/* We only need to search antic_occr since we require ANTLOC != 0.  */
	for (occr = expr->antic_occr; occr != NULL; occr = occr->next)
	  {
	    rtx insn = occr->insn;
	    rtx set;
	    basic_block bb = BLOCK_FOR_INSN (insn);

	    /* We only delete insns that have a single_set.  */
	    if (bitmap_bit_p (pre_delete_map[bb->index], indx)
		&& (set = single_set (insn)) != 0
                && dbg_cnt (pre_insn))
	      {
		/* Create a pseudo-reg to store the result of reaching
		   expressions into.  Get the mode for the new pseudo from
		   the mode of the original destination pseudo.  */
		if (expr->reaching_reg == NULL)
		  expr->reaching_reg = gen_reg_rtx_and_attrs (SET_DEST (set));

		gcse_emit_move_after (SET_DEST (set), expr->reaching_reg, insn);
		delete_insn (insn);
		occr->deleted_p = 1;
		changed = 1;
		gcse_subst_count++;

		if (dump_file)
		  {
		    fprintf (dump_file,
			     "PRE: redundant insn %d (expression %d) in ",
			       INSN_UID (insn), indx);
		    fprintf (dump_file, "bb %d, reaching reg is %d\n",
			     bb->index, REGNO (expr->reaching_reg));
		  }
	      }
	  }
      }

  return changed;
}

/* Perform GCSE optimizations using PRE.
   This is called by one_pre_gcse_pass after all the dataflow analysis
   has been done.

   This is based on the original Morel-Renvoise paper Fred Chow's thesis, and
   lazy code motion from Knoop, Ruthing and Steffen as described in Advanced
   Compiler Design and Implementation.

   ??? A new pseudo reg is created to hold the reaching expression.  The nice
   thing about the classical approach is that it would try to use an existing
   reg.  If the register can't be adequately optimized [i.e. we introduce
   reload problems], one could add a pass here to propagate the new register
   through the block.

   ??? We don't handle single sets in PARALLELs because we're [currently] not
   able to copy the rest of the parallel when we insert copies to create full
   redundancies from partial redundancies.  However, there's no reason why we
   can't handle PARALLELs in the cases where there are no partial
   redundancies.  */

static int
pre_gcse (struct edge_list *edge_list)
{
  unsigned int i;
  int did_insert, changed;
  struct expr **index_map;
  struct expr *expr;

  /* Compute a mapping from expression number (`bitmap_index') to
     hash table entry.  */

  index_map = XCNEWVEC (struct expr *, expr_hash_table.n_elems);
  for (i = 0; i < expr_hash_table.size; i++)
    for (expr = expr_hash_table.table[i]; expr; expr = expr->next_same_hash)
      index_map[expr->bitmap_index] = expr;

  /* Delete the redundant insns first so that
     - we know what register to use for the new insns and for the other
       ones with reaching expressions
     - we know which insns are redundant when we go to create copies  */

  changed = pre_delete ();
  did_insert = pre_edge_insert (edge_list, index_map);

  /* In other places with reaching expressions, copy the expression to the
     specially allocated pseudo-reg that reaches the redundant expr.  */
  pre_insert_copies ();
  if (did_insert)
    {
      commit_edge_insertions ();
      changed = 1;
    }

  free (index_map);
  return changed;
}

/* Top level routine to perform one PRE GCSE pass.

   Return nonzero if a change was made.  */

static int
one_pre_gcse_pass (void)
{
  int changed = 0;

  gcse_subst_count = 0;
  gcse_create_count = 0;

  /* Return if there's nothing to do, or it is too expensive.  */
  if (n_basic_blocks <= NUM_FIXED_BLOCKS + 1
      || is_too_expensive (_("PRE disabled")))
    return 0;

  /* We need alias.  */
  init_alias_analysis ();

  bytes_used = 0;
  gcc_obstack_init (&gcse_obstack);
  alloc_gcse_mem ();

  alloc_hash_table (&expr_hash_table);
  add_noreturn_fake_exit_edges ();
  if (flag_gcse_lm)
    compute_ld_motion_mems ();

  compute_hash_table (&expr_hash_table);
  if (flag_gcse_lm)
    trim_ld_motion_mems ();
  if (dump_file)
    dump_hash_table (dump_file, "Expression", &expr_hash_table);

  if (expr_hash_table.n_elems > 0)
    {
      struct edge_list *edge_list;
      alloc_pre_mem (last_basic_block, expr_hash_table.n_elems);
      edge_list = compute_pre_data ();
      changed |= pre_gcse (edge_list);
      free_edge_list (edge_list);
      free_pre_mem ();
    }

  if (flag_gcse_lm)
    free_ld_motion_mems ();
  remove_fake_exit_edges ();
  free_hash_table (&expr_hash_table);

  free_gcse_mem ();
  obstack_free (&gcse_obstack, NULL);

  /* We are finished with alias.  */
  end_alias_analysis ();

  if (dump_file)
    {
      fprintf (dump_file, "PRE GCSE of %s, %d basic blocks, %d bytes needed, ",
	       current_function_name (), n_basic_blocks, bytes_used);
      fprintf (dump_file, "%d substs, %d insns created\n",
	       gcse_subst_count, gcse_create_count);
    }

  return changed;
}

/* If X contains any LABEL_REF's, add REG_LABEL_OPERAND notes for them
   to INSN.  If such notes are added to an insn which references a
   CODE_LABEL, the LABEL_NUSES count is incremented.  We have to add
   that note, because the following loop optimization pass requires
   them.  */

/* ??? If there was a jump optimization pass after gcse and before loop,
   then we would not need to do this here, because jump would add the
   necessary REG_LABEL_OPERAND and REG_LABEL_TARGET notes.  */

static void
add_label_notes (rtx x, rtx insn)
{
  enum rtx_code code = GET_CODE (x);
  int i, j;
  const char *fmt;

  if (code == LABEL_REF && !LABEL_REF_NONLOCAL_P (x))
    {
      /* This code used to ignore labels that referred to dispatch tables to
	 avoid flow generating (slightly) worse code.

	 We no longer ignore such label references (see LABEL_REF handling in
	 mark_jump_label for additional information).  */

      /* There's no reason for current users to emit jump-insns with
	 such a LABEL_REF, so we don't have to handle REG_LABEL_TARGET
	 notes.  */
      gcc_assert (!JUMP_P (insn));
      add_reg_note (insn, REG_LABEL_OPERAND, XEXP (x, 0));

      if (LABEL_P (XEXP (x, 0)))
	LABEL_NUSES (XEXP (x, 0))++;

      return;
    }

  for (i = GET_RTX_LENGTH (code) - 1, fmt = GET_RTX_FORMAT (code); i >= 0; i--)
    {
      if (fmt[i] == 'e')
	add_label_notes (XEXP (x, i), insn);
      else if (fmt[i] == 'E')
	for (j = XVECLEN (x, i) - 1; j >= 0; j--)
	  add_label_notes (XVECEXP (x, i, j), insn);
    }
}

/* Code Hoisting variables and subroutines.  */

/* Very busy expressions.  */
static sbitmap *hoist_vbein;
static sbitmap *hoist_vbeout;

/* ??? We could compute post dominators and run this algorithm in
   reverse to perform tail merging, doing so would probably be
   more effective than the tail merging code in jump.c.

   It's unclear if tail merging could be run in parallel with
   code hoisting.  It would be nice.  */

/* Allocate vars used for code hoisting analysis.  */

static void
alloc_code_hoist_mem (int n_blocks, int n_exprs)
{
  antloc = sbitmap_vector_alloc (n_blocks, n_exprs);
  transp = sbitmap_vector_alloc (n_blocks, n_exprs);
  comp = sbitmap_vector_alloc (n_blocks, n_exprs);

  hoist_vbein = sbitmap_vector_alloc (n_blocks, n_exprs);
  hoist_vbeout = sbitmap_vector_alloc (n_blocks, n_exprs);
}

/* Free vars used for code hoisting analysis.  */

static void
free_code_hoist_mem (void)
{
  sbitmap_vector_free (antloc);
  sbitmap_vector_free (transp);
  sbitmap_vector_free (comp);

  sbitmap_vector_free (hoist_vbein);
  sbitmap_vector_free (hoist_vbeout);

  free_dominance_info (CDI_DOMINATORS);
}

/* Compute the very busy expressions at entry/exit from each block.

   An expression is very busy if all paths from a given point
   compute the expression.  */

static void
compute_code_hoist_vbeinout (void)
{
  int changed, passes;
  basic_block bb;

  bitmap_vector_clear (hoist_vbeout, last_basic_block);
  bitmap_vector_clear (hoist_vbein, last_basic_block);

  passes = 0;
  changed = 1;

  while (changed)
    {
      changed = 0;

      /* We scan the blocks in the reverse order to speed up
	 the convergence.  */
      FOR_EACH_BB_REVERSE (bb)
	{
	  if (bb->next_bb != EXIT_BLOCK_PTR)
	    {
	      bitmap_intersection_of_succs (hoist_vbeout[bb->index],
					    hoist_vbein, bb);

	      /* Include expressions in VBEout that are calculated
		 in BB and available at its end.  */
	      bitmap_ior (hoist_vbeout[bb->index],
			      hoist_vbeout[bb->index], comp[bb->index]);
	    }

	  changed |= bitmap_or_and (hoist_vbein[bb->index],
					      antloc[bb->index],
					      hoist_vbeout[bb->index],
					      transp[bb->index]);
	}

      passes++;
    }

  if (dump_file)
    {
      fprintf (dump_file, "hoisting vbeinout computation: %d passes\n", passes);

      FOR_EACH_BB (bb)
        {
	  fprintf (dump_file, "vbein (%d): ", bb->index);
	  dump_bitmap_file (dump_file, hoist_vbein[bb->index]);
	  fprintf (dump_file, "vbeout(%d): ", bb->index);
	  dump_bitmap_file (dump_file, hoist_vbeout[bb->index]);
	}
    }
}

/* Top level routine to do the dataflow analysis needed by code hoisting.  */

static void
compute_code_hoist_data (void)
{
  compute_local_properties (transp, comp, antloc, &expr_hash_table);
  prune_expressions (false);
  compute_code_hoist_vbeinout ();
  calculate_dominance_info (CDI_DOMINATORS);
  if (dump_file)
    fprintf (dump_file, "\n");
}

/* Update register pressure for BB when hoisting an expression from
   instruction FROM, if live ranges of inputs are shrunk.  Also
   maintain live_in information if live range of register referred
   in FROM is shrunk.
   
   Return 0 if register pressure doesn't change, otherwise return
   the number by which register pressure is decreased.
   
   NOTE: Register pressure won't be increased in this function.  */

static int
update_bb_reg_pressure (basic_block bb, rtx from)
{
  rtx dreg, insn;
  basic_block succ_bb;
  df_ref *op, op_ref;
  edge succ;
  edge_iterator ei;
  int decreased_pressure = 0;
  int nregs;
  enum reg_class pressure_class;
  
  for (op = DF_INSN_USES (from); *op; op++)
    {
      dreg = DF_REF_REAL_REG (*op);
      /* The live range of register is shrunk only if it isn't:
	 1. referred on any path from the end of this block to EXIT, or
	 2. referred by insns other than FROM in this block.  */
      FOR_EACH_EDGE (succ, ei, bb->succs)
	{
	  succ_bb = succ->dest;
	  if (succ_bb == EXIT_BLOCK_PTR)
	    continue;

	  if (bitmap_bit_p (BB_DATA (succ_bb)->live_in, REGNO (dreg)))
	    break;
	}
      if (succ != NULL)
	continue;

      op_ref = DF_REG_USE_CHAIN (REGNO (dreg));
      for (; op_ref; op_ref = DF_REF_NEXT_REG (op_ref))
	{
	  if (!DF_REF_INSN_INFO (op_ref))
	    continue;

	  insn = DF_REF_INSN (op_ref);
	  if (BLOCK_FOR_INSN (insn) == bb
	      && NONDEBUG_INSN_P (insn) && insn != from)
	    break;
	}

      pressure_class = get_regno_pressure_class (REGNO (dreg), &nregs);
      /* Decrease register pressure and update live_in information for
	 this block.  */
      if (!op_ref && pressure_class != NO_REGS)
	{
	  decreased_pressure += nregs;
	  BB_DATA (bb)->max_reg_pressure[pressure_class] -= nregs;
	  bitmap_clear_bit (BB_DATA (bb)->live_in, REGNO (dreg));
	}
    }
  return decreased_pressure;
}

/* Determine if the expression EXPR should be hoisted to EXPR_BB up in
   flow graph, if it can reach BB unimpared.  Stop the search if the
   expression would need to be moved more than DISTANCE instructions.

   DISTANCE is the number of instructions through which EXPR can be
   hoisted up in flow graph.

   BB_SIZE points to an array which contains the number of instructions
   for each basic block.

   PRESSURE_CLASS and NREGS are register class and number of hard registers
   for storing EXPR.

   HOISTED_BBS points to a bitmap indicating basic blocks through which
   EXPR is hoisted.

   FROM is the instruction from which EXPR is hoisted.

   It's unclear exactly what Muchnick meant by "unimpared".  It seems
   to me that the expression must either be computed or transparent in
   *every* block in the path(s) from EXPR_BB to BB.  Any other definition
   would allow the expression to be hoisted out of loops, even if
   the expression wasn't a loop invariant.

   Contrast this to reachability for PRE where an expression is
   considered reachable if *any* path reaches instead of *all*
   paths.  */

static int
should_hoist_expr_to_dom (basic_block expr_bb, struct expr *expr,
			  basic_block bb, sbitmap visited, int distance,
			  int *bb_size, enum reg_class pressure_class,
			  int *nregs, bitmap hoisted_bbs, rtx from)
{
  unsigned int i;
  edge pred;
  edge_iterator ei;
  sbitmap_iterator sbi;
  int visited_allocated_locally = 0;
  int decreased_pressure = 0;

  if (flag_ira_hoist_pressure)
    {
      /* Record old information of basic block BB when it is visited
	 at the first time.  */
      if (!bitmap_bit_p (hoisted_bbs, bb->index))
	{
	  struct bb_data *data = BB_DATA (bb);
	  bitmap_copy (data->backup, data->live_in);
	  data->old_pressure = data->max_reg_pressure[pressure_class];
	}
      decreased_pressure = update_bb_reg_pressure (bb, from);
    }
  /* Terminate the search if distance, for which EXPR is allowed to move,
     is exhausted.  */
  if (distance > 0)
    {
      if (flag_ira_hoist_pressure)
	{
	  /* Prefer to hoist EXPR if register pressure is decreased.  */
	  if (decreased_pressure > *nregs)
	    distance += bb_size[bb->index];
	  /* Let EXPR be hoisted through basic block at no cost if one
	     of following conditions is satisfied:

	     1. The basic block has low register pressure.
	     2. Register pressure won't be increases after hoisting EXPR.

	     Constant expressions is handled conservatively, because
	     hoisting constant expression aggressively results in worse
	     code.  This decision is made by the observation of CSiBE
	     on ARM target, while it has no obvious effect on other
	     targets like x86, x86_64, mips and powerpc.  */
	  else if (CONST_INT_P (expr->expr)
		   || (BB_DATA (bb)->max_reg_pressure[pressure_class]
			 >= ira_class_hard_regs_num[pressure_class]
		       && decreased_pressure < *nregs))
	    distance -= bb_size[bb->index];
	}
      else
	distance -= bb_size[bb->index];

      if (distance <= 0)
	return 0;
    }
  else
    gcc_assert (distance == 0);

  if (visited == NULL)
    {
      visited_allocated_locally = 1;
      visited = sbitmap_alloc (last_basic_block);
      bitmap_clear (visited);
    }

  FOR_EACH_EDGE (pred, ei, bb->preds)
    {
      basic_block pred_bb = pred->src;

      if (pred->src == ENTRY_BLOCK_PTR)
	break;
      else if (pred_bb == expr_bb)
	continue;
      else if (bitmap_bit_p (visited, pred_bb->index))
	continue;
      else if (! bitmap_bit_p (transp[pred_bb->index], expr->bitmap_index))
	break;
      /* Not killed.  */
      else
	{
	  bitmap_set_bit (visited, pred_bb->index);
	  if (! should_hoist_expr_to_dom (expr_bb, expr, pred_bb,
					  visited, distance, bb_size,
					  pressure_class, nregs,
					  hoisted_bbs, from))
	    break;
	}
    }
  if (visited_allocated_locally)
    {
      /* If EXPR can be hoisted to expr_bb, record basic blocks through
	 which EXPR is hoisted in hoisted_bbs.  */
      if (flag_ira_hoist_pressure && !pred)
	{
	  /* Record the basic block from which EXPR is hoisted.  */
	  bitmap_set_bit (visited, bb->index);
	  EXECUTE_IF_SET_IN_BITMAP (visited, 0, i, sbi)
	    bitmap_set_bit (hoisted_bbs, i);
	}
      sbitmap_free (visited);
    }

  return (pred == NULL);
}

/* Find occurrence in BB.  */

static struct occr *
find_occr_in_bb (struct occr *occr, basic_block bb)
{
  /* Find the right occurrence of this expression.  */
  while (occr && BLOCK_FOR_INSN (occr->insn) != bb)
    occr = occr->next;

  return occr;
}

/* Actually perform code hoisting.

   The code hoisting pass can hoist multiple computations of the same
   expression along dominated path to a dominating basic block, like
   from b2/b3 to b1 as depicted below:

          b1      ------
          /\         |
         /  \        |
        bx   by   distance
       /      \      |
      /        \     |
     b2        b3 ------

   Unfortunately code hoisting generally extends the live range of an
   output pseudo register, which increases register pressure and hurts
   register allocation.  To address this issue, an attribute MAX_DISTANCE
   is computed and attached to each expression.  The attribute is computed
   from rtx cost of the corresponding expression and it's used to control
   how long the expression can be hoisted up in flow graph.  As the
   expression is hoisted up in flow graph, GCC decreases its DISTANCE
   and stops the hoist if DISTANCE reaches 0.  Code hoisting can decrease
   register pressure if live ranges of inputs are shrunk.

   Option "-fira-hoist-pressure" implements register pressure directed
   hoist based on upper method.  The rationale is:
     1. Calculate register pressure for each basic block by reusing IRA
	facility.
     2. When expression is hoisted through one basic block, GCC checks
	the change of live ranges for inputs/output.  The basic block's
	register pressure will be increased because of extended live
	range of output.  However, register pressure will be decreased
	if the live ranges of inputs are shrunk.
     3. After knowing how hoisting affects register pressure, GCC prefers
	to hoist the expression if it can decrease register pressure, by
	increasing DISTANCE of the corresponding expression.
     4. If hoisting the expression increases register pressure, GCC checks
	register pressure of the basic block and decrease DISTANCE only if
	the register pressure is high.  In other words, expression will be
	hoisted through at no cost if the basic block has low register
	pressure.
     5. Update register pressure information for basic blocks through
	which expression is hoisted.  */

static int
hoist_code (void)
{
  basic_block bb, dominated;
  vec<basic_block> dom_tree_walk;
  unsigned int dom_tree_walk_index;
  vec<basic_block> domby;
  unsigned int i, j, k;
  struct expr **index_map;
  struct expr *expr;
  int *to_bb_head;
  int *bb_size;
  int changed = 0;
  struct bb_data *data;
  /* Basic blocks that have occurrences reachable from BB.  */
  bitmap from_bbs;
  /* Basic blocks through which expr is hoisted.  */
  bitmap hoisted_bbs = NULL;
  bitmap_iterator bi;

  /* Compute a mapping from expression number (`bitmap_index') to
     hash table entry.  */

  index_map = XCNEWVEC (struct expr *, expr_hash_table.n_elems);
  for (i = 0; i < expr_hash_table.size; i++)
    for (expr = expr_hash_table.table[i]; expr; expr = expr->next_same_hash)
      index_map[expr->bitmap_index] = expr;

  /* Calculate sizes of basic blocks and note how far
     each instruction is from the start of its block.  We then use this
     data to restrict distance an expression can travel.  */

  to_bb_head = XCNEWVEC (int, get_max_uid ());
  bb_size = XCNEWVEC (int, last_basic_block);

  FOR_EACH_BB (bb)
    {
      rtx insn;
      int to_head;

      to_head = 0;
      FOR_BB_INSNS (bb, insn)
	{
	  /* Don't count debug instructions to avoid them affecting
	     decision choices.  */
	  if (NONDEBUG_INSN_P (insn))
	    to_bb_head[INSN_UID (insn)] = to_head++;
	}

      bb_size[bb->index] = to_head;
    }

  gcc_assert (EDGE_COUNT (ENTRY_BLOCK_PTR->succs) == 1
	      && (EDGE_SUCC (ENTRY_BLOCK_PTR, 0)->dest
		  == ENTRY_BLOCK_PTR->next_bb));

  from_bbs = BITMAP_ALLOC (NULL);
  if (flag_ira_hoist_pressure)
    hoisted_bbs = BITMAP_ALLOC (NULL);

  dom_tree_walk = get_all_dominated_blocks (CDI_DOMINATORS,
					    ENTRY_BLOCK_PTR->next_bb);

  /* Walk over each basic block looking for potentially hoistable
     expressions, nothing gets hoisted from the entry block.  */
  FOR_EACH_VEC_ELT (dom_tree_walk, dom_tree_walk_index, bb)
    {
      domby = get_dominated_to_depth (CDI_DOMINATORS, bb, MAX_HOIST_DEPTH);

      if (domby.length () == 0)
	continue;

      /* Examine each expression that is very busy at the exit of this
	 block.  These are the potentially hoistable expressions.  */
      for (i = 0; i < SBITMAP_SIZE (hoist_vbeout[bb->index]); i++)
	{
	  if (bitmap_bit_p (hoist_vbeout[bb->index], i))
	    {
	      int nregs = 0;
	      enum reg_class pressure_class = NO_REGS;
	      /* Current expression.  */
	      struct expr *expr = index_map[i];
	      /* Number of occurrences of EXPR that can be hoisted to BB.  */
	      int hoistable = 0;
	      /* Occurrences reachable from BB.  */
	      vec<occr_t> occrs_to_hoist = vNULL;
	      /* We want to insert the expression into BB only once, so
		 note when we've inserted it.  */
	      int insn_inserted_p;
	      occr_t occr;

	      /* If an expression is computed in BB and is available at end of
		 BB, hoist all occurrences dominated by BB to BB.  */
	      if (bitmap_bit_p (comp[bb->index], i))
		{
		  occr = find_occr_in_bb (expr->antic_occr, bb);

		  if (occr)
		    {
		      /* An occurrence might've been already deleted
			 while processing a dominator of BB.  */
		      if (!occr->deleted_p)
			{
			  gcc_assert (NONDEBUG_INSN_P (occr->insn));
			  hoistable++;
			}
		    }
		  else
		    hoistable++;
		}

	      /* We've found a potentially hoistable expression, now
		 we look at every block BB dominates to see if it
		 computes the expression.  */
	      FOR_EACH_VEC_ELT (domby, j, dominated)
		{
		  int max_distance;

		  /* Ignore self dominance.  */
		  if (bb == dominated)
		    continue;
		  /* We've found a dominated block, now see if it computes
		     the busy expression and whether or not moving that
		     expression to the "beginning" of that block is safe.  */
		  if (!bitmap_bit_p (antloc[dominated->index], i))
		    continue;

		  occr = find_occr_in_bb (expr->antic_occr, dominated);
		  gcc_assert (occr);

		  /* An occurrence might've been already deleted
		     while processing a dominator of BB.  */
		  if (occr->deleted_p)
		    continue;
		  gcc_assert (NONDEBUG_INSN_P (occr->insn));

		  max_distance = expr->max_distance;
		  if (max_distance > 0)
		    /* Adjust MAX_DISTANCE to account for the fact that
		       OCCR won't have to travel all of DOMINATED, but
		       only part of it.  */
		    max_distance += (bb_size[dominated->index]
				     - to_bb_head[INSN_UID (occr->insn)]);

		  pressure_class = get_pressure_class_and_nregs (occr->insn,
								 &nregs);

		  /* Note if the expression should be hoisted from the dominated
		     block to BB if it can reach DOMINATED unimpared.

		     Keep track of how many times this expression is hoistable
		     from a dominated block into BB.  */
		  if (should_hoist_expr_to_dom (bb, expr, dominated, NULL,
						max_distance, bb_size,
						pressure_class,	&nregs,
						hoisted_bbs, occr->insn))
		    {
		      hoistable++;
		      occrs_to_hoist.safe_push (occr);
		      bitmap_set_bit (from_bbs, dominated->index);
		    }
		}

	      /* If we found more than one hoistable occurrence of this
		 expression, then note it in the vector of expressions to
		 hoist.  It makes no sense to hoist things which are computed
		 in only one BB, and doing so tends to pessimize register
		 allocation.  One could increase this value to try harder
		 to avoid any possible code expansion due to register
		 allocation issues; however experiments have shown that
		 the vast majority of hoistable expressions are only movable
		 from two successors, so raising this threshold is likely
		 to nullify any benefit we get from code hoisting.  */
	      if (hoistable > 1 && dbg_cnt (hoist_insn))
		{
		  /* If (hoistable != vec::length), then there is
		     an occurrence of EXPR in BB itself.  Don't waste
		     time looking for LCA in this case.  */
		  if ((unsigned) hoistable == occrs_to_hoist.length ())
		    {
		      basic_block lca;

		      lca = nearest_common_dominator_for_set (CDI_DOMINATORS,
							      from_bbs);
		      if (lca != bb)
			/* Punt, it's better to hoist these occurrences to
			   LCA.  */
			occrs_to_hoist.release ();
		    }
		}
	      else
		/* Punt, no point hoisting a single occurence.  */
		occrs_to_hoist.release ();

	      if (flag_ira_hoist_pressure
		  && !occrs_to_hoist.is_empty ())
		{
		  /* Increase register pressure of basic blocks to which
		     expr is hoisted because of extended live range of
		     output.  */
		  data = BB_DATA (bb);
		  data->max_reg_pressure[pressure_class] += nregs;
		  EXECUTE_IF_SET_IN_BITMAP (hoisted_bbs, 0, k, bi)
		    {
		      data = BB_DATA (BASIC_BLOCK (k));
		      data->max_reg_pressure[pressure_class] += nregs;
		    }
		}
	      else if (flag_ira_hoist_pressure)
		{
		  /* Restore register pressure and live_in info for basic
		     blocks recorded in hoisted_bbs when expr will not be
		     hoisted.  */
		  EXECUTE_IF_SET_IN_BITMAP (hoisted_bbs, 0, k, bi)
		    {
		      data = BB_DATA (BASIC_BLOCK (k));
		      bitmap_copy (data->live_in, data->backup);
		      data->max_reg_pressure[pressure_class]
			  = data->old_pressure;
		    }
		}

	      if (flag_ira_hoist_pressure)
		bitmap_clear (hoisted_bbs);

	      insn_inserted_p = 0;

	      /* Walk through occurrences of I'th expressions we want
		 to hoist to BB and make the transformations.  */
	      FOR_EACH_VEC_ELT (occrs_to_hoist, j, occr)
		{
		  rtx insn;
		  rtx set;

		  gcc_assert (!occr->deleted_p);

		  insn = occr->insn;
		  set = single_set (insn);
		  gcc_assert (set);

		  /* Create a pseudo-reg to store the result of reaching
		     expressions into.  Get the mode for the new pseudo
		     from the mode of the original destination pseudo.

		     It is important to use new pseudos whenever we
		     emit a set.  This will allow reload to use
		     rematerialization for such registers.  */
		  if (!insn_inserted_p)
		    expr->reaching_reg
		      = gen_reg_rtx_and_attrs (SET_DEST (set));

		  gcse_emit_move_after (SET_DEST (set), expr->reaching_reg,
					insn);
		  delete_insn (insn);
		  occr->deleted_p = 1;
		  changed = 1;
		  gcse_subst_count++;

		  if (!insn_inserted_p)
		    {
		      insert_insn_end_basic_block (expr, bb);
		      insn_inserted_p = 1;
		    }
		}

	      occrs_to_hoist.release ();
	      bitmap_clear (from_bbs);
	    }
	}
      domby.release ();
    }

  dom_tree_walk.release ();
  BITMAP_FREE (from_bbs);
  if (flag_ira_hoist_pressure)
    BITMAP_FREE (hoisted_bbs);

  free (bb_size);
  free (to_bb_head);
  free (index_map);

  return changed;
}

/* Return pressure class and number of needed hard registers (through
   *NREGS) of register REGNO.  */
static enum reg_class
get_regno_pressure_class (int regno, int *nregs)
{
  if (regno >= FIRST_PSEUDO_REGISTER)
    {
      enum reg_class pressure_class;

      pressure_class = reg_allocno_class (regno);
      pressure_class = ira_pressure_class_translate[pressure_class];
      *nregs
	= ira_reg_class_max_nregs[pressure_class][PSEUDO_REGNO_MODE (regno)];
      return pressure_class;
    }
  else if (! TEST_HARD_REG_BIT (ira_no_alloc_regs, regno)
	   && ! TEST_HARD_REG_BIT (eliminable_regset, regno))
    {
      *nregs = 1;
      return ira_pressure_class_translate[REGNO_REG_CLASS (regno)];
    }
  else
    {
      *nregs = 0;
      return NO_REGS;
    }
}

/* Return pressure class and number of hard registers (through *NREGS)
   for destination of INSN. */
static enum reg_class
get_pressure_class_and_nregs (rtx insn, int *nregs)
{
  rtx reg;
  enum reg_class pressure_class;
  rtx set = single_set (insn);

  /* Considered invariant insns have only one set.  */
  gcc_assert (set != NULL_RTX);
  reg = SET_DEST (set);
  if (GET_CODE (reg) == SUBREG)
    reg = SUBREG_REG (reg);
  if (MEM_P (reg))
    {
      *nregs = 0;
      pressure_class = NO_REGS;
    }
  else
    {
      gcc_assert (REG_P (reg));
      pressure_class = reg_allocno_class (REGNO (reg));
      pressure_class = ira_pressure_class_translate[pressure_class];
      *nregs
	= ira_reg_class_max_nregs[pressure_class][GET_MODE (SET_SRC (set))];
    }
  return pressure_class;
}

/* Increase (if INCR_P) or decrease current register pressure for
   register REGNO.  */
static void
change_pressure (int regno, bool incr_p)
{
  int nregs;
  enum reg_class pressure_class;

  pressure_class = get_regno_pressure_class (regno, &nregs);
  if (! incr_p)
    curr_reg_pressure[pressure_class] -= nregs;
  else
    {
      curr_reg_pressure[pressure_class] += nregs;
      if (BB_DATA (curr_bb)->max_reg_pressure[pressure_class]
	  < curr_reg_pressure[pressure_class])
	BB_DATA (curr_bb)->max_reg_pressure[pressure_class]
	  = curr_reg_pressure[pressure_class];
    }
}

/* Calculate register pressure for each basic block by walking insns
   from last to first.  */
static void
calculate_bb_reg_pressure (void)
{
  int i;
  unsigned int j;
  rtx insn;
  basic_block bb;
  bitmap curr_regs_live;
  bitmap_iterator bi;


  ira_setup_eliminable_regset (false);
  curr_regs_live = BITMAP_ALLOC (&reg_obstack);
  FOR_EACH_BB (bb)
    {
      curr_bb = bb;
      BB_DATA (bb)->live_in = BITMAP_ALLOC (NULL);
      BB_DATA (bb)->backup = BITMAP_ALLOC (NULL);
      bitmap_copy (BB_DATA (bb)->live_in, df_get_live_in (bb));
      bitmap_copy (curr_regs_live, df_get_live_out (bb));
      for (i = 0; i < ira_pressure_classes_num; i++)
	curr_reg_pressure[ira_pressure_classes[i]] = 0;
      EXECUTE_IF_SET_IN_BITMAP (curr_regs_live, 0, j, bi)
	change_pressure (j, true);

      FOR_BB_INSNS_REVERSE (bb, insn)
	{
	  rtx dreg;
	  int regno;
	  df_ref *def_rec, *use_rec;

	  if (! NONDEBUG_INSN_P (insn))
	    continue;

	  for (def_rec = DF_INSN_DEFS (insn); *def_rec; def_rec++)
	    {
	      dreg = DF_REF_REAL_REG (*def_rec);
	      gcc_assert (REG_P (dreg));
	      regno = REGNO (dreg);
	      if (!(DF_REF_FLAGS (*def_rec) 
		    & (DF_REF_PARTIAL | DF_REF_CONDITIONAL)))
		{
		  if (bitmap_clear_bit (curr_regs_live, regno))
		    change_pressure (regno, false);
		}
	    }

	  for (use_rec = DF_INSN_USES (insn); *use_rec; use_rec++)
	    {
	      dreg = DF_REF_REAL_REG (*use_rec);
	      gcc_assert (REG_P (dreg));
	      regno = REGNO (dreg);
	      if (bitmap_set_bit (curr_regs_live, regno))
		change_pressure (regno, true);
	    }
	}
    }
  BITMAP_FREE (curr_regs_live);

  if (dump_file == NULL)
    return;

  fprintf (dump_file, "\nRegister Pressure: \n");
  FOR_EACH_BB (bb)
    {
      fprintf (dump_file, "  Basic block %d: \n", bb->index);
      for (i = 0; (int) i < ira_pressure_classes_num; i++)
	{
	  enum reg_class pressure_class;

	  pressure_class = ira_pressure_classes[i];
	  if (BB_DATA (bb)->max_reg_pressure[pressure_class] == 0)
	    continue;

	  fprintf (dump_file, "    %s=%d\n", reg_class_names[pressure_class],
		   BB_DATA (bb)->max_reg_pressure[pressure_class]);
	}
    }
  fprintf (dump_file, "\n");
}

/* Top level routine to perform one code hoisting (aka unification) pass

   Return nonzero if a change was made.  */

static int
one_code_hoisting_pass (void)
{
  int changed = 0;

  gcse_subst_count = 0;
  gcse_create_count = 0;

  /* Return if there's nothing to do, or it is too expensive.  */
  if (n_basic_blocks <= NUM_FIXED_BLOCKS + 1
      || is_too_expensive (_("GCSE disabled")))
    return 0;

  doing_code_hoisting_p = true;

  /* Calculate register pressure for each basic block.  */
  if (flag_ira_hoist_pressure)
    {
      regstat_init_n_sets_and_refs ();
      ira_set_pseudo_classes (false, dump_file);
      alloc_aux_for_blocks (sizeof (struct bb_data));
      calculate_bb_reg_pressure ();
      regstat_free_n_sets_and_refs ();
    }

  /* We need alias.  */
  init_alias_analysis ();

  bytes_used = 0;
  gcc_obstack_init (&gcse_obstack);
  alloc_gcse_mem ();

  alloc_hash_table (&expr_hash_table);
  compute_hash_table (&expr_hash_table);
  if (dump_file)
    dump_hash_table (dump_file, "Code Hosting Expressions", &expr_hash_table);

  if (expr_hash_table.n_elems > 0)
    {
      alloc_code_hoist_mem (last_basic_block, expr_hash_table.n_elems);
      compute_code_hoist_data ();
      changed = hoist_code ();
      free_code_hoist_mem ();
    }

  if (flag_ira_hoist_pressure)
    {
      free_aux_for_blocks ();
      free_reg_info ();
    }
  free_hash_table (&expr_hash_table);
  free_gcse_mem ();
  obstack_free (&gcse_obstack, NULL);

  /* We are finished with alias.  */
  end_alias_analysis ();

  if (dump_file)
    {
      fprintf (dump_file, "HOIST of %s, %d basic blocks, %d bytes needed, ",
	       current_function_name (), n_basic_blocks, bytes_used);
      fprintf (dump_file, "%d substs, %d insns created\n",
	       gcse_subst_count, gcse_create_count);
    }

  doing_code_hoisting_p = false;

  return changed;
}

/*  Here we provide the things required to do store motion towards the exit.
    In order for this to be effective, gcse also needed to be taught how to
    move a load when it is killed only by a store to itself.

	    int i;
	    float a[10];

	    void foo(float scale)
	    {
	      for (i=0; i<10; i++)
		a[i] *= scale;
	    }

    'i' is both loaded and stored to in the loop. Normally, gcse cannot move
    the load out since its live around the loop, and stored at the bottom
    of the loop.

      The 'Load Motion' referred to and implemented in this file is
    an enhancement to gcse which when using edge based LCM, recognizes
    this situation and allows gcse to move the load out of the loop.

      Once gcse has hoisted the load, store motion can then push this
    load towards the exit, and we end up with no loads or stores of 'i'
    in the loop.  */

static hashval_t
pre_ldst_expr_hash (const void *p)
{
  int do_not_record_p = 0;
  const struct ls_expr *const x = (const struct ls_expr *) p;
  return
    hash_rtx (x->pattern, GET_MODE (x->pattern), &do_not_record_p, NULL, false);
}

static int
pre_ldst_expr_eq (const void *p1, const void *p2)
{
  const struct ls_expr *const ptr1 = (const struct ls_expr *) p1,
    *const ptr2 = (const struct ls_expr *) p2;
  return expr_equiv_p (ptr1->pattern, ptr2->pattern);
}

/* This will search the ldst list for a matching expression. If it
   doesn't find one, we create one and initialize it.  */

static struct ls_expr *
ldst_entry (rtx x)
{
  int do_not_record_p = 0;
  struct ls_expr * ptr;
  unsigned int hash;
  void **slot;
  struct ls_expr e;

  hash = hash_rtx (x, GET_MODE (x), &do_not_record_p,
		   NULL,  /*have_reg_qty=*/false);

  e.pattern = x;
  slot = htab_find_slot_with_hash (pre_ldst_table, &e, hash, INSERT);
  if (*slot)
    return (struct ls_expr *)*slot;

  ptr = XNEW (struct ls_expr);

  ptr->next         = pre_ldst_mems;
  ptr->expr         = NULL;
  ptr->pattern      = x;
  ptr->pattern_regs = NULL_RTX;
  ptr->loads        = NULL_RTX;
  ptr->stores       = NULL_RTX;
  ptr->reaching_reg = NULL_RTX;
  ptr->invalid      = 0;
  ptr->index        = 0;
  ptr->hash_index   = hash;
  pre_ldst_mems     = ptr;
  *slot = ptr;

  return ptr;
}

/* Free up an individual ldst entry.  */

static void
free_ldst_entry (struct ls_expr * ptr)
{
  free_INSN_LIST_list (& ptr->loads);
  free_INSN_LIST_list (& ptr->stores);

  free (ptr);
}

/* Free up all memory associated with the ldst list.  */

static void
free_ld_motion_mems (void)
{
  if (pre_ldst_table)
    htab_delete (pre_ldst_table);
  pre_ldst_table = NULL;

  while (pre_ldst_mems)
    {
      struct ls_expr * tmp = pre_ldst_mems;

      pre_ldst_mems = pre_ldst_mems->next;

      free_ldst_entry (tmp);
    }

  pre_ldst_mems = NULL;
}

/* Dump debugging info about the ldst list.  */

static void
print_ldst_list (FILE * file)
{
  struct ls_expr * ptr;

  fprintf (file, "LDST list: \n");

  for (ptr = pre_ldst_mems; ptr != NULL; ptr = ptr->next)
    {
      fprintf (file, "  Pattern (%3d): ", ptr->index);

      print_rtl (file, ptr->pattern);

      fprintf (file, "\n	 Loads : ");

      if (ptr->loads)
	print_rtl (file, ptr->loads);
      else
	fprintf (file, "(nil)");

      fprintf (file, "\n	Stores : ");

      if (ptr->stores)
	print_rtl (file, ptr->stores);
      else
	fprintf (file, "(nil)");

      fprintf (file, "\n\n");
    }

  fprintf (file, "\n");
}

/* Returns 1 if X is in the list of ldst only expressions.  */

static struct ls_expr *
find_rtx_in_ldst (rtx x)
{
  struct ls_expr e;
  void **slot;
  if (!pre_ldst_table)
    return NULL;
  e.pattern = x;
  slot = htab_find_slot (pre_ldst_table, &e, NO_INSERT);
  if (!slot || ((struct ls_expr *)*slot)->invalid)
    return NULL;
  return (struct ls_expr *) *slot;
}

/* Load Motion for loads which only kill themselves.  */

/* Return true if x, a MEM, is a simple access with no side effects.
   These are the types of loads we consider for the ld_motion list,
   otherwise we let the usual aliasing take care of it.  */

static int
simple_mem (const_rtx x)
{
  if (MEM_VOLATILE_P (x))
    return 0;

  if (GET_MODE (x) == BLKmode)
    return 0;

  /* If we are handling exceptions, we must be careful with memory references
     that may trap.  If we are not, the behavior is undefined, so we may just
     continue.  */
  if (cfun->can_throw_non_call_exceptions && may_trap_p (x))
    return 0;

  if (side_effects_p (x))
    return 0;

  /* Do not consider function arguments passed on stack.  */
  if (reg_mentioned_p (stack_pointer_rtx, x))
    return 0;

  if (flag_float_store && FLOAT_MODE_P (GET_MODE (x)))
    return 0;

  return 1;
}

/* Make sure there isn't a buried reference in this pattern anywhere.
   If there is, invalidate the entry for it since we're not capable
   of fixing it up just yet.. We have to be sure we know about ALL
   loads since the aliasing code will allow all entries in the
   ld_motion list to not-alias itself.  If we miss a load, we will get
   the wrong value since gcse might common it and we won't know to
   fix it up.  */

static void
invalidate_any_buried_refs (rtx x)
{
  const char * fmt;
  int i, j;
  struct ls_expr * ptr;

  /* Invalidate it in the list.  */
  if (MEM_P (x) && simple_mem (x))
    {
      ptr = ldst_entry (x);
      ptr->invalid = 1;
    }

  /* Recursively process the insn.  */
  fmt = GET_RTX_FORMAT (GET_CODE (x));

  for (i = GET_RTX_LENGTH (GET_CODE (x)) - 1; i >= 0; i--)
    {
      if (fmt[i] == 'e')
	invalidate_any_buried_refs (XEXP (x, i));
      else if (fmt[i] == 'E')
	for (j = XVECLEN (x, i) - 1; j >= 0; j--)
	  invalidate_any_buried_refs (XVECEXP (x, i, j));
    }
}

/* Find all the 'simple' MEMs which are used in LOADs and STORES.  Simple
   being defined as MEM loads and stores to symbols, with no side effects
   and no registers in the expression.  For a MEM destination, we also
   check that the insn is still valid if we replace the destination with a
   REG, as is done in update_ld_motion_stores.  If there are any uses/defs
   which don't match this criteria, they are invalidated and trimmed out
   later.  */

static void
compute_ld_motion_mems (void)
{
  struct ls_expr * ptr;
  basic_block bb;
  rtx insn;

  pre_ldst_mems = NULL;
  pre_ldst_table
    = htab_create (13, pre_ldst_expr_hash, pre_ldst_expr_eq, NULL);

  FOR_EACH_BB (bb)
    {
      FOR_BB_INSNS (bb, insn)
	{
	  if (NONDEBUG_INSN_P (insn))
	    {
	      if (GET_CODE (PATTERN (insn)) == SET)
		{
		  rtx src = SET_SRC (PATTERN (insn));
		  rtx dest = SET_DEST (PATTERN (insn));

		  /* Check for a simple LOAD...  */
		  if (MEM_P (src) && simple_mem (src))
		    {
		      ptr = ldst_entry (src);
		      if (REG_P (dest))
			ptr->loads = alloc_INSN_LIST (insn, ptr->loads);
		      else
			ptr->invalid = 1;
		    }
		  else
		    {
		      /* Make sure there isn't a buried load somewhere.  */
		      invalidate_any_buried_refs (src);
		    }

		  /* Check for stores. Don't worry about aliased ones, they
		     will block any movement we might do later. We only care
		     about this exact pattern since those are the only
		     circumstance that we will ignore the aliasing info.  */
		  if (MEM_P (dest) && simple_mem (dest))
		    {
		      ptr = ldst_entry (dest);

		      if (! MEM_P (src)
			  && GET_CODE (src) != ASM_OPERANDS
			  /* Check for REG manually since want_to_gcse_p
			     returns 0 for all REGs.  */
			  && can_assign_to_reg_without_clobbers_p (src))
			ptr->stores = alloc_INSN_LIST (insn, ptr->stores);
		      else
			ptr->invalid = 1;
		    }
		}
	      else
		invalidate_any_buried_refs (PATTERN (insn));
	    }
	}
    }
}

/* Remove any references that have been either invalidated or are not in the
   expression list for pre gcse.  */

static void
trim_ld_motion_mems (void)
{
  struct ls_expr * * last = & pre_ldst_mems;
  struct ls_expr * ptr = pre_ldst_mems;

  while (ptr != NULL)
    {
      struct expr * expr;

      /* Delete if entry has been made invalid.  */
      if (! ptr->invalid)
	{
	  /* Delete if we cannot find this mem in the expression list.  */
	  unsigned int hash = ptr->hash_index % expr_hash_table.size;

	  for (expr = expr_hash_table.table[hash];
	       expr != NULL;
	       expr = expr->next_same_hash)
	    if (expr_equiv_p (expr->expr, ptr->pattern))
	      break;
	}
      else
	expr = (struct expr *) 0;

      if (expr)
	{
	  /* Set the expression field if we are keeping it.  */
	  ptr->expr = expr;
	  last = & ptr->next;
	  ptr = ptr->next;
	}
      else
	{
	  *last = ptr->next;
	  htab_remove_elt_with_hash (pre_ldst_table, ptr, ptr->hash_index);
	  free_ldst_entry (ptr);
	  ptr = * last;
	}
    }

  /* Show the world what we've found.  */
  if (dump_file && pre_ldst_mems != NULL)
    print_ldst_list (dump_file);
}

/* This routine will take an expression which we are replacing with
   a reaching register, and update any stores that are needed if
   that expression is in the ld_motion list.  Stores are updated by
   copying their SRC to the reaching register, and then storing
   the reaching register into the store location. These keeps the
   correct value in the reaching register for the loads.  */

static void
update_ld_motion_stores (struct expr * expr)
{
  struct ls_expr * mem_ptr;

  if ((mem_ptr = find_rtx_in_ldst (expr->expr)))
    {
      /* We can try to find just the REACHED stores, but is shouldn't
	 matter to set the reaching reg everywhere...  some might be
	 dead and should be eliminated later.  */

      /* We replace (set mem expr) with (set reg expr) (set mem reg)
	 where reg is the reaching reg used in the load.  We checked in
	 compute_ld_motion_mems that we can replace (set mem expr) with
	 (set reg expr) in that insn.  */
      rtx list = mem_ptr->stores;

      for ( ; list != NULL_RTX; list = XEXP (list, 1))
	{
	  rtx insn = XEXP (list, 0);
	  rtx pat = PATTERN (insn);
	  rtx src = SET_SRC (pat);
	  rtx reg = expr->reaching_reg;
	  rtx copy;

	  /* If we've already copied it, continue.  */
	  if (expr->reaching_reg == src)
	    continue;

	  if (dump_file)
	    {
	      fprintf (dump_file, "PRE:  store updated with reaching reg ");
	      print_rtl (dump_file, reg);
	      fprintf (dump_file, ":\n	");
	      print_inline_rtx (dump_file, insn, 8);
	      fprintf (dump_file, "\n");
	    }

	  copy = gen_move_insn (reg, copy_rtx (SET_SRC (pat)));
	  emit_insn_before (copy, insn);
	  SET_SRC (pat) = reg;
	  df_insn_rescan (insn);

	  /* un-recognize this pattern since it's probably different now.  */
	  INSN_CODE (insn) = -1;
	  gcse_create_count++;
	}
    }
}

/* Return true if the graph is too expensive to optimize. PASS is the
   optimization about to be performed.  */

static bool
is_too_expensive (const char *pass)
{
  /* Trying to perform global optimizations on flow graphs which have
     a high connectivity will take a long time and is unlikely to be
     particularly useful.

     In normal circumstances a cfg should have about twice as many
     edges as blocks.  But we do not want to punish small functions
     which have a couple switch statements.  Rather than simply
     threshold the number of blocks, uses something with a more
     graceful degradation.  */
  if (n_edges > 20000 + n_basic_blocks * 4)
    {
      warning (OPT_Wdisabled_optimization,
	       "%s: %d basic blocks and %d edges/basic block",
	       pass, n_basic_blocks, n_edges / n_basic_blocks);

      return true;
    }

  /* If allocating memory for the dataflow bitmaps would take up too much
     storage it's better just to disable the optimization.  */
  if ((n_basic_blocks
       * SBITMAP_SET_SIZE (max_reg_num ())
       * sizeof (SBITMAP_ELT_TYPE)) > MAX_GCSE_MEMORY)
    {
      warning (OPT_Wdisabled_optimization,
	       "%s: %d basic blocks and %d registers",
	       pass, n_basic_blocks, max_reg_num ());

      return true;
    }

  return false;
}

/* All the passes implemented in this file.  Each pass has its
   own gate and execute function, and at the end of the file a
   pass definition for passes.c.

   We do not construct an accurate cfg in functions which call
   setjmp, so none of these passes runs if the function calls
   setjmp.
   FIXME: Should just handle setjmp via REG_SETJMP notes.  */

static bool
gate_rtl_pre (void)
{
  return optimize > 0 && flag_gcse
    && !cfun->calls_setjmp
    && optimize_function_for_speed_p (cfun)
    && dbg_cnt (pre);
}

static unsigned int
execute_rtl_pre (void)
{
  int changed;
  delete_unreachable_blocks ();
  df_analyze ();
  changed = one_pre_gcse_pass ();
  flag_rerun_cse_after_global_opts |= changed;
  if (changed)
    cleanup_cfg (0);
  return 0;
}

static bool
gate_rtl_hoist (void)
{
  return optimize > 0 && flag_gcse
    && !cfun->calls_setjmp
    /* It does not make sense to run code hoisting unless we are optimizing
       for code size -- it rarely makes programs faster, and can make then
       bigger if we did PRE (when optimizing for space, we don't run PRE).  */
    && optimize_function_for_size_p (cfun)
    && dbg_cnt (hoist);
}

static unsigned int
execute_rtl_hoist (void)
{
  int changed;
  delete_unreachable_blocks ();
  df_analyze ();
  changed = one_code_hoisting_pass ();
  flag_rerun_cse_after_global_opts |= changed;
  if (changed)
    cleanup_cfg (0);
  return 0;
}

struct rtl_opt_pass pass_rtl_pre =
{
 {
  RTL_PASS,
  "rtl pre",                            /* name */
  OPTGROUP_NONE,                        /* optinfo_flags */
  gate_rtl_pre,                         /* gate */
  execute_rtl_pre,    			/* execute */
  NULL,                                 /* sub */
  NULL,                                 /* next */
  0,                                    /* static_pass_number */
  TV_PRE,                               /* tv_id */
  PROP_cfglayout,                       /* properties_required */
  0,                                    /* properties_provided */
  0,                                    /* properties_destroyed */
  0,                                    /* todo_flags_start */
  TODO_df_finish | TODO_verify_rtl_sharing |
  TODO_verify_flow | TODO_ggc_collect   /* todo_flags_finish */
 }
};

struct rtl_opt_pass pass_rtl_hoist =
{
 {
  RTL_PASS,
  "hoist",                              /* name */
  OPTGROUP_NONE,                        /* optinfo_flags */
  gate_rtl_hoist,                       /* gate */
  execute_rtl_hoist,  			/* execute */
  NULL,                                 /* sub */
  NULL,                                 /* next */
  0,                                    /* static_pass_number */
  TV_HOIST,                             /* tv_id */
  PROP_cfglayout,                       /* properties_required */
  0,                                    /* properties_provided */
  0,                                    /* properties_destroyed */
  0,                                    /* todo_flags_start */
  TODO_df_finish | TODO_verify_rtl_sharing |
  TODO_verify_flow | TODO_ggc_collect   /* todo_flags_finish */
 }
};

#include "gt-gcse.h"<|MERGE_RESOLUTION|>--- conflicted
+++ resolved
@@ -1703,31 +1703,19 @@
 					  blocks_with_calls,
 					  0, bb_index, bi)
 	    {
-<<<<<<< HEAD
-	      VEC (modify_pair,heap) *list
-=======
 	      vec<modify_pair> list
->>>>>>> bc75ee5f
 		= canon_modify_mem_list[bb_index];
 	      modify_pair *pair;
 	      unsigned ix;
 
-<<<<<<< HEAD
-	      FOR_EACH_VEC_ELT_REVERSE (modify_pair, list, ix, pair)
-=======
 	      FOR_EACH_VEC_ELT_REVERSE (list, ix, pair)
->>>>>>> bc75ee5f
 		{
 		  rtx dest = pair->dest;
 		  rtx dest_addr = pair->dest_addr;
 
 		  if (canon_true_dependence (dest, GET_MODE (dest),
 					     dest_addr, x, x_addr))
-<<<<<<< HEAD
-		    RESET_BIT (bmap[bb_index], indx);
-=======
 		    bitmap_clear_bit (bmap[bb_index], indx);
->>>>>>> bc75ee5f
 	        }
 	    }
 	}
