--- conflicted
+++ resolved
@@ -1,12 +1,3 @@
-<<<<<<< HEAD
-2013-10-16  Release Manager
-
-	* GCC 4.8.2 released.
-
-2013-05-31  Release Manager
-
-	* GCC 4.8.1 released.
-=======
 2013-11-05  Tobias Burnus  <burnus@net-b.de>
 
 	* include/cpplib.h (CPP_W_DATE_TIME): Added.
@@ -94,7 +85,6 @@
 	* init.c (lang_defaults): Add defaults for the latter.
 	(cpp_init_builtins): Define __cplusplus as 201300L for the latter.
 	* lex.c (_cpp_lex_direct): Update.
->>>>>>> 4d0aec87
 
 2013-04-03  Sebastian Huber  <sebastian.huber@embedded-brains.de>
 
@@ -102,13 +92,6 @@
 	* configure.ac: Require 64-bit int for arm*-*-rtems*.
 	* configure: Regenerate.
 
-<<<<<<< HEAD
-2013-03-22  Release Manager
-
-	* GCC 4.8.0 released.
-
-=======
->>>>>>> 4d0aec87
 2013-03-06  Jakub Jelinek  <jakub@redhat.com>
 
 	PR middle-end/56461
@@ -151,11 +134,7 @@
 2013-02-13  Ed Smith-Rowland  <3dw4rd@verizon.net>
 
 	PR c++/55582
-<<<<<<< HEAD
-	* libcpp/lex.c (lex_raw_string): Allow string literal with suffix
-=======
 	* lex.c (lex_raw_string): Allow string literal with suffix
->>>>>>> 4d0aec87
 	beginning with 's' to be parsed as a C++11 user-defined literal.
 
 2013-01-14  Richard Sandiford  <rdsandiford@googlemail.com>
