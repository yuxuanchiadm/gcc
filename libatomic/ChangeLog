--- conflicted
+++ resolved
@@ -1,8 +1,3 @@
-<<<<<<< HEAD
-2014-04-22  Release Manager
-
-	* GCC 4.9.0 released.
-=======
 2013-07-18  Uros Bizjak  <ubizjak@gmail.com>
 
 	* configure.tgt (alpha*): Add -mfp-trap-mode=sui to XCFLAGS.
@@ -19,7 +14,6 @@
 	* configure: Likewise.
 	* aclocal.m4: Likewise.
 	* testsuite/Makefile.in: Likewise.
->>>>>>> 02d42640
 
 2014-02-20  Richard Henderson <rth@redhat.com>
 
