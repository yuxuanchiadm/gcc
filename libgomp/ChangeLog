--- conflicted
+++ resolved
@@ -1,5 +1,3 @@
-<<<<<<< HEAD
-=======
 2014-07-13  Tobias Burnus  <burnus@net-b.de>
 
 	* testsuite/libgomp.fortran/pr34020.f90: Make compile
@@ -152,7 +150,6 @@
 	* testsuite/libgomp.fortran/simd4.f90: New test.
 	* testsuite/libgomp.fortran/taskgroup1.f90: New test.
 
->>>>>>> 02d42640
 2014-05-02  Jakub Jelinek  <jakub@redhat.com>
 
 	* testsuite/libgomp.c/simd-10.c: New test.
@@ -172,13 +169,6 @@
 	* testsuite/libgomp.c/simd-9.c: New test.
 	* testsuite/libgomp.c/loop-16.c: New test.
 
-<<<<<<< HEAD
-2014-04-22  Release Manager
-
-	* GCC 4.9.0 released.
-
-=======
->>>>>>> 02d42640
 2014-04-02  Richard Henderson  <rth@redhat.com>
 
 	* config/linux/futex.h (futex_wait): Get error value from errno.
