<<<<<<< HEAD
/* Copyright (C) 2006, 2007, 2008, 2009 Free Software Foundation, Inc.
=======
/* Copyright (C) 2006, 2007, 2008, 2009, 2010, 2011
   Free Software Foundation, Inc.
>>>>>>> 3082eeb7
   Contributed by Jakub Jelinek <jakub@redhat.com>.

   This file is part of the GNU OpenMP Library (libgomp).

   Libgomp is free software; you can redistribute it and/or modify it
   under the terms of the GNU General Public License as published by
   the Free Software Foundation; either version 3, or (at your option)
   any later version.

   Libgomp is distributed in the hope that it will be useful, but WITHOUT ANY
   WARRANTY; without even the implied warranty of MERCHANTABILITY or FITNESS
   FOR A PARTICULAR PURPOSE.  See the GNU General Public License for
   more details.

   Under Section 7 of GPL version 3, you are granted additional
   permissions described in the GCC Runtime Library Exception, version
   3.1, as published by the Free Software Foundation.

   You should have received a copy of the GNU General Public License and
   a copy of the GCC Runtime Library Exception along with this program;
   see the files COPYING3 and COPYING.RUNTIME respectively.  If not, see
   <http://www.gnu.org/licenses/>.  */

/* This is a Linux specific implementation of a CPU affinity setting.  */

#ifndef _GNU_SOURCE
#define _GNU_SOURCE 1
#endif
#include "libgomp.h"
#include "proc.h"
#include <stdlib.h>
#include <unistd.h>

#ifdef HAVE_PTHREAD_AFFINITY_NP

static unsigned int affinity_counter;

void
gomp_init_affinity (void)
{
  cpu_set_t cpuset, cpusetnew;
  size_t idx, widx;
  unsigned long cpus = 0;

  if (pthread_getaffinity_np (pthread_self (), sizeof (cpuset), &cpuset))
    {
      gomp_error ("could not get CPU affinity set");
      free (gomp_cpu_affinity);
      gomp_cpu_affinity = NULL;
      gomp_cpu_affinity_len = 0;
      return;
    }

  CPU_ZERO (&cpusetnew);
  if (gomp_cpu_affinity_len == 0)
    {
      unsigned long count = gomp_cpuset_popcount (&cpuset);
      if (count >= 65536)
	count = 65536;
      gomp_cpu_affinity = malloc (count * sizeof (unsigned short));
      if (gomp_cpu_affinity == NULL)
	{
	  gomp_error ("not enough memory to store CPU affinity list");
	  return;
	}
      for (widx = idx = 0; widx < count && idx < 65536; idx++)
	if (CPU_ISSET (idx, &cpuset))
	  {
	    cpus++;
	    gomp_cpu_affinity[widx++] = idx;
	  }
    }
  else
    for (widx = idx = 0; idx < gomp_cpu_affinity_len; idx++)
      if (gomp_cpu_affinity[idx] < CPU_SETSIZE
	  && CPU_ISSET (gomp_cpu_affinity[idx], &cpuset))
	{
	  if (! CPU_ISSET (gomp_cpu_affinity[idx], &cpusetnew))
	    {
	      cpus++;
	      CPU_SET (gomp_cpu_affinity[idx], &cpusetnew);
	    }
	  gomp_cpu_affinity[widx++] = gomp_cpu_affinity[idx];
	}

  if (widx == 0)
    {
      gomp_error ("no CPUs left for affinity setting");
      free (gomp_cpu_affinity);
      gomp_cpu_affinity = NULL;
      gomp_cpu_affinity_len = 0;
      return;
    }

  gomp_cpu_affinity_len = widx;
  if (cpus < gomp_available_cpus)
    gomp_available_cpus = cpus;
  CPU_ZERO (&cpuset);
  CPU_SET (gomp_cpu_affinity[0], &cpuset);
  pthread_setaffinity_np (pthread_self (), sizeof (cpuset), &cpuset);
  affinity_counter = 1;
}

void
gomp_init_thread_affinity (pthread_attr_t *attr)
{
  unsigned int cpu;
  cpu_set_t cpuset;

  cpu = __sync_fetch_and_add (&affinity_counter, 1);
  cpu %= gomp_cpu_affinity_len;
  CPU_ZERO (&cpuset);
  CPU_SET (gomp_cpu_affinity[cpu], &cpuset);
  pthread_attr_setaffinity_np (attr, sizeof (cpu_set_t), &cpuset);
}

#else

#include "../posix/affinity.c"

#endif<|MERGE_RESOLUTION|>--- conflicted
+++ resolved
@@ -1,9 +1,5 @@
-<<<<<<< HEAD
-/* Copyright (C) 2006, 2007, 2008, 2009 Free Software Foundation, Inc.
-=======
 /* Copyright (C) 2006, 2007, 2008, 2009, 2010, 2011
    Free Software Foundation, Inc.
->>>>>>> 3082eeb7
    Contributed by Jakub Jelinek <jakub@redhat.com>.
 
    This file is part of the GNU OpenMP Library (libgomp).
