--- conflicted
+++ resolved
@@ -1209,17 +1209,10 @@
   devicep->is_initialized = false;
 }
 
-<<<<<<< HEAD
-/* Execute a host function FN with HOSTADDRS.  */
-
-static void
-run_on_host (void (*fn) (void *), void **hostaddrs)
-=======
 /* Host fallback for GOMP_target{,_41} routines.  */
 
 static void
 gomp_target_fallback (void (*fn) (void *), void **hostaddrs)
->>>>>>> 43895be5
 {
   struct gomp_thread old_thr, *thr = gomp_thread ();
   old_thr = *thr;
@@ -1234,8 +1227,6 @@
   *thr = old_thr;
 }
 
-<<<<<<< HEAD
-=======
 /* Helper function of GOMP_target{,_41} routines.  */
 
 static void *
@@ -1253,13 +1244,17 @@
       splay_tree_key tgt_fn = splay_tree_lookup (&devicep->mem_map, &k);
       gomp_mutex_unlock (&devicep->lock);
       if (tgt_fn == NULL)
-	gomp_fatal ("Target function wasn't mapped");
+	{
+	  if (devicep->capabilities & GOMP_OFFLOAD_CAP_SHARED_MEM)
+	    return NULL;
+	  else
+	    gomp_fatal ("Target function wasn't mapped");
+	}
 
       return (void *) tgt_fn->tgt_offset;
     }
 }
 
->>>>>>> 43895be5
 /* Called when encountering a target directive.  If DEVICE
    is GOMP_DEVICE_ICV, it means use device-var ICV.  If it is
    GOMP_DEVICE_HOST_FALLBACK (or any value
@@ -1271,7 +1266,7 @@
    and assumed sizeof (void *) size) and kinds.  */
 
 void
-GOMP_target (int device, void (*fn) (void *), const void *kernel_launch,
+GOMP_target (int device, void (*fn) (void *), const void *unused,
 	     size_t mapnum, void **hostaddrs, size_t *sizes,
 	     unsigned char *kinds)
 {
@@ -1282,6 +1277,7 @@
     return gomp_target_fallback (fn, hostaddrs);
 
   void *fn_addr = gomp_get_target_fn_addr (devicep, fn);
+  assert (fn_addr);
 
   struct target_mem_desc *tgt_vars
     = gomp_map_vars (devicep, mapnum, hostaddrs, NULL, sizes, kinds, false,
@@ -1291,16 +1287,11 @@
   memset (thr, '\0', sizeof (*thr));
   if (gomp_places_list)
     {
-<<<<<<< HEAD
-      /* Host fallback.  */
-      run_on_host (fn, hostaddrs);
-      return;
-=======
       thr->place = old_thr.place;
       thr->ts.place_partition_len = gomp_places_list_len;
->>>>>>> 43895be5
-    }
-  devicep->run_func (devicep->target_id, fn_addr, (void *) tgt_vars->tgt_start);
+    }
+  devicep->run_func (devicep->target_id, fn_addr, (void *) tgt_vars->tgt_start,
+		     NULL);
   gomp_free_thread (thr);
   *thr = old_thr;
   gomp_unmap_vars (tgt_vars, true);
@@ -1309,7 +1300,7 @@
 void
 GOMP_target_41 (int device, void (*fn) (void *), size_t mapnum,
 		void **hostaddrs, size_t *sizes, unsigned short *kinds,
-		unsigned int flags, void **depend)
+		unsigned int flags, void **depend, const void *kernel_launch)
 {
   struct gomp_device_descr *devicep = resolve_device (device);
 
@@ -1324,44 +1315,17 @@
 	gomp_task_maybe_wait_for_dependencies (depend);
     }
 
+  void *fn_addr = NULL;
+  bool host_fallback = false;
   if (devicep == NULL
-      || !(devicep->capabilities & GOMP_OFFLOAD_CAP_OPENMP_400))
-    {
-<<<<<<< HEAD
-      gomp_mutex_lock (&devicep->lock);
-      struct splay_tree_key_s k;
-      k.host_start = (uintptr_t) fn;
-      k.host_end = k.host_start + 1;
-      splay_tree_key tgt_fn = splay_tree_lookup (&devicep->mem_map, &k);
-      gomp_mutex_unlock (&devicep->lock);
-
-      if (tgt_fn == NULL )
-	{
-	  if (devicep->capabilities & GOMP_OFFLOAD_CAP_SHARED_MEM)
-	    {
-	      run_on_host (fn, hostaddrs);
-	      return;
-	    }
-	  else
-	    gomp_fatal ("Target function wasn't mapped");
-	}
-
-      fn_addr = (void *) tgt_fn->tgt_offset;
-    }
-
-  if (devicep->can_run_func && !devicep->can_run_func (fn_addr))
-    {
-      run_on_host (fn, hostaddrs);
-      return;
-    }
-
-  struct target_mem_desc *tgt_vars;
-  if (devicep->capabilities & GOMP_OFFLOAD_CAP_SHARED_MEM)
-    tgt_vars = NULL;
-  else
-    tgt_vars = gomp_map_vars (devicep, mapnum, hostaddrs, NULL, sizes, kinds,
-			      false, true);
-=======
+      || !(devicep->capabilities & GOMP_OFFLOAD_CAP_OPENMP_400)
+      || !(fn_addr = gomp_get_target_fn_addr (devicep, fn))
+      || (devicep->can_run_func && !devicep->can_run_func (fn_addr)))
+    host_fallback = true;
+
+  if (host_fallback
+      || devicep->capabilities & GOMP_OFFLOAD_CAP_SHARED_MEM)
+    {
       size_t i, tgt_align = 0, tgt_size = 0;
       char *tgt = NULL;
       for (i = 0; i < mapnum; i++)
@@ -1390,16 +1354,20 @@
 		tgt_size = tgt_size + sizes[i];
 	      }
 	}
-      gomp_target_fallback (fn, hostaddrs);
-      return;
-    }
-
-  void *fn_addr = gomp_get_target_fn_addr (devicep, fn);
-
-  struct target_mem_desc *tgt_vars
-    = gomp_map_vars (devicep, mapnum, hostaddrs, NULL, sizes, kinds, true,
-		     GOMP_MAP_VARS_TARGET);
->>>>>>> 43895be5
+
+      if (host_fallback)
+	{
+	  gomp_target_fallback (fn, hostaddrs);
+	  return;
+	}
+    }
+
+  struct target_mem_desc *tgt_vars;
+  if (devicep->capabilities & GOMP_OFFLOAD_CAP_SHARED_MEM)
+    tgt_vars = NULL;
+  else
+    tgt_vars = gomp_map_vars (devicep, mapnum, hostaddrs, NULL, sizes, kinds,
+			      true, GOMP_MAP_VARS_TARGET);
   struct gomp_thread old_thr, *thr = gomp_thread ();
   old_thr = *thr;
   memset (thr, '\0', sizeof (*thr));
@@ -1408,7 +1376,6 @@
       thr->place = old_thr.place;
       thr->ts.place_partition_len = gomp_places_list_len;
     }
-
   devicep->run_func (devicep->target_id, fn_addr,
 		     tgt_vars ? (void *) tgt_vars->tgt_start : hostaddrs,
 		     kernel_launch);
@@ -1447,31 +1414,7 @@
   if (devicep == NULL
       || (devicep->capabilities & GOMP_OFFLOAD_CAP_SHARED_MEM)
       || !(devicep->capabilities & GOMP_OFFLOAD_CAP_OPENMP_400))
-<<<<<<< HEAD
-    {
-      /* Host fallback or accelerators with memory coherent access.  */
-      struct gomp_task_icv *icv = gomp_icv (false);
-      if (icv->target_data)
-	{
-	  /* Even when doing a host fallback, if there are any active
-	     #pragma omp target data constructs, need to remember the
-	     new #pragma omp target data, otherwise GOMP_target_end_data
-	     would get out of sync.  */
-	  struct target_mem_desc *tgt
-	    = gomp_map_vars (NULL, 0, NULL, NULL, NULL, NULL, false, false);
-	  tgt->prev = icv->target_data;
-	  icv->target_data = tgt;
-	}
-      return;
-    }
-
-  gomp_mutex_lock (&devicep->lock);
-  if (!devicep->is_initialized)
-    gomp_init_device (devicep);
-  gomp_mutex_unlock (&devicep->lock);
-=======
     return gomp_target_data_fallback ();
->>>>>>> 43895be5
 
   struct target_mem_desc *tgt
     = gomp_map_vars (devicep, mapnum, hostaddrs, NULL, sizes, kinds, false,
@@ -2189,11 +2132,8 @@
   if (device->capabilities & GOMP_OFFLOAD_CAP_OPENMP_400)
     {
       DLSYM (run);
-<<<<<<< HEAD
-      DLSYM (can_run);
-=======
+      DLSYM_OPT (can_run, can_run);
       DLSYM (dev2dev);
->>>>>>> 43895be5
     }
   if (device->capabilities & GOMP_OFFLOAD_CAP_OPENACC_200)
     {
