--- conflicted
+++ resolved
@@ -496,6 +496,10 @@
   struct target_mem_desc *tgt;
   struct gomp_task *task;
   struct gomp_team *team;
+  /* Copies of firstprivate mapped data for shared memory accelerators.  */
+  void *firstprivate_copies;
+  /* Device-specific target arguments.  */
+  void **args;
   void *hostaddrs[];
 };
 
@@ -750,7 +754,8 @@
 extern bool gomp_create_target_task (struct gomp_device_descr *,
 				     void (*) (void *), size_t, void **,
 				     size_t *, unsigned short *, unsigned int,
-				     void **, enum gomp_target_task_state);
+				     void **, void **,
+				     enum gomp_target_task_state);
 
 static void inline
 gomp_finish_task (struct gomp_task *task)
@@ -924,13 +929,9 @@
   void *(*dev2host_func) (int, void *, const void *, size_t);
   void *(*host2dev_func) (int, void *, const void *, size_t);
   void *(*dev2dev_func) (int, void *, const void *, size_t);
-<<<<<<< HEAD
+  bool (*can_run_func) (void *);
   void (*run_func) (int, void *, void *, void **);
-  bool (*can_run_func) (void *);
-=======
-  void (*run_func) (int, void *, void *);
-  void (*async_run_func) (int, void *, void *, void *);
->>>>>>> 19f3f4dc
+  void (*async_run_func) (int, void *, void *, void **, void *);
 
   /* Splay tree containing information about mapped memory regions.  */
   struct splay_tree_s mem_map;
