--- conflicted
+++ resolved
@@ -1,8 +1,3 @@
-<<<<<<< HEAD
-2014-04-22  Release Manager
-
-	* GCC 4.9.0 released.
-=======
 2014-05-28  Rainer Orth  <ro@CeBiTec.Uni-Bielefeld.DE>
 
 	* acinclude.m4 (LIBITM_CHECK_LINKER_HWCAP): Check for
@@ -19,7 +14,6 @@
 	* config/aarch64/sjlj.S: New file.
 	* config/aarch64/target.h: New file.
 	* configure.tgt: Enable aarch64.
->>>>>>> 02d42640
 
 2014-04-09  Rainer Orth  <ro@CeBiTec.Uni-Bielefeld.DE>
 
