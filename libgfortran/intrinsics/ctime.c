/* Implementation of the CTIME and FDATE g77 intrinsics.
<<<<<<< HEAD
   Copyright (C) 2005, 2007, 2009 Free Software Foundation, Inc.
=======
   Copyright (C) 2005, 2007, 2009, 2011 Free Software Foundation, Inc.
>>>>>>> 3082eeb7
   Contributed by François-Xavier Coudert <coudert@clipper.ens.fr>

This file is part of the GNU Fortran runtime library (libgfortran).

Libgfortran is free software; you can redistribute it and/or
modify it under the terms of the GNU General Public
License as published by the Free Software Foundation; either
version 3 of the License, or (at your option) any later version.

Libgfortran is distributed in the hope that it will be useful,
but WITHOUT ANY WARRANTY; without even the implied warranty of
MERCHANTABILITY or FITNESS FOR A PARTICULAR PURPOSE.  See the
GNU General Public License for more details.

Under Section 7 of GPL version 3, you are granted additional
permissions described in the GCC Runtime Library Exception, version
3.1, as published by the Free Software Foundation.

You should have received a copy of the GNU General Public License and
a copy of the GCC Runtime Library Exception along with this program;
see the files COPYING3 and COPYING.RUNTIME respectively.  If not, see
<http://www.gnu.org/licenses/>.  */

#include "libgfortran.h"

#include "time_1.h"

#include <stdlib.h>
#include <string.h>


/* strftime-like function that fills a C string with %c format which
   is identical to ctime in the default locale. As ctime and ctime_r
   are poorly specified and their usage not recommended, the
   implementation instead uses strftime.  */

static size_t
strctime (char *s, size_t max, const time_t *timep)
{
#ifdef HAVE_STRFTIME
  struct tm ltm;
  int failed;
  /* Some targets provide a localtime_r based on a draft of the POSIX
     standard where the return type is int rather than the
     standardized struct tm*.  */
  __builtin_choose_expr (__builtin_classify_type (localtime_r (timep, &ltm)) 
			 == 5,
			 failed = localtime_r (timep, &ltm) == NULL,
			 failed = localtime_r (timep, &ltm) != 0);
  if (failed)
    return 0;
  return strftime (s, max, "%c", &ltm);
#else
  return 0;
#endif
}

/* In the default locale, the date and time representation fits in 26
   bytes. However, other locales might need more space.  */
#define CSZ 100

extern void fdate (char **, gfc_charlen_type *);
export_proto(fdate);

void
fdate (char ** date, gfc_charlen_type * date_len)
{
#if defined(HAVE_TIME)
  time_t now = time(NULL);
  *date = get_mem (CSZ);
  *date_len = strctime (*date, CSZ, &now);
#else

  *date = NULL;
  *date_len = 0;
#endif
}


extern void fdate_sub (char *, gfc_charlen_type);
export_proto(fdate_sub);

void
fdate_sub (char * date, gfc_charlen_type date_len)
{
#if defined(HAVE_TIME)
  time_t now = time(NULL);
  char *s = get_mem (date_len + 1);
  size_t n = strctime (s, date_len + 1, &now);
  fstrcpy (date, date_len, s, n);
  free (s);
#else
  memset (date, ' ', date_len);
#endif
}



extern void PREFIX(ctime) (char **, gfc_charlen_type *, GFC_INTEGER_8);
export_proto_np(PREFIX(ctime));

void
PREFIX(ctime) (char ** date, gfc_charlen_type * date_len, GFC_INTEGER_8 t)
{
#if defined(HAVE_TIME)
  time_t now = t;
  *date = get_mem (CSZ);
  *date_len = strctime (*date, CSZ, &now);
#else

  *date = NULL;
  *date_len = 0;
#endif
}


extern void ctime_sub (GFC_INTEGER_8 *, char *, gfc_charlen_type);
export_proto(ctime_sub);

void
ctime_sub (GFC_INTEGER_8 * t, char * date, gfc_charlen_type date_len)
{
  time_t now = *t;
  char *s = get_mem (date_len + 1);
  size_t n = strctime (s, date_len + 1, &now);
  fstrcpy (date, date_len, s, n);
  free (s);
}<|MERGE_RESOLUTION|>--- conflicted
+++ resolved
@@ -1,9 +1,5 @@
 /* Implementation of the CTIME and FDATE g77 intrinsics.
-<<<<<<< HEAD
-   Copyright (C) 2005, 2007, 2009 Free Software Foundation, Inc.
-=======
    Copyright (C) 2005, 2007, 2009, 2011 Free Software Foundation, Inc.
->>>>>>> 3082eeb7
    Contributed by François-Xavier Coudert <coudert@clipper.ens.fr>
 
 This file is part of the GNU Fortran runtime library (libgfortran).
