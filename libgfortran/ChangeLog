--- conflicted
+++ resolved
@@ -1,8 +1,3 @@
-<<<<<<< HEAD
-2012-09-20  Release Manager
-
-	* GCC 4.7.2 released.
-=======
 2012-10-10  Tobias Burnus  <burnus@net-b.de>
 
 	PR fortran/54878
@@ -33,25 +28,11 @@
 2012-09-14  David Edelsohn  <dje.gcc@gmail.com>
 
 	* configure: Regenerated.
->>>>>>> 747e4b8f
 
 2012-09-05  Uros Bizjak  <ubizjak@gmail.com>
 
 	* config/fpu-387.h (set_fpu): Prefix stmxcsr and ldmxcsr with %v.
 
-<<<<<<< HEAD
-2012-06-14  Release Manager
-
-	* GCC 4.7.1 released.
-
-2012-05-31  Benjamin Kosnik  <bkoz@redhat.com>
-
-        PR libstdc++/52007
-        * configure.ac: Allow gnu, gnu* variants for --enable-symvers argument.
-        * configure: Regenerated.
-
-2012-05-12  Tobias Burnus  <burnus@net-b.de>
-=======
 2012-07-25  Andreas Schwab  <schwab@linux-m68k.org>
 
 	* io/list_read.c (list_formatted_read_scalar): Fix copying real
@@ -156,14 +137,11 @@
 	(init_compile_options): Don't set removed field.
 
 2012-05-11  Tobias Burnus  <burnus@net-b.de>
->>>>>>> 747e4b8f
 
 	PR fortran/53310
 	* intrinsics/eoshift2.c (eoshift2): Do not leak
 	memory by allocating it in the loop.
 
-<<<<<<< HEAD
-=======
 2012-05-05  Janne Blomqvist  <jb@gcc.gnu.org>
 
 	* config.h.in: Regenerated.
@@ -233,18 +211,12 @@
 	* configure: Regenerate
 	* config.h.in: Regenerate.
 
->>>>>>> 747e4b8f
 2012-03-30  Uros Bizjak  <ubizjak@gmail.com>
 
 	PR libgfortran/52758
 	* intrinsics/chmod.c (chmod_func): Remove out-of-bounds
 	initialization of rwxXstugo.
 
-<<<<<<< HEAD
-2012-03-22  Release Manager
-
-	* GCC 4.7.0 released.
-=======
 2012-03-27  Tristan Gingold  <gingold@adacore.com>
 
 	* configure.ac: Add description to AC_DEFINE in
@@ -1054,7 +1026,6 @@
 	* generated/reshape_c8.c: Regenerated.
 	* generated/maxval_i2.c: Regenerated.
 	* generated/minloc0_4_r8.c: Regenerated.
->>>>>>> 747e4b8f
 
 2012-01-20  Tobias Burnus  <burnus@net-b.de>
 
