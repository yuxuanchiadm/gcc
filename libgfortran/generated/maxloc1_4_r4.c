/* Implementation of the MAXLOC intrinsic
   Copyright 2002, 2007, 2009, 2010 Free Software Foundation, Inc.
   Contributed by Paul Brook <paul@nowt.org>

This file is part of the GNU Fortran runtime library (libgfortran).

Libgfortran is free software; you can redistribute it and/or
modify it under the terms of the GNU General Public
License as published by the Free Software Foundation; either
version 3 of the License, or (at your option) any later version.

Libgfortran is distributed in the hope that it will be useful,
but WITHOUT ANY WARRANTY; without even the implied warranty of
MERCHANTABILITY or FITNESS FOR A PARTICULAR PURPOSE.  See the
GNU General Public License for more details.

Under Section 7 of GPL version 3, you are granted additional
permissions described in the GCC Runtime Library Exception, version
3.1, as published by the Free Software Foundation.

You should have received a copy of the GNU General Public License and
a copy of the GCC Runtime Library Exception along with this program;
see the files COPYING3 and COPYING.RUNTIME respectively.  If not, see
<http://www.gnu.org/licenses/>.  */

#include "libgfortran.h"
#include <stdlib.h>
#include <assert.h>
#include <limits.h>


#if defined (HAVE_GFC_REAL_4) && defined (HAVE_GFC_INTEGER_4)


extern void maxloc1_4_r4 (gfc_array_i4 * const restrict, 
	gfc_array_r4 * const restrict, const index_type * const restrict);
export_proto(maxloc1_4_r4);

void
maxloc1_4_r4 (gfc_array_i4 * const restrict retarray, 
	gfc_array_r4 * const restrict array, 
	const index_type * const restrict pdim)
{
  index_type count[GFC_MAX_DIMENSIONS];
  index_type extent[GFC_MAX_DIMENSIONS];
  index_type sstride[GFC_MAX_DIMENSIONS];
  index_type dstride[GFC_MAX_DIMENSIONS];
  const GFC_REAL_4 * restrict base;
  GFC_INTEGER_4 * restrict dest;
  index_type rank;
  index_type n;
  index_type len;
  index_type delta;
  index_type dim;
  int continue_loop;

  /* Make dim zero based to avoid confusion.  */
  dim = (*pdim) - 1;
  rank = GFC_DESCRIPTOR_RANK (array) - 1;

  len = GFC_DESCRIPTOR_EXTENT(array,dim);
  if (len < 0)
    len = 0;
  delta = GFC_DESCRIPTOR_STRIDE(array,dim);

  for (n = 0; n < dim; n++)
    {
      sstride[n] = GFC_DESCRIPTOR_STRIDE(array,n);
      extent[n] = GFC_DESCRIPTOR_EXTENT(array,n);

      if (extent[n] < 0)
	extent[n] = 0;
    }
  for (n = dim; n < rank; n++)
    {
      sstride[n] = GFC_DESCRIPTOR_STRIDE(array, n + 1);
      extent[n] = GFC_DESCRIPTOR_EXTENT(array, n + 1);

      if (extent[n] < 0)
	extent[n] = 0;
    }

  if (retarray->data == NULL)
    {
      size_t alloc_size, str;

      for (n = 0; n < rank; n++)
	{
	  if (n == 0)
	    str = 1;
	  else
	    str = GFC_DESCRIPTOR_STRIDE(retarray,n-1) * extent[n-1];

	  GFC_DIMENSION_SET(retarray->dim[n], 0, extent[n] - 1, str);

	}

      retarray->offset = 0;
      retarray->dtype = (array->dtype & ~GFC_DTYPE_RANK_MASK) | rank;

      alloc_size = sizeof (GFC_INTEGER_4) * GFC_DESCRIPTOR_STRIDE(retarray,rank-1)
    		   * extent[rank-1];

      if (alloc_size == 0)
	{
	  /* Make sure we have a zero-sized array.  */
	  GFC_DIMENSION_SET(retarray->dim[0], 0, -1, 1);
	  return;

	}
      else
	retarray->data = internal_malloc_size (alloc_size);
    }
  else
    {
      if (rank != GFC_DESCRIPTOR_RANK (retarray))
	runtime_error ("rank of return array incorrect in"
		       " MAXLOC intrinsic: is %ld, should be %ld",
		       (long int) (GFC_DESCRIPTOR_RANK (retarray)),
		       (long int) rank);

      if (unlikely (compile_options.bounds_check))
	bounds_ifunction_return ((array_t *) retarray, extent,
				 "return value", "MAXLOC");
    }

  for (n = 0; n < rank; n++)
    {
      count[n] = 0;
      dstride[n] = GFC_DESCRIPTOR_STRIDE(retarray,n);
      if (extent[n] <= 0)
	len = 0;
    }

  base = array->data;
  dest = retarray->data;

  continue_loop = 1;
  while (continue_loop)
    {
      const GFC_REAL_4 * restrict src;
      GFC_INTEGER_4 result;
      src = base;
      {

	GFC_REAL_4 maxval;
#if defined (GFC_REAL_4_INFINITY)
	maxval = -GFC_REAL_4_INFINITY;
#else
	maxval = -GFC_REAL_4_HUGE;
#endif
	result = 1;
	if (len <= 0)
	  *dest = 0;
	else
	  {
	    for (n = 0; n < len; n++, src += delta)
	      {

#if defined (GFC_REAL_4_QUIET_NAN)
		if (*src >= maxval)
		  {
		    maxval = *src;
		    result = (GFC_INTEGER_4)n + 1;
		    break;
		  }
	      }
	    for (; n < len; n++, src += delta)
	      {
#endif
		if (*src > maxval)
		  {
		    maxval = *src;
		    result = (GFC_INTEGER_4)n + 1;
		  }
	      }
<<<<<<< HEAD
=======
	    
>>>>>>> b56a5220
	    *dest = result;
	  }
      }
      /* Advance to the next element.  */
      count[0]++;
      base += sstride[0];
      dest += dstride[0];
      n = 0;
      while (count[n] == extent[n])
	{
	  /* When we get to the end of a dimension, reset it and increment
	     the next dimension.  */
	  count[n] = 0;
	  /* We could precalculate these products, but this is a less
	     frequently used path so probably not worth it.  */
	  base -= sstride[n] * extent[n];
	  dest -= dstride[n] * extent[n];
	  n++;
	  if (n == rank)
	    {
	      /* Break out of the look.  */
	      continue_loop = 0;
	      break;
	    }
	  else
	    {
	      count[n]++;
	      base += sstride[n];
	      dest += dstride[n];
	    }
	}
    }
}


extern void mmaxloc1_4_r4 (gfc_array_i4 * const restrict, 
	gfc_array_r4 * const restrict, const index_type * const restrict,
	gfc_array_l1 * const restrict);
export_proto(mmaxloc1_4_r4);

void
mmaxloc1_4_r4 (gfc_array_i4 * const restrict retarray, 
	gfc_array_r4 * const restrict array, 
	const index_type * const restrict pdim, 
	gfc_array_l1 * const restrict mask)
{
  index_type count[GFC_MAX_DIMENSIONS];
  index_type extent[GFC_MAX_DIMENSIONS];
  index_type sstride[GFC_MAX_DIMENSIONS];
  index_type dstride[GFC_MAX_DIMENSIONS];
  index_type mstride[GFC_MAX_DIMENSIONS];
  GFC_INTEGER_4 * restrict dest;
  const GFC_REAL_4 * restrict base;
  const GFC_LOGICAL_1 * restrict mbase;
  int rank;
  int dim;
  index_type n;
  index_type len;
  index_type delta;
  index_type mdelta;
  int mask_kind;

  dim = (*pdim) - 1;
  rank = GFC_DESCRIPTOR_RANK (array) - 1;

  len = GFC_DESCRIPTOR_EXTENT(array,dim);
  if (len <= 0)
    return;

  mbase = mask->data;

  mask_kind = GFC_DESCRIPTOR_SIZE (mask);

  if (mask_kind == 1 || mask_kind == 2 || mask_kind == 4 || mask_kind == 8
#ifdef HAVE_GFC_LOGICAL_16
      || mask_kind == 16
#endif
      )
    mbase = GFOR_POINTER_TO_L1 (mbase, mask_kind);
  else
    runtime_error ("Funny sized logical array");

  delta = GFC_DESCRIPTOR_STRIDE(array,dim);
  mdelta = GFC_DESCRIPTOR_STRIDE_BYTES(mask,dim);

  for (n = 0; n < dim; n++)
    {
      sstride[n] = GFC_DESCRIPTOR_STRIDE(array,n);
      mstride[n] = GFC_DESCRIPTOR_STRIDE_BYTES(mask,n);
      extent[n] = GFC_DESCRIPTOR_EXTENT(array,n);

      if (extent[n] < 0)
	extent[n] = 0;

    }
  for (n = dim; n < rank; n++)
    {
      sstride[n] = GFC_DESCRIPTOR_STRIDE(array,n + 1);
      mstride[n] = GFC_DESCRIPTOR_STRIDE_BYTES(mask, n + 1);
      extent[n] = GFC_DESCRIPTOR_EXTENT(array, n + 1);

      if (extent[n] < 0)
	extent[n] = 0;
    }

  if (retarray->data == NULL)
    {
      size_t alloc_size, str;

      for (n = 0; n < rank; n++)
	{
	  if (n == 0)
	    str = 1;
	  else
	    str= GFC_DESCRIPTOR_STRIDE(retarray,n-1) * extent[n-1];

	  GFC_DIMENSION_SET(retarray->dim[n], 0, extent[n] - 1, str);

	}

      alloc_size = sizeof (GFC_INTEGER_4) * GFC_DESCRIPTOR_STRIDE(retarray,rank-1)
    		   * extent[rank-1];

      retarray->offset = 0;
      retarray->dtype = (array->dtype & ~GFC_DTYPE_RANK_MASK) | rank;

      if (alloc_size == 0)
	{
	  /* Make sure we have a zero-sized array.  */
	  GFC_DIMENSION_SET(retarray->dim[0], 0, -1, 1);
	  return;
	}
      else
	retarray->data = internal_malloc_size (alloc_size);

    }
  else
    {
      if (rank != GFC_DESCRIPTOR_RANK (retarray))
	runtime_error ("rank of return array incorrect in MAXLOC intrinsic");

      if (unlikely (compile_options.bounds_check))
	{
	  bounds_ifunction_return ((array_t *) retarray, extent,
				   "return value", "MAXLOC");
	  bounds_equal_extents ((array_t *) mask, (array_t *) array,
	  			"MASK argument", "MAXLOC");
	}
    }

  for (n = 0; n < rank; n++)
    {
      count[n] = 0;
      dstride[n] = GFC_DESCRIPTOR_STRIDE(retarray,n);
      if (extent[n] <= 0)
	return;
    }

  dest = retarray->data;
  base = array->data;

  while (base)
    {
      const GFC_REAL_4 * restrict src;
      const GFC_LOGICAL_1 * restrict msrc;
      GFC_INTEGER_4 result;
      src = base;
      msrc = mbase;
      {

	GFC_REAL_4 maxval;
#if defined (GFC_REAL_4_INFINITY)
	maxval = -GFC_REAL_4_INFINITY;
#else
	maxval = -GFC_REAL_4_HUGE;
#endif
#if defined (GFC_REAL_4_QUIET_NAN)
	GFC_INTEGER_4 result2 = 0;
#endif
	result = 0;
	if (len <= 0)
	  *dest = 0;
	else
	  {
	    for (n = 0; n < len; n++, src += delta, msrc += mdelta)
	      {

		if (*msrc)
		  {
#if defined (GFC_REAL_4_QUIET_NAN)
		    if (!result2)
		      result2 = (GFC_INTEGER_4)n + 1;
		    if (*src >= maxval)
#endif
		      {
			maxval = *src;
			result = (GFC_INTEGER_4)n + 1;
			break;
		      }
		  }
	      }
#if defined (GFC_REAL_4_QUIET_NAN)
	    if (unlikely (n >= len))
	      result = result2;
	    else
#endif
	    for (; n < len; n++, src += delta, msrc += mdelta)
	      {
		if (*msrc && *src > maxval)
		  {
		    maxval = *src;
		    result = (GFC_INTEGER_4)n + 1;
		  }
	      }
	    *dest = result;
	  }
      }
      /* Advance to the next element.  */
      count[0]++;
      base += sstride[0];
      mbase += mstride[0];
      dest += dstride[0];
      n = 0;
      while (count[n] == extent[n])
	{
	  /* When we get to the end of a dimension, reset it and increment
	     the next dimension.  */
	  count[n] = 0;
	  /* We could precalculate these products, but this is a less
	     frequently used path so probably not worth it.  */
	  base -= sstride[n] * extent[n];
	  mbase -= mstride[n] * extent[n];
	  dest -= dstride[n] * extent[n];
	  n++;
	  if (n == rank)
	    {
	      /* Break out of the look.  */
	      base = NULL;
	      break;
	    }
	  else
	    {
	      count[n]++;
	      base += sstride[n];
	      mbase += mstride[n];
	      dest += dstride[n];
	    }
	}
    }
}


extern void smaxloc1_4_r4 (gfc_array_i4 * const restrict, 
	gfc_array_r4 * const restrict, const index_type * const restrict,
	GFC_LOGICAL_4 *);
export_proto(smaxloc1_4_r4);

void
smaxloc1_4_r4 (gfc_array_i4 * const restrict retarray, 
	gfc_array_r4 * const restrict array, 
	const index_type * const restrict pdim, 
	GFC_LOGICAL_4 * mask)
{
  index_type count[GFC_MAX_DIMENSIONS];
  index_type extent[GFC_MAX_DIMENSIONS];
  index_type dstride[GFC_MAX_DIMENSIONS];
  GFC_INTEGER_4 * restrict dest;
  index_type rank;
  index_type n;
  index_type dim;


  if (*mask)
    {
      maxloc1_4_r4 (retarray, array, pdim);
      return;
    }
  /* Make dim zero based to avoid confusion.  */
  dim = (*pdim) - 1;
  rank = GFC_DESCRIPTOR_RANK (array) - 1;

  for (n = 0; n < dim; n++)
    {
      extent[n] = GFC_DESCRIPTOR_EXTENT(array,n);

      if (extent[n] <= 0)
	extent[n] = 0;
    }

  for (n = dim; n < rank; n++)
    {
      extent[n] =
	GFC_DESCRIPTOR_EXTENT(array,n + 1);

      if (extent[n] <= 0)
	extent[n] = 0;
    }

  if (retarray->data == NULL)
    {
      size_t alloc_size, str;

      for (n = 0; n < rank; n++)
	{
	  if (n == 0)
	    str = 1;
	  else
	    str = GFC_DESCRIPTOR_STRIDE(retarray,n-1) * extent[n-1];

	  GFC_DIMENSION_SET(retarray->dim[n], 0, extent[n] - 1, str);

	}

      retarray->offset = 0;
      retarray->dtype = (array->dtype & ~GFC_DTYPE_RANK_MASK) | rank;

      alloc_size = sizeof (GFC_INTEGER_4) * GFC_DESCRIPTOR_STRIDE(retarray,rank-1)
    		   * extent[rank-1];

      if (alloc_size == 0)
	{
	  /* Make sure we have a zero-sized array.  */
	  GFC_DIMENSION_SET(retarray->dim[0], 0, -1, 1);
	  return;
	}
      else
	retarray->data = internal_malloc_size (alloc_size);
    }
  else
    {
      if (rank != GFC_DESCRIPTOR_RANK (retarray))
	runtime_error ("rank of return array incorrect in"
		       " MAXLOC intrinsic: is %ld, should be %ld",
		       (long int) (GFC_DESCRIPTOR_RANK (retarray)),
		       (long int) rank);

      if (unlikely (compile_options.bounds_check))
	{
	  for (n=0; n < rank; n++)
	    {
	      index_type ret_extent;

	      ret_extent = GFC_DESCRIPTOR_EXTENT(retarray,n);
	      if (extent[n] != ret_extent)
		runtime_error ("Incorrect extent in return value of"
			       " MAXLOC intrinsic in dimension %ld:"
			       " is %ld, should be %ld", (long int) n + 1,
			       (long int) ret_extent, (long int) extent[n]);
	    }
	}
    }

  for (n = 0; n < rank; n++)
    {
      count[n] = 0;
      dstride[n] = GFC_DESCRIPTOR_STRIDE(retarray,n);
    }

  dest = retarray->data;

  while(1)
    {
      *dest = 0;
      count[0]++;
      dest += dstride[0];
      n = 0;
      while (count[n] == extent[n])
	{
	  /* When we get to the end of a dimension, reset it and increment
	     the next dimension.  */
	  count[n] = 0;
	  /* We could precalculate these products, but this is a less
	     frequently used path so probably not worth it.  */
	  dest -= dstride[n] * extent[n];
	  n++;
	  if (n == rank)
	    return;
	  else
	    {
	      count[n]++;
	      dest += dstride[n];
	    }
      	}
    }
}

#endif<|MERGE_RESOLUTION|>--- conflicted
+++ resolved
@@ -174,10 +174,7 @@
 		    result = (GFC_INTEGER_4)n + 1;
 		  }
 	      }
-<<<<<<< HEAD
-=======
 	    
->>>>>>> b56a5220
 	    *dest = result;
 	  }
       }
