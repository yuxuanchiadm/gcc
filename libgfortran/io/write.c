--- conflicted
+++ resolved
@@ -1,8 +1,4 @@
-<<<<<<< HEAD
-/* Copyright (C) 2002, 2003, 2004, 2005, 2006, 2007, 2008, 2009
-=======
 /* Copyright (C) 2002, 2003, 2004, 2005, 2006, 2007, 2008, 2009, 2010, 2011
->>>>>>> 3082eeb7
    Free Software Foundation, Inc.
    Contributed by Andy Vaught
    Namelist output contributed by Paul Thomas
@@ -1202,9 +1198,6 @@
   if (p == NULL)
     return;
   if (nspaces > 0 && len - nspaces >= 0)
-<<<<<<< HEAD
-    memset (&p[len - nspaces], ' ', nspaces);
-=======
     {
       if (unlikely (is_char4_unit (dtp)))
 	{
@@ -1214,7 +1207,6 @@
       else
 	memset (&p[len - nspaces], ' ', nspaces);
     }
->>>>>>> 3082eeb7
 }
 
 
@@ -1494,14 +1486,6 @@
 void
 write_real_g0 (st_parameter_dt *dtp, const char *source, int length, int d)
 {
-<<<<<<< HEAD
-  fnode f ;
-  set_fnode_default (dtp, &f, length);
-  if (d > 0)
-    f.u.real.d = d;
-  dtp->u.p.g0_no_blanks = 1;
-  write_float (dtp, &f, source , length);
-=======
   fnode f;
   int comp_d; 
   set_fnode_default (dtp, &f, length);
@@ -1516,7 +1500,6 @@
     comp_d = 0;
   dtp->u.p.g0_no_blanks = 1;
   write_float (dtp, &f, source , length, comp_d);
->>>>>>> 3082eeb7
   dtp->u.p.g0_no_blanks = 0;
 }
 
@@ -1666,8 +1649,6 @@
     {
       gfc_offset record;
       int finished;
-<<<<<<< HEAD
-=======
       char *p;
       int length = dtp->u.p.current_unit->bytes_left;
 
@@ -1682,7 +1663,6 @@
 	}
       else
 	memset (p, ' ', length);
->>>>>>> 3082eeb7
 
       /* Now that the current record has been padded out,
 	 determine where the next record in the array is. */
@@ -1970,11 +1950,7 @@
       {
 	obj->ls[dim_i].idx += nml_carry ;
 	nml_carry = 0;
-<<<<<<< HEAD
- 	if (obj->ls[dim_i].idx  > (ssize_t) GFC_DESCRIPTOR_UBOUND(obj,dim_i))
-=======
  	if (obj->ls[dim_i].idx  > GFC_DESCRIPTOR_UBOUND(obj,dim_i))
->>>>>>> 3082eeb7
 	  {
  	    obj->ls[dim_i].idx = GFC_DESCRIPTOR_LBOUND(obj,dim_i);
 	    nml_carry = 1;
