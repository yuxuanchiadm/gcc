# Makefile.in generated by automake 1.11.1 from Makefile.am.
# @configure_input@

# Copyright (C) 1994, 1995, 1996, 1997, 1998, 1999, 2000, 2001, 2002,
# 2003, 2004, 2005, 2006, 2007, 2008, 2009  Free Software Foundation,
# Inc.
# This Makefile.in is free software; the Free Software Foundation
# gives unlimited permission to copy and/or distribute it,
# with or without modifications, as long as this notice is preserved.

# This program is distributed in the hope that it will be useful,
# but WITHOUT ANY WARRANTY, to the extent permitted by law; without
# even the implied warranty of MERCHANTABILITY or FITNESS FOR A
# PARTICULAR PURPOSE.

@SET_MAKE@


VPATH = @srcdir@
pkgdatadir = $(datadir)/@PACKAGE@
pkgincludedir = $(includedir)/@PACKAGE@
pkglibdir = $(libdir)/@PACKAGE@
pkglibexecdir = $(libexecdir)/@PACKAGE@
am__cd = CDPATH="$${ZSH_VERSION+.}$(PATH_SEPARATOR)" && cd
install_sh_DATA = $(install_sh) -c -m 644
install_sh_PROGRAM = $(install_sh) -c
install_sh_SCRIPT = $(install_sh) -c
INSTALL_HEADER = $(INSTALL_DATA)
transform = $(program_transform_name)
NORMAL_INSTALL = :
PRE_INSTALL = :
POST_INSTALL = :
NORMAL_UNINSTALL = :
PRE_UNINSTALL = :
POST_UNINSTALL = :
build_triplet = @build@
host_triplet = @host@
target_triplet = @target@
subdir = .
<<<<<<< HEAD
DIST_COMMON = $(am__configure_deps) $(nobase_libsubinclude_HEADERS) \
	$(srcdir)/../config.guess $(srcdir)/../config.sub \
	$(srcdir)/../depcomp $(srcdir)/../install-sh \
	$(srcdir)/../ltmain.sh $(srcdir)/../missing \
	$(srcdir)/../mkinstalldirs $(srcdir)/Makefile.am \
	$(srcdir)/Makefile.in $(srcdir)/config.h.in \
	$(top_srcdir)/configure ChangeLog
=======
DIST_COMMON = ChangeLog $(srcdir)/Makefile.in $(srcdir)/Makefile.am \
	$(top_srcdir)/configure $(am__configure_deps) \
	$(srcdir)/config.h.in $(srcdir)/../mkinstalldirs \
	$(srcdir)/../depcomp $(nobase_libsubinclude_HEADERS)
>>>>>>> 3082eeb7
ACLOCAL_M4 = $(top_srcdir)/aclocal.m4
am__aclocal_m4_deps = $(top_srcdir)/../config/acx.m4 \
	$(top_srcdir)/../config/depstand.m4 \
	$(top_srcdir)/../config/enable.m4 \
	$(top_srcdir)/../config/lead-dot.m4 \
	$(top_srcdir)/../config/multi.m4 \
	$(top_srcdir)/../config/override.m4 \
	$(top_srcdir)/../config/tls.m4 $(top_srcdir)/../ltoptions.m4 \
	$(top_srcdir)/../ltsugar.m4 $(top_srcdir)/../ltversion.m4 \
	$(top_srcdir)/../lt~obsolete.m4 $(top_srcdir)/acinclude.m4 \
	$(top_srcdir)/../libtool.m4 $(top_srcdir)/configure.ac
am__configure_deps = $(am__aclocal_m4_deps) $(CONFIGURE_DEPENDENCIES) \
	$(ACLOCAL_M4)
am__CONFIG_DISTCLEAN_FILES = config.status config.cache config.log \
 configure.lineno config.status.lineno
mkinstalldirs = $(SHELL) $(top_srcdir)/../mkinstalldirs
CONFIG_HEADER = config.h
CONFIG_CLEAN_FILES =
CONFIG_CLEAN_VPATH_FILES =
am__vpath_adj_setup = srcdirstrip=`echo "$(srcdir)" | sed 's|.|.|g'`;
am__vpath_adj = case $$p in \
    $(srcdir)/*) f=`echo "$$p" | sed "s|^$$srcdirstrip/||"`;; \
    *) f=$$p;; \
  esac;
am__strip_dir = f=`echo $$p | sed -e 's|^.*/||'`;
am__install_max = 40
am__nobase_strip_setup = \
  srcdirstrip=`echo "$(srcdir)" | sed 's/[].[^$$\\*|]/\\\\&/g'`
am__nobase_strip = \
  for p in $$list; do echo "$$p"; done | sed -e "s|$$srcdirstrip/||"
am__nobase_list = $(am__nobase_strip_setup); \
  for p in $$list; do echo "$$p $$p"; done | \
  sed "s| $$srcdirstrip/| |;"' / .*\//!s/ .*/ ./; s,\( .*\)/[^/]*$$,\1,' | \
  $(AWK) 'BEGIN { files["."] = "" } { files[$$2] = files[$$2] " " $$1; \
    if (++n[$$2] == $(am__install_max)) \
      { print $$2, files[$$2]; n[$$2] = 0; files[$$2] = "" } } \
    END { for (dir in files) print dir, files[dir] }'
am__base_list = \
  sed '$$!N;$$!N;$$!N;$$!N;$$!N;$$!N;$$!N;s/\n/ /g' | \
  sed '$$!N;$$!N;$$!N;$$!N;s/\n/ /g'
am__installdirs = "$(DESTDIR)$(toolexeclibdir)" \
	"$(DESTDIR)$(libsubincludedir)"
LTLIBRARIES = $(toolexeclib_LTLIBRARIES)
am_libmudflap_la_OBJECTS = mf-runtime.lo mf-heuristics.lo mf-hooks1.lo \
	mf-hooks2.lo
libmudflap_la_OBJECTS = $(am_libmudflap_la_OBJECTS)
libmudflap_la_LINK = $(LIBTOOL) --tag=CC $(AM_LIBTOOLFLAGS) \
	$(LIBTOOLFLAGS) --mode=link $(CCLD) $(AM_CFLAGS) $(CFLAGS) \
	$(libmudflap_la_LDFLAGS) $(LDFLAGS) -o $@
am_libmudflapth_la_OBJECTS = libmudflapth_la-mf-runtime.lo \
	libmudflapth_la-mf-heuristics.lo libmudflapth_la-mf-hooks1.lo \
	libmudflapth_la-mf-hooks2.lo libmudflapth_la-mf-hooks3.lo
libmudflapth_la_OBJECTS = $(am_libmudflapth_la_OBJECTS)
libmudflapth_la_LINK = $(LIBTOOL) --tag=CC $(AM_LIBTOOLFLAGS) \
	$(LIBTOOLFLAGS) --mode=link $(CCLD) $(libmudflapth_la_CFLAGS) \
	$(CFLAGS) $(libmudflapth_la_LDFLAGS) $(LDFLAGS) -o $@
@LIBMUDFLAPTH_TRUE@am_libmudflapth_la_rpath = -rpath $(toolexeclibdir)
DEFAULT_INCLUDES = -I.@am__isrc@
depcomp = $(SHELL) $(top_srcdir)/../depcomp
am__depfiles_maybe = depfiles
am__mv = mv -f
COMPILE = $(CC) $(DEFS) $(DEFAULT_INCLUDES) $(INCLUDES) $(AM_CPPFLAGS) \
	$(CPPFLAGS) $(AM_CFLAGS) $(CFLAGS)
LTCOMPILE = $(LIBTOOL) --tag=CC $(AM_LIBTOOLFLAGS) $(LIBTOOLFLAGS) \
	--mode=compile $(CC) $(DEFS) $(DEFAULT_INCLUDES) $(INCLUDES) \
	$(AM_CPPFLAGS) $(CPPFLAGS) $(AM_CFLAGS) $(CFLAGS)
CCLD = $(CC)
LINK = $(LIBTOOL) --tag=CC $(AM_LIBTOOLFLAGS) $(LIBTOOLFLAGS) \
	--mode=link $(CCLD) $(AM_CFLAGS) $(CFLAGS) $(AM_LDFLAGS) \
	$(LDFLAGS) -o $@
SOURCES = $(libmudflap_la_SOURCES) $(libmudflapth_la_SOURCES)
MULTISRCTOP = 
MULTIBUILDTOP = 
MULTIDIRS = 
MULTISUBDIR = 
MULTIDO = true
MULTICLEAN = true
RECURSIVE_TARGETS = all-recursive check-recursive dvi-recursive \
	html-recursive info-recursive install-data-recursive \
	install-dvi-recursive install-exec-recursive \
	install-html-recursive install-info-recursive \
	install-pdf-recursive install-ps-recursive install-recursive \
	installcheck-recursive installdirs-recursive pdf-recursive \
	ps-recursive uninstall-recursive
HEADERS = $(nobase_libsubinclude_HEADERS)
RECURSIVE_CLEAN_TARGETS = mostlyclean-recursive clean-recursive	\
  distclean-recursive maintainer-clean-recursive
AM_RECURSIVE_TARGETS = $(RECURSIVE_TARGETS:-recursive=) \
<<<<<<< HEAD
	$(RECURSIVE_CLEAN_TARGETS:-recursive=) tags TAGS ctags CTAGS \
	distdir dist dist-all distcheck
ETAGS = etags
CTAGS = ctags
DIST_SUBDIRS = $(SUBDIRS)
DISTFILES = $(DIST_COMMON) $(DIST_SOURCES) $(TEXINFOS) $(EXTRA_DIST)
distdir = $(PACKAGE)-$(VERSION)
top_distdir = $(distdir)
am__remove_distdir = \
  { test ! -d "$(distdir)" \
    || { find "$(distdir)" -type d ! -perm -200 -exec chmod u+w {} ';' \
         && rm -fr "$(distdir)"; }; }
am__relativize = \
  dir0=`pwd`; \
  sed_first='s,^\([^/]*\)/.*$$,\1,'; \
  sed_rest='s,^[^/]*/*,,'; \
  sed_last='s,^.*/\([^/]*\)$$,\1,'; \
  sed_butlast='s,/*[^/]*$$,,'; \
  while test -n "$$dir1"; do \
    first=`echo "$$dir1" | sed -e "$$sed_first"`; \
    if test "$$first" != "."; then \
      if test "$$first" = ".."; then \
        dir2=`echo "$$dir0" | sed -e "$$sed_last"`/"$$dir2"; \
        dir0=`echo "$$dir0" | sed -e "$$sed_butlast"`; \
      else \
        first2=`echo "$$dir2" | sed -e "$$sed_first"`; \
        if test "$$first2" = "$$first"; then \
          dir2=`echo "$$dir2" | sed -e "$$sed_rest"`; \
        else \
          dir2="../$$dir2"; \
        fi; \
        dir0="$$dir0"/"$$first"; \
      fi; \
    fi; \
    dir1=`echo "$$dir1" | sed -e "$$sed_rest"`; \
  done; \
  reldir="$$dir2"
DIST_ARCHIVES = $(distdir).tar.gz
GZIP_ENV = --best
distuninstallcheck_listfiles = find . -type f -print
distcleancheck_listfiles = find . -type f -print
=======
	$(RECURSIVE_CLEAN_TARGETS:-recursive=) tags TAGS ctags CTAGS
ETAGS = etags
CTAGS = ctags
DIST_SUBDIRS = $(SUBDIRS)
>>>>>>> 3082eeb7
ACLOCAL = @ACLOCAL@
AMTAR = @AMTAR@
AR = @AR@
AUTOCONF = @AUTOCONF@
AUTOHEADER = @AUTOHEADER@
AUTOMAKE = @AUTOMAKE@
AWK = @AWK@
CC = @CC@
CCDEPMODE = @CCDEPMODE@
CFLAGS = @CFLAGS@
CPP = @CPP@
CPPFLAGS = @CPPFLAGS@
CYGPATH_W = @CYGPATH_W@
DEFS = @DEFS@
DEPDIR = @DEPDIR@
DSYMUTIL = @DSYMUTIL@
DUMPBIN = @DUMPBIN@
ECHO_C = @ECHO_C@
ECHO_N = @ECHO_N@
ECHO_T = @ECHO_T@
EGREP = @EGREP@
EXEEXT = @EXEEXT@
FGREP = @FGREP@
GREP = @GREP@
INSTALL = @INSTALL@
INSTALL_DATA = @INSTALL_DATA@
INSTALL_PROGRAM = @INSTALL_PROGRAM@
INSTALL_SCRIPT = @INSTALL_SCRIPT@
INSTALL_STRIP_PROGRAM = @INSTALL_STRIP_PROGRAM@
LD = @LD@
LDFLAGS = @LDFLAGS@
LIBOBJS = @LIBOBJS@
LIBS = @LIBS@
LIBTOOL = @LIBTOOL@
LIPO = @LIPO@
LN_S = @LN_S@
LTLIBOBJS = @LTLIBOBJS@
MAINT = @MAINT@
MAKEINFO = @MAKEINFO@
MF_HAVE_STDINT_H = @MF_HAVE_STDINT_H@
MF_HAVE_UINTPTR_T = @MF_HAVE_UINTPTR_T@
MKDIR_P = @MKDIR_P@
NM = @NM@
NMEDIT = @NMEDIT@
OBJDUMP = @OBJDUMP@
OBJEXT = @OBJEXT@
OTOOL = @OTOOL@
OTOOL64 = @OTOOL64@
PACKAGE = @PACKAGE@
PACKAGE_BUGREPORT = @PACKAGE_BUGREPORT@
PACKAGE_NAME = @PACKAGE_NAME@
PACKAGE_STRING = @PACKAGE_STRING@
PACKAGE_TARNAME = @PACKAGE_TARNAME@
PACKAGE_URL = @PACKAGE_URL@
PACKAGE_VERSION = @PACKAGE_VERSION@
PATH_SEPARATOR = @PATH_SEPARATOR@
RANLIB = @RANLIB@
SECTION_FLAGS = @SECTION_FLAGS@
SED = @SED@
SET_MAKE = @SET_MAKE@
SHELL = @SHELL@
STRIP = @STRIP@
VERSION = @VERSION@
abs_builddir = @abs_builddir@
abs_srcdir = @abs_srcdir@
abs_top_builddir = @abs_top_builddir@
abs_top_srcdir = @abs_top_srcdir@
ac_ct_CC = @ac_ct_CC@
ac_ct_DUMPBIN = @ac_ct_DUMPBIN@
am__include = @am__include@
am__leading_dot = @am__leading_dot@
am__quote = @am__quote@
am__tar = @am__tar@
am__untar = @am__untar@
bindir = @bindir@
build = @build@
build_alias = @build_alias@
build_cpu = @build_cpu@
build_libmudflapth = @build_libmudflapth@
build_os = @build_os@
build_vendor = @build_vendor@
builddir = @builddir@
datadir = @datadir@
datarootdir = @datarootdir@
docdir = @docdir@
dvidir = @dvidir@
enable_shared = @enable_shared@
enable_static = @enable_static@
exec_prefix = @exec_prefix@
host = @host@
host_alias = @host_alias@
host_cpu = @host_cpu@
host_os = @host_os@
host_vendor = @host_vendor@
htmldir = @htmldir@
includedir = @includedir@
infodir = @infodir@
install_sh = @install_sh@
libdir = @libdir@
libexecdir = @libexecdir@
localedir = @localedir@
localstatedir = @localstatedir@
mandir = @mandir@
mkdir_p = @mkdir_p@
multi_basedir = @multi_basedir@
oldincludedir = @oldincludedir@
pdfdir = @pdfdir@
prefix = @prefix@
program_transform_name = @program_transform_name@
psdir = @psdir@
sbindir = @sbindir@
sharedstatedir = @sharedstatedir@
srcdir = @srcdir@
sysconfdir = @sysconfdir@
target = @target@
target_alias = @target_alias@
target_cpu = @target_cpu@
target_noncanonical = @target_noncanonical@
target_os = @target_os@
target_vendor = @target_vendor@
toolexecdir = @toolexecdir@
toolexeclibdir = @toolexeclibdir@
top_build_prefix = @top_build_prefix@
top_builddir = @top_builddir@
top_srcdir = @top_srcdir@
AUTOMAKE_OPTIONS = 1.8 foreign
ACLOCAL_AMFLAGS = -I .. -I ../config
MAINT_CHARSET = latin1
SUBDIRS = testsuite

# May be used by various substitution variables.
gcc_version := $(shell cat $(top_srcdir)/../gcc/BASE-VER)
AM_CFLAGS = -Wall $(SECTION_FLAGS)
@LIBMUDFLAPTH_FALSE@libmudflapth = 
@LIBMUDFLAPTH_TRUE@libmudflapth = libmudflapth.la
toolexeclib_LTLIBRARIES = libmudflap.la $(libmudflapth)
libsubincludedir = $(libdir)/gcc/$(target_noncanonical)/$(gcc_version)/include
nobase_libsubinclude_HEADERS = mf-runtime.h
libmudflap_la_SOURCES = \
	mf-runtime.c \
	mf-heuristics.c \
	mf-hooks1.c \
	mf-hooks2.c

libmudflap_la_LIBADD = 
libmudflap_la_DEPENDENCIES = $(libmudflap_la_LIBADD)
libmudflap_la_LDFLAGS = -version-info `grep -v '^\#' $(srcdir)/libtool-version`
libmudflapth_la_SOURCES = \
	mf-runtime.c \
	mf-heuristics.c \
	mf-hooks1.c \
	mf-hooks2.c \
	mf-hooks3.c

libmudflapth_la_CFLAGS = -DLIBMUDFLAPTH
libmudflapth_la_LIBADD = 
libmudflapth_la_DEPENDENCIES = $(libmudflapth_la_LIBADD)
libmudflapth_la_LDFLAGS = -version-info `grep -v '^\#' $(srcdir)/libtool-version`

# XXX hack alert
# From libffi/Makefile.am

# Work around what appears to be a GNU make bug handling MAKEFLAGS
# values defined in terms of make variables, as is the case for CC and
# friends when we are called from the top level Makefile.
AM_MAKEFLAGS = \
	"AR_FLAGS=$(AR_FLAGS)" \
	"CC_FOR_BUILD=$(CC_FOR_BUILD)" \
	"CFLAGS=$(CFLAGS)" \
	"CXXFLAGS=$(CXXFLAGS)" \
	"CFLAGS_FOR_BUILD=$(CFLAGS_FOR_BUILD)" \
	"CFLAGS_FOR_TARGET=$(CFLAGS_FOR_TARGET)" \
	"INSTALL=$(INSTALL)" \
	"INSTALL_DATA=$(INSTALL_DATA)" \
	"INSTALL_PROGRAM=$(INSTALL_PROGRAM)" \
	"INSTALL_SCRIPT=$(INSTALL_SCRIPT)" \
	"JC1FLAGS=$(JC1FLAGS)" \
	"LDFLAGS=$(LDFLAGS)" \
	"LIBCFLAGS=$(LIBCFLAGS)" \
	"LIBCFLAGS_FOR_TARGET=$(LIBCFLAGS_FOR_TARGET)" \
	"MAKE=$(MAKE)" \
	"MAKEINFO=$(MAKEINFO) $(MAKEINFOFLAGS)" \
	"PICFLAG=$(PICFLAG)" \
	"PICFLAG_FOR_TARGET=$(PICFLAG_FOR_TARGET)" \
	"SHELL=$(SHELL)" \
	"RUNTESTFLAGS=$(RUNTESTFLAGS)" \
	"exec_prefix=$(exec_prefix)" \
	"infodir=$(infodir)" \
	"libdir=$(libdir)" \
	"prefix=$(prefix)" \
	"includedir=$(includedir)" \
	"AR=$(AR)" \
	"AS=$(AS)" \
	"CC=$(CC)" \
	"CXX=$(CXX)" \
	"LD=$(LD)" \
	"LIBCFLAGS=$(LIBCFLAGS)" \
	"NM=$(NM)" \
	"PICFLAG=$(PICFLAG)" \
	"RANLIB=$(RANLIB)" \
	"DESTDIR=$(DESTDIR)"

MAKEOVERRIDES = 
all: config.h
	$(MAKE) $(AM_MAKEFLAGS) all-recursive

.SUFFIXES:
.SUFFIXES: .c .lo .o .obj
am--refresh:
	@:
$(srcdir)/Makefile.in: @MAINTAINER_MODE_TRUE@ $(srcdir)/Makefile.am  $(am__configure_deps)
	@for dep in $?; do \
	  case '$(am__configure_deps)' in \
	    *$$dep*) \
	      echo ' cd $(srcdir) && $(AUTOMAKE) --foreign'; \
	      $(am__cd) $(srcdir) && $(AUTOMAKE) --foreign \
		&& exit 0; \
	      exit 1;; \
	  esac; \
	done; \
	echo ' cd $(top_srcdir) && $(AUTOMAKE) --foreign Makefile'; \
	$(am__cd) $(top_srcdir) && \
	  $(AUTOMAKE) --foreign Makefile
.PRECIOUS: Makefile
Makefile: $(srcdir)/Makefile.in $(top_builddir)/config.status
	@case '$?' in \
	  *config.status*) \
	    echo ' $(SHELL) ./config.status'; \
	    $(SHELL) ./config.status;; \
	  *) \
	    echo ' cd $(top_builddir) && $(SHELL) ./config.status $@ $(am__depfiles_maybe)'; \
	    cd $(top_builddir) && $(SHELL) ./config.status $@ $(am__depfiles_maybe);; \
	esac;

$(top_builddir)/config.status: $(top_srcdir)/configure $(CONFIG_STATUS_DEPENDENCIES)
	$(SHELL) ./config.status --recheck

$(top_srcdir)/configure: @MAINTAINER_MODE_TRUE@ $(am__configure_deps)
	$(am__cd) $(srcdir) && $(AUTOCONF)
$(ACLOCAL_M4): @MAINTAINER_MODE_TRUE@ $(am__aclocal_m4_deps)
	$(am__cd) $(srcdir) && $(ACLOCAL) $(ACLOCAL_AMFLAGS)
$(am__aclocal_m4_deps):

config.h: stamp-h1
	@if test ! -f $@; then \
	  rm -f stamp-h1; \
	  $(MAKE) $(AM_MAKEFLAGS) stamp-h1; \
	else :; fi

stamp-h1: $(srcdir)/config.h.in $(top_builddir)/config.status
	@rm -f stamp-h1
	cd $(top_builddir) && $(SHELL) ./config.status config.h
$(srcdir)/config.h.in: @MAINTAINER_MODE_TRUE@ $(am__configure_deps) 
	($(am__cd) $(top_srcdir) && $(AUTOHEADER))
	rm -f stamp-h1
	touch $@

distclean-hdr:
	-rm -f config.h stamp-h1
install-toolexeclibLTLIBRARIES: $(toolexeclib_LTLIBRARIES)
	@$(NORMAL_INSTALL)
	test -z "$(toolexeclibdir)" || $(MKDIR_P) "$(DESTDIR)$(toolexeclibdir)"
	@list='$(toolexeclib_LTLIBRARIES)'; test -n "$(toolexeclibdir)" || list=; \
	list2=; for p in $$list; do \
	  if test -f $$p; then \
	    list2="$$list2 $$p"; \
	  else :; fi; \
	done; \
	test -z "$$list2" || { \
	  echo " $(LIBTOOL) $(AM_LIBTOOLFLAGS) $(LIBTOOLFLAGS) --mode=install $(INSTALL) $(INSTALL_STRIP_FLAG) $$list2 '$(DESTDIR)$(toolexeclibdir)'"; \
	  $(LIBTOOL) $(AM_LIBTOOLFLAGS) $(LIBTOOLFLAGS) --mode=install $(INSTALL) $(INSTALL_STRIP_FLAG) $$list2 "$(DESTDIR)$(toolexeclibdir)"; \
	}

uninstall-toolexeclibLTLIBRARIES:
	@$(NORMAL_UNINSTALL)
	@list='$(toolexeclib_LTLIBRARIES)'; test -n "$(toolexeclibdir)" || list=; \
	for p in $$list; do \
	  $(am__strip_dir) \
	  echo " $(LIBTOOL) $(AM_LIBTOOLFLAGS) $(LIBTOOLFLAGS) --mode=uninstall rm -f '$(DESTDIR)$(toolexeclibdir)/$$f'"; \
	  $(LIBTOOL) $(AM_LIBTOOLFLAGS) $(LIBTOOLFLAGS) --mode=uninstall rm -f "$(DESTDIR)$(toolexeclibdir)/$$f"; \
	done

clean-toolexeclibLTLIBRARIES:
	-test -z "$(toolexeclib_LTLIBRARIES)" || rm -f $(toolexeclib_LTLIBRARIES)
	@list='$(toolexeclib_LTLIBRARIES)'; for p in $$list; do \
	  dir="`echo $$p | sed -e 's|/[^/]*$$||'`"; \
	  test "$$dir" != "$$p" || dir=.; \
	  echo "rm -f \"$${dir}/so_locations\""; \
	  rm -f "$${dir}/so_locations"; \
	done
libmudflap.la: $(libmudflap_la_OBJECTS) $(libmudflap_la_DEPENDENCIES) 
	$(libmudflap_la_LINK) -rpath $(toolexeclibdir) $(libmudflap_la_OBJECTS) $(libmudflap_la_LIBADD) $(LIBS)
libmudflapth.la: $(libmudflapth_la_OBJECTS) $(libmudflapth_la_DEPENDENCIES) 
	$(libmudflapth_la_LINK) $(am_libmudflapth_la_rpath) $(libmudflapth_la_OBJECTS) $(libmudflapth_la_LIBADD) $(LIBS)

mostlyclean-compile:
	-rm -f *.$(OBJEXT)

distclean-compile:
	-rm -f *.tab.c

@AMDEP_TRUE@@am__include@ @am__quote@./$(DEPDIR)/libmudflapth_la-mf-heuristics.Plo@am__quote@
@AMDEP_TRUE@@am__include@ @am__quote@./$(DEPDIR)/libmudflapth_la-mf-hooks1.Plo@am__quote@
@AMDEP_TRUE@@am__include@ @am__quote@./$(DEPDIR)/libmudflapth_la-mf-hooks2.Plo@am__quote@
@AMDEP_TRUE@@am__include@ @am__quote@./$(DEPDIR)/libmudflapth_la-mf-hooks3.Plo@am__quote@
@AMDEP_TRUE@@am__include@ @am__quote@./$(DEPDIR)/libmudflapth_la-mf-runtime.Plo@am__quote@
@AMDEP_TRUE@@am__include@ @am__quote@./$(DEPDIR)/mf-heuristics.Plo@am__quote@
@AMDEP_TRUE@@am__include@ @am__quote@./$(DEPDIR)/mf-hooks1.Plo@am__quote@
@AMDEP_TRUE@@am__include@ @am__quote@./$(DEPDIR)/mf-hooks2.Plo@am__quote@
@AMDEP_TRUE@@am__include@ @am__quote@./$(DEPDIR)/mf-runtime.Plo@am__quote@

.c.o:
@am__fastdepCC_TRUE@	$(COMPILE) -MT $@ -MD -MP -MF $(DEPDIR)/$*.Tpo -c -o $@ $<
@am__fastdepCC_TRUE@	$(am__mv) $(DEPDIR)/$*.Tpo $(DEPDIR)/$*.Po
@AMDEP_TRUE@@am__fastdepCC_FALSE@	source='$<' object='$@' libtool=no @AMDEPBACKSLASH@
@AMDEP_TRUE@@am__fastdepCC_FALSE@	DEPDIR=$(DEPDIR) $(CCDEPMODE) $(depcomp) @AMDEPBACKSLASH@
@am__fastdepCC_FALSE@	$(COMPILE) -c $<

.c.obj:
@am__fastdepCC_TRUE@	$(COMPILE) -MT $@ -MD -MP -MF $(DEPDIR)/$*.Tpo -c -o $@ `$(CYGPATH_W) '$<'`
@am__fastdepCC_TRUE@	$(am__mv) $(DEPDIR)/$*.Tpo $(DEPDIR)/$*.Po
@AMDEP_TRUE@@am__fastdepCC_FALSE@	source='$<' object='$@' libtool=no @AMDEPBACKSLASH@
@AMDEP_TRUE@@am__fastdepCC_FALSE@	DEPDIR=$(DEPDIR) $(CCDEPMODE) $(depcomp) @AMDEPBACKSLASH@
@am__fastdepCC_FALSE@	$(COMPILE) -c `$(CYGPATH_W) '$<'`

.c.lo:
@am__fastdepCC_TRUE@	$(LTCOMPILE) -MT $@ -MD -MP -MF $(DEPDIR)/$*.Tpo -c -o $@ $<
@am__fastdepCC_TRUE@	$(am__mv) $(DEPDIR)/$*.Tpo $(DEPDIR)/$*.Plo
@AMDEP_TRUE@@am__fastdepCC_FALSE@	source='$<' object='$@' libtool=yes @AMDEPBACKSLASH@
@AMDEP_TRUE@@am__fastdepCC_FALSE@	DEPDIR=$(DEPDIR) $(CCDEPMODE) $(depcomp) @AMDEPBACKSLASH@
@am__fastdepCC_FALSE@	$(LTCOMPILE) -c -o $@ $<

libmudflapth_la-mf-runtime.lo: mf-runtime.c
@am__fastdepCC_TRUE@	$(LIBTOOL)  --tag=CC $(AM_LIBTOOLFLAGS) $(LIBTOOLFLAGS) --mode=compile $(CC) $(DEFS) $(DEFAULT_INCLUDES) $(INCLUDES) $(AM_CPPFLAGS) $(CPPFLAGS) $(libmudflapth_la_CFLAGS) $(CFLAGS) -MT libmudflapth_la-mf-runtime.lo -MD -MP -MF $(DEPDIR)/libmudflapth_la-mf-runtime.Tpo -c -o libmudflapth_la-mf-runtime.lo `test -f 'mf-runtime.c' || echo '$(srcdir)/'`mf-runtime.c
@am__fastdepCC_TRUE@	$(am__mv) $(DEPDIR)/libmudflapth_la-mf-runtime.Tpo $(DEPDIR)/libmudflapth_la-mf-runtime.Plo
@AMDEP_TRUE@@am__fastdepCC_FALSE@	source='mf-runtime.c' object='libmudflapth_la-mf-runtime.lo' libtool=yes @AMDEPBACKSLASH@
@AMDEP_TRUE@@am__fastdepCC_FALSE@	DEPDIR=$(DEPDIR) $(CCDEPMODE) $(depcomp) @AMDEPBACKSLASH@
@am__fastdepCC_FALSE@	$(LIBTOOL)  --tag=CC $(AM_LIBTOOLFLAGS) $(LIBTOOLFLAGS) --mode=compile $(CC) $(DEFS) $(DEFAULT_INCLUDES) $(INCLUDES) $(AM_CPPFLAGS) $(CPPFLAGS) $(libmudflapth_la_CFLAGS) $(CFLAGS) -c -o libmudflapth_la-mf-runtime.lo `test -f 'mf-runtime.c' || echo '$(srcdir)/'`mf-runtime.c

libmudflapth_la-mf-heuristics.lo: mf-heuristics.c
@am__fastdepCC_TRUE@	$(LIBTOOL)  --tag=CC $(AM_LIBTOOLFLAGS) $(LIBTOOLFLAGS) --mode=compile $(CC) $(DEFS) $(DEFAULT_INCLUDES) $(INCLUDES) $(AM_CPPFLAGS) $(CPPFLAGS) $(libmudflapth_la_CFLAGS) $(CFLAGS) -MT libmudflapth_la-mf-heuristics.lo -MD -MP -MF $(DEPDIR)/libmudflapth_la-mf-heuristics.Tpo -c -o libmudflapth_la-mf-heuristics.lo `test -f 'mf-heuristics.c' || echo '$(srcdir)/'`mf-heuristics.c
@am__fastdepCC_TRUE@	$(am__mv) $(DEPDIR)/libmudflapth_la-mf-heuristics.Tpo $(DEPDIR)/libmudflapth_la-mf-heuristics.Plo
@AMDEP_TRUE@@am__fastdepCC_FALSE@	source='mf-heuristics.c' object='libmudflapth_la-mf-heuristics.lo' libtool=yes @AMDEPBACKSLASH@
@AMDEP_TRUE@@am__fastdepCC_FALSE@	DEPDIR=$(DEPDIR) $(CCDEPMODE) $(depcomp) @AMDEPBACKSLASH@
@am__fastdepCC_FALSE@	$(LIBTOOL)  --tag=CC $(AM_LIBTOOLFLAGS) $(LIBTOOLFLAGS) --mode=compile $(CC) $(DEFS) $(DEFAULT_INCLUDES) $(INCLUDES) $(AM_CPPFLAGS) $(CPPFLAGS) $(libmudflapth_la_CFLAGS) $(CFLAGS) -c -o libmudflapth_la-mf-heuristics.lo `test -f 'mf-heuristics.c' || echo '$(srcdir)/'`mf-heuristics.c

libmudflapth_la-mf-hooks1.lo: mf-hooks1.c
@am__fastdepCC_TRUE@	$(LIBTOOL)  --tag=CC $(AM_LIBTOOLFLAGS) $(LIBTOOLFLAGS) --mode=compile $(CC) $(DEFS) $(DEFAULT_INCLUDES) $(INCLUDES) $(AM_CPPFLAGS) $(CPPFLAGS) $(libmudflapth_la_CFLAGS) $(CFLAGS) -MT libmudflapth_la-mf-hooks1.lo -MD -MP -MF $(DEPDIR)/libmudflapth_la-mf-hooks1.Tpo -c -o libmudflapth_la-mf-hooks1.lo `test -f 'mf-hooks1.c' || echo '$(srcdir)/'`mf-hooks1.c
@am__fastdepCC_TRUE@	$(am__mv) $(DEPDIR)/libmudflapth_la-mf-hooks1.Tpo $(DEPDIR)/libmudflapth_la-mf-hooks1.Plo
@AMDEP_TRUE@@am__fastdepCC_FALSE@	source='mf-hooks1.c' object='libmudflapth_la-mf-hooks1.lo' libtool=yes @AMDEPBACKSLASH@
@AMDEP_TRUE@@am__fastdepCC_FALSE@	DEPDIR=$(DEPDIR) $(CCDEPMODE) $(depcomp) @AMDEPBACKSLASH@
@am__fastdepCC_FALSE@	$(LIBTOOL)  --tag=CC $(AM_LIBTOOLFLAGS) $(LIBTOOLFLAGS) --mode=compile $(CC) $(DEFS) $(DEFAULT_INCLUDES) $(INCLUDES) $(AM_CPPFLAGS) $(CPPFLAGS) $(libmudflapth_la_CFLAGS) $(CFLAGS) -c -o libmudflapth_la-mf-hooks1.lo `test -f 'mf-hooks1.c' || echo '$(srcdir)/'`mf-hooks1.c

libmudflapth_la-mf-hooks2.lo: mf-hooks2.c
@am__fastdepCC_TRUE@	$(LIBTOOL)  --tag=CC $(AM_LIBTOOLFLAGS) $(LIBTOOLFLAGS) --mode=compile $(CC) $(DEFS) $(DEFAULT_INCLUDES) $(INCLUDES) $(AM_CPPFLAGS) $(CPPFLAGS) $(libmudflapth_la_CFLAGS) $(CFLAGS) -MT libmudflapth_la-mf-hooks2.lo -MD -MP -MF $(DEPDIR)/libmudflapth_la-mf-hooks2.Tpo -c -o libmudflapth_la-mf-hooks2.lo `test -f 'mf-hooks2.c' || echo '$(srcdir)/'`mf-hooks2.c
@am__fastdepCC_TRUE@	$(am__mv) $(DEPDIR)/libmudflapth_la-mf-hooks2.Tpo $(DEPDIR)/libmudflapth_la-mf-hooks2.Plo
@AMDEP_TRUE@@am__fastdepCC_FALSE@	source='mf-hooks2.c' object='libmudflapth_la-mf-hooks2.lo' libtool=yes @AMDEPBACKSLASH@
@AMDEP_TRUE@@am__fastdepCC_FALSE@	DEPDIR=$(DEPDIR) $(CCDEPMODE) $(depcomp) @AMDEPBACKSLASH@
@am__fastdepCC_FALSE@	$(LIBTOOL)  --tag=CC $(AM_LIBTOOLFLAGS) $(LIBTOOLFLAGS) --mode=compile $(CC) $(DEFS) $(DEFAULT_INCLUDES) $(INCLUDES) $(AM_CPPFLAGS) $(CPPFLAGS) $(libmudflapth_la_CFLAGS) $(CFLAGS) -c -o libmudflapth_la-mf-hooks2.lo `test -f 'mf-hooks2.c' || echo '$(srcdir)/'`mf-hooks2.c

libmudflapth_la-mf-hooks3.lo: mf-hooks3.c
@am__fastdepCC_TRUE@	$(LIBTOOL)  --tag=CC $(AM_LIBTOOLFLAGS) $(LIBTOOLFLAGS) --mode=compile $(CC) $(DEFS) $(DEFAULT_INCLUDES) $(INCLUDES) $(AM_CPPFLAGS) $(CPPFLAGS) $(libmudflapth_la_CFLAGS) $(CFLAGS) -MT libmudflapth_la-mf-hooks3.lo -MD -MP -MF $(DEPDIR)/libmudflapth_la-mf-hooks3.Tpo -c -o libmudflapth_la-mf-hooks3.lo `test -f 'mf-hooks3.c' || echo '$(srcdir)/'`mf-hooks3.c
@am__fastdepCC_TRUE@	$(am__mv) $(DEPDIR)/libmudflapth_la-mf-hooks3.Tpo $(DEPDIR)/libmudflapth_la-mf-hooks3.Plo
@AMDEP_TRUE@@am__fastdepCC_FALSE@	source='mf-hooks3.c' object='libmudflapth_la-mf-hooks3.lo' libtool=yes @AMDEPBACKSLASH@
@AMDEP_TRUE@@am__fastdepCC_FALSE@	DEPDIR=$(DEPDIR) $(CCDEPMODE) $(depcomp) @AMDEPBACKSLASH@
@am__fastdepCC_FALSE@	$(LIBTOOL)  --tag=CC $(AM_LIBTOOLFLAGS) $(LIBTOOLFLAGS) --mode=compile $(CC) $(DEFS) $(DEFAULT_INCLUDES) $(INCLUDES) $(AM_CPPFLAGS) $(CPPFLAGS) $(libmudflapth_la_CFLAGS) $(CFLAGS) -c -o libmudflapth_la-mf-hooks3.lo `test -f 'mf-hooks3.c' || echo '$(srcdir)/'`mf-hooks3.c

mostlyclean-libtool:
	-rm -f *.lo

clean-libtool:
	-rm -rf .libs _libs

distclean-libtool:
	-rm -f libtool config.lt

# GNU Make needs to see an explicit $(MAKE) variable in the command it
# runs to enable its job server during parallel builds.  Hence the
# comments below.
all-multi:
	$(MULTIDO) $(AM_MAKEFLAGS) DO=all multi-do # $(MAKE)
install-multi:
	$(MULTIDO) $(AM_MAKEFLAGS) DO=install multi-do # $(MAKE)

mostlyclean-multi:
	$(MULTICLEAN) $(AM_MAKEFLAGS) DO=mostlyclean multi-clean # $(MAKE)
clean-multi:
	$(MULTICLEAN) $(AM_MAKEFLAGS) DO=clean multi-clean # $(MAKE)
distclean-multi:
	$(MULTICLEAN) $(AM_MAKEFLAGS) DO=distclean multi-clean # $(MAKE)
maintainer-clean-multi:
	$(MULTICLEAN) $(AM_MAKEFLAGS) DO=maintainer-clean multi-clean # $(MAKE)
install-nobase_libsubincludeHEADERS: $(nobase_libsubinclude_HEADERS)
	@$(NORMAL_INSTALL)
	test -z "$(libsubincludedir)" || $(MKDIR_P) "$(DESTDIR)$(libsubincludedir)"
	@list='$(nobase_libsubinclude_HEADERS)'; test -n "$(libsubincludedir)" || list=; \
	$(am__nobase_list) | while read dir files; do \
	  xfiles=; for file in $$files; do \
	    if test -f "$$file"; then xfiles="$$xfiles $$file"; \
	    else xfiles="$$xfiles $(srcdir)/$$file"; fi; done; \
	  test -z "$$xfiles" || { \
	    test "x$$dir" = x. || { \
	      echo "$(MKDIR_P) '$(DESTDIR)$(libsubincludedir)/$$dir'"; \
	      $(MKDIR_P) "$(DESTDIR)$(libsubincludedir)/$$dir"; }; \
	    echo " $(INSTALL_HEADER) $$xfiles '$(DESTDIR)$(libsubincludedir)/$$dir'"; \
	    $(INSTALL_HEADER) $$xfiles "$(DESTDIR)$(libsubincludedir)/$$dir" || exit $$?; }; \
	done

uninstall-nobase_libsubincludeHEADERS:
	@$(NORMAL_UNINSTALL)
	@list='$(nobase_libsubinclude_HEADERS)'; test -n "$(libsubincludedir)" || list=; \
	$(am__nobase_strip_setup); files=`$(am__nobase_strip)`; \
	test -n "$$files" || exit 0; \
	echo " ( cd '$(DESTDIR)$(libsubincludedir)' && rm -f" $$files ")"; \
	cd "$(DESTDIR)$(libsubincludedir)" && rm -f $$files

# This directory's subdirectories are mostly independent; you can cd
# into them and run `make' without going through this Makefile.
# To change the values of `make' variables: instead of editing Makefiles,
# (1) if the variable is set in `config.status', edit `config.status'
#     (which will cause the Makefiles to be regenerated when you run `make');
# (2) otherwise, pass the desired values on the `make' command line.
$(RECURSIVE_TARGETS):
	@fail= failcom='exit 1'; \
	for f in x $$MAKEFLAGS; do \
	  case $$f in \
	    *=* | --[!k]*);; \
	    *k*) failcom='fail=yes';; \
	  esac; \
	done; \
	dot_seen=no; \
	target=`echo $@ | sed s/-recursive//`; \
	list='$(SUBDIRS)'; for subdir in $$list; do \
	  echo "Making $$target in $$subdir"; \
	  if test "$$subdir" = "."; then \
	    dot_seen=yes; \
	    local_target="$$target-am"; \
	  else \
	    local_target="$$target"; \
	  fi; \
	  ($(am__cd) $$subdir && $(MAKE) $(AM_MAKEFLAGS) $$local_target) \
	  || eval $$failcom; \
	done; \
	if test "$$dot_seen" = "no"; then \
	  $(MAKE) $(AM_MAKEFLAGS) "$$target-am" || exit 1; \
	fi; test -z "$$fail"

$(RECURSIVE_CLEAN_TARGETS):
	@fail= failcom='exit 1'; \
	for f in x $$MAKEFLAGS; do \
	  case $$f in \
	    *=* | --[!k]*);; \
	    *k*) failcom='fail=yes';; \
	  esac; \
	done; \
	dot_seen=no; \
	case "$@" in \
	  distclean-* | maintainer-clean-*) list='$(DIST_SUBDIRS)' ;; \
	  *) list='$(SUBDIRS)' ;; \
	esac; \
	rev=''; for subdir in $$list; do \
	  if test "$$subdir" = "."; then :; else \
	    rev="$$subdir $$rev"; \
	  fi; \
	done; \
	rev="$$rev ."; \
	target=`echo $@ | sed s/-recursive//`; \
	for subdir in $$rev; do \
	  echo "Making $$target in $$subdir"; \
	  if test "$$subdir" = "."; then \
	    local_target="$$target-am"; \
	  else \
	    local_target="$$target"; \
	  fi; \
	  ($(am__cd) $$subdir && $(MAKE) $(AM_MAKEFLAGS) $$local_target) \
	  || eval $$failcom; \
	done && test -z "$$fail"
tags-recursive:
	list='$(SUBDIRS)'; for subdir in $$list; do \
	  test "$$subdir" = . || ($(am__cd) $$subdir && $(MAKE) $(AM_MAKEFLAGS) tags); \
	done
ctags-recursive:
	list='$(SUBDIRS)'; for subdir in $$list; do \
	  test "$$subdir" = . || ($(am__cd) $$subdir && $(MAKE) $(AM_MAKEFLAGS) ctags); \
	done

ID: $(HEADERS) $(SOURCES) $(LISP) $(TAGS_FILES)
	list='$(SOURCES) $(HEADERS) $(LISP) $(TAGS_FILES)'; \
	unique=`for i in $$list; do \
	    if test -f "$$i"; then echo $$i; else echo $(srcdir)/$$i; fi; \
	  done | \
	  $(AWK) '{ files[$$0] = 1; nonempty = 1; } \
	      END { if (nonempty) { for (i in files) print i; }; }'`; \
	mkid -fID $$unique
tags: TAGS

TAGS: tags-recursive $(HEADERS) $(SOURCES) config.h.in $(TAGS_DEPENDENCIES) \
		$(TAGS_FILES) $(LISP)
	set x; \
	here=`pwd`; \
	if ($(ETAGS) --etags-include --version) >/dev/null 2>&1; then \
	  include_option=--etags-include; \
	  empty_fix=.; \
	else \
	  include_option=--include; \
	  empty_fix=; \
	fi; \
	list='$(SUBDIRS)'; for subdir in $$list; do \
	  if test "$$subdir" = .; then :; else \
	    test ! -f $$subdir/TAGS || \
	      set "$$@" "$$include_option=$$here/$$subdir/TAGS"; \
	  fi; \
	done; \
	list='$(SOURCES) $(HEADERS) config.h.in $(LISP) $(TAGS_FILES)'; \
	unique=`for i in $$list; do \
	    if test -f "$$i"; then echo $$i; else echo $(srcdir)/$$i; fi; \
	  done | \
	  $(AWK) '{ files[$$0] = 1; nonempty = 1; } \
	      END { if (nonempty) { for (i in files) print i; }; }'`; \
	shift; \
	if test -z "$(ETAGS_ARGS)$$*$$unique"; then :; else \
	  test -n "$$unique" || unique=$$empty_fix; \
	  if test $$# -gt 0; then \
	    $(ETAGS) $(ETAGSFLAGS) $(AM_ETAGSFLAGS) $(ETAGS_ARGS) \
	      "$$@" $$unique; \
	  else \
	    $(ETAGS) $(ETAGSFLAGS) $(AM_ETAGSFLAGS) $(ETAGS_ARGS) \
	      $$unique; \
	  fi; \
	fi
ctags: CTAGS
CTAGS: ctags-recursive $(HEADERS) $(SOURCES) config.h.in $(TAGS_DEPENDENCIES) \
		$(TAGS_FILES) $(LISP)
	list='$(SOURCES) $(HEADERS) config.h.in $(LISP) $(TAGS_FILES)'; \
	unique=`for i in $$list; do \
	    if test -f "$$i"; then echo $$i; else echo $(srcdir)/$$i; fi; \
	  done | \
	  $(AWK) '{ files[$$0] = 1; nonempty = 1; } \
	      END { if (nonempty) { for (i in files) print i; }; }'`; \
	test -z "$(CTAGS_ARGS)$$unique" \
	  || $(CTAGS) $(CTAGSFLAGS) $(AM_CTAGSFLAGS) $(CTAGS_ARGS) \
	     $$unique

GTAGS:
	here=`$(am__cd) $(top_builddir) && pwd` \
	  && $(am__cd) $(top_srcdir) \
	  && gtags -i $(GTAGS_ARGS) "$$here"

distclean-tags:
	-rm -f TAGS ID GTAGS GRTAGS GSYMS GPATH tags
<<<<<<< HEAD

distdir: $(DISTFILES)
	$(am__remove_distdir)
	test -d "$(distdir)" || mkdir "$(distdir)"
	@srcdirstrip=`echo "$(srcdir)" | sed 's/[].[^$$\\*]/\\\\&/g'`; \
	topsrcdirstrip=`echo "$(top_srcdir)" | sed 's/[].[^$$\\*]/\\\\&/g'`; \
	list='$(DISTFILES)'; \
	  dist_files=`for file in $$list; do echo $$file; done | \
	  sed -e "s|^$$srcdirstrip/||;t" \
	      -e "s|^$$topsrcdirstrip/|$(top_builddir)/|;t"`; \
	case $$dist_files in \
	  */*) $(MKDIR_P) `echo "$$dist_files" | \
			   sed '/\//!d;s|^|$(distdir)/|;s,/[^/]*$$,,' | \
			   sort -u` ;; \
	esac; \
	for file in $$dist_files; do \
	  if test -f $$file || test -d $$file; then d=.; else d=$(srcdir); fi; \
	  if test -d $$d/$$file; then \
	    dir=`echo "/$$file" | sed -e 's,/[^/]*$$,,'`; \
	    if test -d "$(distdir)/$$file"; then \
	      find "$(distdir)/$$file" -type d ! -perm -700 -exec chmod u+rwx {} \;; \
	    fi; \
	    if test -d $(srcdir)/$$file && test $$d != $(srcdir); then \
	      cp -fpR $(srcdir)/$$file "$(distdir)$$dir" || exit 1; \
	      find "$(distdir)/$$file" -type d ! -perm -700 -exec chmod u+rwx {} \;; \
	    fi; \
	    cp -fpR $$d/$$file "$(distdir)$$dir" || exit 1; \
	  else \
	    test -f "$(distdir)/$$file" \
	    || cp -p $$d/$$file "$(distdir)/$$file" \
	    || exit 1; \
	  fi; \
	done
	@list='$(DIST_SUBDIRS)'; for subdir in $$list; do \
	  if test "$$subdir" = .; then :; else \
	    test -d "$(distdir)/$$subdir" \
	    || $(MKDIR_P) "$(distdir)/$$subdir" \
	    || exit 1; \
	  fi; \
	done
	@list='$(DIST_SUBDIRS)'; for subdir in $$list; do \
	  if test "$$subdir" = .; then :; else \
	    dir1=$$subdir; dir2="$(distdir)/$$subdir"; \
	    $(am__relativize); \
	    new_distdir=$$reldir; \
	    dir1=$$subdir; dir2="$(top_distdir)"; \
	    $(am__relativize); \
	    new_top_distdir=$$reldir; \
	    echo " (cd $$subdir && $(MAKE) $(AM_MAKEFLAGS) top_distdir="$$new_top_distdir" distdir="$$new_distdir" \\"; \
	    echo "     am__remove_distdir=: am__skip_length_check=: am__skip_mode_fix=: distdir)"; \
	    ($(am__cd) $$subdir && \
	      $(MAKE) $(AM_MAKEFLAGS) \
	        top_distdir="$$new_top_distdir" \
	        distdir="$$new_distdir" \
		am__remove_distdir=: \
		am__skip_length_check=: \
		am__skip_mode_fix=: \
	        distdir) \
	      || exit 1; \
	  fi; \
	done
	-test -n "$(am__skip_mode_fix)" \
	|| find "$(distdir)" -type d ! -perm -755 \
		-exec chmod u+rwx,go+rx {} \; -o \
	  ! -type d ! -perm -444 -links 1 -exec chmod a+r {} \; -o \
	  ! -type d ! -perm -400 -exec chmod a+r {} \; -o \
	  ! -type d ! -perm -444 -exec $(install_sh) -c -m a+r {} {} \; \
	|| chmod -R a+r "$(distdir)"
dist-gzip: distdir
	tardir=$(distdir) && $(am__tar) | GZIP=$(GZIP_ENV) gzip -c >$(distdir).tar.gz
	$(am__remove_distdir)

dist-bzip2: distdir
	tardir=$(distdir) && $(am__tar) | bzip2 -9 -c >$(distdir).tar.bz2
	$(am__remove_distdir)

dist-lzma: distdir
	tardir=$(distdir) && $(am__tar) | lzma -9 -c >$(distdir).tar.lzma
	$(am__remove_distdir)

dist-xz: distdir
	tardir=$(distdir) && $(am__tar) | xz -c >$(distdir).tar.xz
	$(am__remove_distdir)

dist-tarZ: distdir
	tardir=$(distdir) && $(am__tar) | compress -c >$(distdir).tar.Z
	$(am__remove_distdir)

dist-shar: distdir
	shar $(distdir) | GZIP=$(GZIP_ENV) gzip -c >$(distdir).shar.gz
	$(am__remove_distdir)

dist-zip: distdir
	-rm -f $(distdir).zip
	zip -rq $(distdir).zip $(distdir)
	$(am__remove_distdir)

dist dist-all: distdir
	tardir=$(distdir) && $(am__tar) | GZIP=$(GZIP_ENV) gzip -c >$(distdir).tar.gz
	$(am__remove_distdir)

# This target untars the dist file and tries a VPATH configuration.  Then
# it guarantees that the distribution is self-contained by making another
# tarfile.
distcheck: dist
	case '$(DIST_ARCHIVES)' in \
	*.tar.gz*) \
	  GZIP=$(GZIP_ENV) gzip -dc $(distdir).tar.gz | $(am__untar) ;;\
	*.tar.bz2*) \
	  bzip2 -dc $(distdir).tar.bz2 | $(am__untar) ;;\
	*.tar.lzma*) \
	  lzma -dc $(distdir).tar.lzma | $(am__untar) ;;\
	*.tar.xz*) \
	  xz -dc $(distdir).tar.xz | $(am__untar) ;;\
	*.tar.Z*) \
	  uncompress -c $(distdir).tar.Z | $(am__untar) ;;\
	*.shar.gz*) \
	  GZIP=$(GZIP_ENV) gzip -dc $(distdir).shar.gz | unshar ;;\
	*.zip*) \
	  unzip $(distdir).zip ;;\
	esac
	chmod -R a-w $(distdir); chmod a+w $(distdir)
	mkdir $(distdir)/_build
	mkdir $(distdir)/_inst
	chmod a-w $(distdir)
	test -d $(distdir)/_build || exit 0; \
	dc_install_base=`$(am__cd) $(distdir)/_inst && pwd | sed -e 's,^[^:\\/]:[\\/],/,'` \
	  && dc_destdir="$${TMPDIR-/tmp}/am-dc-$$$$/" \
	  && am__cwd=`pwd` \
	  && $(am__cd) $(distdir)/_build \
	  && ../configure --srcdir=.. --prefix="$$dc_install_base" \
	    $(DISTCHECK_CONFIGURE_FLAGS) \
	  && $(MAKE) $(AM_MAKEFLAGS) \
	  && $(MAKE) $(AM_MAKEFLAGS) dvi \
	  && $(MAKE) $(AM_MAKEFLAGS) check \
	  && $(MAKE) $(AM_MAKEFLAGS) install \
	  && $(MAKE) $(AM_MAKEFLAGS) installcheck \
	  && $(MAKE) $(AM_MAKEFLAGS) uninstall \
	  && $(MAKE) $(AM_MAKEFLAGS) distuninstallcheck_dir="$$dc_install_base" \
	        distuninstallcheck \
	  && chmod -R a-w "$$dc_install_base" \
	  && ({ \
	       (cd ../.. && umask 077 && mkdir "$$dc_destdir") \
	       && $(MAKE) $(AM_MAKEFLAGS) DESTDIR="$$dc_destdir" install \
	       && $(MAKE) $(AM_MAKEFLAGS) DESTDIR="$$dc_destdir" uninstall \
	       && $(MAKE) $(AM_MAKEFLAGS) DESTDIR="$$dc_destdir" \
	            distuninstallcheck_dir="$$dc_destdir" distuninstallcheck; \
	      } || { rm -rf "$$dc_destdir"; exit 1; }) \
	  && rm -rf "$$dc_destdir" \
	  && $(MAKE) $(AM_MAKEFLAGS) dist \
	  && rm -rf $(DIST_ARCHIVES) \
	  && $(MAKE) $(AM_MAKEFLAGS) distcleancheck \
	  && cd "$$am__cwd" \
	  || exit 1
	$(am__remove_distdir)
	@(echo "$(distdir) archives ready for distribution: "; \
	  list='$(DIST_ARCHIVES)'; for i in $$list; do echo $$i; done) | \
	  sed -e 1h -e 1s/./=/g -e 1p -e 1x -e '$$p' -e '$$x'
distuninstallcheck:
	@$(am__cd) '$(distuninstallcheck_dir)' \
	&& test `$(distuninstallcheck_listfiles) | wc -l` -le 1 \
	   || { echo "ERROR: files left after uninstall:" ; \
	        if test -n "$(DESTDIR)"; then \
	          echo "  (check DESTDIR support)"; \
	        fi ; \
	        $(distuninstallcheck_listfiles) ; \
	        exit 1; } >&2
distcleancheck: distclean
	@if test '$(srcdir)' = . ; then \
	  echo "ERROR: distcleancheck can only run from a VPATH build" ; \
	  exit 1 ; \
	fi
	@test `$(distcleancheck_listfiles) | wc -l` -eq 0 \
	  || { echo "ERROR: files left in build directory after distclean:" ; \
	       $(distcleancheck_listfiles) ; \
	       exit 1; } >&2
=======
>>>>>>> 3082eeb7
check-am: all-am
check: check-recursive
all-am: Makefile $(LTLIBRARIES) all-multi $(HEADERS) config.h
installdirs: installdirs-recursive
installdirs-am:
	for dir in "$(DESTDIR)$(toolexeclibdir)" "$(DESTDIR)$(libsubincludedir)"; do \
	  test -z "$$dir" || $(MKDIR_P) "$$dir"; \
	done
install: install-recursive
install-exec: install-exec-recursive
install-data: install-data-recursive
uninstall: uninstall-recursive

install-am: all-am
	@$(MAKE) $(AM_MAKEFLAGS) install-exec-am install-data-am

installcheck: installcheck-recursive
install-strip:
	$(MAKE) $(AM_MAKEFLAGS) INSTALL_PROGRAM="$(INSTALL_STRIP_PROGRAM)" \
	  install_sh_PROGRAM="$(INSTALL_STRIP_PROGRAM)" INSTALL_STRIP_FLAG=-s \
	  `test -z '$(STRIP)' || \
	    echo "INSTALL_PROGRAM_ENV=STRIPPROG='$(STRIP)'"` install
mostlyclean-generic:

clean-generic:

distclean-generic:
	-test -z "$(CONFIG_CLEAN_FILES)" || rm -f $(CONFIG_CLEAN_FILES)
	-test . = "$(srcdir)" || test -z "$(CONFIG_CLEAN_VPATH_FILES)" || rm -f $(CONFIG_CLEAN_VPATH_FILES)

maintainer-clean-generic:
	@echo "This command is intended for maintainers to use"
	@echo "it deletes files that may require special tools to rebuild."
clean: clean-multi clean-recursive

clean-am: clean-generic clean-libtool clean-toolexeclibLTLIBRARIES \
	mostlyclean-am

distclean: distclean-multi distclean-recursive
	-rm -f $(am__CONFIG_DISTCLEAN_FILES)
	-rm -rf ./$(DEPDIR)
	-rm -f Makefile
distclean-am: clean-am distclean-compile distclean-generic \
	distclean-hdr distclean-libtool distclean-tags

dvi: dvi-recursive

dvi-am:

html: html-recursive

html-am:

info: info-recursive

info-am:

install-data-am: install-nobase_libsubincludeHEADERS

install-dvi: install-dvi-recursive

install-dvi-am:

install-exec-am: install-multi install-toolexeclibLTLIBRARIES

install-html: install-html-recursive

install-html-am:

install-info: install-info-recursive

install-info-am:

install-man:

install-pdf: install-pdf-recursive

install-pdf-am:

install-ps: install-ps-recursive

install-ps-am:

installcheck-am:

maintainer-clean: maintainer-clean-multi maintainer-clean-recursive
	-rm -f $(am__CONFIG_DISTCLEAN_FILES)
	-rm -rf $(top_srcdir)/autom4te.cache
	-rm -rf ./$(DEPDIR)
	-rm -f Makefile
maintainer-clean-am: distclean-am maintainer-clean-generic

mostlyclean: mostlyclean-multi mostlyclean-recursive

mostlyclean-am: mostlyclean-compile mostlyclean-generic \
	mostlyclean-libtool

pdf: pdf-recursive

pdf-am:

ps: ps-recursive

ps-am:

uninstall-am: uninstall-nobase_libsubincludeHEADERS \
	uninstall-toolexeclibLTLIBRARIES

.MAKE: $(RECURSIVE_CLEAN_TARGETS) $(RECURSIVE_TARGETS) all all-multi \
	clean-multi ctags-recursive distclean-multi install-am \
	install-multi install-strip maintainer-clean-multi \
	mostlyclean-multi tags-recursive

.PHONY: $(RECURSIVE_CLEAN_TARGETS) $(RECURSIVE_TARGETS) CTAGS GTAGS \
	all all-am all-multi am--refresh check check-am clean \
	clean-generic clean-libtool clean-multi \
<<<<<<< HEAD
	clean-toolexeclibLTLIBRARIES ctags ctags-recursive dist \
	dist-all dist-bzip2 dist-gzip dist-lzma dist-shar dist-tarZ \
	dist-xz dist-zip distcheck distclean distclean-compile \
	distclean-generic distclean-hdr distclean-libtool \
	distclean-multi distclean-tags distcleancheck distdir \
	distuninstallcheck dvi dvi-am html html-am info info-am \
	install install-am install-data install-data-am install-dvi \
	install-dvi-am install-exec install-exec-am install-html \
	install-html-am install-info install-info-am install-man \
	install-multi install-nobase_libsubincludeHEADERS install-pdf \
	install-pdf-am install-ps install-ps-am install-strip \
=======
	clean-toolexeclibLTLIBRARIES ctags ctags-recursive distclean \
	distclean-compile distclean-generic distclean-hdr \
	distclean-libtool distclean-multi distclean-tags dvi dvi-am \
	html html-am info info-am install install-am install-data \
	install-data-am install-dvi install-dvi-am install-exec \
	install-exec-am install-html install-html-am install-info \
	install-info-am install-man install-multi \
	install-nobase_libsubincludeHEADERS install-pdf install-pdf-am \
	install-ps install-ps-am install-strip \
>>>>>>> 3082eeb7
	install-toolexeclibLTLIBRARIES installcheck installcheck-am \
	installdirs installdirs-am maintainer-clean \
	maintainer-clean-generic maintainer-clean-multi mostlyclean \
	mostlyclean-compile mostlyclean-generic mostlyclean-libtool \
	mostlyclean-multi pdf pdf-am ps ps-am tags tags-recursive \
	uninstall uninstall-am uninstall-nobase_libsubincludeHEADERS \
	uninstall-toolexeclibLTLIBRARIES


# Tell versions [3.59,3.63) of GNU make to not export all variables.
# Otherwise a system limit (for SysV at least) may be exceeded.
.NOEXPORT:<|MERGE_RESOLUTION|>--- conflicted
+++ resolved
@@ -37,20 +37,10 @@
 host_triplet = @host@
 target_triplet = @target@
 subdir = .
-<<<<<<< HEAD
-DIST_COMMON = $(am__configure_deps) $(nobase_libsubinclude_HEADERS) \
-	$(srcdir)/../config.guess $(srcdir)/../config.sub \
-	$(srcdir)/../depcomp $(srcdir)/../install-sh \
-	$(srcdir)/../ltmain.sh $(srcdir)/../missing \
-	$(srcdir)/../mkinstalldirs $(srcdir)/Makefile.am \
-	$(srcdir)/Makefile.in $(srcdir)/config.h.in \
-	$(top_srcdir)/configure ChangeLog
-=======
 DIST_COMMON = ChangeLog $(srcdir)/Makefile.in $(srcdir)/Makefile.am \
 	$(top_srcdir)/configure $(am__configure_deps) \
 	$(srcdir)/config.h.in $(srcdir)/../mkinstalldirs \
 	$(srcdir)/../depcomp $(nobase_libsubinclude_HEADERS)
->>>>>>> 3082eeb7
 ACLOCAL_M4 = $(top_srcdir)/aclocal.m4
 am__aclocal_m4_deps = $(top_srcdir)/../config/acx.m4 \
 	$(top_srcdir)/../config/depstand.m4 \
@@ -139,54 +129,10 @@
 RECURSIVE_CLEAN_TARGETS = mostlyclean-recursive clean-recursive	\
   distclean-recursive maintainer-clean-recursive
 AM_RECURSIVE_TARGETS = $(RECURSIVE_TARGETS:-recursive=) \
-<<<<<<< HEAD
-	$(RECURSIVE_CLEAN_TARGETS:-recursive=) tags TAGS ctags CTAGS \
-	distdir dist dist-all distcheck
-ETAGS = etags
-CTAGS = ctags
-DIST_SUBDIRS = $(SUBDIRS)
-DISTFILES = $(DIST_COMMON) $(DIST_SOURCES) $(TEXINFOS) $(EXTRA_DIST)
-distdir = $(PACKAGE)-$(VERSION)
-top_distdir = $(distdir)
-am__remove_distdir = \
-  { test ! -d "$(distdir)" \
-    || { find "$(distdir)" -type d ! -perm -200 -exec chmod u+w {} ';' \
-         && rm -fr "$(distdir)"; }; }
-am__relativize = \
-  dir0=`pwd`; \
-  sed_first='s,^\([^/]*\)/.*$$,\1,'; \
-  sed_rest='s,^[^/]*/*,,'; \
-  sed_last='s,^.*/\([^/]*\)$$,\1,'; \
-  sed_butlast='s,/*[^/]*$$,,'; \
-  while test -n "$$dir1"; do \
-    first=`echo "$$dir1" | sed -e "$$sed_first"`; \
-    if test "$$first" != "."; then \
-      if test "$$first" = ".."; then \
-        dir2=`echo "$$dir0" | sed -e "$$sed_last"`/"$$dir2"; \
-        dir0=`echo "$$dir0" | sed -e "$$sed_butlast"`; \
-      else \
-        first2=`echo "$$dir2" | sed -e "$$sed_first"`; \
-        if test "$$first2" = "$$first"; then \
-          dir2=`echo "$$dir2" | sed -e "$$sed_rest"`; \
-        else \
-          dir2="../$$dir2"; \
-        fi; \
-        dir0="$$dir0"/"$$first"; \
-      fi; \
-    fi; \
-    dir1=`echo "$$dir1" | sed -e "$$sed_rest"`; \
-  done; \
-  reldir="$$dir2"
-DIST_ARCHIVES = $(distdir).tar.gz
-GZIP_ENV = --best
-distuninstallcheck_listfiles = find . -type f -print
-distcleancheck_listfiles = find . -type f -print
-=======
 	$(RECURSIVE_CLEAN_TARGETS:-recursive=) tags TAGS ctags CTAGS
 ETAGS = etags
 CTAGS = ctags
 DIST_SUBDIRS = $(SUBDIRS)
->>>>>>> 3082eeb7
 ACLOCAL = @ACLOCAL@
 AMTAR = @AMTAR@
 AR = @AR@
@@ -737,185 +683,6 @@
 
 distclean-tags:
 	-rm -f TAGS ID GTAGS GRTAGS GSYMS GPATH tags
-<<<<<<< HEAD
-
-distdir: $(DISTFILES)
-	$(am__remove_distdir)
-	test -d "$(distdir)" || mkdir "$(distdir)"
-	@srcdirstrip=`echo "$(srcdir)" | sed 's/[].[^$$\\*]/\\\\&/g'`; \
-	topsrcdirstrip=`echo "$(top_srcdir)" | sed 's/[].[^$$\\*]/\\\\&/g'`; \
-	list='$(DISTFILES)'; \
-	  dist_files=`for file in $$list; do echo $$file; done | \
-	  sed -e "s|^$$srcdirstrip/||;t" \
-	      -e "s|^$$topsrcdirstrip/|$(top_builddir)/|;t"`; \
-	case $$dist_files in \
-	  */*) $(MKDIR_P) `echo "$$dist_files" | \
-			   sed '/\//!d;s|^|$(distdir)/|;s,/[^/]*$$,,' | \
-			   sort -u` ;; \
-	esac; \
-	for file in $$dist_files; do \
-	  if test -f $$file || test -d $$file; then d=.; else d=$(srcdir); fi; \
-	  if test -d $$d/$$file; then \
-	    dir=`echo "/$$file" | sed -e 's,/[^/]*$$,,'`; \
-	    if test -d "$(distdir)/$$file"; then \
-	      find "$(distdir)/$$file" -type d ! -perm -700 -exec chmod u+rwx {} \;; \
-	    fi; \
-	    if test -d $(srcdir)/$$file && test $$d != $(srcdir); then \
-	      cp -fpR $(srcdir)/$$file "$(distdir)$$dir" || exit 1; \
-	      find "$(distdir)/$$file" -type d ! -perm -700 -exec chmod u+rwx {} \;; \
-	    fi; \
-	    cp -fpR $$d/$$file "$(distdir)$$dir" || exit 1; \
-	  else \
-	    test -f "$(distdir)/$$file" \
-	    || cp -p $$d/$$file "$(distdir)/$$file" \
-	    || exit 1; \
-	  fi; \
-	done
-	@list='$(DIST_SUBDIRS)'; for subdir in $$list; do \
-	  if test "$$subdir" = .; then :; else \
-	    test -d "$(distdir)/$$subdir" \
-	    || $(MKDIR_P) "$(distdir)/$$subdir" \
-	    || exit 1; \
-	  fi; \
-	done
-	@list='$(DIST_SUBDIRS)'; for subdir in $$list; do \
-	  if test "$$subdir" = .; then :; else \
-	    dir1=$$subdir; dir2="$(distdir)/$$subdir"; \
-	    $(am__relativize); \
-	    new_distdir=$$reldir; \
-	    dir1=$$subdir; dir2="$(top_distdir)"; \
-	    $(am__relativize); \
-	    new_top_distdir=$$reldir; \
-	    echo " (cd $$subdir && $(MAKE) $(AM_MAKEFLAGS) top_distdir="$$new_top_distdir" distdir="$$new_distdir" \\"; \
-	    echo "     am__remove_distdir=: am__skip_length_check=: am__skip_mode_fix=: distdir)"; \
-	    ($(am__cd) $$subdir && \
-	      $(MAKE) $(AM_MAKEFLAGS) \
-	        top_distdir="$$new_top_distdir" \
-	        distdir="$$new_distdir" \
-		am__remove_distdir=: \
-		am__skip_length_check=: \
-		am__skip_mode_fix=: \
-	        distdir) \
-	      || exit 1; \
-	  fi; \
-	done
-	-test -n "$(am__skip_mode_fix)" \
-	|| find "$(distdir)" -type d ! -perm -755 \
-		-exec chmod u+rwx,go+rx {} \; -o \
-	  ! -type d ! -perm -444 -links 1 -exec chmod a+r {} \; -o \
-	  ! -type d ! -perm -400 -exec chmod a+r {} \; -o \
-	  ! -type d ! -perm -444 -exec $(install_sh) -c -m a+r {} {} \; \
-	|| chmod -R a+r "$(distdir)"
-dist-gzip: distdir
-	tardir=$(distdir) && $(am__tar) | GZIP=$(GZIP_ENV) gzip -c >$(distdir).tar.gz
-	$(am__remove_distdir)
-
-dist-bzip2: distdir
-	tardir=$(distdir) && $(am__tar) | bzip2 -9 -c >$(distdir).tar.bz2
-	$(am__remove_distdir)
-
-dist-lzma: distdir
-	tardir=$(distdir) && $(am__tar) | lzma -9 -c >$(distdir).tar.lzma
-	$(am__remove_distdir)
-
-dist-xz: distdir
-	tardir=$(distdir) && $(am__tar) | xz -c >$(distdir).tar.xz
-	$(am__remove_distdir)
-
-dist-tarZ: distdir
-	tardir=$(distdir) && $(am__tar) | compress -c >$(distdir).tar.Z
-	$(am__remove_distdir)
-
-dist-shar: distdir
-	shar $(distdir) | GZIP=$(GZIP_ENV) gzip -c >$(distdir).shar.gz
-	$(am__remove_distdir)
-
-dist-zip: distdir
-	-rm -f $(distdir).zip
-	zip -rq $(distdir).zip $(distdir)
-	$(am__remove_distdir)
-
-dist dist-all: distdir
-	tardir=$(distdir) && $(am__tar) | GZIP=$(GZIP_ENV) gzip -c >$(distdir).tar.gz
-	$(am__remove_distdir)
-
-# This target untars the dist file and tries a VPATH configuration.  Then
-# it guarantees that the distribution is self-contained by making another
-# tarfile.
-distcheck: dist
-	case '$(DIST_ARCHIVES)' in \
-	*.tar.gz*) \
-	  GZIP=$(GZIP_ENV) gzip -dc $(distdir).tar.gz | $(am__untar) ;;\
-	*.tar.bz2*) \
-	  bzip2 -dc $(distdir).tar.bz2 | $(am__untar) ;;\
-	*.tar.lzma*) \
-	  lzma -dc $(distdir).tar.lzma | $(am__untar) ;;\
-	*.tar.xz*) \
-	  xz -dc $(distdir).tar.xz | $(am__untar) ;;\
-	*.tar.Z*) \
-	  uncompress -c $(distdir).tar.Z | $(am__untar) ;;\
-	*.shar.gz*) \
-	  GZIP=$(GZIP_ENV) gzip -dc $(distdir).shar.gz | unshar ;;\
-	*.zip*) \
-	  unzip $(distdir).zip ;;\
-	esac
-	chmod -R a-w $(distdir); chmod a+w $(distdir)
-	mkdir $(distdir)/_build
-	mkdir $(distdir)/_inst
-	chmod a-w $(distdir)
-	test -d $(distdir)/_build || exit 0; \
-	dc_install_base=`$(am__cd) $(distdir)/_inst && pwd | sed -e 's,^[^:\\/]:[\\/],/,'` \
-	  && dc_destdir="$${TMPDIR-/tmp}/am-dc-$$$$/" \
-	  && am__cwd=`pwd` \
-	  && $(am__cd) $(distdir)/_build \
-	  && ../configure --srcdir=.. --prefix="$$dc_install_base" \
-	    $(DISTCHECK_CONFIGURE_FLAGS) \
-	  && $(MAKE) $(AM_MAKEFLAGS) \
-	  && $(MAKE) $(AM_MAKEFLAGS) dvi \
-	  && $(MAKE) $(AM_MAKEFLAGS) check \
-	  && $(MAKE) $(AM_MAKEFLAGS) install \
-	  && $(MAKE) $(AM_MAKEFLAGS) installcheck \
-	  && $(MAKE) $(AM_MAKEFLAGS) uninstall \
-	  && $(MAKE) $(AM_MAKEFLAGS) distuninstallcheck_dir="$$dc_install_base" \
-	        distuninstallcheck \
-	  && chmod -R a-w "$$dc_install_base" \
-	  && ({ \
-	       (cd ../.. && umask 077 && mkdir "$$dc_destdir") \
-	       && $(MAKE) $(AM_MAKEFLAGS) DESTDIR="$$dc_destdir" install \
-	       && $(MAKE) $(AM_MAKEFLAGS) DESTDIR="$$dc_destdir" uninstall \
-	       && $(MAKE) $(AM_MAKEFLAGS) DESTDIR="$$dc_destdir" \
-	            distuninstallcheck_dir="$$dc_destdir" distuninstallcheck; \
-	      } || { rm -rf "$$dc_destdir"; exit 1; }) \
-	  && rm -rf "$$dc_destdir" \
-	  && $(MAKE) $(AM_MAKEFLAGS) dist \
-	  && rm -rf $(DIST_ARCHIVES) \
-	  && $(MAKE) $(AM_MAKEFLAGS) distcleancheck \
-	  && cd "$$am__cwd" \
-	  || exit 1
-	$(am__remove_distdir)
-	@(echo "$(distdir) archives ready for distribution: "; \
-	  list='$(DIST_ARCHIVES)'; for i in $$list; do echo $$i; done) | \
-	  sed -e 1h -e 1s/./=/g -e 1p -e 1x -e '$$p' -e '$$x'
-distuninstallcheck:
-	@$(am__cd) '$(distuninstallcheck_dir)' \
-	&& test `$(distuninstallcheck_listfiles) | wc -l` -le 1 \
-	   || { echo "ERROR: files left after uninstall:" ; \
-	        if test -n "$(DESTDIR)"; then \
-	          echo "  (check DESTDIR support)"; \
-	        fi ; \
-	        $(distuninstallcheck_listfiles) ; \
-	        exit 1; } >&2
-distcleancheck: distclean
-	@if test '$(srcdir)' = . ; then \
-	  echo "ERROR: distcleancheck can only run from a VPATH build" ; \
-	  exit 1 ; \
-	fi
-	@test `$(distcleancheck_listfiles) | wc -l` -eq 0 \
-	  || { echo "ERROR: files left in build directory after distclean:" ; \
-	       $(distcleancheck_listfiles) ; \
-	       exit 1; } >&2
-=======
->>>>>>> 3082eeb7
 check-am: all-am
 check: check-recursive
 all-am: Makefile $(LTLIBRARIES) all-multi $(HEADERS) config.h
@@ -1032,19 +799,6 @@
 .PHONY: $(RECURSIVE_CLEAN_TARGETS) $(RECURSIVE_TARGETS) CTAGS GTAGS \
 	all all-am all-multi am--refresh check check-am clean \
 	clean-generic clean-libtool clean-multi \
-<<<<<<< HEAD
-	clean-toolexeclibLTLIBRARIES ctags ctags-recursive dist \
-	dist-all dist-bzip2 dist-gzip dist-lzma dist-shar dist-tarZ \
-	dist-xz dist-zip distcheck distclean distclean-compile \
-	distclean-generic distclean-hdr distclean-libtool \
-	distclean-multi distclean-tags distcleancheck distdir \
-	distuninstallcheck dvi dvi-am html html-am info info-am \
-	install install-am install-data install-data-am install-dvi \
-	install-dvi-am install-exec install-exec-am install-html \
-	install-html-am install-info install-info-am install-man \
-	install-multi install-nobase_libsubincludeHEADERS install-pdf \
-	install-pdf-am install-ps install-ps-am install-strip \
-=======
 	clean-toolexeclibLTLIBRARIES ctags ctags-recursive distclean \
 	distclean-compile distclean-generic distclean-hdr \
 	distclean-libtool distclean-multi distclean-tags dvi dvi-am \
@@ -1054,7 +808,6 @@
 	install-info-am install-man install-multi \
 	install-nobase_libsubincludeHEADERS install-pdf install-pdf-am \
 	install-ps install-ps-am install-strip \
->>>>>>> 3082eeb7
 	install-toolexeclibLTLIBRARIES installcheck installcheck-am \
 	installdirs installdirs-am maintainer-clean \
 	maintainer-clean-generic maintainer-clean-multi mostlyclean \
