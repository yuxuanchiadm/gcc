--- conflicted
+++ resolved
@@ -1,8 +1,3 @@
-<<<<<<< HEAD
-2014-04-22  Release Manager
-
-	* GCC 4.9.0 released.
-=======
 2014-07-04  Thomas Schwinge  <thomas@codesourcery.com>
 
 	* testsuite/lib/libffi.exp (libffi-dg-runtest): Change interface
@@ -20,7 +15,6 @@
 	* src/x86/win64.S (ffi_closure_win64, ffi_call_win64): Added
 	handling for FFI_TYPE_UINT64, FFI_TYPE_POINTER and FFI_TYPE_INT.
 	Added SEH information.  Fixed formatting.
->>>>>>> 02d42640
 
 2014-04-22  Jakub Jelinek  <jakub@redhat.com>
 
