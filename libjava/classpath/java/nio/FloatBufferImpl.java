/* FloatBufferImpl.java --
   Copyright (C) 2002, 2003, 2004, 2005  Free Software Foundation, Inc.

This file is part of GNU Classpath.

GNU Classpath is free software; you can redistribute it and/or modify
it under the terms of the GNU General Public License as published by
the Free Software Foundation; either version 2, or (at your option)
any later version.

GNU Classpath is distributed in the hope that it will be useful, but
WITHOUT ANY WARRANTY; without even the implied warranty of
MERCHANTABILITY or FITNESS FOR A PARTICULAR PURPOSE.  See the GNU
General Public License for more details.

You should have received a copy of the GNU General Public License
along with GNU Classpath; see the file COPYING.  If not, write to the
Free Software Foundation, Inc., 51 Franklin Street, Fifth Floor, Boston, MA
02110-1301 USA.

Linking this library statically or dynamically with other modules is
making a combined work based on this library.  Thus, the terms and
conditions of the GNU General Public License cover the whole
combination.

As a special exception, the copyright holders of this library give you
permission to link this library with independent modules to produce an
executable, regardless of the license terms of these independent
modules, and to copy and distribute the resulting executable under
terms of your choice, provided that you also meet, for each linked
independent module, the terms and conditions of the license of that
module.  An independent module is a module which is not derived from
or based on this library.  If you modify this library, you may extend
this exception to your version of the library, but you are not
obligated to do so.  If you do not wish to do so, delete this
exception statement from your version. */


package java.nio;

/**
 * This is a Heap memory implementation
 */
final class FloatBufferImpl extends FloatBuffer
{
  private final boolean readOnly;

  FloatBufferImpl (int capacity)
  {
    this (new float [capacity], 0, capacity, capacity, 0, -1, false);
  }
<<<<<<< HEAD
  
  FloatBufferImpl (float[] buffer, int offset, int capacity, int limit,
		   int position, int mark, boolean readOnly)
=======

  FloatBufferImpl (float[] buffer, int offset, int capacity, int limit,
                   int position, int mark, boolean readOnly)
>>>>>>> 3082eeb7
  {
    super (capacity, limit, position, mark, null, buffer, offset);
    this.readOnly = readOnly;
  }

  public boolean isReadOnly ()
  {
    return readOnly;
  }

  public FloatBuffer slice ()
  {
    return new FloatBufferImpl (backing_buffer, array_offset + position (), remaining (), remaining (), 0, -1, isReadOnly ());
  }

  public FloatBuffer duplicate ()
  {
    return new FloatBufferImpl (backing_buffer, array_offset, capacity (), limit (), position (), mark, isReadOnly ());
  }

  public FloatBuffer asReadOnlyBuffer ()
  {
    return new FloatBufferImpl (backing_buffer, array_offset, capacity (), limit (), position (), mark, true);
  }

  public FloatBuffer compact ()
  {
    checkIfReadOnly();
    mark = -1;
    int p = position();
    int n = limit() - p;
    if (n > 0)
      {
        System.arraycopy(backing_buffer, array_offset + p,
                         backing_buffer, array_offset, n);
      }
    position(n);
    limit(capacity());
    return this;
  }

  public boolean isDirect ()
  {
    return false;
  }

  /**
   * Reads the <code>float</code> at this buffer's current position,
   * and then increments the position.
   *
   * @exception BufferUnderflowException If there are no remaining
   * <code>floats</code> in this buffer.
   */
  public float get ()
  {
    checkForUnderflow();

    float result = backing_buffer [position ()];
    position (position () + 1);
    return result;
  }

  /**
   * Relative put method. Writes <code>value</code> to the next position
   * in the buffer.
   *
   * @exception BufferOverflowException If there no remaining
   * space in this buffer.
   * @exception ReadOnlyBufferException If this buffer is read-only.
   */
  public FloatBuffer put (float value)
  {
    checkIfReadOnly();
    checkForOverflow();

    backing_buffer [position ()] = value;
    position (position () + 1);
    return this;
  }

  /**
   * Absolute get method. Reads the <code>float</code> at position
   * <code>index</code>.
   *
   * @exception IndexOutOfBoundsException If index is negative or not smaller
   * than the buffer's limit.
   */
  public float get (int index)
  {
    checkIndex(index);

    return backing_buffer [index];
  }

  /**
   * Absolute put method. Writes <code>value</code> to position
   * <code>index</code> in the buffer.
   *
   * @exception IndexOutOfBoundsException If index is negative or not smaller
   * than the buffer's limit.
   * @exception ReadOnlyBufferException If this buffer is read-only.
   */
  public FloatBuffer put (int index, float value)
  {
    checkIfReadOnly();
    checkIndex(index);

    backing_buffer [index] = value;
    return this;
  }

  public ByteOrder order ()
  {
    return ByteOrder.nativeOrder ();
  }
}<|MERGE_RESOLUTION|>--- conflicted
+++ resolved
@@ -49,15 +49,9 @@
   {
     this (new float [capacity], 0, capacity, capacity, 0, -1, false);
   }
-<<<<<<< HEAD
-  
-  FloatBufferImpl (float[] buffer, int offset, int capacity, int limit,
-		   int position, int mark, boolean readOnly)
-=======
 
   FloatBufferImpl (float[] buffer, int offset, int capacity, int limit,
                    int position, int mark, boolean readOnly)
->>>>>>> 3082eeb7
   {
     super (capacity, limit, position, mark, null, buffer, offset);
     this.readOnly = readOnly;
