--- conflicted
+++ resolved
@@ -49,15 +49,9 @@
   {
     this (new double [capacity], 0, capacity, capacity, 0, -1, false);
   }
-<<<<<<< HEAD
-  
-  DoubleBufferImpl (double[] buffer, int offset, int capacity, int limit,
-		    int position, int mark, boolean readOnly)
-=======
 
   DoubleBufferImpl (double[] buffer, int offset, int capacity, int limit,
                     int position, int mark, boolean readOnly)
->>>>>>> 3082eeb7
   {
     super (capacity, limit, position, mark, null, buffer, offset);
     this.readOnly = readOnly;
@@ -71,31 +65,19 @@
   public DoubleBuffer slice ()
   {
     return new DoubleBufferImpl (backing_buffer, array_offset + position (),
-<<<<<<< HEAD
-				 remaining (), remaining (), 0, -1, isReadOnly ());
-=======
                                  remaining (), remaining (), 0, -1, isReadOnly ());
->>>>>>> 3082eeb7
   }
 
   public DoubleBuffer duplicate ()
   {
     return new DoubleBufferImpl (backing_buffer, array_offset, capacity (),
-<<<<<<< HEAD
-				 limit (), position (), mark, isReadOnly ());
-=======
                                  limit (), position (), mark, isReadOnly ());
->>>>>>> 3082eeb7
   }
 
   public DoubleBuffer asReadOnlyBuffer ()
   {
     return new DoubleBufferImpl (backing_buffer, array_offset, capacity (),
-<<<<<<< HEAD
-				 limit (), position (), mark, true);
-=======
                                  limit (), position (), mark, true);
->>>>>>> 3082eeb7
   }
 
   public DoubleBuffer compact ()
