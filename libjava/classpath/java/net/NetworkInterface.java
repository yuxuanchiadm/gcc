/* NetworkInterface.java --
   Copyright (C) 2002, 2003, 2004, 2005, 2006, 2008 Free Software Foundation, Inc.

This file is part of GNU Classpath.

GNU Classpath is free software; you can redistribute it and/or modify
it under the terms of the GNU General Public License as published by
the Free Software Foundation; either version 2, or (at your option)
any later version.

GNU Classpath is distributed in the hope that it will be useful, but
WITHOUT ANY WARRANTY; without even the implied warranty of
MERCHANTABILITY or FITNESS FOR A PARTICULAR PURPOSE.  See the GNU
General Public License for more details.

You should have received a copy of the GNU General Public License
along with GNU Classpath; see the file COPYING.  If not, write to the
Free Software Foundation, Inc., 51 Franklin Street, Fifth Floor, Boston, MA
02110-1301 USA.

Linking this library statically or dynamically with other modules is
making a combined work based on this library.  Thus, the terms and
conditions of the GNU General Public License cover the whole
combination.

As a special exception, the copyright holders of this library give you
permission to link this library with independent modules to produce an
executable, regardless of the license terms of these independent
modules, and to copy and distribute the resulting executable under
terms of your choice, provided that you also meet, for each linked
independent module, the terms and conditions of the license of that
module.  An independent module is a module which is not derived from
or based on this library.  If you modify this library, you may extend
this exception to your version of the library, but you are not
obligated to do so.  If you do not wish to do so, delete this
exception statement from your version. */


package java.net;

import gnu.classpath.SystemProperties;

import gnu.java.lang.CPStringBuilder;

import java.util.Enumeration;
import java.util.Iterator;
import java.util.Vector;

/**
 * This class models a network interface on the host computer.  A network
 * interface contains a name (typically associated with a specific
 * hardware adapter) and a list of addresses that are bound to it.
 * For example, an ethernet interface may be named "eth0" and have the
 * address 192.168.1.101 assigned to it.
 *
 * @author Michael Koch (konqueror@gmx.de)
 * @since 1.4
 */
public final class NetworkInterface
{
  private final VMNetworkInterface netif;

  private NetworkInterface(VMNetworkInterface netif)
    {
    this.netif = netif;
    }

  /** Creates an NetworkInterface instance which
   * represents any interface in the system. Its only
   * address is <code>0.0.0.0/0.0.0.0</code>. This
   * method is needed by {@link MulticastSocket#getNetworkInterface}
   */
  static NetworkInterface createAnyInterface()
  {
    return new NetworkInterface(new VMNetworkInterface());
  }

  /**
   * Returns the name of the network interface
   *
   * @return The name of the interface.
   */
  public String getName()
  {
    return netif.name;
  }

  /**
   * Returns all available addresses of the network interface
   *
   * If a @see SecurityManager is available all addresses are checked
   * with @see SecurityManager::checkConnect() if they are available.
   * Only <code>InetAddresses</code> are returned where the security manager
   * doesn't throw an exception.
   *
   * @return An enumeration of all addresses.
   */
  public Enumeration<InetAddress> getInetAddresses()
  {
    SecurityManager s = System.getSecurityManager();
    Vector<InetAddress> inetAddresses
      = new Vector<InetAddress>(netif.addresses);

    if (s == null)
      return inetAddresses.elements();

    Vector<InetAddress> tmpInetAddresses = new Vector<InetAddress>(1, 1);

    for (Enumeration<InetAddress> addresses = inetAddresses.elements();
         addresses.hasMoreElements();)
      {
        InetAddress addr = addresses.nextElement();
        try
          {
            s.checkConnect(addr.getHostAddress(), -1);
            tmpInetAddresses.add(addr);
          }
        catch (SecurityException e)
          {
            // Ignore.
          }
      }

    return tmpInetAddresses.elements();
  }

  /**
   * Returns the display name of the interface
   *
   * @return The display name of the interface
   */
  public String getDisplayName()
  {
    return netif.name;
  }

  /**
   * Returns an network interface by name
   *
   * @param name The name of the interface to return
   *
   * @return a <code>NetworkInterface</code> object representing the interface,
   * or null if there is no interface with that name.
   *
   * @exception SocketException If an error occurs
   * @exception NullPointerException If the specified name is null
   */
  public static NetworkInterface getByName(String name)
    throws SocketException
  {
    if (name == null)
      throw new NullPointerException();
    VMNetworkInterface[] netifs = VMNetworkInterface.getVMInterfaces();
    for (int i = 0; i < netifs.length; i++)
      {
        if (netifs[i].name.equals(name))
          return new NetworkInterface(netifs[i]);
      }
    return null;
  }

  /**
   * Return a network interface by its address
   *
   * @param addr The address of the interface to return
   *
   * @return the interface, or <code>null</code> if none found
   *
   * @exception SocketException If an error occurs
   * @exception NullPointerException If the specified addess is null
   */
  public static NetworkInterface getByInetAddress(InetAddress addr)
    throws SocketException
  {
    if (addr == null)
      throw new NullPointerException();
    VMNetworkInterface[] netifs = VMNetworkInterface.getVMInterfaces();
    for (int i = 0; i < netifs.length; i++)
      {
        if (netifs[i].addresses.contains(addr))
          return new NetworkInterface(netifs[i]);
      }
    return null;
  }

  /**
   * Return an <code>Enumeration</code> of all available network interfaces
   *
   * @return all interfaces
   *
   * @exception SocketException If an error occurs
   */
  public static Enumeration<NetworkInterface> getNetworkInterfaces()
    throws SocketException
  {
    VMNetworkInterface[] netifs = VMNetworkInterface.getVMInterfaces();
    Vector<NetworkInterface> networkInterfaces =
      new Vector<NetworkInterface>(netifs.length);
    for (int i = 0; i < netifs.length; i++)
      {
        if (!netifs[i].addresses.isEmpty())
          networkInterfaces.add(new NetworkInterface(netifs[i]));
      }
    return networkInterfaces.elements();
  }

  /**
   * Checks if the current instance is equal to obj
   *
   * @param obj The object to compare with
   *
   * @return <code>true</code> if equal, <code>false</code> otherwise
   */
  public boolean equals(Object obj)
  {
    if (! (obj instanceof NetworkInterface))
      return false;

    NetworkInterface tmp = (NetworkInterface) obj;

    if (netif.name == null)
      return tmp.netif.name == null;

    return (netif.name.equals(tmp.netif.name)
            && (netif.addresses.equals(tmp.netif.addresses)));
  }

  /**
   * Returns the hashcode of the current instance
   *
   * @return the hashcode
   */
  public int hashCode()
  {
    // FIXME: hash correctly
    int hc = netif.addresses.hashCode();

    if (netif.name != null)
      hc += netif.name.hashCode();

    return hc;
  }

  /**
   * Returns a string representation of the interface
   *
   * @return the string
   */
  public String toString()
  {
    // FIXME: check if this is correct
    CPStringBuilder result;
    String separator = SystemProperties.getProperty("line.separator");

    result = new CPStringBuilder();
<<<<<<< HEAD
    
=======

>>>>>>> 3082eeb7
    result.append("name: ");
    result.append(getDisplayName());
    result.append(" (").append(getName()).append(") addresses:");
    result.append(separator);

    for (Iterator it = netif.addresses.iterator(); it.hasNext(); )
      {
        InetAddress address = (InetAddress) it.next();
        result.append(address.toString()).append(";").append(separator);
      }

    return result.toString();
  }

  /**
   * Determines whether this interface is ready to transfer data.
   *
   * @return whether the interface is up
  */
  public boolean isUp()
    throws SocketException
  {
    return VMNetworkInterface.isUp(netif.name);
  }

  /**
   * Determines whether this interface does point to point
   * transmission.
   *
   * @return whether the interface does point to point transmission
  */
  public boolean isPointToPoint()
    throws SocketException
  {
    return VMNetworkInterface.isPointToPoint(netif.name);
  }

  /**
   * Determines whether this interface is the loopback interface.
   *
   * @return whether the interface is the loopback interface
  */
  public boolean isLoopback()
    throws SocketException
  {
    return VMNetworkInterface.isLoopback(netif.name);
  }

  /**
   * Determines whether this interface supports multicast transmission.
   *
   * @return whether the interface supports multicast transmission.
  */
  public boolean supportsMulticast()
    throws SocketException
  {
    return VMNetworkInterface.supportsMulticast(netif.name);
  }

}<|MERGE_RESOLUTION|>--- conflicted
+++ resolved
@@ -253,11 +253,7 @@
     String separator = SystemProperties.getProperty("line.separator");
 
     result = new CPStringBuilder();
-<<<<<<< HEAD
-    
-=======
-
->>>>>>> 3082eeb7
+
     result.append("name: ");
     result.append(getDisplayName());
     result.append(" (").append(getName()).append(") addresses:");
