/* ColorModel.java --
   Copyright (C) 1999, 2000, 2002, 2003, 2004, 2006  Free Software Foundation

This file is part of GNU Classpath.

GNU Classpath is free software; you can redistribute it and/or modify
it under the terms of the GNU General Public License as published by
the Free Software Foundation; either version 2, or (at your option)
any later version.

GNU Classpath is distributed in the hope that it will be useful, but
WITHOUT ANY WARRANTY; without even the implied warranty of
MERCHANTABILITY or FITNESS FOR A PARTICULAR PURPOSE.  See the GNU
General Public License for more details.

You should have received a copy of the GNU General Public License
along with GNU Classpath; see the file COPYING.  If not, write to the
Free Software Foundation, Inc., 51 Franklin Street, Fifth Floor, Boston, MA
02110-1301 USA.

Linking this library statically or dynamically with other modules is
making a combined work based on this library.  Thus, the terms and
conditions of the GNU General Public License cover the whole
combination.

As a special exception, the copyright holders of this library give you
permission to link this library with independent modules to produce an
executable, regardless of the license terms of these independent
modules, and to copy and distribute the resulting executable under
terms of your choice, provided that you also meet, for each linked
independent module, the terms and conditions of the license of that
module.  An independent module is a module which is not derived from
or based on this library.  If you modify this library, you may extend
this exception to your version of the library, but you are not
obligated to do so.  If you do not wish to do so, delete this
exception statement from your version. */


package java.awt.image;

import gnu.java.awt.Buffers;

import java.awt.Point;
import java.awt.Transparency;
import java.awt.color.ColorSpace;
import java.util.Arrays;

/**
 * A color model operates with colors in several formats:
 *
 * <ul>
 * <li>normalized: component samples are in range [0.0, 1.0].</li>
 *
 * <li>color model pixel value: all the color component samples for a
 * sigle pixel packed/encoded in a way natural for the color
 * model.</li>
 *
 * <li>color model pixel int value: only makes sense if the natural
 * encoding of a single pixel can fit in a single int value.</li>
 *
 * <li>array of transferType containing a single pixel: the pixel is
 * encoded in the natural way of the color model, taking up as many
 * array elements as needed.</li>
 *
 * <li>sRGB pixel int value: a pixel in sRGB color space, encoded in
 * default 0xAARRGGBB format, assumed not alpha premultiplied.</li>
 *
 * <li>single [0, 255] scaled int samples from default sRGB color
 * space. These are always assumed to be alpha non-premultiplied.</li>
 *
 * <li>arrays of unnormalized component samples of single pixel: these
 * samples are scaled and multiplied according to the color model, but
 * is otherwise not packed or encoded. Each element of the array is one
 * separate component sample. The color model only operate on the
 * components from one pixel at a time, but using offsets, allows
 * manipulation of arrays that contain the components of more than one
 * pixel.</li>
 *
 * </ul>
 *
 * @author Rolf W. Rasmussen (rolfwr@ii.uib.no)
 * @author C. Brian Jones (cbj@gnu.org)
 */
public abstract class ColorModel implements Transparency
{
  protected int pixel_bits;
  protected int transferType;

  int[] bits;
  ColorSpace cspace;
  int transparency;
  boolean hasAlpha;
  boolean isAlphaPremultiplied;

  /**
   * The standard color model for the common sRGB.
   */
  private static final ColorModel S_RGB_MODEL = new SRGBColorModel();

  static int[] nArray(int value, int times)
  {
    int[] array = new int[times];
    java.util.Arrays.fill(array, value);
    return array;
  }

  static byte[] nArray(byte value, int times)
  {
    byte[] array = new byte[times];
    java.util.Arrays.fill(array, value);
    return array;
  }

  /**
   * Constructs the default color model.  The default color model
   * can be obtained by calling <code>getRGBdefault</code> of this
   * class.
   * @param bits the number of bits wide used for bit size of pixel values
   */
  public ColorModel(int bits)
  {
    this(bits * 4, // total bits, sRGB, four channels
         nArray(bits, 4), // bits for each channel
         ColorSpace.getInstance(ColorSpace.CS_sRGB), // sRGB
         true, // has alpha
         false, // not premultiplied
         TRANSLUCENT,
         Buffers.smallestAppropriateTransferType(bits * 4));
  }

  /**
   * Constructs a ColorModel that translates pixel values to
   * color/alpha components.
   *
   * @exception IllegalArgumentException If the length of the bit array is less
   * than the number of color or alpha components in this ColorModel, or if the
   * transparency is not a valid value, or if the sum of the number of bits in
   * bits is less than 1 or if any of the elements in bits is less than 0.
   */
  protected ColorModel(int pixel_bits, int[] bits, ColorSpace cspace,
                       boolean hasAlpha, boolean isAlphaPremultiplied,
                       int transparency, int transferType)
  {
    int bits_sum = 0;
    for (int i = 0; i < bits.length; i++)
      {
        if (bits [i] < 0)
          throw new IllegalArgumentException ();

        bits_sum |= bits [i];
      }

    if ((bits.length < cspace.getNumComponents())
        || (bits_sum < 1))
      throw new IllegalArgumentException ();

    this.pixel_bits = pixel_bits;
    this.bits = bits;
    this.cspace = cspace;
    this.hasAlpha = hasAlpha;
    this.isAlphaPremultiplied = isAlphaPremultiplied;
    this.transparency = transparency;
    this.transferType = transferType;
  }

  public void finalize()
  {
    // Do nothing here.
  }

  /**
   * Returns the default color model which in Sun's case is an instance
   * of <code>DirectColorModel</code>.
   */
  public static ColorModel getRGBdefault()
  {
    return S_RGB_MODEL;
  }

  public final boolean hasAlpha()
  {
    return hasAlpha;
  }

  public final boolean isAlphaPremultiplied()
  {
    return isAlphaPremultiplied;
  }

  /**
   * Get get number of bits wide used for the bit size of pixel values
   */
  public int getPixelSize()
  {
    return pixel_bits;
  }

  public int getComponentSize(int componentIdx)
  {
    return bits[componentIdx];
  }

  public int[] getComponentSize()
  {
    return bits;
  }

  public int getTransparency()
  {
    return transparency;
  }

  public int getNumComponents()
  {
    return getNumColorComponents() + (hasAlpha ? 1 : 0);
  }

  public int getNumColorComponents()
  {
    return cspace.getNumComponents();
  }

  /**
   * Converts pixel value to sRGB and extract red int sample scaled
   * to range [0, 255].
   *
   * @param pixel pixel value that will be interpreted according to
   * the color model, (assumed alpha premultiplied if color model says
   * so.)
   *
   * @return red sample scaled to range [0, 255], from default color
   * space sRGB, alpha non-premultiplied.
   */
  public abstract int getRed(int pixel);

  /**
   * Converts pixel value to sRGB and extract green int sample
   * scaled to range [0, 255].
   *
   * @see #getRed(int)
   */
  public abstract int getGreen(int pixel);

  /**
   * Converts pixel value to sRGB and extract blue int sample
   * scaled to range [0, 255].
   *
   * @see #getRed(int)
   */
  public abstract int getBlue(int pixel);

  /**
   * Extract alpha int sample from pixel value, scaled to [0, 255].
   *
   * @param pixel pixel value that will be interpreted according to
   * the color model.
   *
   * @return alpha sample, scaled to range [0, 255].
   */
  public abstract int getAlpha(int pixel);

  /**
   * Converts a pixel int value of the color space of the color
   * model to a sRGB pixel int value.
   *
   * This method is typically overriden in subclasses to provide a
   * more efficient implementation.
   *
   * @param pixel pixel value that will be interpreted according to
   * the color model.
   *
   * @return a pixel in sRGB color space, encoded in default
   * 0xAARRGGBB format.  */
  public int getRGB(int pixel)
  {
    return
      ((getAlpha(pixel) & 0xff) << 24) |
      ((  getRed(pixel) & 0xff) << 16) |
      ((getGreen(pixel) & 0xff) <<  8) |
      (( getBlue(pixel) & 0xff) <<  0);
  }


  /**
   * In this color model we know that the whole pixel value will
   * always be contained within the first element of the pixel
   * array.
   */
  final int getPixelFromArray(Object inData) {
    DataBuffer data =
      Buffers.createBufferFromData(transferType, inData, 1);
    Object da = Buffers.getData(data);

    return data.getElem(0);
  }

  /**
   * Converts pixel in the given array to sRGB and extract blue int
   * sample scaled to range [0-255].
   *
   * This method is typically overriden in subclasses to provide a
   * more efficient implementation.
   *
   * @param inData array of transferType containing a single pixel.  The
   * pixel should be encoded in the natural way of the color model.
   */
  public int getRed(Object inData)
  {
    return getRed(getPixelFromArray(inData));
  }

  /**
   * @see #getRed(Object)
   */
  public int getGreen(Object inData)
  {
    return getGreen(getPixelFromArray(inData));
  }

  /**
   * @see #getRed(Object)
   */
  public int getBlue(Object inData) {
    return getBlue(getPixelFromArray(inData));
  }

  /**
   * @see #getRed(Object)
   */
  public int getAlpha(Object inData) {
    return getAlpha(getPixelFromArray(inData));
  }

  /**
   * Converts a pixel in the given array of the color space of the
   * color model to an sRGB pixel int value.
   *
   * <p>This method performs the inverse function of
   * <code>getDataElements(int rgb, Object pixel)</code>.
   * I.e. <code>(rgb == cm.getRGB(cm.getDataElements(rgb,
   * null)))</code>.
   *
   * @param inData array of transferType containing a single pixel. The
   * pixel should be encoded in the natural way of the color model.
   *
   * @return a pixel in sRGB color space, encoded in default
   * 0xAARRGGBB format.
   *
   * @see #getDataElements(int, Object)
   */
  public int getRGB(Object inData)
  {
    return
      ((getAlpha(inData) & 0xff) << 24) |
      ((  getRed(inData) & 0xff) << 16) |
      ((getGreen(inData) & 0xff) <<  8) |
      (( getBlue(inData) & 0xff) <<  0);
  }

  /**
   * Converts an sRGB pixel int value to an array containing a
   * single pixel of the color space of the color model.
   *
   * <p>This method performs the inverse function of
   * <code>getRGB(Object inData)</code>.
   *
   * Outline of conversion process:
   *
   * <ol>
   *
   * <li>Convert rgb to normalized [0.0, 1.0] sRGB values.</li>
   *
   * <li>Convert to color space components using fromRGB in
   * ColorSpace.</li>
   *
   * <li>If color model has alpha and should be premultiplied,
   * multiply color space components with alpha value</li>
   *
   * <li>Scale the components to the correct number of bits.</li>
   *
   * <li>Arrange the components in the output array</li>
   *
   * </ol>
   *
   * @param rgb The color to be converted to dataElements.  A pixel
   * in sRGB color space, encoded in default 0xAARRGGBB format,
   * assumed not alpha premultiplied.
   *
   * @param pixel to avoid needless creation of arrays, an array to
   * use to return the pixel can be given. If null, a suitable array
   * will be created.
   *
   * @return An array of transferType values representing the color,
   * in the color model format. The color model defines whether the
   *
   * @see #getRGB(Object)
   */
  public Object getDataElements(int rgb, Object pixel)
  {
    // subclasses has to implement this method.
    throw new UnsupportedOperationException();
  }

  /**
   * Fills an array with the unnormalized component samples from a
   * pixel value. I.e. decompose the pixel, but not perform any
   * color conversion.
   *
   * This method is typically overriden in subclasses to provide a
   * more efficient implementation.
   *
   * @param pixel pixel value encoded according to the color model.
   *
   * @return arrays of unnormalized component samples of single
   * pixel.  The scale and multiplication state of the samples are
   * according to the color model. Each component sample is stored
   * as a separate element in the array.
   */
  public int[] getComponents(int pixel, int[] components, int offset)
  {
    // subclasses has to implement this method.
    throw new UnsupportedOperationException();
  }

  /**
   * Fills an array with the unnormalized component samples from an
   * array of transferType containing a single pixel. I.e. decompose
   * the pixel, but not perform any color conversion.
   *
   * This method is typically overriden in subclasses to provide a
   * more efficient implementation.
   *
   * @param pixel an array of transferType containing a single pixel.  The
   * pixel should be encoded in the natural way of the color model.  If
   * this argument is not an array, as expected, a {@link ClassCastException}
   * will be thrown.
   * @param components an array that will be filled with the color component
   * of the pixel.  If this is null, a new array will be allocated
   * @param offset index into the components array at which the result
   * will be stored
   *
   * @return arrays of unnormalized component samples of single
   * pixel.  The scale and multiplication state of the samples are
   * according to the color model. Each component sample is stored
   * as a separate element in the array.
   */
  public int[] getComponents(Object pixel, int[] components, int offset)
  {
    // subclasses has to implement this method.
    throw new UnsupportedOperationException();
  }

  /**
   * Convert normalized components to unnormalized components.
   */
  public int[] getUnnormalizedComponents(float[] normComponents,
                                         int normOffset,
                                         int[] components,
                                         int offset)
  {
    int numComponents = getNumComponents();
    if (components == null)
    {
      components = new int[offset + numComponents];
    }

    for (int i=0; i<numComponents; i++)
    {
      float in = normComponents[normOffset++];
      int out = (int) (in * ((1<<getComponentSize(i)) - 1));
      components[offset++] = out;
    }
    return components;
  }

  /**
   * Convert unnormalized components to normalized components.
   */
  public float[] getNormalizedComponents(int[] components,
                                         int offset,
                                         float[] normComponents,
                                         int normOffset)
  {
    int numComponents = getNumComponents();
    if (normComponents == null)
    {
      normComponents = new float[normOffset + numComponents];
    }

    for (int i=0; i<numComponents; i++)
    {
      float in = components[offset++];
      float out = in / ((1<<getComponentSize(i)) - 1);
      normComponents[normOffset++] = out;
    }
    return normComponents;
  }

  /**
   * Convert unnormalized components to normalized components.
   *
   * @since 1.4
   */
  public float[] getNormalizedComponents (Object pixel,
                                          float[] normComponents,
                                          int normOffset)
  {
    int[] components = getComponents(pixel, null, 0);
    return getNormalizedComponents(components, 0, normComponents, normOffset);
  }

  /**
   * Converts the unnormalized component samples from an array to a
   * pixel value. I.e. composes the pixel from component samples, but
   * does not perform any color conversion or scaling of the samples.
   *
   * This method performs the inverse function of
   * <code>getComponents(int pixel, int[] components,
   *                           int offset)</code>. I.e.
   *
   * <code>(pixel == cm.getDataElement(cm.getComponents(pixel, null,
   * 0), 0))</code>.
   *
   * This method is overriden in subclasses since this abstract class throws
   * UnsupportedOperationException().
   *
   * @param components Array of unnormalized component samples of single
   * pixel.  The scale and multiplication state of the samples are according
   * to the color model. Each component sample is stored as a separate element
   * in the array.
   * @param offset Position of the first value of the pixel in components.
   *
   * @return pixel value encoded according to the color model.
   */
  public int getDataElement(int[] components, int offset)
  {
    // subclasses have to implement this method.
    throw new UnsupportedOperationException();
  }

  /**
   * Converts the normalized component samples from an array to a pixel
   * value. I.e. composes the pixel from component samples, but does not
   * perform any color conversion or scaling of the samples.
   *
   * This method is typically overriden in subclasses to provide a
   * more efficient implementation.  The method provided by this abstract
   * class converts the components to unnormalized form and returns
   * getDataElement(int[], int).
   *
   * @param components Array of normalized component samples of single pixel.
   * The scale and multiplication state of the samples are according to the
   * color model. Each component sample is stored as a separate element in the
   * array.
   * @param offset Position of the first value of the pixel in components.
   *
   * @return pixel value encoded according to the color model.
   * @since 1.4
   */
  public int getDataElement (float[] components, int offset)
  {
    return
      getDataElement(getUnnormalizedComponents(components, offset, null, 0),
                     0);
  }

  public Object getDataElements(int[] components, int offset, Object obj)
  {
    // subclasses have to implement this method.
    throw new UnsupportedOperationException();
  }

  /**
   * Converts the normalized component samples from an array to an array of
   * TransferType values. I.e. composes the pixel from component samples, but
   * does not perform any color conversion or scaling of the samples.
   *
   * If obj is null, a new array of TransferType is allocated and returned.
   * Otherwise the results are stored in obj and obj is returned.  If obj is
   * not long enough, ArrayIndexOutOfBounds is thrown.  If obj is not an array
   * of primitives, ClassCastException is thrown.
   *
   * This method is typically overriden in subclasses to provide a
   * more efficient implementation.  The method provided by this abstract
   * class converts the components to unnormalized form and returns
   * getDataElement(int[], int, Object).
   *
   * @param components Array of normalized component samples of single pixel.
   * The scale and multiplication state of the samples are according to the
   * color model. Each component sample is stored as a separate element in the
   * array.
   * @param offset Position of the first value of the pixel in components.
   * @param obj Array of TransferType or null.
   *
   * @return pixel value encoded according to the color model.
   * @throws ArrayIndexOutOfBoundsException
   * @throws ClassCastException
   * @since 1.4
   */
  public Object getDataElements(float[] components, int offset, Object obj)
  {
    return
      getDataElements(getUnnormalizedComponents(components, offset, null, 0),
                      0, obj);
  }

  public boolean equals(Object obj)
  {
    if (!(obj instanceof ColorModel)) return false;

    ColorModel o = (ColorModel) obj;
    return
      (pixel_bits == o.pixel_bits) &&
      (transferType == o.transferType) &&
      (transparency == o.transparency) &&
      (hasAlpha == o.hasAlpha) &&
      (isAlphaPremultiplied == o.isAlphaPremultiplied) &&
      Arrays.equals(bits, o.bits) &&
      (cspace.equals(o.cspace));
  }

  public final ColorSpace getColorSpace()
  {
    return cspace;
  }

  public ColorModel coerceData(WritableRaster raster,
                               boolean isAlphaPremultiplied)
  {
    // This method should always be overridden, but is not abstract.
    throw new UnsupportedOperationException();
  }

  void coerceDataWorker(WritableRaster raster,
<<<<<<< HEAD
			boolean isAlphaPremultiplied)
=======
                        boolean isAlphaPremultiplied)
>>>>>>> 3082eeb7
  {
    int w = raster.getWidth();
    int h = raster.getHeight();
    int x = raster.getMinX();
    int y = raster.getMinY();
    int size = w * h;
    int numColors = getNumColorComponents();
    int numComponents = getNumComponents();
    int alphaScale = (1 << getComponentSize(numColors)) - 1;
    double[] pixels = raster.getPixels(x, y, w, h, (double[]) null);

    for (int i = 0; i < size; i++)
      {
        double alpha = pixels[i * numComponents + numColors] / alphaScale;
        for (int c = 0; c < numColors; c++)
          {
            int offset = i * numComponents + c;
            if (isAlphaPremultiplied)
              pixels[offset] = Math.round(pixels[offset] * alpha);
            else
              pixels[offset] = Math.round(pixels[offset] / alpha);
          }
      }

    raster.setPixels(0, 0, w, h, pixels);
  }

  /**
   * Checks if the given raster has a compatible data-layout (SampleModel).
   * @param raster The Raster to test.
   * @return true if raster is compatible.
   */
  public boolean isCompatibleRaster(Raster raster)
  {
    SampleModel sampleModel = raster.getSampleModel();
    return isCompatibleSampleModel(sampleModel);
  }

  // Typically overridden
  public WritableRaster createCompatibleWritableRaster(int w, int h)
  {
    return new WritableRaster(createCompatibleSampleModel(w, h),
                              new Point(0, 0));
  }

  // Typically overridden
  public SampleModel createCompatibleSampleModel(int w, int h)
  {
    throw new UnsupportedOperationException();
  }

  // Typically overridden
  public boolean isCompatibleSampleModel(SampleModel sm)
  {
    return sm.getTransferType() == transferType;
  }

  public final int getTransferType ()
  {
    return transferType;
  }

  /**
   * Subclasses must override this method if it is possible for the
   * color model to have an alpha channel.
   *
   * @return null, as per JDK 1.3 doc. Subclasses will only return
   * null if no alpha raster exists.
   */
  public WritableRaster getAlphaRaster(WritableRaster raster)
  {
    return null;

    /* It is a mystery to me why we couldn't use the following code...


       if (!hasAlpha()) return null;

       SampleModel sm = raster.getSampleModel();
       int[] alphaBand = { sm.getNumBands() - 1 };
       SampleModel alphaModel = sm.createSubsetSampleModel(alphaBand);
       DataBuffer buffer = raster.getDataBuffer();
       Point origin = new Point(0, 0);
       return Raster.createWritableRaster(alphaModel, buffer, origin);


       ...here, and avoided overriding the method in subclasses,
       but the Sun docs state that this method always will return
       null, and that overriding is required. Oh, well.
    */
  }

  String stringParam()
  {
    return "pixel_bits=" + pixel_bits +
      ", cspace=" + cspace +
      ", transferType=" + transferType +
      ", transparency=" + transparency +
      ", hasAlpha=" + hasAlpha +
      ", isAlphaPremultiplied=" + isAlphaPremultiplied;
  }

  public String toString()
  {
    return getClass().getName() + "[" + stringParam() + "]";
  }

  /**
   * A color model optimized for standard sRGB.
   */
  private static class SRGBColorModel
    extends DirectColorModel
  {

    SRGBColorModel()
    {
      super(32,0x00FF0000,0x0000FF00,0x000000FF,0xFF000000);
    }

    public int getAlpha(Object inData)
    {
      return ((((int[]) inData)[0]) >> 24) & 0xFF;
    }

    public int getBlue(Object inData)
    {
      return ((((int[]) inData)[0])) & 0xFF;
    }

    public int getGreen(Object inData)
    {
      return ((((int[]) inData)[0]) >>  8) & 0xFF;
    }

    public int getRed(Object inData)
    {
      return ((((int[]) inData)[0]) >> 16) & 0xFF;
    }

    public int getRGB(Object inData)
    {
      return ((int[]) inData)[0];
    }

    public Object getDataElements(int rgb, Object pixel)
    {
      if(pixel == null)
        {
          pixel = new int[]{rgb};
        }
      else
        {
          ((int[]) pixel)[0] = rgb;
        }

      return pixel;
    }
  }
}<|MERGE_RESOLUTION|>--- conflicted
+++ resolved
@@ -632,11 +632,7 @@
   }
 
   void coerceDataWorker(WritableRaster raster,
-<<<<<<< HEAD
-			boolean isAlphaPremultiplied)
-=======
                         boolean isAlphaPremultiplied)
->>>>>>> 3082eeb7
   {
     int w = raster.getWidth();
     int h = raster.getHeight();
