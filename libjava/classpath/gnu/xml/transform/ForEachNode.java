--- conflicted
+++ resolved
@@ -97,22 +97,6 @@
         //System.err.println(toString() + ": " + context+" -> "+ret);
         if (ret instanceof Collection)
           {
-<<<<<<< HEAD
-	    /* Suppression is safe, as we know context produces Collection<Node> */
-	    @SuppressWarnings("unchecked")
-	      Collection<Node> ns = (Collection<Node>) ret;
-            List<Node> list = new ArrayList<Node>(ns);
-	    if (!sortKeys.isEmpty())
-	      {
-		for (SortKey sortKey : sortKeys)
-		  {
-		    sortKey.init(stylesheet, mode, context, pos, len, parent,
-				 nextSibling);
-		  }
-		Collections.sort(list, new XSLComparator(sortKeys));
-	      }
-	    else
-=======
             /* Suppression is safe, as we know context produces Collection<Node> */
             @SuppressWarnings("unchecked")
               Collection<Node> ns = (Collection<Node>) ret;
@@ -127,16 +111,11 @@
                 Collections.sort(list, new XSLComparator(sortKeys));
               }
             else
->>>>>>> 3082eeb7
               Collections.sort(list, documentOrderComparator);
             // Perform children for each node
             int l = list.size();
             int p = 1;
-<<<<<<< HEAD
-	    for (Node node : list)
-=======
             for (Node node : list)
->>>>>>> 3082eeb7
               {
                 stylesheet.current = node;
                 children.apply(stylesheet, mode,
@@ -160,13 +139,8 @@
       return true;
     for (Iterator<SortKey> i = sortKeys.iterator(); i.hasNext(); )
       {
-<<<<<<< HEAD
-	if (i.next().references(var))
-	  return true;
-=======
         if (i.next().references(var))
           return true;
->>>>>>> 3082eeb7
       }
     return super.references(var);
   }
