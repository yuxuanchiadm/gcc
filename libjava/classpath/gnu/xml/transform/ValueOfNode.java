/* ValueOfNode.java --
   Copyright (C) 2004,2006 Free Software Foundation, Inc.

This file is part of GNU Classpath.

GNU Classpath is free software; you can redistribute it and/or modify
it under the terms of the GNU General Public License as published by
the Free Software Foundation; either version 2, or (at your option)
any later version.

GNU Classpath is distributed in the hope that it will be useful, but
WITHOUT ANY WARRANTY; without even the implied warranty of
MERCHANTABILITY or FITNESS FOR A PARTICULAR PURPOSE.  See the GNU
General Public License for more details.

You should have received a copy of the GNU General Public License
along with GNU Classpath; see the file COPYING.  If not, write to the
Free Software Foundation, Inc., 51 Franklin Street, Fifth Floor, Boston, MA
02110-1301 USA.

Linking this library statically or dynamically with other modules is
making a combined work based on this library.  Thus, the terms and
conditions of the GNU General Public License cover the whole
combination.

As a special exception, the copyright holders of this library give you
permission to link this library with independent modules to produce an
executable, regardless of the license terms of these independent
modules, and to copy and distribute the resulting executable under
terms of your choice, provided that you also meet, for each linked
independent module, the terms and conditions of the license of that
module.  An independent module is a module which is not derived from
or based on this library.  If you modify this library, you may extend
this exception to your version of the library, but you are not
obligated to do so.  If you do not wish to do so, delete this
exception statement from your version. */

package gnu.xml.transform;

import gnu.java.lang.CPStringBuilder;

import java.util.Collection;
import java.util.Iterator;
import javax.xml.namespace.QName;
import javax.xml.transform.TransformerException;
import org.w3c.dom.Document;
import org.w3c.dom.Node;
import org.w3c.dom.Text;
import gnu.xml.xpath.Expr;

/**
 * A template node representing an XSLT <code>value-of</code> instruction.
 *
 * @author <a href='mailto:dog@gnu.org'>Chris Burdess</a>
 */
final class ValueOfNode
  extends TemplateNode
{

  final Expr select;
  final boolean disableOutputEscaping;

  ValueOfNode(Expr select, boolean disableOutputEscaping)
  {
    this.select = select;
    this.disableOutputEscaping = disableOutputEscaping;
  }

  TemplateNode clone(Stylesheet stylesheet)
  {
    TemplateNode ret = new ValueOfNode(select.clone(stylesheet),
                                       disableOutputEscaping);
    if (children != null)
      ret.children = children.clone(stylesheet);
    if (next != null)
      ret.next = next.clone(stylesheet);
    return ret;
  }
<<<<<<< HEAD
  
=======

>>>>>>> 3082eeb7
  @Override
  void doApply(Stylesheet stylesheet, QName mode,
               Node context, int pos, int len,
               Node parent, Node nextSibling)
    throws TransformerException
  {
    Object ret = select.evaluate(context, pos, len);
    String value;
    if (ret instanceof Collection)
      {
        CPStringBuilder buf = new CPStringBuilder();
        for (Node node : ((Collection<Node>) ret))
          {
            buf.append(Expr.stringValue(node));
          }
        value = buf.toString();
      }
    else if (ret == null)
      value = "";
    else
      value = Expr._string(context, ret);
    if (stylesheet.debug)
      System.err.println("value-of: "+context+" "+ select + " -> "+ value);
    if (value != null && value.length() > 0)
      {
        Document doc = (parent instanceof Document) ?
          (Document) parent : parent.getOwnerDocument();
        Text textNode = doc.createTextNode(value);
        if (disableOutputEscaping)
          textNode.setUserData("disable-output-escaping", "yes", stylesheet);
        if (nextSibling != null)
          parent.insertBefore(textNode, nextSibling);
        else
          parent.appendChild(textNode);
      }
    // value-of doesn't process children
    if (next != null)
      next.apply(stylesheet, mode,
                 context, pos, len,
                 parent, nextSibling);
  }

  public boolean references(QName var)
  {
    if (select != null && select.references(var))
      return true;
    return super.references(var);
  }

  public String toString()
  {
    CPStringBuilder buf = new CPStringBuilder("value-of");
    buf.append('[');
    buf.append("select=");
    buf.append(select);
    if (disableOutputEscaping)
      buf.append(",disableOutputEscaping");
    buf.append(']');
    return buf.toString();
  }

}<|MERGE_RESOLUTION|>--- conflicted
+++ resolved
@@ -76,11 +76,7 @@
       ret.next = next.clone(stylesheet);
     return ret;
   }
-<<<<<<< HEAD
-  
-=======
 
->>>>>>> 3082eeb7
   @Override
   void doApply(Stylesheet stylesheet, QName mode,
                Node context, int pos, int len,
