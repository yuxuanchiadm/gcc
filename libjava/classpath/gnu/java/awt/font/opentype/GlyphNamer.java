--- conflicted
+++ resolved
@@ -1078,11 +1078,7 @@
       if (name != null)
         return name;
     }
-<<<<<<< HEAD
-    
-=======
-
->>>>>>> 3082eeb7
+
     CPStringBuilder buf = new CPStringBuilder(numChars * 8);
     for (int i = 0; i < numChars; i++)
     {
