--- conflicted
+++ resolved
@@ -325,11 +325,7 @@
             colorMap.put(c, col);
           }*/
         //xgc.set_foreground(col);
-<<<<<<< HEAD
-        
-=======
-
->>>>>>> 3082eeb7
+
         xgc.set_foreground(c.getRGB());
         foreground = c;
       }
@@ -398,33 +394,19 @@
                 xdrawable.put_image(xgc, zpixmap, x, y);
                 imageCache.put(image, zpixmap);
               } else {
-<<<<<<< HEAD
-                
-=======
-
->>>>>>> 3082eeb7
+
                 // TODO optimize reusing the rectangles
                 Rectangle source =
                   new Rectangle(0, 0, xdrawable.width, xdrawable.height);
                 Rectangle target = new Rectangle(x, y, w, h);
-<<<<<<< HEAD
-                
-                Rectangle destination = source.intersection(target); 
-                
-=======
 
                 Rectangle destination = source.intersection(target);
 
->>>>>>> 3082eeb7
                 x = destination.x;
                 y = destination.y;
                 w = destination.width;
                 h = destination.height;
-<<<<<<< HEAD
-                
-=======
-
->>>>>>> 3082eeb7
+
                 ZPixmap zpixmap =
                   (ZPixmap) xdrawable.image(x, y, w, h,
                                             0xffffffff,
