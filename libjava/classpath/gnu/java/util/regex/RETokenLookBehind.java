/* gnu/regexp/RETokenLookBehind.java
   Copyright (C) 2006 Free Software Foundation, Inc.

This file is part of GNU Classpath.

GNU Classpath is free software; you can redistribute it and/or modify
it under the terms of the GNU General Public License as published by
the Free Software Foundation; either version 2, or (at your option)
any later version.

GNU Classpath is distributed in the hope that it will be useful, but
WITHOUT ANY WARRANTY; without even the implied warranty of
MERCHANTABILITY or FITNESS FOR A PARTICULAR PURPOSE.  See the GNU
General Public License for more details.

You should have received a copy of the GNU General Public License
along with GNU Classpath; see the file COPYING.  If not, write to the
Free Software Foundation, Inc., 51 Franklin Street, Fifth Floor, Boston, MA
02110-1301 USA.

Linking this library statically or dynamically with other modules is
making a combined work based on this library.  Thus, the terms and
conditions of the GNU General Public License cover the whole
combination.

As a special exception, the copyright holders of this library give you
permission to link this library with independent modules to produce an
executable, regardless of the license terms of these independent
modules, and to copy and distribute the resulting executable under
terms of your choice, provided that you also meet, for each linked
independent module, the terms and conditions of the license of that
module.  An independent module is a module which is not derived from
or based on this library.  If you modify this library, you may extend
this exception to your version of the library, but you are not
obligated to do so.  If you do not wish to do so, delete this
exception statement from your version. */

package gnu.java.util.regex;

import gnu.java.lang.CPStringBuilder;

/**
 * @author Ito Kazumitsu
 */
final class RETokenLookBehind extends REToken
{
  REToken re;
  boolean negative;

    RETokenLookBehind (REToken re, boolean negative) throws REException
  {
    super (0);
    this.re = re;
    this.negative = negative;
  }

  int getMaximumLength ()
  {
    return 0;
  }

  REMatch matchThis (CharIndexed input, REMatch mymatch)
  {
    int max = re.getMaximumLength ();
    CharIndexed behind = input.lookBehind (mymatch.index, max);
    REMatch trymatch = (REMatch) mymatch.clone ();
    int diff = behind.length () - input.length ();
    int curIndex = trymatch.index + diff;
    trymatch.index = 0;
    trymatch.offset = 0;
    RETokenMatchHereOnly stopper = new RETokenMatchHereOnly (curIndex);
    REToken re1 = (REToken) re.clone ();
    re1.chain (stopper);
    if (re1.match (behind, trymatch))
      {
<<<<<<< HEAD
	if (negative)
	  return null;
	for (int i = 0; i < trymatch.start.length; i++)
	  {
	    if (trymatch.start[i] != -1 && trymatch.end[i] != -1)
	      {
		trymatch.start[i] -= diff;
		if (trymatch.start[i] < 0)
		  trymatch.start[i] -= 1;
		trymatch.end[i] -= diff;
		if (trymatch.end[i] < 0)
		  trymatch.end[i] -= 1;
	      }
	  }
	trymatch.index = mymatch.index;
	trymatch.offset = mymatch.offset;
	return trymatch;
      }
    else
      {
	if (negative)
	  return mymatch;
	return null;
=======
        if (negative)
          return null;
        for (int i = 0; i < trymatch.start.length; i++)
          {
            if (trymatch.start[i] != -1 && trymatch.end[i] != -1)
              {
                trymatch.start[i] -= diff;
                if (trymatch.start[i] < 0)
                  trymatch.start[i] -= 1;
                trymatch.end[i] -= diff;
                if (trymatch.end[i] < 0)
                  trymatch.end[i] -= 1;
              }
          }
        trymatch.index = mymatch.index;
        trymatch.offset = mymatch.offset;
        return trymatch;
      }
    else
      {
        if (negative)
          return mymatch;
        return null;
>>>>>>> 3082eeb7
      }
  }

  void dump (CPStringBuilder os)
  {
    os.append ("(?<");
    os.append (negative ? '!' : '=');
    re.dumpAll (os);
    os.append (')');
  }

  private static class RETokenMatchHereOnly extends REToken
  {

    int getMaximumLength ()
    {
      return 0;
    }

    private int index;

    RETokenMatchHereOnly (int index)
    {
      super (0);
      this.index = index;
    }

    REMatch matchThis (CharIndexed input, REMatch mymatch)
    {
      return (index == mymatch.index ? mymatch : null);
    }

    void dump (CPStringBuilder os)
    {
    }

  }
}<|MERGE_RESOLUTION|>--- conflicted
+++ resolved
@@ -73,31 +73,6 @@
     re1.chain (stopper);
     if (re1.match (behind, trymatch))
       {
-<<<<<<< HEAD
-	if (negative)
-	  return null;
-	for (int i = 0; i < trymatch.start.length; i++)
-	  {
-	    if (trymatch.start[i] != -1 && trymatch.end[i] != -1)
-	      {
-		trymatch.start[i] -= diff;
-		if (trymatch.start[i] < 0)
-		  trymatch.start[i] -= 1;
-		trymatch.end[i] -= diff;
-		if (trymatch.end[i] < 0)
-		  trymatch.end[i] -= 1;
-	      }
-	  }
-	trymatch.index = mymatch.index;
-	trymatch.offset = mymatch.offset;
-	return trymatch;
-      }
-    else
-      {
-	if (negative)
-	  return mymatch;
-	return null;
-=======
         if (negative)
           return null;
         for (int i = 0; i < trymatch.start.length; i++)
@@ -121,7 +96,6 @@
         if (negative)
           return mymatch;
         return null;
->>>>>>> 3082eeb7
       }
   }
 
