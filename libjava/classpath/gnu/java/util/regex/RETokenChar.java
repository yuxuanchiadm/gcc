--- conflicted
+++ resolved
@@ -62,23 +62,6 @@
   {
     return ch.length;
   }
-<<<<<<< HEAD
-
-  REMatch matchThis (CharIndexed input, REMatch mymatch)
-  {
-    if (matchOneString (input, mymatch.index))
-      {
-	mymatch.index += matchedLength;
-	return mymatch;
-      }
-    // java.util.regex.Matcher#hitEnd() requires that the length of
-    // partial match be counted.
-    mymatch.index += matchedLength;
-    input.setHitEnd (mymatch);
-    return null;
-  }
-
-=======
 
   REMatch matchThis (CharIndexed input, REMatch mymatch)
   {
@@ -94,7 +77,6 @@
     return null;
   }
 
->>>>>>> 3082eeb7
   private int matchedLength;
   private boolean matchOneString (CharIndexed input, int index)
   {
@@ -103,21 +85,12 @@
     char c;
     for (int i = 0; i < z; i++)
       {
-<<<<<<< HEAD
-	c = input.charAt (index + i);
-	if (!charEquals (c, ch[i]))
-	  {
-	    return false;
-	  }
-	++matchedLength;
-=======
         c = input.charAt (index + i);
         if (!charEquals (c, ch[i]))
           {
             return false;
           }
         ++matchedLength;
->>>>>>> 3082eeb7
       }
     return true;
   }
@@ -147,17 +120,6 @@
     int z = ch.length;
     while (true)
       {
-<<<<<<< HEAD
-	if (numRepeats >= max)
-	  break;
-	if (matchOneString (input, index))
-	  {
-	    index += z;
-	    numRepeats++;
-	  }
-	else
-	  break;
-=======
         if (numRepeats >= max)
           break;
         if (matchOneString (input, index))
@@ -167,7 +129,6 @@
           }
         else
           break;
->>>>>>> 3082eeb7
       }
     return numRepeats;
   }
@@ -177,20 +138,6 @@
   {
     if (next instanceof RETokenChar && ((RETokenChar) next).insens == insens)
       {
-<<<<<<< HEAD
-	RETokenChar cnext = (RETokenChar) next;
-	int newsize = ch.length + cnext.ch.length;
-
-	char[] chTemp = new char[newsize];
-
-	System.arraycopy (ch, 0, chTemp, 0, ch.length);
-	System.arraycopy (cnext.ch, 0, chTemp, ch.length, cnext.ch.length);
-
-	ch = chTemp;
-	if (cnext.next == null)
-	  return false;
-	return chain (cnext.next);
-=======
         RETokenChar cnext = (RETokenChar) next;
         int newsize = ch.length + cnext.ch.length;
 
@@ -203,7 +150,6 @@
         if (cnext.next == null)
           return false;
         return chain (cnext.next);
->>>>>>> 3082eeb7
       }
     else
       return super.chain (next);
