/* gnu/regexp/UncheckedRE.java
   Copyright (C) 2001, 2004 Free Software Foundation, Inc.

This file is part of GNU Classpath.

GNU Classpath is free software; you can redistribute it and/or modify
it under the terms of the GNU General Public License as published by
the Free Software Foundation; either version 2, or (at your option)
any later version.

GNU Classpath is distributed in the hope that it will be useful, but
WITHOUT ANY WARRANTY; without even the implied warranty of
MERCHANTABILITY or FITNESS FOR A PARTICULAR PURPOSE.  See the GNU
General Public License for more details.

You should have received a copy of the GNU General Public License
along with GNU Classpath; see the file COPYING.  If not, write to the
Free Software Foundation, Inc., 51 Franklin Street, Fifth Floor, Boston, MA
02110-1301 USA.

Linking this library statically or dynamically with other modules is
making a combined work based on this library.  Thus, the terms and
conditions of the GNU General Public License cover the whole
combination.

As a special exception, the copyright holders of this library give you
permission to link this library with independent modules to produce an
executable, regardless of the license terms of these independent
modules, and to copy and distribute the resulting executable under
terms of your choice, provided that you also meet, for each linked
independent module, the terms and conditions of the license of that
module.  An independent module is a module which is not derived from
or based on this library.  If you modify this library, you may extend
this exception to your version of the library, but you are not
obligated to do so.  If you do not wish to do so, delete this
exception statement from your version. */

package gnu.java.util.regex;

/**
 * UncheckedRE is a subclass of RE that allows programmers an easier means
 * of programmatically precompiling regular expressions.  It is constructed
 * and used in exactly the same manner as an instance of the RE class; the
 * only difference is that its constructors do not throw REException.
 * Instead, if a syntax error is encountered during construction, a
 * RuntimeException will be thrown.
 * <P>
 * Note that this makes UncheckedRE dangerous if constructed with
 * dynamic data.  Do not use UncheckedRE unless you are completely sure
 * that all input being passed to it contains valid, well-formed
 * regular expressions for the syntax specified.
 *
 * @author <A HREF="mailto:wes@cacas.org">Wes Biggs</A>
 * @see gnu.java.util.regex.RE
 * @since gnu.regexp 1.1.4
 */

public final class UncheckedRE extends RE
{
  /**
   * Constructs a regular expression pattern buffer without any compilation
   * flags set, and using the default syntax (RESyntax.RE_SYNTAX_PERL5).
   *
   * @param pattern A regular expression pattern, in the form of a String,
   *   StringBuffer or char[].  Other input types will be converted to
   *   strings using the toString() method.
   * @exception RuntimeException The input pattern could not be parsed.
   * @exception NullPointerException The pattern was null.
   */
  public UncheckedRE (Object pattern)
  {
    this (pattern, 0, RESyntax.RE_SYNTAX_PERL5);
  }

  /**
   * Constructs a regular expression pattern buffer using the specified
   * compilation flags and the default syntax (RESyntax.RE_SYNTAX_PERL5).
   *
   * @param pattern A regular expression pattern, in the form of a String,
   *   StringBuffer, or char[].  Other input types will be converted to
   *   strings using the toString() method.
   * @param cflags The logical OR of any combination of the compilation flags in the RE class.
   * @exception RuntimeException The input pattern could not be parsed.
   * @exception NullPointerException The pattern was null.
   */
  public UncheckedRE (Object pattern, int cflags)
  {
    this (pattern, cflags, RESyntax.RE_SYNTAX_PERL5);
  }

  /**
   * Constructs a regular expression pattern buffer using the specified
   * compilation flags and regular expression syntax.
   *
   * @param pattern A regular expression pattern, in the form of a String,
   *   StringBuffer, or char[].  Other input types will be converted to
   *   strings using the toString() method.
   * @param cflags The logical OR of any combination of the compilation flags in the RE class.
   * @param syntax The type of regular expression syntax to use.
   * @exception RuntimeException The input pattern could not be parsed.
   * @exception NullPointerException The pattern was null.
   */
  public UncheckedRE (Object pattern, int cflags, RESyntax syntax)
  {
    try
    {
      initialize (pattern, cflags, syntax, 0, 0);
<<<<<<< HEAD
    } 
=======
    }
>>>>>>> 3082eeb7
    catch (REException e)
    {
      throw new RuntimeException (e.getMessage ());
    }
  }
}<|MERGE_RESOLUTION|>--- conflicted
+++ resolved
@@ -105,11 +105,7 @@
     try
     {
       initialize (pattern, cflags, syntax, 0, 0);
-<<<<<<< HEAD
-    } 
-=======
     }
->>>>>>> 3082eeb7
     catch (REException e)
     {
       throw new RuntimeException (e.getMessage ());
