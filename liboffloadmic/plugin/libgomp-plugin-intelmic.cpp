/* Plugin for offload execution on Intel MIC devices.

   Copyright (C) 2014-2015 Free Software Foundation, Inc.

   Contributed by Ilya Verbin <ilya.verbin@intel.com>.

   This file is part of the GNU Offloading and Multi Processing Library
   (libgomp).

   Libgomp is free software; you can redistribute it and/or modify it
   under the terms of the GNU General Public License as published by
   the Free Software Foundation; either version 3, or (at your option)
   any later version.

   Libgomp is distributed in the hope that it will be useful, but WITHOUT ANY
   WARRANTY; without even the implied warranty of MERCHANTABILITY or FITNESS
   FOR A PARTICULAR PURPOSE.  See the GNU General Public License for
   more details.

   Under Section 7 of GPL version 3, you are granted additional
   permissions described in the GCC Runtime Library Exception, version
   3.1, as published by the Free Software Foundation.

   You should have received a copy of the GNU General Public License and
   a copy of the GCC Runtime Library Exception along with this program;
   see the files COPYING3 and COPYING.RUNTIME respectively.  If not, see
   <http://www.gnu.org/licenses/>.  */

/* Host side part of a libgomp plugin.  */

#include <stdint.h>
#include <stdio.h>
#include <stdlib.h>
#include <string.h>
#include <utility>
#include <vector>
#include <map>
#include "libgomp-plugin.h"
#include "compiler_if_host.h"
#include "main_target_image.h"
#include "gomp-constants.h"

#define LD_LIBRARY_PATH_ENV	"LD_LIBRARY_PATH"
#define MIC_LD_LIBRARY_PATH_ENV	"MIC_LD_LIBRARY_PATH"
#define OFFLOAD_ACTIVE_WAIT_ENV	"OFFLOAD_ACTIVE_WAIT"

#ifdef DEBUG
#define TRACE(...)					    \
{							    \
fprintf (stderr, "HOST:\t%s:%s ", __FILE__, __FUNCTION__);  \
fprintf (stderr, __VA_ARGS__);				    \
fprintf (stderr, "\n");					    \
}
#else
#define TRACE { }
#endif


/* Start/end addresses of functions and global variables on a device.  */
typedef std::vector<addr_pair> AddrVect;

/* Addresses for one image and all devices.  */
typedef std::vector<AddrVect> DevAddrVect;

/* Addresses for all images and all devices.  */
typedef std::map<const void *, DevAddrVect> ImgDevAddrMap;


/* Total number of available devices.  */
static int num_devices;

/* Total number of shared libraries with offloading to Intel MIC.  */
static int num_images;

/* Two dimensional array: one key is a pointer to image,
   second key is number of device.  Contains a vector of pointer pairs.  */
static ImgDevAddrMap *address_table;

/* Thread-safe registration of the main image.  */
static pthread_once_t main_image_is_registered = PTHREAD_ONCE_INIT;

static VarDesc vd_host2tgt = {
  { 1, 1 },		      /* dst, src			      */
  { 1, 0 },		      /* in, out			      */
  1,			      /* alloc_if			      */
  1,			      /* free_if			      */
  4,			      /* align				      */
  0,			      /* mic_offset			      */
  { 0, 0, 0, 0, 0, 0, 0, 0 }, /* is_static, is_static_dstn, has_length,
				 is_stack_buf, sink_addr, alloc_disp,
				 is_noncont_src, is_noncont_dst	      */
  0,			      /* offset				      */
  0,			      /* size				      */
  1,			      /* count				      */
  0,			      /* alloc				      */
  0,			      /* into				      */
  0			      /* ptr				      */
};

static VarDesc vd_tgt2host = {
  { 1, 1 },		      /* dst, src			      */
  { 0, 1 },		      /* in, out			      */
  1,			      /* alloc_if			      */
  1,			      /* free_if			      */
  4,			      /* align				      */
  0,			      /* mic_offset			      */
  { 0, 0, 0, 0, 0, 0, 0, 0 }, /* is_static, is_static_dstn, has_length,
				 is_stack_buf, sink_addr, alloc_disp,
				 is_noncont_src, is_noncont_dst	      */
  0,			      /* offset				      */
  0,			      /* size				      */
  1,			      /* count				      */
  0,			      /* alloc				      */
  0,			      /* into				      */
  0			      /* ptr				      */
};


__attribute__((constructor))
static void
init (void)
{
  const char *ld_lib_path = getenv (LD_LIBRARY_PATH_ENV);
  const char *mic_lib_path = getenv (MIC_LD_LIBRARY_PATH_ENV);
  const char *active_wait = getenv (OFFLOAD_ACTIVE_WAIT_ENV);

  /* Disable active wait by default to avoid useless CPU usage.  */
  if (!active_wait)
    setenv (OFFLOAD_ACTIVE_WAIT_ENV, "0", 0);

  if (!ld_lib_path)
    goto out;

  /* Add path specified in LD_LIBRARY_PATH to MIC_LD_LIBRARY_PATH, which is
     required by liboffloadmic.  */
  if (!mic_lib_path)
    setenv (MIC_LD_LIBRARY_PATH_ENV, ld_lib_path, 1);
  else
    {
      size_t len = strlen (mic_lib_path) + strlen (ld_lib_path) + 2;
      bool use_alloca = len <= 2048;
      char *mic_lib_path_new = (char *) (use_alloca ? alloca (len)
						    : malloc (len));
      if (!mic_lib_path_new)
	{
	  fprintf (stderr, "%s: Can't allocate memory\n", __FILE__);
	  exit (1);
	}

      sprintf (mic_lib_path_new, "%s:%s", mic_lib_path, ld_lib_path);
      setenv (MIC_LD_LIBRARY_PATH_ENV, mic_lib_path_new, 1);

      if (!use_alloca)
	free (mic_lib_path_new);
    }

out:
  address_table = new ImgDevAddrMap;
  num_devices = _Offload_number_of_devices ();
}

extern "C" const char *
GOMP_OFFLOAD_get_name (void)
{
  const char *res = "intelmic";
  TRACE ("(): return %s", res);
  return res;
}

extern "C" unsigned int
GOMP_OFFLOAD_get_caps (void)
{
  unsigned int res = GOMP_OFFLOAD_CAP_OPENMP_400;
  TRACE ("(): return %x", res);
  return res;
}

extern "C" enum offload_target_type
GOMP_OFFLOAD_get_type (void)
{
  enum offload_target_type res = OFFLOAD_TARGET_TYPE_INTEL_MIC;
  TRACE ("(): return %d", res);
  return res;
}

extern "C" int
GOMP_OFFLOAD_get_num_devices (void)
{
  TRACE ("(): return %d", num_devices);
  return num_devices;
}

static void
offload (const char *file, uint64_t line, int device, const char *name,
	 int num_vars, VarDesc *vars, VarDesc2 *vars2, const void **async_data)
{
  OFFLOAD ofld = __offload_target_acquire1 (&device, file, line);
  if (ofld)
    {
      if (async_data == NULL)
	__offload_offload1 (ofld, name, 0, num_vars, vars, vars2, 0, NULL,
			    NULL);
      else
	{
	  OffloadFlags flags;
	  flags.flags = 0;
	  flags.bits.omp_async = 1;
	  __offload_offload3 (ofld, name, 0, num_vars, vars, NULL, 0, NULL,
			      async_data, 0, NULL, flags, NULL);
	}
    }
  else
    {
      fprintf (stderr, "%s:%d: Offload target acquire failed\n", file, line);
      exit (1);
    }
}

static void
register_main_image ()
{
  __offload_register_image (&main_target_image);

  /* liboffloadmic will call GOMP_PLUGIN_target_task_completion when
     asynchronous task on target is completed.  */
  __offload_register_task_callback (GOMP_PLUGIN_target_task_completion);
}

/* liboffloadmic loads and runs offload_target_main on all available devices
   during a first call to offload ().  */
extern "C" void
GOMP_OFFLOAD_init_device (int device)
{
  TRACE ("");
  pthread_once (&main_image_is_registered, register_main_image);
  offload (__FILE__, __LINE__, device, "__offload_target_init_proc", 0,
	   NULL, NULL, NULL);
}

extern "C" void
GOMP_OFFLOAD_fini_device (int device)
{
  TRACE ("");
  /* Unreachable for GOMP_OFFLOAD_CAP_OPENMP_400.  */
  abort ();
}

static void
get_target_table (int device, int &num_funcs, int &num_vars, void **&table)
{
  VarDesc vd1[2] = { vd_tgt2host, vd_tgt2host };
  vd1[0].ptr = &num_funcs;
  vd1[0].size = sizeof (num_funcs);
  vd1[1].ptr = &num_vars;
  vd1[1].size = sizeof (num_vars);
  VarDesc2 vd1g[2] = { { "num_funcs", 0 }, { "num_vars", 0 } };

  offload (__FILE__, __LINE__, device, "__offload_target_table_p1", 2,
	   vd1, vd1g, NULL);

  int table_size = num_funcs + 2 * num_vars;
  if (table_size > 0)
    {
      table = new void * [table_size];

      VarDesc vd2;
      vd2 = vd_tgt2host;
      vd2.ptr = table;
      vd2.size = table_size * sizeof (void *);
      VarDesc2 vd2g = { "table", 0 };

      offload (__FILE__, __LINE__, device, "__offload_target_table_p2", 1,
	       &vd2, &vd2g, NULL);
    }
}

/* Offload TARGET_IMAGE to all available devices and fill address_table with
   corresponding target addresses.  */

static void
offload_image (const void *target_image)
{
  struct TargetImage {
    int64_t size;
    /* 10 characters is enough for max int value.  */
    char name[sizeof ("lib0000000000.so")];
    char data[];
  } __attribute__ ((packed));

  void *image_start = ((void **) target_image)[0];
  void *image_end   = ((void **) target_image)[1];

  TRACE ("(target_image = %p { %p, %p })",
	 target_image, image_start, image_end);

  int64_t image_size = (uintptr_t) image_end - (uintptr_t) image_start;
  TargetImage *image
    = (TargetImage *) malloc (sizeof (int64_t) + sizeof ("lib0000000000.so")
			      + image_size);
  if (!image)
    {
      fprintf (stderr, "%s: Can't allocate memory\n", __FILE__);
      exit (1);
    }

  image->size = image_size;
  sprintf (image->name, "lib%010d.so", num_images++);
  memcpy (image->data, image_start, image->size);

  TRACE ("() __offload_register_image %s { %p, %d }",
	 image->name, image_start, image->size);
  __offload_register_image (image);

  /* Receive tables for target_image from all devices.  */
  DevAddrVect dev_table;
  for (int dev = 0; dev < num_devices; dev++)
    {
      int num_funcs = 0;
      int num_vars = 0;
      void **table = NULL;

      get_target_table (dev, num_funcs, num_vars, table);

      AddrVect curr_dev_table;

      for (int i = 0; i < num_funcs; i++)
	{
	  addr_pair tgt_addr;
	  tgt_addr.start = (uintptr_t) table[i];
	  tgt_addr.end = tgt_addr.start + 1;
	  TRACE ("() func %d:\t0x%llx..0x%llx", i,
		 tgt_addr.start, tgt_addr.end);
	  curr_dev_table.push_back (tgt_addr);
	}

      for (int i = 0; i < num_vars; i++)
	{
	  addr_pair tgt_addr;
	  tgt_addr.start = (uintptr_t) table[num_funcs+i*2];
	  tgt_addr.end = tgt_addr.start + (uintptr_t) table[num_funcs+i*2+1];
	  TRACE ("() var %d:\t0x%llx..0x%llx", i, tgt_addr.start, tgt_addr.end);
	  curr_dev_table.push_back (tgt_addr);
	}

      dev_table.push_back (curr_dev_table);
    }

  address_table->insert (std::make_pair (target_image, dev_table));

  free (image);
}

/* Return the libgomp version number we're compatible with.  There is
   no requirement for cross-version compatibility.  */

extern "C" unsigned
GOMP_OFFLOAD_version (void)
{
  return GOMP_VERSION;
}

extern "C" int
GOMP_OFFLOAD_load_image (int device, const unsigned version,
			 void *target_image, addr_pair **result)
{
  TRACE ("(device = %d, target_image = %p)", device, target_image);

  if (GOMP_VERSION_DEV (version) > GOMP_VERSION_INTEL_MIC)
    GOMP_PLUGIN_fatal ("Offload data incompatible with intelmic plugin"
		       " (expected %u, received %u)",
		       GOMP_VERSION_INTEL_MIC, GOMP_VERSION_DEV (version));

  /* If target_image is already present in address_table, then there is no need
     to offload it.  */
  if (address_table->count (target_image) == 0)
    offload_image (target_image);

  AddrVect *curr_dev_table = &(*address_table)[target_image][device];
  int table_size = curr_dev_table->size ();
  addr_pair *table = (addr_pair *) malloc (table_size * sizeof (addr_pair));
  if (table == NULL)
    {
      fprintf (stderr, "%s: Can't allocate memory\n", __FILE__);
      exit (1);
    }

  std::copy (curr_dev_table->begin (), curr_dev_table->end (), table);
  *result = table;
  return table_size;
}

extern "C" void
GOMP_OFFLOAD_unload_image (int device, unsigned version,
			   const void *target_image)
{
  if (GOMP_VERSION_DEV (version) > GOMP_VERSION_INTEL_MIC)
    return;

  TRACE ("(device = %d, target_image = %p)", device, target_image);

  /* TODO: Currently liboffloadmic doesn't support __offload_unregister_image
     for libraries.  */

  address_table->erase (target_image);
}

extern "C" void *
GOMP_OFFLOAD_alloc (int device, size_t size)
{
  TRACE ("(size = %d)", size);

  void *tgt_ptr;
  VarDesc vd1[2] = { vd_host2tgt, vd_tgt2host };
  vd1[0].ptr = &size;
  vd1[0].size = sizeof (size);
  vd1[1].ptr = &tgt_ptr;
  vd1[1].size = sizeof (void *);
  VarDesc2 vd1g[2] = { { "size", 0 }, { "tgt_ptr", 0 } };

  offload (__FILE__, __LINE__, device, "__offload_target_alloc", 2, vd1, vd1g,
	   NULL);
  return tgt_ptr;
}

extern "C" void
GOMP_OFFLOAD_free (int device, void *tgt_ptr)
{
  TRACE ("(tgt_ptr = %p)", tgt_ptr);

  VarDesc vd1 = vd_host2tgt;
  vd1.ptr = &tgt_ptr;
  vd1.size = sizeof (void *);
  VarDesc2 vd1g = { "tgt_ptr", 0 };

  offload (__FILE__, __LINE__, device, "__offload_target_free", 1, &vd1, &vd1g,
	   NULL);
}

extern "C" void *
GOMP_OFFLOAD_host2dev (int device, void *tgt_ptr, const void *host_ptr,
		       size_t size)
{
  TRACE ("(tgt_ptr = %p, host_ptr = %p, size = %d)", tgt_ptr, host_ptr, size);
  if (!size)
    return tgt_ptr;

  VarDesc vd1[2] = { vd_host2tgt, vd_host2tgt };
  vd1[0].ptr = &tgt_ptr;
  vd1[0].size = sizeof (void *);
  vd1[1].ptr = &size;
  vd1[1].size = sizeof (size);
  VarDesc2 vd1g[2] = { { "tgt_ptr", 0 }, { "size", 0 } };

  offload (__FILE__, __LINE__, device, "__offload_target_host2tgt_p1", 2,
	   vd1, vd1g, NULL);

  VarDesc vd2 = vd_host2tgt;
  vd2.ptr = (void *) host_ptr;
  vd2.size = size;
  VarDesc2 vd2g = { "var", 0 };

  offload (__FILE__, __LINE__, device, "__offload_target_host2tgt_p2", 1,
	   &vd2, &vd2g, NULL);

  return tgt_ptr;
}

extern "C" void *
GOMP_OFFLOAD_dev2host (int device, void *host_ptr, const void *tgt_ptr,
		       size_t size)
{
  TRACE ("(host_ptr = %p, tgt_ptr = %p, size = %d)", host_ptr, tgt_ptr, size);
  if (!size)
    return host_ptr;

  VarDesc vd1[2] = { vd_host2tgt, vd_host2tgt };
  vd1[0].ptr = &tgt_ptr;
  vd1[0].size = sizeof (void *);
  vd1[1].ptr = &size;
  vd1[1].size = sizeof (size);
  VarDesc2 vd1g[2] = { { "tgt_ptr", 0 }, { "size", 0 } };

  offload (__FILE__, __LINE__, device, "__offload_target_tgt2host_p1", 2,
	   vd1, vd1g, NULL);

  VarDesc vd2 = vd_tgt2host;
  vd2.ptr = (void *) host_ptr;
  vd2.size = size;
  VarDesc2 vd2g = { "var", 0 };

  offload (__FILE__, __LINE__, device, "__offload_target_tgt2host_p2", 1,
	   &vd2, &vd2g, NULL);

  return host_ptr;
}

extern "C" void *
GOMP_OFFLOAD_dev2dev (int device, void *dst_ptr, const void *src_ptr,
		      size_t size)
{
  TRACE ("(dst_ptr = %p, src_ptr = %p, size = %d)", dst_ptr, src_ptr, size);
  if (!size)
    return dst_ptr;

  VarDesc vd1[3] = { vd_host2tgt, vd_host2tgt, vd_host2tgt };
  vd1[0].ptr = &dst_ptr;
  vd1[0].size = sizeof (void *);
  vd1[1].ptr = &src_ptr;
  vd1[1].size = sizeof (void *);
  vd1[2].ptr = &size;
  vd1[2].size = sizeof (size);
  VarDesc2 vd1g[3] = { { "dst_ptr", 0 }, { "src_ptr", 0 }, { "size", 0 } };

  offload (__FILE__, __LINE__, device, "__offload_target_tgt2tgt", 3, vd1,
	   vd1g, NULL);

  return dst_ptr;
}

extern "C" void
<<<<<<< HEAD
GOMP_OFFLOAD_run (int device, void *tgt_fn, void *tgt_vars,
		  void **args __attribute__((unused)))
=======
GOMP_OFFLOAD_async_run (int device, void *tgt_fn, void *tgt_vars,
			void *async_data)
>>>>>>> 19f3f4dc
{
  TRACE ("(device = %d, tgt_fn = %p, tgt_vars = %p, async_data = %p)", device,
	 tgt_fn, tgt_vars, async_data);

  VarDesc vd[2] = { vd_host2tgt, vd_host2tgt };
  vd[0].ptr = &tgt_fn;
  vd[0].size = sizeof (void *);
  vd[1].ptr = &tgt_vars;
  vd[1].size = sizeof (void *);

  offload (__FILE__, __LINE__, device, "__offload_target_run", 2, vd, NULL,
	   (const void **) async_data);
}

extern "C" void
GOMP_OFFLOAD_run (int device, void *tgt_fn, void *tgt_vars)
{
  TRACE ("(device = %d, tgt_fn = %p, tgt_vars = %p)", device, tgt_fn, tgt_vars);

  GOMP_OFFLOAD_async_run (device, tgt_fn, tgt_vars, NULL);
}<|MERGE_RESOLUTION|>--- conflicted
+++ resolved
@@ -518,13 +518,8 @@
 }
 
 extern "C" void
-<<<<<<< HEAD
-GOMP_OFFLOAD_run (int device, void *tgt_fn, void *tgt_vars,
-		  void **args __attribute__((unused)))
-=======
 GOMP_OFFLOAD_async_run (int device, void *tgt_fn, void *tgt_vars,
-			void *async_data)
->>>>>>> 19f3f4dc
+			void **, void *async_data)
 {
   TRACE ("(device = %d, tgt_fn = %p, tgt_vars = %p, async_data = %p)", device,
 	 tgt_fn, tgt_vars, async_data);
@@ -540,7 +535,7 @@
 }
 
 extern "C" void
-GOMP_OFFLOAD_run (int device, void *tgt_fn, void *tgt_vars)
+GOMP_OFFLOAD_run (int device, void *tgt_fn, void *tgt_vars, void **)
 {
   TRACE ("(device = %d, tgt_fn = %p, tgt_vars = %p)", device, tgt_fn, tgt_vars);
 
